--- conflicted
+++ resolved
@@ -1,10 +1,6 @@
 cmake_minimum_required(VERSION 3.22...3.23)
 project(Halide
-<<<<<<< HEAD
         VERSION 17.0.1
-=======
-        VERSION 18.0.0
->>>>>>> 4b67712b
         DESCRIPTION "Halide compiler and libraries"
         HOMEPAGE_URL "https://halide-lang.org")
 
