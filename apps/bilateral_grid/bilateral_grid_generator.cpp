--- conflicted
+++ resolved
@@ -2,15 +2,9 @@
 
 namespace {
 
-<<<<<<< HEAD
 struct BilateralGrid : public Halide::Generator<BilateralGrid> {
+    GeneratorParam<bool>    auto_schedule{"auto_schedule", false};
     GeneratorParam<int>     s_sigma{"s_sigma", 8};
-=======
-class BilateralGrid : public Halide::Generator<BilateralGrid> {
-public:
-    GeneratorParam<bool>  auto_schedule{"auto_schedule", false};
-    GeneratorParam<int>   s_sigma{"s_sigma", 8};
->>>>>>> c8df706f
 
     Input<Buffer<float>>    input{"input", 2};
     Input<float>            r_sigma{"r_sigma"};
@@ -68,10 +62,7 @@
         output(x, y) = interpolated(x, y, 0)/interpolated(x, y, 1);
     }
 
-<<<<<<< HEAD
     void schedule() {
-        if (get_target().has_gpu_feature()) {
-=======
         if (auto_schedule) {
             // Provide estimates on the input image
             input.dim(0).set_bounds_estimate(0, 1536);
@@ -83,12 +74,11 @@
             blurz.estimate(z, 0, 12);
             blurx.estimate(z, 0, 12);
             blury.estimate(z, 0, 12);
-            bilateral_grid.estimate(x, 0, 1536).estimate(y, 0, 2560);
+            output.estimate(x, 0, 1536).estimate(y, 0, 2560);
             // Auto schedule the pipeline
-            Pipeline p(bilateral_grid);
+            Pipeline p(output);
             p.auto_schedule(get_target());
         } else if (get_target().has_gpu_feature()) {
->>>>>>> c8df706f
             Var xi("xi"), yi("yi"), zi("zi");
 
             // Schedule blurz in 8x8 tiles. This is a tile in
@@ -132,10 +122,6 @@
     Func blurx{"blurx"}, blury{"blury"}, blurz{"blurz"};
 };
 
-<<<<<<< HEAD
-HALIDE_REGISTER_GENERATOR(BilateralGrid, "bilateral_grid")
-=======
 }  // namespace
->>>>>>> c8df706f
 
 HALIDE_REGISTER_GENERATOR(BilateralGrid, bilateral_grid)