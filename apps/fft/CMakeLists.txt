cmake_minimum_required(VERSION 3.22)
project(fft)

enable_testing()

# Set up language settings
set(CMAKE_CXX_STANDARD 17)
set(CMAKE_CXX_STANDARD_REQUIRED YES)
set(CMAKE_CXX_EXTENSIONS NO)

# Find Halide
find_package(Halide REQUIRED)

# Generator
add_halide_generator(fft.generator SOURCES fft_generator.cpp fft.cpp)

# Filters
add_halide_library(fft_forward_r2c FROM fft.generator
                   GENERATOR fft
                   PARAMS direction=samples_to_frequency size0=16 size1=16 gain=0.00390625 input_number_type=real output_number_type=complex)
add_halide_library(fft_inverse_c2r FROM fft.generator
                   GENERATOR fft
                   PARAMS direction=frequency_to_samples size0=16 size1=16 input_number_type=complex output_number_type=real)
add_halide_library(fft_forward_c2c FROM fft.generator
                   GENERATOR fft
                   PARAMS direction=samples_to_frequency size0=16 size1=16 gain=0.00390625 input_number_type=complex output_number_type=complex)
add_halide_library(fft_inverse_c2c FROM fft.generator
                   GENERATOR fft
                   PARAMS direction=frequency_to_samples size0=16 size1=16 input_number_type=complex output_number_type=complex)

# Use a small stack, to stress out the compiler and act as a canary
# for stack bloat problems. This can be accomplished with a linker
# flag on os x, and testing this on one platform is sufficient.
set(LDFLAGS "")
if (CMAKE_SYSTEM_NAME MATCHES "Darwin")
    set(LDFLAGS "LINKER:-stack_size,0x100000")
endif()

# Main executable
add_executable(fft_aot_test fft_aot_test.cpp)
target_link_libraries(fft_aot_test PRIVATE Halide::ImageIO fft_forward_r2c fft_inverse_c2r fft_forward_c2c fft_inverse_c2c)
target_link_options(fft_aot_test PRIVATE "${LDFLAGS}")

# Benchmarking executable
add_executable(bench_fft main.cpp fft.cpp)
target_link_libraries(bench_fft PRIVATE Halide::Halide Halide::Tools)
target_link_options(bench_fft PRIVATE "${LDFLAGS}")

# Test that the app actually works!
add_test(NAME fft_aot_test COMMAND fft_aot_test)
set_tests_properties(fft_aot_test PROPERTIES
                     LABELS fft
                     PASS_REGULAR_EXPRESSION "Success!"
                     SKIP_REGULAR_EXPRESSION "\\[SKIP\\]")

<<<<<<< HEAD
foreach (i IN ITEMS 8 12 16 24 32 48)
    add_test(NAME bench${i}x${i} COMMAND bench_fft ${i} ${i} "${CMAKE_CURRENT_BINARY_DIR}")
    set_tests_properties(bench${i}x${i}
                         PROPERTIES
                         LABELS fft
                         ENVIRONMENT "PATH=$<SHELL_PATH:$<TARGET_FILE_DIR:Halide::Halide>>")
endforeach ()
=======
# TODO(srj): temporarily disable pending fix for https://github.com/halide/Halide/issues/7033,
# to avoid unrelated buildbot failures
# foreach (i IN ITEMS 8 12 16 24 32 48)
#     add_test(NAME bench${i}x${i} COMMAND bench_fft ${i} ${i} "${CMAKE_CURRENT_BINARY_DIR}")
#     set_tests_properties(bench${i}x${i}
#                          PROPERTIES
#                          LABELS fft
#                          ENVIRONMENT "PATH=$<SHELL_PATH:$<TARGET_FILE_DIR:Halide::Halide>>")
# endforeach ()
>>>>>>> 48d56d80
<|MERGE_RESOLUTION|>--- conflicted
+++ resolved
@@ -53,15 +53,6 @@
                      PASS_REGULAR_EXPRESSION "Success!"
                      SKIP_REGULAR_EXPRESSION "\\[SKIP\\]")
 
-<<<<<<< HEAD
-foreach (i IN ITEMS 8 12 16 24 32 48)
-    add_test(NAME bench${i}x${i} COMMAND bench_fft ${i} ${i} "${CMAKE_CURRENT_BINARY_DIR}")
-    set_tests_properties(bench${i}x${i}
-                         PROPERTIES
-                         LABELS fft
-                         ENVIRONMENT "PATH=$<SHELL_PATH:$<TARGET_FILE_DIR:Halide::Halide>>")
-endforeach ()
-=======
 # TODO(srj): temporarily disable pending fix for https://github.com/halide/Halide/issues/7033,
 # to avoid unrelated buildbot failures
 # foreach (i IN ITEMS 8 12 16 24 32 48)
@@ -70,5 +61,4 @@
 #                          PROPERTIES
 #                          LABELS fft
 #                          ENVIRONMENT "PATH=$<SHELL_PATH:$<TARGET_FILE_DIR:Halide::Halide>>")
-# endforeach ()
->>>>>>> 48d56d80
+# endforeach ()