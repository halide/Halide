#include "expr_util.h"
#include "Halide.h"

using namespace Halide;
using namespace Halide::Internal;

using std::set;
using std::map;
using std::string;
using std::ostringstream;

IRNodeType node_ordering[18] = {IRNodeType::Ramp,IRNodeType::Broadcast,IRNodeType::Select,IRNodeType::Div,IRNodeType::Mul,IRNodeType::Mod,IRNodeType::Sub,IRNodeType::Add,IRNodeType::Min,IRNodeType::Not,IRNodeType::Or,IRNodeType::And,IRNodeType::GE,IRNodeType::GT,IRNodeType::LE,IRNodeType::LT,IRNodeType::NE,IRNodeType::EQ};

std::map<IRNodeType, int> nto = {
    {IRNodeType::Ramp,23},
    {IRNodeType::Broadcast,22},
    {IRNodeType::Select,21},
    {IRNodeType::Div,20},
    {IRNodeType::Mul,19},
    {IRNodeType::Mod,18},
    {IRNodeType::Sub,17}, // add and sub have the same weight
    {IRNodeType::Add,17},
    {IRNodeType::Max,14}, // max and min have same weight
    {IRNodeType::Min,14},
    {IRNodeType::Not,13},
    {IRNodeType::Or,12},
    {IRNodeType::And,11},
    {IRNodeType::GE,10},
    {IRNodeType::GT,9},
    {IRNodeType::LE,8},
    {IRNodeType::LT,7},
    {IRNodeType::NE,6},
    {IRNodeType::EQ,5},
    {IRNodeType::Cast,4},
    {IRNodeType::FloatImm,2},
    {IRNodeType::UIntImm,1},
    {IRNodeType::IntImm,0}
};

class DivisorSet : public IRVisitor {
    Scope<> lets;

    void visit(const Div *op) override {
        std::ostringstream term;
        term << op->b;
        divisors.insert(term.str());
        op->a.accept(this);
        op->b.accept(this);
    }

    void visit(const Mod *op) override {
        std::ostringstream term;
        term << op->b;
        divisors.insert(term.str());
        op->a.accept(this);
        op->b.accept(this);
    }
public:
    std::set<std::string> divisors;
};

std::set<std::string> find_divisors(const Expr &e) {
    DivisorSet d;
    e.accept(&d);
    return d.divisors;
}

class VectorOpCount : public IRVisitor {
    void visit(const Ramp *op) override {
        counter += 1;
    }
    void visit(const Broadcast *op) override {
        counter += 1;
    }
public:
    int counter = 0;
};

int get_vector_count(const Expr &e) {
    VectorOpCount rcounter;
    e.accept(&rcounter);
    return rcounter.counter;
}

bool check_divisors(const Expr &LHS, const Expr &RHS) {
    // check that all divisors on RHS appear as divisors on LHS
    std::set<std::string> lhs_divisors = find_divisors(LHS);
    std::set<std::string> rhs_divisors = find_divisors(RHS);
    for (auto const& rhs_term : rhs_divisors) {
        if (lhs_divisors.count(rhs_term) == 0) {
            return false;
        }
<<<<<<< HEAD
    }
    return true;
}

class NonlinearOpsCount : public IRVisitor {
    void visit(const Div *op) override {
        counter += 1;
        op->a.accept(this);
        op->b.accept(this);
    }
    void visit(const Mod *op) override {
        counter += 1;
        op->a.accept(this);
        op->b.accept(this);
    }
    void visit(const Mul *op) override {
        counter += 1;
        op->a.accept(this);
        op->b.accept(this);
    }
public:
    int counter = 0;
};

int get_nonlinear_op_count(const Expr &e) {
    NonlinearOpsCount nl;
    e.accept(&nl);
    return nl.counter;
}

class IsConstant : public IRVisitor {
    void visit(const Variable *op) override {
        if (op->name[0] == 'c') {
            flag = true;
        }
    }
    void visit(const IntImm *op) override {
        flag = true;
    }
    void visit(const UIntImm *op) override {
        flag = true;
    }
public:
    bool flag = false;
};

bool is_expr_constant(const Expr &e) {
    IsConstant c;
    e.accept(&c);
    return c.flag;
}

class IsAddOrSubExpr : public IRVisitor {
    void visit(const Add *op) override {
        flag = true;
    }
    void visit(const Sub *op) override {
        flag = true;
    }
public:
    bool flag = false;
};

bool is_expr_addsub(const Expr &e) {
    IsAddOrSubExpr a;
    e.accept(&a);
    return a.flag;
}

class IsRightChildConstant : public IRVisitor {
    void visit(const Add *op) {
        flag = is_expr_constant(op->b);
    }
    void visit(const Sub *op) {
        flag = is_expr_constant(op->b);
    }
    void visit(const Mod *op) {
        flag = is_expr_constant(op->b);
    }
    void visit(const Div *op) {
        flag = is_expr_constant(op->b);
    }
    void visit(const Min *op) {
        flag = is_expr_constant(op->b);
    }
    void visit(const Max *op) {
        flag = is_expr_constant(op->b);
    }
    void visit(const EQ *op) {
        flag = is_expr_constant(op->b);
    }
    void visit(const NE *op) {
        flag = is_expr_constant(op->b);
    }
    void visit(const LT *op) {
        flag = is_expr_constant(op->b);
    }
    void visit(const LE *op) {
        flag = is_expr_constant(op->b);
    }
    void visit(const GT *op) {
        flag = is_expr_constant(op->b);
    }
    void visit(const GE *op) {
        flag = is_expr_constant(op->b);
    }
    void visit(const And *op) {
        flag = is_expr_constant(op->b);
    }
    void visit(const Or *op) {
        flag = is_expr_constant(op->b);
    }
public:
    bool flag = false;
};

bool is_right_child_constant(const Expr &e) {
    IsRightChildConstant rc;
    e.accept(&rc);
    return rc.flag;
=======
    }
  return true;
>>>>>>> c833b124
}

class NonlinearOpsCount : public IRVisitor {
    void visit(const Div *op) override {
        counter += 1;
        op->a.accept(this);
        op->b.accept(this);
    }
    void visit(const Mod *op) override {
        counter += 1;
        op->a.accept(this);
        op->b.accept(this);
    }
    void visit(const Mul *op) override {
        counter += 1;
        op->a.accept(this);
        op->b.accept(this);
    }
public:
    int counter = 0;
};

int get_nonlinear_op_count(const Expr &e) {
    NonlinearOpsCount nl;
    e.accept(&nl);
    return nl.counter;
}

class IsConstant : public IRVisitor {
    void visit(const Variable *op) override {
        if (op->name[0] == 'c') {
            flag = true;
        }
    }
    void visit(const IntImm *op) override {
        flag = true;
    }
    void visit(const UIntImm *op) override {
        flag = true;
    }
public:
    bool flag = false;
};

bool is_expr_constant(const Expr &e) {
    IsConstant c;
    e.accept(&c);
    return c.flag;
}

class IsAddOrSubExpr : public IRVisitor {
    void visit(const Add *op) override {
        flag = true;
    }
    void visit(const Sub *op) override {
        flag = true;
    }
public:
    bool flag = false;
};

bool is_expr_addsub(const Expr &e) {
    IsAddOrSubExpr a;
    e.accept(&a);
    return a.flag;
}

class IsRightChildConstant : public IRVisitor {
    void visit(const Add *op) {
        flag = is_expr_constant(op->b);
    }
    void visit(const Sub *op) {
        flag = is_expr_constant(op->b);
    }
    void visit(const Mod *op) {
        flag = is_expr_constant(op->b);
    }
    void visit(const Div *op) {
        flag = is_expr_constant(op->b);
    }
    void visit(const Min *op) {
        flag = is_expr_constant(op->b);
    }
    void visit(const Max *op) {
        flag = is_expr_constant(op->b);
    }
    void visit(const EQ *op) {
        flag = is_expr_constant(op->b);
    }
    void visit(const NE *op) {
        flag = is_expr_constant(op->b);
    }
    void visit(const LT *op) {
        flag = is_expr_constant(op->b);
    }
    void visit(const LE *op) {
        flag = is_expr_constant(op->b);
    }
    void visit(const GT *op) {
        flag = is_expr_constant(op->b);
    }
    void visit(const GE *op) {
        flag = is_expr_constant(op->b);
    }
    void visit(const And *op) {
        flag = is_expr_constant(op->b);
    }
    void visit(const Or *op) {
        flag = is_expr_constant(op->b);
    }
public:
    bool flag = false;
};

bool is_right_child_constant(const Expr &e) {
    IsRightChildConstant rc;
    e.accept(&rc);
    return rc.flag;
}

class NodeHistogram : public IRVisitor {
    Scope<> lets;

    void visit(const Call *op) override {
        if (op->name == "fold") return;
        IRVisitor::visit(op);
    }

    void visit(const Select *op) override {
        increment_histo(IRNodeType::Select);
        op->condition.accept(this);
        op->true_value.accept(this);
        op->false_value.accept(this);
    }

    void visit(const Ramp *op) override {
        increment_histo(IRNodeType::Ramp);
        op->base.accept(this);
        op->stride.accept(this);
    }

    void visit(const Broadcast *op) override {
        increment_histo(IRNodeType::Broadcast);
        op->value.accept(this);
    }

    void visit(const Add *op) override {
        increment_histo(IRNodeType::Add);
        op->a.accept(this);
        op->b.accept(this);
    }

    void visit(const Sub *op) override {
        increment_histo(IRNodeType::Add); // Put Sub counts in the Add bucket
        op->a.accept(this);
        op->b.accept(this);
    }

    void visit(const Mul *op) override {
        increment_histo(IRNodeType::Mul);
        op->a.accept(this);
        op->b.accept(this);
    }

    void visit(const Div *op) override {
        increment_histo(IRNodeType::Div);
        op->a.accept(this);
        op->b.accept(this);
    }

    void visit(const Mod *op) override {
        increment_histo(IRNodeType::Mod);
        op->a.accept(this);
        op->b.accept(this);
    }

    void visit(const LT *op) override {
        increment_histo(IRNodeType::LT);
        op->a.accept(this);
        op->b.accept(this);
    }

    void visit(const LE *op) override {
        increment_histo(IRNodeType::LE);
        op->a.accept(this);
        op->b.accept(this);
    }

    void visit(const GT *op) override {
        increment_histo(IRNodeType::GT);
        op->a.accept(this);
        op->b.accept(this);
    }

    void visit(const GE *op) override {
        increment_histo(IRNodeType::GE);
        op->a.accept(this);
        op->b.accept(this);
    }

    void visit(const EQ *op) override {
        increment_histo(IRNodeType::EQ);
        op->a.accept(this);
        op->b.accept(this);
    }

    void visit(const Min *op) override {
        increment_histo(IRNodeType::Min);
        op->a.accept(this);
        op->b.accept(this);
    }

    void visit(const Max *op) override {
        increment_histo(IRNodeType::Min); // put max counts into min bucket so we count them the same
        op->a.accept(this);
        op->b.accept(this);
    }

    void visit(const Not *op) override {
        increment_histo(IRNodeType::Not);
        op->a.accept(this);
    }

    void visit(const And *op) override {
        increment_histo(IRNodeType::And);
        op->a.accept(this);
        op->b.accept(this);
    }

    void visit(const Or *op) override {
        increment_histo(IRNodeType::Or);
        op->a.accept(this);
        op->b.accept(this);
    }

    void visit(const Let *op) override {
        op->value.accept(this);
        {
            ScopedBinding<> bind(lets, op->name);
            op->body.accept(this);
        }
    }
public:
    std::map<IRNodeType, int> histogram;
    void increment_histo(IRNodeType node_type) {
        if (histogram.count(node_type) == 0) {
            histogram[node_type] = 1;
        } else {
            histogram[node_type] = histogram[node_type] + 1;
        }
    }
};

std::map<IRNodeType, int> build_histogram(const Expr &e) {
    NodeHistogram histo;
    e.accept(&histo);
    return histo.histogram;
}

int get_total_op_count(const Expr &e) {
    std::map<IRNodeType, int> histo = build_histogram(e);
    int counter = 0;
    for (auto const& node : histo) {
        counter += node.second;
    }
    return counter;
}

// return 1 if correctly ordered, -1 if incorrectly ordered, 0 if tied
int compare_histograms(const Expr &LHS, const Expr &RHS) {
<<<<<<< HEAD
    std::map<IRNodeType, int> lhs_histo = build_histogram(LHS);
    std::map<IRNodeType, int> rhs_histo = build_histogram(RHS);
    int lhs_node_count, rhs_node_count;
    for (auto const& node : node_ordering) {
        lhs_node_count = 0;
        rhs_node_count = 0;
        if (lhs_histo.count(node) == 1) {
            lhs_node_count = lhs_histo[node];
        }
        if (rhs_histo.count(node) == 1) {
            rhs_node_count = rhs_histo[node];
        }

        // std::cout << node << " LHS count " << lhs_node_count << " RHS count " << rhs_node_count << "\n";
        // RHS side has more of some op than LHS
        if (lhs_node_count < rhs_node_count) {
            return -1;
            // LHS side has strictly more of some op than RHS
        } else if (lhs_node_count > rhs_node_count) {
            return 1;
        }
    }
    return 0;
}

bool valid_reduction_order(const Expr &LHS, const Expr &RHS) {

    // first, check that RHS has fewer ramp ops
    // wildcard variables can only match scalars, so we don't need to check variable occurence counts
    if (get_vector_count(LHS) > get_vector_count(RHS)) {
        return true;
    } else if (get_vector_count(LHS) < get_vector_count(RHS)) {
        return false;
    }

    // check that occurrences of variables on RHS is equal or lesser to those in LHS
    // if any variable has more occurrences in RHS than it does on LHS, then the next several orders are invalid
    auto lhs_vars = find_vars(LHS);
    auto rhs_vars = find_vars(RHS);
    for (auto const& varcount : rhs_vars) {
        // constant wildcards don't count bc they can't match terms so can't cause reduction order failures
        if (varcount.first.front() != 'c' &&
            (lhs_vars[varcount.first] == 0 ||
             varcount.second > lhs_vars[varcount.first])) {
            return false;
        }
    }

    // accept rule if LHS has strictly more occurrences of at least 1 variable
    for (auto const& lhsv : lhs_vars) {
        if ((lhsv.first.front() != 'c') && 
            ((rhs_vars.count(lhsv.first) == 0) || (lhsv.second > rhs_vars[lhsv.first]))) {
            return true;
        }
    }

=======
  std::map<IRNodeType, int> lhs_histo = build_histogram(LHS);
  std::map<IRNodeType, int> rhs_histo = build_histogram(RHS);
  int lhs_node_count, rhs_node_count;
  for (auto const& node : node_ordering) {
    lhs_node_count = 0;
    rhs_node_count = 0;
    if (lhs_histo.count(node) == 1) {
      lhs_node_count = lhs_histo[node];
    }
    if (rhs_histo.count(node) == 1) {
      rhs_node_count = rhs_histo[node];
    }

    std::cout << node << " LHS count " << lhs_node_count << " RHS count " << rhs_node_count << "\n";
    // RHS side has more of some op than LHS
    if (lhs_node_count < rhs_node_count) {
        return -1;
    // LHS side has strictly more of some op than RHS
    } else if (lhs_node_count > rhs_node_count) {
        return 1;
    }
  }
  return 0;
}

bool valid_reduction_order(const Expr &LHS, const Expr &RHS) {
    // first, check that RHS has fewer ramp ops
    // wildcard variables can only match scalars, so we don't need to check variable occurence counts
    if (get_vector_count(LHS) > get_vector_count(RHS)) {
        return true;
    } else if (get_vector_count(LHS) < get_vector_count(RHS)) {
        return false;
    }

    // check that occurrences of variables on RHS is equal or lesser to those in LHS
    // if any variable has more occurrences in RHS than it does on LHS, then the next several orders are invalid
    auto lhs_vars = find_vars(LHS);
    auto rhs_vars = find_vars(RHS);
    for (auto const& varcount : rhs_vars) {
        // constant wildcards don't count bc they can't match terms so can't cause reduction order failures
        if (varcount.first.front() != 'c' &&
            (lhs_vars[varcount.first] == 0 ||
             varcount.second > lhs_vars[varcount.first])) {
            return false;
        }
    }

    // accept rule if LHS has strictly more occurrences of at least 1 variable
    for (auto const& lhsv : lhs_vars) {
        if ((lhsv.first.front() != 'c') && 
            ((rhs_vars.count(lhsv.first) == 0) || (lhsv.second > rhs_vars[lhsv.first]))) {
            return true;
        }
    }

>>>>>>> c833b124
    // LHS should have more div, mod, mul operations than RHS (if var occurrences are >=)
    if (get_nonlinear_op_count(LHS) > get_nonlinear_op_count(RHS)) {
        return true;
    } else if (get_nonlinear_op_count(LHS) < get_nonlinear_op_count(RHS)) {
        return false;
    }

    // LHS should have more total ops than RHS (if var occurrences are >=)
    if (get_total_op_count(LHS) > get_total_op_count(RHS)) {
        return true;
    } else if (get_total_op_count(LHS) < get_total_op_count(RHS)) {
        return false;
    }

    // check that histogram of operations obeys ordering (if var occurrences are >=)
    int rule_histogram_ordering = compare_histograms(LHS, RHS);
    if (rule_histogram_ordering == 1) {
        return true;
    } else if (rule_histogram_ordering == -1) {
        return false;
    }

    // ordered if LHS is not add or sub and RHS is add or sub
    // invalid order if LHS is add or sub and RSH is NOT add or sub
    bool is_LHS_add_sub = is_expr_addsub(LHS);
    bool is_RHS_add_sub = is_expr_addsub(RHS);

    if (!(is_LHS_add_sub) && is_RHS_add_sub) {
        return true;
    }
    if (is_LHS_add_sub && !(is_RHS_add_sub)) {
        return false;
    }

    // ordered if the right child of the LHS is not a constant and the right child of the RHS is a constant
    // invalid order if the right child of the LHS is a constant and the right child of the RHS is not a constant
    // this checks if right child is IntImm, UIntImm, or Variable whose first char is c
    if (!(is_right_child_constant(LHS) && is_right_child_constant(RHS))) {
        return true;
    }
    if (is_right_child_constant(LHS) && !(is_right_child_constant(RHS))) {
        return false;
    }

    // check that root symbol obeys ordering
    IRNodeType lhs_root_type = LHS.node_type();
    IRNodeType rhs_root_type = RHS.node_type();

    // since this is the last check, this should be false if the root ops are equal
    if (nto[lhs_root_type] >= nto[rhs_root_type]) {
        return false;
    }

    return true;

}<|MERGE_RESOLUTION|>--- conflicted
+++ resolved
@@ -90,7 +90,6 @@
         if (lhs_divisors.count(rhs_term) == 0) {
             return false;
         }
-<<<<<<< HEAD
     }
     return true;
 }
@@ -211,10 +210,6 @@
     IsRightChildConstant rc;
     e.accept(&rc);
     return rc.flag;
-=======
-    }
-  return true;
->>>>>>> c833b124
 }
 
 class NonlinearOpsCount : public IRVisitor {
@@ -485,7 +480,6 @@
 
 // return 1 if correctly ordered, -1 if incorrectly ordered, 0 if tied
 int compare_histograms(const Expr &LHS, const Expr &RHS) {
-<<<<<<< HEAD
     std::map<IRNodeType, int> lhs_histo = build_histogram(LHS);
     std::map<IRNodeType, int> rhs_histo = build_histogram(RHS);
     int lhs_node_count, rhs_node_count;
@@ -542,63 +536,6 @@
         }
     }
 
-=======
-  std::map<IRNodeType, int> lhs_histo = build_histogram(LHS);
-  std::map<IRNodeType, int> rhs_histo = build_histogram(RHS);
-  int lhs_node_count, rhs_node_count;
-  for (auto const& node : node_ordering) {
-    lhs_node_count = 0;
-    rhs_node_count = 0;
-    if (lhs_histo.count(node) == 1) {
-      lhs_node_count = lhs_histo[node];
-    }
-    if (rhs_histo.count(node) == 1) {
-      rhs_node_count = rhs_histo[node];
-    }
-
-    std::cout << node << " LHS count " << lhs_node_count << " RHS count " << rhs_node_count << "\n";
-    // RHS side has more of some op than LHS
-    if (lhs_node_count < rhs_node_count) {
-        return -1;
-    // LHS side has strictly more of some op than RHS
-    } else if (lhs_node_count > rhs_node_count) {
-        return 1;
-    }
-  }
-  return 0;
-}
-
-bool valid_reduction_order(const Expr &LHS, const Expr &RHS) {
-    // first, check that RHS has fewer ramp ops
-    // wildcard variables can only match scalars, so we don't need to check variable occurence counts
-    if (get_vector_count(LHS) > get_vector_count(RHS)) {
-        return true;
-    } else if (get_vector_count(LHS) < get_vector_count(RHS)) {
-        return false;
-    }
-
-    // check that occurrences of variables on RHS is equal or lesser to those in LHS
-    // if any variable has more occurrences in RHS than it does on LHS, then the next several orders are invalid
-    auto lhs_vars = find_vars(LHS);
-    auto rhs_vars = find_vars(RHS);
-    for (auto const& varcount : rhs_vars) {
-        // constant wildcards don't count bc they can't match terms so can't cause reduction order failures
-        if (varcount.first.front() != 'c' &&
-            (lhs_vars[varcount.first] == 0 ||
-             varcount.second > lhs_vars[varcount.first])) {
-            return false;
-        }
-    }
-
-    // accept rule if LHS has strictly more occurrences of at least 1 variable
-    for (auto const& lhsv : lhs_vars) {
-        if ((lhsv.first.front() != 'c') && 
-            ((rhs_vars.count(lhsv.first) == 0) || (lhsv.second > rhs_vars[lhsv.first]))) {
-            return true;
-        }
-    }
-
->>>>>>> c833b124
     // LHS should have more div, mod, mul operations than RHS (if var occurrences are >=)
     if (get_nonlinear_op_count(LHS) > get_nonlinear_op_count(RHS)) {
         return true;
