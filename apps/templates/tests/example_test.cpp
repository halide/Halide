#include <cstdint>
#include <vector>

#include "HalideRuntime.h"
#include "HalideRuntimeOpenGL.h"
#include "SimpleAppAPI.h"
<<<<<<< HEAD
#include "HalideImage.h"
=======

#include "HalideBuffer.h"
>>>>>>> 5f873c2c

#include "example4.h"
#include "example4_glsl.h"
#include "example3.h"
#include "example3_glsl.h"
#include "example2.h"
#include "example2_glsl.h"
#include "example1.h"
#include "example1_glsl.h"

const int kWidth = 1024;
const int kHeight = 1024;
const int kIter = 1;
const int kSeed = 0;

template<typename T>
static int check(const Buffer<T> &input, const Buffer<T> &output) {
    int errors = 0;
    for (int x = 0; x < input.extent(0); x++) {
        for (int y = 0; y < input.extent(1); y++) {
            for (int c = 0; c < input.extent(2); c++) {
                T expected = input(input.extent(0) - x - 1, y, c);
                T actual = output(x, y, c);
                if (expected != actual) {
                  errors++;
                }
            }
        }
    }
    return errors;
}

enum Implementation { kCPU = 0, kGLSL = 1 };
enum Layout { kChunky, kPlanar };

typedef int (*ExampleFunc)(buffer_t* in, buffer_t* out);

static const ExampleFunc exampleFuncs[4][2] = {
  { example1, example1_glsl },
  { example2, example2_glsl },
  { example3, example3_glsl },
  { example4, example4_glsl },
};

static int run_test(void *uc, int channels, Implementation imp, Layout layout) {
  std::string name = "Example_";
  name += std::to_string(channels);
  name += (imp == kGLSL) ? "_GLSL" : "_CPU";
  name += (layout == kChunky) ? "_Chunky" : "_Planar";
  halide_printf(uc, "\n---------------------------\n%s\n", name.c_str());
<<<<<<< HEAD
  Image<uint8_t> input(kWidth, kHeight, channels, 0, (layout == kChunky));
  Image<uint8_t> output(kWidth, kHeight, channels, 0, (layout == kChunky));
  (void) halide_smooth_buffer_host<uint8_t>(uc, kSeed, &input);
=======
  Buffer<uint8_t> input(kWidth, kHeight, channels, 0, (layout == kChunky));
  Buffer<uint8_t> output(kWidth, kHeight, channels, 0, (layout == kChunky));
  (void) halide_smooth_buffer_host<uint8_t>(uc, kSeed, input);
>>>>>>> 5f873c2c
  if (imp == kGLSL) {
    // Call once to ensure OpenGL is inited (we want to time the
    // cost of copy-to-device alone)
    halide_copy_to_device(uc, &input, halide_opengl_device_interface());
    // Mark as dirty so the next call won't be a no-op
    input.set_host_dirty();
    {
      ScopedTimer timer(uc, name + " halide_copy_to_device input");
      halide_copy_to_device(uc, &input, halide_opengl_device_interface());
    }
    {
      ScopedTimer timer(uc, name + " halide_copy_to_device output");
      halide_copy_to_device(uc, &output, halide_opengl_device_interface());
    }
  }
  // Call once to compile shader, warm up, etc.
  ExampleFunc example = exampleFuncs[channels-1][imp];
  (void) example(&input, &output);
  {
    ScopedTimer timer(uc, name, kIter);
    for (int i = 0; i < kIter; ++i) {
      (void) example(&input, &output);
    }
  }
  if (imp == kGLSL) {
    ScopedTimer timer(uc, name + " halide_copy_to_host");
    halide_copy_to_host(uc, &output);
  }
  // halide_buffer_display(input);
  // halide_buffer_print(input);
  // halide_buffer_display(output);
  // halide_buffer_print(output);
  int errors = check<uint8_t>(input, output);
  if (errors) {
    halide_errorf(uc, "Test %s had %d errors!\n\n", name.c_str(), errors);
  } else {
    halide_printf(uc, "Test %s had no errors.\n\n", name.c_str());
  }
  return errors;
}

extern "C"
bool example_test() {
  void *uc = NULL;

  int errors = 0;
  for (int channels = 1; channels <= 4; channels++) {
    errors += run_test(uc, channels, kCPU, kChunky);
    errors += run_test(uc, channels, kCPU, kPlanar);
    errors += run_test(uc, channels, kGLSL, kChunky);
    // GLSL+Planar is a silly combination; the conversion overhead is high.
    // But let's run it anyway, since it should work.
    errors += run_test(uc, channels, kGLSL, kPlanar);
  }

  // -------- Other stuff

  halide_print(uc, "Here is a random image.\n");

  Buffer<uint8_t> randomness(300, 400, 3);
  (void) halide_randomize_buffer_host<uint8_t>(uc, 0, 0, 255, randomness);
  halide_buffer_display(randomness);


  halide_print(uc, "Here is a smooth image.\n");

  Buffer<uint8_t> smoothness(300, 400, 3);
  (void) halide_smooth_buffer_host<uint8_t>(uc, 0, smoothness);
  halide_buffer_display(smoothness);

  return errors > 0;
}<|MERGE_RESOLUTION|>--- conflicted
+++ resolved
@@ -4,12 +4,8 @@
 #include "HalideRuntime.h"
 #include "HalideRuntimeOpenGL.h"
 #include "SimpleAppAPI.h"
-<<<<<<< HEAD
-#include "HalideImage.h"
-=======
 
 #include "HalideBuffer.h"
->>>>>>> 5f873c2c
 
 #include "example4.h"
 #include "example4_glsl.h"
@@ -60,42 +56,36 @@
   name += (imp == kGLSL) ? "_GLSL" : "_CPU";
   name += (layout == kChunky) ? "_Chunky" : "_Planar";
   halide_printf(uc, "\n---------------------------\n%s\n", name.c_str());
-<<<<<<< HEAD
-  Image<uint8_t> input(kWidth, kHeight, channels, 0, (layout == kChunky));
-  Image<uint8_t> output(kWidth, kHeight, channels, 0, (layout == kChunky));
-  (void) halide_smooth_buffer_host<uint8_t>(uc, kSeed, &input);
-=======
   Buffer<uint8_t> input(kWidth, kHeight, channels, 0, (layout == kChunky));
   Buffer<uint8_t> output(kWidth, kHeight, channels, 0, (layout == kChunky));
   (void) halide_smooth_buffer_host<uint8_t>(uc, kSeed, input);
->>>>>>> 5f873c2c
   if (imp == kGLSL) {
     // Call once to ensure OpenGL is inited (we want to time the
     // cost of copy-to-device alone)
-    halide_copy_to_device(uc, &input, halide_opengl_device_interface());
+    halide_copy_to_device(uc, input, halide_opengl_device_interface());
     // Mark as dirty so the next call won't be a no-op
     input.set_host_dirty();
     {
       ScopedTimer timer(uc, name + " halide_copy_to_device input");
-      halide_copy_to_device(uc, &input, halide_opengl_device_interface());
+      halide_copy_to_device(uc, input, halide_opengl_device_interface());
     }
     {
       ScopedTimer timer(uc, name + " halide_copy_to_device output");
-      halide_copy_to_device(uc, &output, halide_opengl_device_interface());
+      halide_copy_to_device(uc, output, halide_opengl_device_interface());
     }
   }
   // Call once to compile shader, warm up, etc.
   ExampleFunc example = exampleFuncs[channels-1][imp];
-  (void) example(&input, &output);
+  (void) example(input, output);
   {
     ScopedTimer timer(uc, name, kIter);
     for (int i = 0; i < kIter; ++i) {
-      (void) example(&input, &output);
+      (void) example(input, output);
     }
   }
   if (imp == kGLSL) {
     ScopedTimer timer(uc, name + " halide_copy_to_host");
-    halide_copy_to_host(uc, &output);
+    halide_copy_to_host(uc, output);
   }
   // halide_buffer_display(input);
   // halide_buffer_print(input);
@@ -140,4 +130,4 @@
   halide_buffer_display(smoothness);
 
   return errors > 0;
-}+}
