--- conflicted
+++ resolved
@@ -4,13 +4,15 @@
 #include <cstdio>
 
 #include "benchmark.h"
-<<<<<<< HEAD
-#include "HalideImage.h"
-=======
 #include "HalideBuffer.h"
->>>>>>> 5f873c2c
 
 using namespace Halide;
+
+//#define cimg_display 0
+//#include "CImg.h"
+//using namespace cimg_library;
+
+// typedef CImg<uint16_t> Image;
 
 double t;
 
@@ -169,18 +171,20 @@
     return out;
 }
 
+extern "C" {
 #include "halide_blur.h"
+}
 
 Buffer<uint16_t> blur_halide(Buffer<uint16_t> in) {
     Buffer<uint16_t> out(in.width()-8, in.height()-2);
 
     // Call it once to initialize the halide runtime stuff
-    halide_blur(&in, &out);
+    halide_blur(in, out);
 
     t = benchmark(10, 1, [&]() {
         // Compute the same region of the output as blur_fast (i.e., we're
         // still being sloppy with boundary conditions)
-        halide_blur(&in, &out);
+        halide_blur(in, out);
     });
 
     return out;
