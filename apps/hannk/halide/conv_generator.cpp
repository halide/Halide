#include "Halide.h"
#include "halide/common_halide.h"

using namespace Halide;
using namespace Halide::BoundaryConditions;
using namespace Halide::ConciseCasts;

namespace hannk {

// Less general, but performs much better on Xtensa.
// #define XTENSA_GOES_FAST

Var x("x"), y("y"), c("c"), b("b");
Var ci("ci"), co("co");

// There are two codepaths in this generator. On targets with widening
// 8-bit multiplies, we implement the reduction by expanding the subtraction
// of the offsets into 4 reductions involving 8-bit multiplies. On targets
// without widening 8-bit multiplication, it's faster to just subtract the
// offsets and use 16-bit multiplications.
bool use_8bit_multiply(const Target &target) {
    return target.arch != Target::X86 || target.has_feature(Target::AVX512_SapphireRapids) || target.has_feature(Target::Xtensa);
}

// How many registers to use as accumulators, as a function of the target.
int get_accumulator_count(const Target &target) {
    if (target.has_feature(Target::Xtensa)) {
        return 4;
    } else if (target.has_feature(Target::HVX)) {
        // Hexagon has dot products between vector and scalar registers, so
        // we don't need to use any vector registers for the input, so we
        // can use a lot of registers as accumulators without spilling to
        // the stack.
        return 24;
    } else if (get_register_count(target) >= 32) {
        return 20;
    } else {
        return 8;
    }
}

class Conv : public Generator<Conv> {
public:
    // How much to unroll the reduction loop over channels. On some targets,
    // loading a few scalars for one of the reduction inputs is fine, and avoids
    // a large alignment requirement. However, on other targets, it is beneficial
    // to load vectors, so making this value larger helps for big reductions.
    GeneratorParam<int> unroll_reduction_{"unroll_reduction", 4};

    // Unsigned 8-bit input tensor, indexed by c, x, y, b.
    Input<Buffer<uint8_t>> input_{"input", 4};
    Input<uint8_t> input_zero_{"input_zero"};

    // A 6D array of filter coefficients indexed by ci % n, co % k, ci / n, co / k, x, y,
    // where n = vector_reduction and k = accum_vector_size (below).
    Input<Buffer<>> filter_{"filter", 6};
    Input<uint8_t> filter_zero_{"filter_zero"};

    // A 1D array of 32-bit biases. The bias should be added to the c
    // dimension of the output.
    Input<Buffer<int32_t>> bias_{"bias", 1};

    // The stride specifies how the input [x, y] is sub-subsampled. For every
    // spatial location [x, y] in the output buffer, the input buffer is sampled
    // spatially at [x * stride, y * stride]. The caller is responsible for
    // allocating the correct output memory.
    Input<int> stride_x_{"stride_x"};
    Input<int> stride_y_{"stride_y"};
    Input<int> dilation_x_{"dilation_x"};
    Input<int> dilation_y_{"dilation_y"};

    Input<int32_t> output_multiplier_{"output_multiplier"};
#ifdef XTENSA_GOES_FAST
    Input<uint32_t> output_shift_{"output_shift"};
#else
    Input<int32_t> output_shift_{"output_shift"};
#endif
    Input<uint8_t> output_zero_{"output_zero"};
    Input<uint8_t> output_min_{"output_min"};
    Input<uint8_t> output_max_{"output_max"};

    Output<Buffer<>> output_{"output", 4};

    void configure() {
        if (use_8bit_multiply(target)) {
            filter_.set_type(UInt(8));
        } else {
            filter_.set_type(Int(16));
        }
    }

    void generate() {
        // The algorithm.
        Func input("input_wrapper");
        Expr input_cxyb = input_(c, x, y, b);
        if (!use_8bit_multiply(target)) {
            input_cxyb = i16(input_cxyb) - i16(input_zero_);
        }
        input(c, x, y, b) = input_cxyb;

        bool use_xtensa = get_target().has_feature(Target::Xtensa);
        // Align the reduction loop of filter.
        const int vector_reduction = get_vector_reduction_factor(target, UInt(8));
        const int unroll_reduction = std::max<int>(vector_reduction, unroll_reduction_);
        const int accum_vector_size = use_xtensa ? natural_vector_size<uint8_t>() : natural_vector_size<int32_t>();

        // Set up the reduction loop and inputs.
        Expr filter_depth = filter_.dim(0).extent() * filter_.dim(2).extent();
        Expr filter_width = filter_.dim(4).extent();
        Expr filter_height = filter_.dim(5).extent();
        // Align the filter depth, which requires padding the input.
        filter_depth = align_up(filter_depth, unroll_reduction);
        RDom r(0, filter_width, 0, filter_height, 0, filter_depth);
        Expr filter_rdxyc =
            filter_(r.z % vector_reduction, c % accum_vector_size, r.z / vector_reduction, c / accum_vector_size, r.x, r.y);
#ifdef XTENSA_GOES_FAST
        Expr input_rdxyc =
            input(r.z, x + r.x, y * stride_y_ + r.y, b);
#else
        Expr input_rdxyc =
            input(r.z, x * stride_x_ + r.x * dilation_x_, y * stride_y_ + r.y * dilation_y_, b);
#endif
        Func sum_filter("sum_filter");
        Func offset_c("offset_c");
        Func sum_input("sum_input");
        Func convolved("convolved");
        if (use_8bit_multiply(target)) {
            // We want to compute the reduction:
            // convolved(c, x, y, b) = bias_(c)
            // convolved(c, x, y, b) +=
            //    (i32(input_rdxyc) - i32(input_zero_)) *
            //    (i32(filter_rdxyc) - i32(filter_zero_))
            //
            // However, this precludes using efficient dot product instructions. To
            // fix this, expand the expression:
            //
            // convolved(c, x, y, b) = bias_(c)
            // convolved(c, x, y, b) +=
            //    i32(filter_rdxyc) * i32(input_rdxyc) -
            //    i32(filter_rdxyc) * i32(input_zero_) -
            //    i32(filter_zero_) * i32(input_rdxyc) +
            //    i32(filter_zero_) * i32(input_zero_)
            //
            // We can then separate this into several reductions. First, the terms that
            // depend only on c.
            Expr r_size = filter_width * filter_height * filter_depth;
            // We need the negative of this reduction, so compute the sum first, and then
            // subtract it after.
            if (use_xtensa) {
                sum_filter(c) = cast(Int(24), 0);
                sum_filter(c) += cast(Int(24), filter_rdxyc) * cast(Int(24), input_zero_);
            } else {
                sum_filter(c) = i32(0);
                sum_filter(c) += i32(u16(filter_rdxyc) * u16(input_zero_));
            }

            offset_c(c) =
                bias_(c) + i32(u16(filter_zero_) * u16(input_zero_)) * r_size - i32(sum_filter(c));

            // The sum of the input is used to compute the filter_zero * input term.
            // TODO: This is separable, but a bit messy to optimize this way.
            sum_input(x, y, b) += i32(input_rdxyc);

            // Finally, the terms that depend on all of c, x, y, b.
            if (use_xtensa) {
                convolved(c, x, y, b) = cast(Int(24), 0);
            } else {
                convolved(c, x, y, b) = offset_c(c) - i32(filter_zero_) * sum_input(x, y, b);
            }
        } else {
            // Without 8-bit widening multiplies, we already subtracted the offsets,
            // and just have a single reduction of 16-bit multiplies to compute.
            convolved(c, x, y, b) = bias_(c);
        }

        if (use_xtensa && use_8bit_multiply(target)) {
            convolved(c, x, y, b) += cast(Int(24), input_rdxyc) * cast(Int(24), filter_rdxyc);
        } else {
            convolved(c, x, y, b) += i32(input_rdxyc) * i32(filter_rdxyc);
        }

        // Saturate and narrow the output.
        Expr output;
        if (use_xtensa) {
            output = i32(convolved(c, x, y, b)) + offset_c(c) - i32(filter_zero_) * sum_input(x, y, b);
        } else {
            output = convolved(c, x, y, b);
        }
        output = multiply_2x_high(output, output_multiplier_);
        output = i16_sat(rounding_shift_right(output, output_shift_));
<<<<<<< HEAD
        if (use_xtensa) {
            output = saturating_add(output, output_zero_);
            output = clamp(output, output_min_, output_max_);
            output_(c, x, y, b) = u8(output);
        } else {
            output = u8_sat(saturating_add(output, output_zero_));
            output_(c, x, y, b) = clamp(output, output_min_, output_max_);
        }
=======
        if (output_.type() == halide_type_of<uint8_t>()) {
            output = u8_sat(saturating_add(output, output_zero_));
            output = clamp(output, output_min_, output_max_);
        }
        output_(c, x, y, b) = output;
>>>>>>> 5ca8cdf2

        // Schedule
        interpret_as_tensor(input_);
        interpret_as_tensor(bias_);
        interpret_as_tensor(output_);
        require_same_min_extent(3, input_, output_);
        require_same_min_extent(0, bias_, output_);

        const int filter_alignment = vector_reduction * accum_vector_size;
        filter_.set_host_alignment(filter_alignment * filter_.type().bytes());
        filter_.dim(0).set_min(0).set_extent(vector_reduction).set_stride(1);
        filter_.dim(1).set_min(0).set_extent(accum_vector_size).set_stride(vector_reduction);
        filter_.dim(2).set_min(0).set_stride(filter_alignment);
        for (int d = 3; d < filter_.dimensions(); d++) {
            filter_.dim(d).set_min(0).set_stride(align(filter_.dim(d).stride(), filter_alignment));
        }

        const int input_alignment = unroll_reduction;
        input_.set_host_alignment(input_alignment);
        input_.dim(0).set_min(0).set_extent(filter_depth);
        for (int d = 1; d < input_.dimensions(); d++) {
            input_.dim(d).set_stride(align(input_.dim(d).stride(), input_alignment));
        }
#ifdef XTENSA_GOES_FAST
        filter_.dim(4).set_bounds(0, 1).dim(5).set_bounds(0, 1);
#endif
        output_.compute_root();

        // Figure out how big the tiles we should optimize for should be by getting
        // the total number of accumulators best for this target and figuring out
        // tile sizes.
        const int accumulators = get_accumulator_count(target);
        std::vector<std::pair<int, int>> tile_sizes;
        const int min_tile_c = 1;
        const int max_tile_c = use_xtensa ? 1 : 4;
        for (int tile_c = max_tile_c; tile_c >= min_tile_c; tile_c /= 2) {
            int tile_x = std::min(8, accumulators / tile_c);
            tile_sizes.emplace_back(tile_c, tile_x);
        }
        if (max_tile_c > 1) {
            tile_sizes.emplace_back(max_tile_c, 1);
        }

        // We need to tile the output, but we can't use GuardWithIf because we need
        // things computed at the tile to have constant size. We can't assume the
        // output is bigger than a minimum size. So, we specialize for decreasing
        // tile sizes, and have a degenerate tile case to handle the rest.
        Var xo("xo");
        Expr output_channels = output_.dim(0).extent();
        Expr output_width = output_.dim(1).extent();
        for (auto i : tile_sizes) {
            const int tile_c = i.first;
            const int tile_x = i.second;
            output_
                .specialize(output_channels % (tile_c * accum_vector_size) == 0 && output_width >= tile_x)
                .split(c, co, c, tile_c * accum_vector_size, TailStrategy::RoundUp)
                .split(x, xo, x, tile_x, TailStrategy::ShiftInwards)
                .reorder(x, c, co, xo, y, b)
                .vectorize(c)
                .unroll(x);
        }

        // In case there are no suitable tile sizes, just make a dummy split so the
        // rest of the schedule still works.
        output_
            .split(c, co, c, accum_vector_size * min_tile_c, TailStrategy::PredicateStores)
            .split(x, xo, x, 1)
            .reorder(c, x, co, xo, y, b)
            .vectorize(c);

        // These GuardWithIf splits simplify for the constant-tile specializations,
        // but probably generate poor code for the general case.
        convolved.compute_at(output_, co)
            .store_in(MemoryType::Stack)
            .reorder(x, c)
            .vectorize(c, accum_vector_size * min_tile_c, TailStrategy::RoundUp)
            .unroll(c, max_tile_c, TailStrategy::GuardWithIf)
            .unroll(x);

        if (use_8bit_multiply(target)) {
            // Specialize this to avoid computing sum_input when it isn't needed.
            convolved.specialize(filter_zero_ == 0);
        }

        RVar rco, rci;
        convolved.update()
            .split(r.z, rco, rci, unroll_reduction);

        if (use_xtensa) {
            convolved.update()
                .reorder(c, x, rci, rco, r.x, r.y);
        } else {
            convolved.update()
                .reorder(rci, c, x, rco, r.x, r.y);
        }

        convolved.update()
            .vectorize(c, accum_vector_size, TailStrategy::RoundUp)
            .unroll(c, max_tile_c, TailStrategy::GuardWithIf)
            .atomic()
            .vectorize(rci, use_xtensa ? 4 : vector_reduction)
            .unroll(rci)
            .unroll(x);

        if (unroll_reduction == vector_reduction) {
            // TODO: We used to not need this, but currently, it is a massive
            // savings (e.g. first conv layer of mobilenet drops from 760us to
            // 540us on ARM, at some point it was 560us on ARM without this).
            convolved.update().specialize(filter_depth == vector_reduction);
        }

        if (!use_8bit_multiply(target) && get_target().arch == Target::X86) {
            // On x86, widening subtracts eat up a lot of the already scarce
            // registers, so precomputing this outside the inner loop helps
            // a lot.
            // TODO: Maybe we should do this in a separate op. We already pad it
            // separately, we just don't dequantize it to 16-bit.
            input.compute_at(output_, y)
                .reorder(c, x);

            input.specialize(is_interleaved(input_, 4))
                .vectorize(c, 4, TailStrategy::RoundUp)
                .vectorize(x, natural_vector_size<int32_t>(), TailStrategy::GuardWithIf);

            Expr input_channels = input_.dim(0).extent();
            for (int i = natural_vector_size<int16_t>(); i >= unroll_reduction; i /= 2) {
                // Use GuardWithIf here to avoid growing the bounds.
                input.specialize(input_channels >= i)
                    .vectorize(c, i, TailStrategy::GuardWithIf);
            }
        } else if (unroll_reduction >= natural_vector_size<uint8_t>() && !use_xtensa) {
            // If we're unrolling a full vector's worth of reduction from the
            // input, explicitly load a vector of it first. This enables targeting
            // broadcasting dot products, like ARM's udot.
            input.in(convolved)
                .compute_at(convolved, c)
                .bound_extent(c, unroll_reduction)
                .vectorize(c);
        }

        if (use_8bit_multiply(target)) {
            // Precompute the channel offset at root.
            // TODO: This gets recomputed often when the op is split up into small
            // pieces.
            offset_c.compute_root()
                .split(c, co, c, accum_vector_size, TailStrategy::RoundUp)
                .vectorize(c);

            sum_filter.compute_at(offset_c, co)
                .vectorize(c, accum_vector_size, TailStrategy::RoundUp);

            sum_filter.update(0)
                .specialize(input_zero_ != 0)
                .split(r.z, rco, rci, unroll_reduction)
                .split(c, co, c, accum_vector_size, TailStrategy::RoundUp);

            if (use_xtensa) {
                sum_filter.update(0)
                    .specialize(input_zero_ != 0)
                    .reorder(c, rci, r.x, r.y, rco, co);
            } else {
                sum_filter.update(0)
                    .specialize(input_zero_ != 0)
                    .reorder(rci, c, rco, r.x, r.y, co);
            }
            sum_filter.update(0)
                .specialize(input_zero_ != 0)
                .vectorize(c)
                .atomic()
                .vectorize(rci, use_xtensa ? 4 : vector_reduction)
                .unroll(rci);

            // Compute the sum of the input outside the loops over channels.
            sum_input.compute_at(output_, xo)
                .update()
                .split(r.z, rco, rci, unroll_reduction)
                .reorder(rci, x, rco, r.x, r.y)
                .atomic()
                .vectorize(rci);

            if (use_xtensa) {
                sum_input
                    .unroll(x)
                    .update()
                    .unroll(x);
            } else {
                sum_input
                    .vectorize(x)
                    .update()
                    .vectorize(x);
            }
            sum_input.specialize(stride_x_ == 1 && filter_depth == unroll_reduction && is_interleaved(input_, unroll_reduction));
        }

        // TODO: Pad this outside and let it constant fold.
        bias_.in().compute_root().store_in(MemoryType::Stack);
    }
};

// The above generator expects the filter to already be tiled into
class TileConvFilter : public Generator<TileConvFilter> {
public:
    Input<Buffer<uint8_t>> input_{"input", 4};
    Input<uint8_t> input_zero_{"input_zero"};
    Input<uint8_t> output_zero_{"output_zero"};

    // 6D array of filter coefficients indexed by ci % n, co % k, ci / n, co / k, x, y,
    // where n = vector_reduction and k = accum_vector_size (below).
    Output<Buffer<>> output_{"output", 6};

    void configure() {
        if (use_8bit_multiply(target)) {
            output_.set_type(UInt(8));
        } else {
            output_.set_type(Int(16));
        }
    }

    void generate() {
        Func input_bounded = constant_exterior(input_, input_zero_);

        const int vector_reduction = get_vector_reduction_factor(target, UInt(8));
        const int vector_tile = natural_vector_size<int32_t>();

        Var bi("bi"), bo("bo");

        Expr filter_cxyb =
            i16(input_bounded(co * vector_reduction + ci, x, y, bo * vector_tile + bi)) - i16(input_zero_);
        output_(ci, bi, co, bo, x, y) = cast(output_.type(), filter_cxyb + output_zero_);

        // Schedule.
        output_.dim(0).set_min(0).set_extent(vector_reduction);
        output_.dim(1).set_min(0).set_extent(vector_tile).set_stride(vector_reduction);
        output_.dim(2).set_min(0).set_stride(vector_tile * vector_reduction);

        // TODO: We probably don't care about the performance of this, but if we do,
        // we could optimize this more.
        output_
            .compute_root()
            .reorder(ci, bi, bo, x, y, co)
            .vectorize(ci);
    }
};

}  // namespace hannk

HALIDE_REGISTER_GENERATOR(hannk::Conv, Conv)
HALIDE_REGISTER_GENERATOR(hannk::TileConvFilter, TileConvFilter)<|MERGE_RESOLUTION|>--- conflicted
+++ resolved
@@ -188,22 +188,17 @@
         }
         output = multiply_2x_high(output, output_multiplier_);
         output = i16_sat(rounding_shift_right(output, output_shift_));
-<<<<<<< HEAD
-        if (use_xtensa) {
-            output = saturating_add(output, output_zero_);
-            output = clamp(output, output_min_, output_max_);
-            output_(c, x, y, b) = u8(output);
-        } else {
-            output = u8_sat(saturating_add(output, output_zero_));
-            output_(c, x, y, b) = clamp(output, output_min_, output_max_);
-        }
-=======
         if (output_.type() == halide_type_of<uint8_t>()) {
-            output = u8_sat(saturating_add(output, output_zero_));
-            output = clamp(output, output_min_, output_max_);
+            if (use_xtensa) {
+                output = saturating_add(output, output_zero_);
+                output = clamp(output, output_min_, output_max_);
+                output = u8(output);
+            } else {
+                output = u8_sat(saturating_add(output, output_zero_));
+                output = clamp(output, output_min_, output_max_);
+            }
         }
         output_(c, x, y, b) = output;
->>>>>>> 5ca8cdf2
 
         // Schedule
         interpret_as_tensor(input_);
