#include "Halide.h"
#include "halide/common_halide.h"

using namespace Halide;
using namespace Halide::BoundaryConditions;
using namespace Halide::ConciseCasts;

namespace hannk {

Var x("x"), y("y"), c("c"), b("b");
Var ci("ci"), co("co");

// There are two codepaths in this generator. On targets with widening
// 8-bit multiplies, we implement the reduction by expanding the subtraction
// of the offsets into 4 reductions involving 8-bit multiplies. On targets
// without widening 8-bit multiplication, it's faster to just subtract the
// offsets and use 16-bit multiplications.
bool use_8bit_multiply(const Target &target) {
    return target.arch != Target::X86 || target.has_feature(Target::AVX512_SapphireRapids);
}

// How many registers to use as accumulators, as a function of the target.
int get_accumulator_count(const Target &target) {
    if (target.has_feature(Target::HVX)) {
        // Hexagon has dot products between vector and scalar registers, so
        // we don't need to use any vector registers for the input, so we
        // can use a lot of registers as accumulators without spilling to
        // the stack.
        return 24;
    } else if (get_register_count(target) >= 32) {
        return 20;
    } else {
        return 8;
    }
}

class Conv : public Generator<Conv> {
public:
    // How much to unroll the reduction loop over channels. On some targets,
    // loading a few scalars for one of the reduction inputs is fine, and avoids
    // a large alignment requirement. However, on other targets, it is beneficial
    // to load vectors, so making this value larger helps for big reductions.
    GeneratorParam<int> unroll_reduction_{"unroll_reduction", 4};

    // Unsigned 8-bit input tensor, indexed by c, x, y, b.
    Input<Buffer<uint8_t>> input_{"input", 4};
    Input<uint8_t> input_zero_{"input_zero"};

    // A 6D array of filter coefficients indexed by ci % n, co % k, ci / n, co / k, x, y,
    // where n = vector_reduction and k = accum_vector_size (below).
    Input<Buffer<>> filter_{"filter", 6};
    Input<uint8_t> filter_zero_{"filter_zero"};

    // A 1D array of 32-bit biases. The bias should be added to the c
    // dimension of the output.
    Input<Buffer<int32_t>> bias_{"bias", 1};

    // The stride specifies how the input [x, y] is sub-subsampled. For every
    // spatial location [x, y] in the output buffer, the input buffer is sampled
    // spatially at [x * stride, y * stride]. The caller is responsible for
    // allocating the correct output memory.
    Input<int> stride_x_{"stride_x"};
    Input<int> stride_y_{"stride_y"};
    Input<int> dilation_x_{"dilation_x"};
    Input<int> dilation_y_{"dilation_y"};

    Input<int32_t> output_multiplier_{"output_multiplier"};
    Input<uint32_t> output_shift_{"output_shift"};
    Input<uint8_t> output_zero_{"output_zero"};
    Input<uint8_t> output_min_{"output_min"};
    Input<uint8_t> output_max_{"output_max"};

    Output<Buffer<uint8_t>> output_{"output", 4};

    void configure() {
        if (use_8bit_multiply(target)) {
            filter_.set_type(UInt(8));
        } else {
            filter_.set_type(Int(16));
        }
    }

    void generate() {
        // The algorithm.
        Func input("input_wrapper");
        Expr input_cxyb = input_(c, x, y, b);
        if (!use_8bit_multiply(target)) {
            input_cxyb = i16(input_cxyb) - i16(input_zero_);
        }
        input(c, x, y, b) = input_cxyb;

        // Align the reduction loop of filter.
        const int vector_reduction = get_vector_reduction_factor(target, UInt(8));
        const int unroll_reduction = std::max<int>(vector_reduction, unroll_reduction_);
        const int accum_vector_size = natural_vector_size<int32_t>();

        // Set up the reduction loop and inputs.
        Expr filter_depth = filter_.dim(0).extent() * filter_.dim(2).extent();
        Expr filter_width = filter_.dim(4).extent();
        Expr filter_height = filter_.dim(5).extent();
        // Align the filter depth, which requires padding the input.
        filter_depth = align_up(filter_depth, unroll_reduction);
        RDom r(0, filter_width, 0, filter_height, 0, filter_depth);
        Expr filter_rdxyc =
            filter_(r.z % vector_reduction, c % accum_vector_size, r.z / vector_reduction, c / accum_vector_size, r.x, r.y);
        Expr input_rdxyc =
            input(r.z, x * stride_x_ + r.x * dilation_x_, y * stride_y_ + r.y * dilation_y_, b);

        Func offset_c("offset_c");
        Func sum_input("sum_input");
        Func convolved("convolved");
        if (use_8bit_multiply(target)) {
            // We want to compute the reduction:
            // convolved(c, x, y, b) = bias_(c)
            // convolved(c, x, y, b) +=
            //    (i32(input_rdxyc) - i32(input_zero_)) *
            //    (i32(filter_rdxyc) - i32(filter_zero_))
            //
            // However, this precludes using efficient dot product instructions. To
            // fix this, expand the expression:
            //
            // convolved(c, x, y, b) = bias_(c)
            // convolved(c, x, y, b) +=
            //    i32(filter_rdxyc) * i32(input_rdxyc) -
            //    i32(filter_rdxyc) * i32(input_zero_) -
            //    i32(filter_zero_) * i32(input_rdxyc) +
            //    i32(filter_zero_) * i32(input_zero_)
            //
            // We can then separate this into several reductions. First, the terms that
            // depend only on c.
            Expr r_size = filter_width * filter_height * filter_depth;
            // We need the negative of this reduction, so compute the sum first, and then
            // subtract it after.
            offset_c(c) += i32(u16(filter_rdxyc) * u16(input_zero_));
            offset_c(c) =
                bias_(c) + i32(u16(filter_zero_) * u16(input_zero_)) * r_size - offset_c(c);

            // The sum of the input is used to compute the filter_zero * input term.
            // TODO: This is separable, but a bit messy to optimize this way.
            sum_input(x, y, b) += i32(input_rdxyc);

            // Finally, the terms that depend on all of c, x, y, b.
            convolved(c, x, y, b) = offset_c(c) - i32(filter_zero_) * sum_input(x, y, b);
        } else {
            // Without 8-bit widening multiplies, we already subtracted the offsets,
            // and just have a single reduction of 16-bit multiplies to compute.
            convolved(c, x, y, b) = bias_(c);
        }
        convolved(c, x, y, b) += i32(input_rdxyc) * i32(filter_rdxyc);

        // Saturate and narrow the output.
        Expr output = multiply_2x_high(convolved(c, x, y, b), output_multiplier_);
        output = i16_sat(rounding_shift_right(output, output_shift_));
        output = u8_sat(saturating_add(output, output_zero_));
        output_(c, x, y, b) = clamp(output, output_min_, output_max_);

        // Schedule
        interpret_as_tensor(input_);
        interpret_as_tensor(bias_);
        interpret_as_tensor(output_);
        require_same_min_extent(3, input_, output_);
        require_same_min_extent(0, bias_, output_);

        const int filter_alignment = vector_reduction * accum_vector_size;
        filter_.set_host_alignment(filter_alignment * filter_.type().bytes());
        filter_.dim(0).set_min(0).set_extent(vector_reduction).set_stride(1);
        filter_.dim(1).set_min(0).set_extent(accum_vector_size).set_stride(vector_reduction);
        filter_.dim(2).set_min(0).set_stride(filter_alignment);
        for (int d = 3; d < filter_.dimensions(); d++) {
            filter_.dim(d).set_min(0).set_stride(align(filter_.dim(d).stride(), filter_alignment));
        }

        const int input_alignment = unroll_reduction;
        input_.set_host_alignment(input_alignment);
        input_.dim(0).set_min(0).set_extent(filter_depth);
        for (int d = 1; d < input_.dimensions(); d++) {
            input_.dim(d).set_stride(align(input_.dim(d).stride(), input_alignment));
        }

        output_.compute_root();

        // Figure out how big the tiles we should optimize for should be by getting
        // the total number of accumulators best for this target and figuring out
        // tile sizes.
        const int accumulators = get_accumulator_count(target);
        std::vector<std::pair<int, int>> tile_sizes;
        const int min_tile_c = 1;
        const int max_tile_c = 4;
        for (int tile_c = max_tile_c; tile_c >= min_tile_c; tile_c /= 2) {
            int tile_x = std::min(8, accumulators / tile_c);
            tile_sizes.emplace_back(tile_c, tile_x);
        }
        tile_sizes.emplace_back(max_tile_c, 1);

        // We need to tile the output, but we can't use GuardWithIf because we need
        // things computed at the tile to have constant size. We can't assume the
        // output is bigger than a minimum size. So, we specialize for decreasing
        // tile sizes, and have a degenerate tile case to handle the rest.
        Var xo("xo");
        Expr output_channels = output_.dim(0).extent();
        Expr output_width = output_.dim(1).extent();
        for (auto i : tile_sizes) {
            const int tile_c = i.first;
            const int tile_x = i.second;
            output_
                .specialize(output_channels % (tile_c * accum_vector_size) == 0 && output_width >= tile_x)
                .split(c, co, c, tile_c * accum_vector_size, TailStrategy::RoundUp)
                .split(x, xo, x, tile_x, TailStrategy::ShiftInwards)
                .reorder(x, c, co, xo, y, b)
                .vectorize(c)
                .unroll(x);
        }

        // In case there are no suitable tile sizes, just make a dummy split so the
        // rest of the schedule still works.
        output_
            .split(c, co, c, accum_vector_size * min_tile_c, TailStrategy::Predicate)
            .split(x, xo, x, 1)
            .reorder(c, x, co, xo, y, b)
            .vectorize(c);

        // These GuardWithIf splits simplify for the constant-tile specializations,
        // but probably generate poor code for the general case.
        convolved.compute_at(output_, co)
            .store_in(MemoryType::Stack)
            .reorder(x, c)
            .vectorize(c, accum_vector_size * min_tile_c, TailStrategy::RoundUp)
            .unroll(c, max_tile_c, TailStrategy::GuardWithIf)
            .unroll(x);

        if (use_8bit_multiply(target)) {
            // Specialize this to avoid computing sum_input when it isn't needed.
            convolved.specialize(filter_zero_ == 0);
        }

        RVar rco, rci;
        convolved.update()
            .split(r.z, rco, rci, unroll_reduction)
            .reorder(rci, c, x, rco, r.x, r.y)
            .vectorize(c, accum_vector_size, TailStrategy::RoundUp)
            .unroll(c, max_tile_c, TailStrategy::GuardWithIf)
            .atomic()
            .vectorize(rci, vector_reduction)
            .unroll(rci)
            .unroll(x);

        if (!use_8bit_multiply(target) && get_target().arch == Target::X86) {
            // On x86, widening subtracts eat up a lot of the already scarce
            // registers, so precomputing this outside the inner loop helps
            // a lot.
            // TODO: Maybe we should do this in a separate op. We already pad it
            // separately, we just don't dequantize it to 16-bit.
            input.compute_at(output_, y)
                .reorder(c, x);

            input.specialize(is_interleaved(input_, 4))
                .vectorize(c, 4, TailStrategy::RoundUp)
                .vectorize(x, natural_vector_size<int32_t>(), TailStrategy::GuardWithIf);

            Expr input_channels = input_.dim(0).extent();
            for (int i = natural_vector_size<int16_t>(); i >= unroll_reduction; i /= 2) {
                // Use GuardWithIf here to avoid growing the bounds.
                input.specialize(input_channels >= i)
                    .vectorize(c, i, TailStrategy::GuardWithIf);
            }
        } else if (unroll_reduction >= natural_vector_size<uint8_t>()) {
            // If we're unrolling a full vector's worth of reduction from the
            // input, explicitly load a vector of it first. This enables targeting
            // broadcasting dot products, like ARM's udot.
            input.in(convolved)
                .compute_at(convolved, c)
                .bound_extent(c, unroll_reduction)
                .vectorize(c);
        }

        if (use_8bit_multiply(target)) {
            // Precompute the channel offset at root.
            // TODO: This gets recomputed often when the op is split up into small
            // pieces.
            offset_c.compute_root()
                .vectorize(c, accum_vector_size, TailStrategy::RoundUp);
            offset_c.update(0)
                .specialize(input_zero_ != 0)
                .split(r.z, rco, rci, unroll_reduction)
                .split(c, co, c, accum_vector_size, TailStrategy::RoundUp)
                .reorder(rci, c, rco, r.x, r.y, co)
                .atomic()
                .vectorize(rci, vector_reduction)
                .unroll(rci)
                .vectorize(c);
            offset_c.update(1)
                .vectorize(c, accum_vector_size, TailStrategy::GuardWithIf);

            // Compute the sum of the input outside the loops over channels.
            sum_input.compute_at(output_, xo)
                .vectorize(x)
                .update()
                .split(r.z, rco, rci, unroll_reduction)
                .reorder(rci, x, rco, r.x, r.y)
                .atomic()
                .vectorize(rci)
                .vectorize(x)
<<<<<<< HEAD
                .specialize(stride_x_ == 1 && is_interleaved(input_, unroll_reduction));
        } else {
            // TODO: This could be padded outside, when we pad the filter.
            bias_.in().compute_root().store_in(MemoryType::Stack);
=======
                .specialize(stride_x_ == 1 && filter_depth == unroll_reduction && is_interleaved(input_, unroll_reduction));
>>>>>>> ed6ecccc
        }
    }
};

// The above generator expects the filter to already be tiled into
class TileConvFilter : public Generator<TileConvFilter> {
public:
    Input<Buffer<uint8_t>> input_{"input", 4};
    Input<uint8_t> input_zero_{"input_zero"};
    Input<uint8_t> output_zero_{"output_zero"};

    // 6D array of filter coefficients indexed by ci % n, co % k, ci / n, co / k, x, y,
    // where n = vector_reduction and k = accum_vector_size (below).
    Output<Buffer<>> output_{"output", 6};

    void configure() {
        if (use_8bit_multiply(target)) {
            output_.set_type(UInt(8));
        } else {
            output_.set_type(Int(16));
        }
    }

    void generate() {
        Func input_bounded = constant_exterior(input_, input_zero_);

        const int vector_reduction = get_vector_reduction_factor(target, UInt(8));
        const int vector_tile = natural_vector_size<int32_t>();

        Var bi("bi"), bo("bo");

        Expr filter_cxyb =
            i16(input_bounded(co * vector_reduction + ci, x, y, bo * vector_tile + bi)) - i16(input_zero_);
        output_(ci, bi, co, bo, x, y) = cast(output_.type(), filter_cxyb + output_zero_);

        // Schedule.
        output_.dim(0).set_min(0).set_extent(vector_reduction);
        output_.dim(1).set_min(0).set_extent(vector_tile).set_stride(vector_reduction);
        output_.dim(2).set_min(0).set_stride(vector_tile * vector_reduction);

        // TODO: We probably don't care about the performance of this, but if we do,
        // we could optimize this more.
        output_
            .compute_root()
            .reorder(ci, bi, bo, x, y, co)
            .vectorize(ci);
    }
};

}  // namespace hannk

HALIDE_REGISTER_GENERATOR(hannk::Conv, Conv)
HALIDE_REGISTER_GENERATOR(hannk::TileConvFilter, TileConvFilter)<|MERGE_RESOLUTION|>--- conflicted
+++ resolved
@@ -300,14 +300,10 @@
                 .atomic()
                 .vectorize(rci)
                 .vectorize(x)
-<<<<<<< HEAD
-                .specialize(stride_x_ == 1 && is_interleaved(input_, unroll_reduction));
+                .specialize(stride_x_ == 1 && filter_depth == unroll_reduction && is_interleaved(input_, unroll_reduction));
         } else {
             // TODO: This could be padded outside, when we pad the filter.
             bias_.in().compute_root().store_in(MemoryType::Stack);
-=======
-                .specialize(stride_x_ == 1 && filter_depth == unroll_reduction && is_interleaved(input_, unroll_reduction));
->>>>>>> ed6ecccc
         }
     }
 };
