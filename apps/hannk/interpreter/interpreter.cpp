#include "interpreter/interpreter.h"
#include "interpreter/allocation_planner.h"
#include "interpreter/transforms.h"
#include "util/error_util.h"

#include "HalideRuntime.h"

#include <map>
#include <set>

// TODO: apparently not part of the public Halide API. Should it be?
extern "C" int halide_malloc_alignment();

namespace hannk {

Interpreter::Interpreter(std::unique_ptr<OpGroup> m, InterpreterOptions options)
    : model_(std::move(m)), options_(std::move(options)) {
}

Interpreter::~Interpreter() {
}

namespace {

// TODO: maybe move this to a separate file? Not sure if it's complex enough to be worthy or not.
class TensorVisitor : public OpVisitor {
    using OpVisitor::visit;

    virtual void visit_tensor(const TensorPtr &t) = 0;

    void visit(OpGroup *g) override {
        for (int i = 0; i < g->op_count(); i++) {
            op_index_++;
            Op *op = g->op(i);
            for (int j = 0; j < op->input_count(); j++) {
                visit_tensor(op->input(j));
            }
            for (int j = 0; j < op->output_count(); j++) {
                visit_tensor(op->output(j));
            }
            op->accept(this);
        }
    }

    int op_index_ = -1;

public:
    int op_index() const {
        return op_index_;
    }
};

struct TensorAllocationInfo {
    size_t size_needed = 0;
    int first_use = std::numeric_limits<int>::max();
    int last_use = std::numeric_limits<int>::min();
    int block_index = -1;
    std::set<TensorPtr> tensors;
};

bool needs_arena_allocation(const TensorPtr &t) {
    if (!t || t->is_external() || t->is_dynamic() || t->is_allocated()) {
        return false;
    }
    return true;
}

class FindAllocatableTensors : public TensorVisitor {
    void visit_tensor(const TensorPtr &t) override {
        if (!needs_arena_allocation(t)) {
            return;
        }
        TensorStoragePtr storage = t->storage();
        assert(storage != nullptr);

        auto &info = tensor_info[storage];
        assert(info.size_needed == 0 || info.size_needed == storage->storage_size());

        info.size_needed = storage->storage_size();
        info.first_use = std::min(info.first_use, op_index());
        info.last_use = std::max(info.last_use, op_index());
        // leave block_index as -1
        info.tensors.insert(t);
    }

public:
    // Iteration order matters, so don't use unordered_map without consideration.
    std::map<TensorStoragePtr, TensorAllocationInfo> tensor_info;
};

std::unique_ptr<char[]> allocate_tensors(OpGroup *root, const InterpreterOptions &options) {
    // Find the tensors that we want to allocate in an arena,
    // along the needed storage size and lifetime for each.
    FindAllocatableTensors find_tensors;
    root->accept(&find_tensors);

    if (options.verbosity >= 1) {
        for (const auto &it : find_tensors.tensor_info) {
            const auto &info = it.second;
            HLOG(INFO) << "TensorStorage of size " << info.size_needed << " life [" << info.first_use << " ... " << info.last_use << "]";
            for (const auto &t : info.tensors) {
                HLOG(INFO) << "  Tensor: " << t->name() << " size " << t->buffer().size_in_bytes();
            }
        }
    }

    // Feed this info to the allocation planner.
    // Let's assume that whatever alignment halide_malloc() needs is necessary here, too.
    // (Note that TFLite will complain if alignment is less than 64...)
    constexpr int kTfLiteDefaultTensorAlignment = 64;
    const size_t alignment = (size_t)std::max(halide_malloc_alignment(), kTfLiteDefaultTensorAlignment);
    AllocationPlanner planner(alignment);
    for (auto &it : find_tensors.tensor_info) {
        auto &info = it.second;
        info.block_index = planner.add_block(info.size_needed, info.first_use, info.last_use);
        assert(info.block_index >= 0);
    }
    planner.commit();

    if (options.verbosity >= 1) {
        std::ostringstream oss;
        oss << "Arena memory needed: " << planner.memory_needed() << '\n';
        oss << "    Offsets:";
        for (int i = 0; i < planner.block_count(); i++) {
            oss << ' ' << planner.get_block_offset(i);
        }
        if (options.verbosity >= 2) {
            oss << "\nUsage Map:\n";
            planner.dump(oss);
        }
        HLOG(INFO) << oss.str();
    }

    // Allocate the chunk we need. Be sure to over-allocate for alignment.
    std::unique_ptr<char[]> arena(new char[planner.memory_needed() + alignment]);
    assert(arena != nullptr);

    // Point all the tensors at the correct offsets.
    char *arena_base = arena.get();

    // Make sure that the 'base' we start from is aligned.
    arena_base = (char *)(((uintptr_t)arena_base + alignment - 1) & ~(alignment - 1));

    for (const auto &it : find_tensors.tensor_info) {
        const auto &info = it.second;
        char *new_host = arena_base + planner.get_block_offset(info.block_index);
        for (const auto &t : info.tensors) {
            t->allocate_from_arena_pointer(new_host);
        }
    }

    return arena;
}

class VerifyAllAllocated : public TensorVisitor {
    void visit_tensor(const TensorPtr &t) override {
        if (!needs_arena_allocation(t)) {
            return;
        }
        assert(t->is_allocated());
    }
};

#ifndef NDEBUG
// Verify that no Op comes before any of its input Tensors are produced.
void do_check_op_order(OpGroup *root) {
    std::unordered_set<Tensor *> valid_tensors;
    for (int j = 0; j < root->input_count(); j++) {
        valid_tensors.insert(root->input(j).get());
    }
    if (!check_op_order(root, valid_tensors)) {
        HCHECK(0) << "The model is not in the correct order.";
    }
}
#endif

}  // namespace

<<<<<<< HEAD
void Interpreter::init(InterpreterOptions options) {
#ifndef NDEBUG
    do_check_op_order(model_.get());
#endif

    pad_for_ops(model_.get());
=======
bool Interpreter::prepare() {
    if (prepared_) {
        HLOG(ERROR) << "Do not call prepare() twice";
        return false;
    }

    // We must prepare the model before doing the transforms, as some of the
    // transforms may rely on information cached by prepare(), e.g. alignment requirements.
    // (Note that any transforms that add new ops are expected to call prepare() on them,
    // returning errors as appropriate.)
    if (!model_->prepare()) {
        HLOG(ERROR) << "model_->prepare() failed.";
        return false;
    }

    if (!pad_for_ops(model_.get())) {
        HLOG(ERROR) << "pad_for_ops() failed.";
        return false;
    }
>>>>>>> 06a37caf
    in_place(model_.get());
    fold_constants(model_.get());
    remove_dead_ops(model_.get());

#ifndef NDEBUG
    do_check_op_order(model_.get());
#endif

    assert(tensor_storage_arena_ == nullptr);
    tensor_storage_arena_ = allocate_tensors(model_.get(), options_);

#ifndef NDEBUG
    VerifyAllAllocated verify_all;
    model_->accept(&verify_all);
#endif

    if (options_.verbosity >= 2) {
        std::ostringstream os;
        os << "Model after transformations:\n";
        model_->dump(os);
        HLOG(INFO) << os.str();
    }

    prepared_ = true;
    return true;
}

void Interpreter::execute() {
    if (!prepared_) {
        HLOG(ERROR) << "Must call prepare() before execute()";
        return;
    }
    model_->execute();
}

TensorPtr Interpreter::get_tensor(const std::string &name) {
    HCHECK(prepared_);
    for (int i = 0; i < model_->op_count(); i++) {
        Op *op = model_->op(i);
        for (int j = 0; j < op->input_count(); j++) {
            if (op->input(j)->name() == name) {
                return op->input(j);
            }
        }
        for (int j = 0; j < op->output_count(); j++) {
            if (op->output(j)->name() == name) {
                return op->output(j);
            }
        }
    }
    return nullptr;
}

std::vector<TensorPtr> Interpreter::inputs() {
    HCHECK(prepared_);
    std::vector<TensorPtr> result;
    for (int i = 0; i < model_->input_count(); i++) {
        result.push_back(model_->input(i));
    }

    return result;
}

std::vector<TensorPtr> Interpreter::outputs() {
    HCHECK(prepared_);
    std::vector<TensorPtr> result;
    for (int i = 0; i < model_->output_count(); i++) {
        result.push_back(model_->output(i));
    }

    return result;
}

}  // namespace hannk<|MERGE_RESOLUTION|>--- conflicted
+++ resolved
@@ -176,14 +176,6 @@
 
 }  // namespace
 
-<<<<<<< HEAD
-void Interpreter::init(InterpreterOptions options) {
-#ifndef NDEBUG
-    do_check_op_order(model_.get());
-#endif
-
-    pad_for_ops(model_.get());
-=======
 bool Interpreter::prepare() {
     if (prepared_) {
         HLOG(ERROR) << "Do not call prepare() twice";
@@ -203,7 +195,7 @@
         HLOG(ERROR) << "pad_for_ops() failed.";
         return false;
     }
->>>>>>> 06a37caf
+
     in_place(model_.get());
     fold_constants(model_.get());
     remove_dead_ops(model_.get());
