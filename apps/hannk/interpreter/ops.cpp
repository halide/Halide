#include "interpreter/ops.h"
#include "halide/elementwise_program.h"
#include "util/error_util.h"

#include <atomic>
#include <cmath>
#include <iostream>

#include "add_uint8_uint8.h"
#include "average_pool_uint8.h"
#include "conv_uint8.h"
#ifdef CONV_R16
#include "conv_r16_uint8.h"
#endif
#include "copy_uint8_uint8.h"
#include "depthwise_conv_broadcast_uint8.h"
#include "depthwise_conv_dm1_uint8.h"
#include "depthwise_conv_uint8.h"
#include "elementwise_5xuint8_1xuint8.h"
#include "fill_uint8.h"
#include "fully_connected_uint8_uint8.h"
#include "fully_connected_uint8_int16.h"
#include "l2_normalization_uint8.h"
<<<<<<< HEAD
=======
#include "lstm_elementwise.h"
#include "logistic_uint8.h"
>>>>>>> 630667f1
#include "max_pool_uint8.h"
#include "mean_uint8.h"
#include "mul_uint8_uint8_uint8.h"
#include "softmax_uint8.h"
#include "tile_conv_filter_uint8.h"

namespace hannk {

namespace {

// Check if dimension 0 and dimension 1 of buf can be fused.
template<typename T>
bool can_fuse(const HalideBuffer<T> &buf, int d0, int d1) {
    assert(d0 != d1);
    return d0 < buf.dimensions() &&
           d1 < buf.dimensions() &&
           buf.dim(d0).min() == 0 &&
           buf.dim(d1).stride() > 0 &&
           buf.dim(d1).stride() == buf.dim(d0).extent() * buf.dim(d0).stride();
}
template<typename T>
bool can_fuse_cx(const HalideBuffer<T> &buf) {
    return can_fuse(buf, 0, 1);
}
template<typename T>
bool can_fuse_xy(const HalideBuffer<T> &buf) {
    return can_fuse(buf, 1, 2);
}

// Fuse the first two dimensions of buf. d1 is deleted from the buffer.
template<typename T>
void fuse(HalideBuffer<T> &buf, int d0, int d1) {
    halide_dimension_t &dim0 = buf.raw_buffer()->dim[d0];
    halide_dimension_t &dim1 = buf.raw_buffer()->dim[d1];
    dim0.extent *= dim1.extent;
    for (int d = d1; d + 1 < buf.dimensions(); d++) {
        buf.raw_buffer()->dim[d] = buf.raw_buffer()->dim[d + 1];
    }
    buf.slice(buf.dimensions() - 1);
}
template<typename T>
void fuse_cx(HalideBuffer<T> &buf) {
    fuse(buf, 0, 1);
}
template<typename T>
void fuse_xy(HalideBuffer<T> &buf) {
    fuse(buf, 1, 2);
}

// Embed extent 1 dimensions until buf has the given rank.
template<typename T>
void pad_to_rank(int rank, HalideBuffer<T> &buf) {
    while (buf.dimensions() < rank) {
        buf.embed(buf.dimensions(), 0);
    }
}

template<typename T, typename... Ts>
void pad_to_rank(int rank, HalideBuffer<T> &buf, HalideBuffer<Ts> &...rest) {
    pad_to_rank(rank, buf);
    pad_to_rank(rank, rest...);
}

// Fuse the innermost (stride 1) dimension with other dimensions as much as possible.
// This may enable the buffers to be processed with fewer instances of the "tail" of
// a vectorization loop.
template<typename Ta, typename Tb, typename Tc>
void optimize_elementwise_shapes(int rank, HalideBuffer<Ta> &a, HalideBuffer<Tb> &b, HalideBuffer<Tc> &c) {
    while (can_fuse_cx(a) && can_fuse_cx(b) && can_fuse_cx(c) &&
           a.dim(0).extent() == c.dim(0).extent() &&
           b.dim(0).extent() == c.dim(0).extent()) {
        fuse_cx(a);
        fuse_cx(b);
        fuse_cx(c);
    }
    pad_to_rank(rank, a);
    pad_to_rank(rank, b);
    pad_to_rank(rank, c);
}

template<typename Ta, typename Tb>
void optimize_elementwise_shapes(int rank, HalideBuffer<Ta> &a, HalideBuffer<Tb> &b) {
    while (can_fuse_cx(a) && can_fuse_cx(b) &&
           a.dim(0).extent() == b.dim(0).extent()) {
        fuse_cx(a);
        fuse_cx(b);
    }
    pad_to_rank(rank, a);
    pad_to_rank(rank, b);
}

template<int FnRank, typename Fn, typename T, typename... Ts>
void loop_nest_impl(Fn &&fn, HalideBuffer<T> op0, HalideBuffer<Ts>... ops) {
    if (op0.dimensions() == FnRank) {
        fn(op0, ops...);
    } else {
        const int last_dim = op0.dimensions() - 1;
        for (int i = op0.dim(last_dim).min(); i <= op0.dim(last_dim).max(); i++) {
            loop_nest_impl<FnRank>(fn, op0.sliced(last_dim, i), ops.sliced(last_dim, i)...);
        }
    }
}

// Call an elementwise operation that accepts operands of a particular rank,
// and calls it on operands of any rank by slicing off or padding (in a loop)
// the outer dimensions.
template<int FnRank, typename Fn, typename T, typename... Ts>
void elementwise_loop_nest(Fn &&fn, HalideBuffer<T> op0, HalideBuffer<Ts>... ops) {
    optimize_elementwise_shapes(FnRank, op0, ops...);
    loop_nest_impl<FnRank>(fn, op0, ops...);
}

// Similar to the above, but do not fuse dimensions when possible.
template<int FnRank, typename Fn, typename T, typename... Ts>
void loop_nest(Fn &&fn, HalideBuffer<T> op0, HalideBuffer<Ts>... ops) {
    pad_to_rank(FnRank, op0, ops...);
    loop_nest_impl<FnRank>(fn, op0, ops...);
}

// Broadcast the extent 1 dimensions of one shape to match the extent of the
// other shape.
template<typename Ta, typename Tb>
void broadcast_shapes(HalideBuffer<Ta> &a, HalideBuffer<Tb> &b) {
    int rank = std::max(a.dimensions(), b.dimensions());
    pad_to_rank(rank, a);
    pad_to_rank(rank, b);

    halide_buffer_t *raw_a = a.raw_buffer();
    halide_buffer_t *raw_b = b.raw_buffer();
    for (int d = 0; d < rank; d++) {
        if (raw_a->dim[d].extent == raw_b->dim[d].extent) {
            continue;
        }
        if (raw_a->dim[d].extent == 1) {
            raw_a->dim[d].extent = raw_b->dim[d].extent;
            raw_a->dim[d].stride = 0;
        } else if (raw_b->dim[d].extent == 1) {
            raw_b->dim[d].extent = raw_a->dim[d].extent;
            raw_b->dim[d].stride = 0;
        } else {
            LOG(FATAL) << "Can't broadcast shapes";
        }
    }
}

// Check if and b are aliases of the same buffer.
bool is_alias(const HalideBuffer<const void> &a, const HalideBuffer<const void> &b) {
    return !(a.begin() >= b.end() || a.end() <= b.begin());
}

// Crop both a and b to the union of both buffers.
template<typename T, typename U>
void crop_to_union(HalideBuffer<T> &a, HalideBuffer<U> &b) {
    assert(a.dimensions() == b.dimensions());
    for (int d = 0; d < a.dimensions(); d++) {
        int min = std::max(a.dim(d).min(), b.dim(d).min());
        int max = std::min(a.dim(d).max(), b.dim(d).max());
        a.crop(d, min, max - min + 1);
        b.crop(d, min, max - min + 1);
    }
}

struct QuantizedMulAndShift {
    int multiplier, shift;
};

QuantizedMulAndShift get_quantized_mul_and_shift(double double_multiplier, int bits = 32) {
    if (double_multiplier == 0.) {
        return {0, 0};
    }

    int shift = 0;
    const double q = std::frexp(double_multiplier, &shift);
    int64_t q_fixed = (int64_t)std::round(q * (1LL << (bits - 1)));
    assert(std::abs(q_fixed) <= (1LL << (bits - 1)));

    if (std::abs(q_fixed) == (1LL << (bits - 1))) {
        q_fixed /= 2;
        ++shift;
    }
    assert(std::abs(q_fixed) <= std::numeric_limits<int32_t>::max());

    if (shift < -(bits - 1)) {
        shift = 0;
        q_fixed = 0;
    }

    return {(int)q_fixed, shift};
}

QuantizedMulAndShift get_quantized_mul_and_shift_smaller_than_one(double double_multiplier, int bits = 32) {
    assert(-1.0 < double_multiplier && double_multiplier < 1.0);
    auto result = get_quantized_mul_and_shift(double_multiplier, bits);
    assert(result.shift <= 0);
    return result;
}

Interval get_quantized_min_max(ActivationFunction activation, int zero_point, double scale) {
    int min = 0;
    int max = 255;
    if (activation == ActivationFunction::None) {
        // nothing
    } else if (activation == ActivationFunction::Relu) {
        min = zero_point;
    } else if (activation == ActivationFunction::Relu6) {
        min = zero_point;
        max = zero_point + (int)std::round(6.0 / scale);
    } else if (activation == ActivationFunction::ReluN1To1) {
        min = zero_point + (int)std::round(-1.0 / scale);
        max = zero_point + (int)std::round(1.0 / scale);
    } else {
        LOG(FATAL) << "Unsupported quantized activation function type.";
    }
    return {std::max(min, 0), std::min(max, 255)};
}

Interval get_output_range(ActivationFunction activation, const QuantizationInfo &quantization) {
    const int output_zero = quantization.zero.at(0);
    assert(output_zero >= 0 && output_zero <= 255);

    const float output_scale = quantization.scale.at(0);

    const auto output_range = get_quantized_min_max(activation, output_zero, output_scale);
    assert(output_range.min >= 0 && output_range.min <= 255);
    assert(output_range.max >= 0 && output_range.max <= 255);
    assert(output_range.min <= output_range.max);

    return output_range;
}

struct MultiplyParams {
    int a_zero;
    int b_zero;
    int c_zero;
    QuantizedMulAndShift c;
};

MultiplyParams get_quantized_multiply_params(const QuantizationInfo &a, const QuantizationInfo &b, const QuantizationInfo &c) {
    MultiplyParams result;
    result.a_zero = a.zero.at(0);
    result.b_zero = b.zero.at(0);
    result.c_zero = c.zero.at(0);

    const float a_scale = a.scale.at(0);
    const float b_scale = b.scale.at(0);
    const float c_scale = c.scale.at(0);
    const double ab_scale = a_scale * b_scale;
    result.c = get_quantized_mul_and_shift_smaller_than_one(ab_scale / c_scale);
    result.c.shift = -result.c.shift;

    return result;
}

void add(HalideBuffer<const uint8_t> in1, const QuantizationInfo &in1q, int in1sign,
         HalideBuffer<const uint8_t> in2, const QuantizationInfo &in2q, int in2sign,
         HalideBuffer<uint8_t> out, const QuantizationInfo &outq,
         ActivationFunction activation = ActivationFunction::None) {
    // TODO: We should require the buffers are already broadcasted appropriately before
    // getting here.
    broadcast_shapes(in1, in2);

    const int in1_zero = in1q.zero.at(0);
    const int in2_zero = in2q.zero.at(0);
    const int out_zero = outq.zero.at(0);

    const float in1_scale = in1q.scale.at(0);
    const float in2_scale = in2q.scale.at(0);
    const float out_scale = outq.scale.at(0);

    const int left_shift = 20;
    const double twice_max_input_scale = 2 * std::max(in1_scale, in2_scale);
    const double real_in1_multiplier = in1_scale / twice_max_input_scale;
    const double real_in2_multiplier = in2_scale / twice_max_input_scale;
    const double real_out_multiplier = twice_max_input_scale / ((1 << left_shift) * out_scale);

    auto in1_mul_and_shift = get_quantized_mul_and_shift_smaller_than_one(real_in1_multiplier);
    auto in2_mul_and_shift = get_quantized_mul_and_shift_smaller_than_one(real_in2_multiplier);
    auto out_mul_and_shift = get_quantized_mul_and_shift_smaller_than_one(real_out_multiplier);
    assert(in1_mul_and_shift.shift <= 0);
    assert(in2_mul_and_shift.shift <= 0);
    assert(out_mul_and_shift.shift <= 0);

    in1_mul_and_shift.multiplier *= in1sign;
    in2_mul_and_shift.multiplier *= in2sign;

    const auto out_range = get_output_range(activation, outq);

    auto add_rank2 = [&](HalideBuffer<const uint8_t> in1_buf, HalideBuffer<const uint8_t> in2_buf, HalideBuffer<uint8_t> out_buf) {
        CHECK(0 == add_uint8_uint8(in1_buf, in1_zero, in1_mul_and_shift.multiplier, -in1_mul_and_shift.shift,
                                   in2_buf, in2_zero, in2_mul_and_shift.multiplier, -in2_mul_and_shift.shift,
                                   out_zero, out_mul_and_shift.multiplier, -out_mul_and_shift.shift,
                                   out_range.min, out_range.max, out_buf));
    };
    elementwise_loop_nest<2>(add_rank2, in1, in2, out);
}

void mul(HalideBuffer<const uint8_t> in1, const QuantizationInfo &in1q,
         HalideBuffer<const uint8_t> in2, const QuantizationInfo &in2q,
         HalideBuffer<uint8_t> out, const QuantizationInfo &outq,
         ActivationFunction activation = ActivationFunction::None) {
    // TODO: We should require the buffers are already broadcasted appropriately before
    // getting here.
    broadcast_shapes(in1, in2);

    const int in1_zero = in1q.zero.at(0);
    const int in2_zero = in2q.zero.at(0);
    const int out_zero = outq.zero.at(0);

    const float in1_scale = in1q.scale.at(0);
    const float in2_scale = in2q.scale.at(0);
    const float out_scale = outq.scale.at(0);

    const int left_shift = 6;
    const double multiplier = in1_scale * in2_scale / (out_scale * (1 << (2 * left_shift)));

    auto mul_and_shift = get_quantized_mul_and_shift_smaller_than_one(multiplier);
    assert(mul_and_shift.shift <= 0);

    const auto out_range = get_output_range(activation, outq);

    auto mul_rank2 = [&](HalideBuffer<const uint8_t> in1_buf, HalideBuffer<const uint8_t> in2_buf, HalideBuffer<uint8_t> out_buf) {
        CHECK(0 == mul_uint8_uint8_uint8(in1_buf, in1_zero, in2_buf, in2_zero,
                                         out_zero, mul_and_shift.multiplier, -mul_and_shift.shift,
                                         out_range.min, out_range.max, out_buf));
    };
    elementwise_loop_nest<2>(mul_rank2, in1, in2, out);
}

void requantize(const HalideBuffer<const uint8_t> &in, const QuantizationInfo &inq,
                HalideBuffer<uint8_t> out, const QuantizationInfo &outq,
                ActivationFunction activation = ActivationFunction::None) {
    if (inq == outq) {
        // Some of these are just copies, or no-ops.
        if (is_alias(in, out)) {
            return;
        } else {
            out.copy_from(in);
        }
    } else {
        // TODO: Maybe a dedicated pipeline for this would be better. It
        // could be a little faster, and avoid some quantization error.
        add(in, inq, 1, in, inq, 0, out, outq, activation);
    }
}

ActivationFunction to_activation(UnaryOp::Operator op) {
    switch (op) {
    case UnaryOp::Relu:
        return ActivationFunction::Relu;
    case UnaryOp::Relu6:
        return ActivationFunction::Relu6;
    case UnaryOp::ReluN1To1:
        return ActivationFunction::ReluN1To1;
    case UnaryOp::Tanh:
        return ActivationFunction::Tanh;
    default:
        LOG(FATAL) << UnaryOp::to_string(op) << " is not an activation function";
        return ActivationFunction::None;
    }
}

}  // namespace

BoundsMap ElementwiseOp::map_bounds(int input_idx, int output_idx) const {
    int rank = output(output_idx)->rank();
    assert(rank == input(input_idx)->rank());
    return BoundsMap::elementwise(rank);
}

const char *BinaryOp::to_string(BinaryOp::Operator op) {
    switch (op) {
    case Add:
        return "Add";
    case Sub:
        return "Sub";
    case Mul:
        return "Mul";
    case Less:
        return "Less";
    case LessEqual:
        return "LessEqual";
    case Equal:
        return "Equal";
    case NotEqual:
        return "NotEqual";
    default:
        LOG(FATAL) << "Unsupported binary op\n";
        return nullptr;
    }
}

double dequantize_scalar(const Tensor *t) {
    assert(t->rank() == 0);

    const QuantizationInfo &q = t->quantization();
    float scale = q.scale.empty() ? 1.0f : q.scale.front();
    int zero = q.zero.empty() ? 0 : q.zero.front();

    HalideBuffer<const void> buf = t->buffer<const void>();
    if (buf.type() == halide_type_of<uint8_t>()) {
        return (buf.as<const uint8_t>()() - zero) * scale;
    } else if (buf.type() == halide_type_of<int8_t>()) {
        return (buf.as<const int8_t>()() - zero) * scale;
    } else if (buf.type() == halide_type_of<uint16_t>()) {
        return (buf.as<const uint16_t>()() - zero) * scale;
    } else if (buf.type() == halide_type_of<int16_t>()) {
        return (buf.as<const int16_t>()() - zero) * scale;
    } else if (buf.type() == halide_type_of<uint32_t>()) {
        return (buf.as<const uint32_t>()() - zero) * scale;
    } else if (buf.type() == halide_type_of<int32_t>()) {
        return (buf.as<const int32_t>()() - zero) * scale;
    } else if (buf.type() == halide_type_of<float>()) {
        return (buf.as<const float>()() - zero) * scale;
    } else if (buf.type() == halide_type_of<double>()) {
        return (buf.as<const double>()() - zero) * scale;
    } else {
        LOG(FATAL) << "Unsupported type " << buf.type();
        return std::numeric_limits<double>::quiet_NaN();
    }
}

void BinaryOp::execute() {
    const TensorPtr in1 = input(0);
    const TensorPtr in2 = input(1);
    TensorPtr out = output();

    if (in1->type() == halide_type_of<uint8_t>() &&
        in2->type() == halide_type_of<uint8_t>() &&
        out->type() == halide_type_of<uint8_t>()) {
        auto in1_buf = in1->buffer<const uint8_t>();
        auto in2_buf = in2->buffer<const uint8_t>();
        auto out_buf = out->buffer<uint8_t>();

        switch (op_) {
        case Add:
        case Sub:
            add(in1_buf, in1->quantization(), 1, in2_buf, in2->quantization(), op_ == Add ? 1 : -1, out_buf, out->quantization(), activation_);
            return;
        case Mul:
            mul(in1_buf, in1->quantization(), in2_buf, in2->quantization(), out_buf, out->quantization(), activation_);
            return;
        default:
            break;
        }
    } else if (out->type() == halide_type_of<bool>() && out->rank() == 0) {
        double in1_scalar = dequantize_scalar(in1.get());
        double in2_scalar = dequantize_scalar(in2.get());
        auto out_buf = out->buffer<bool>();

        switch (op_) {
        case Less:
            out_buf() = in1_scalar < in2_scalar;
            return;
        case LessEqual:
            out_buf() = in1_scalar <= in2_scalar;
            return;
        case Equal:
            out_buf() = in1_scalar == in2_scalar;
            return;
        case NotEqual:
            out_buf() = in1_scalar != in2_scalar;
            return;
        default:
            break;
        }
    }
    LOG(FATAL)
        << "Unsupported binary op " << to_string(op_)
        << " for types " << in1->type() << ", " << in2->type() << ", " << out->type();
}

BoundsMap ConcatenationOp::map_bounds(int input_idx, int output_idx) const {
    int rank = output()->rank();
    assert(rank == input(input_idx)->rank());

    int offset = 0;
    for (int i = 0; i < input_idx; i++) {
        offset += input(i)->extent(axis_);
    }
    BoundsMap result = BoundsMap::elementwise(rank);
    result.at(axis_, axis_).bounds += offset;
    return result;
}

void ConcatenationOp::execute() {
    HalideBuffer<void> output_buf = output()->buffer();

    int concatenated_i = 0;
    for (int i = 0; i < input_count(); i++) {
        HalideBuffer<const void> input_buf = input(i)->buffer();
        assert(input_buf.dim(axis_).min() == 0);
        input_buf.translate(axis_, concatenated_i);
        concatenated_i += input_buf.dim(axis_).extent();

        HalideBuffer<void> output_crop = output_buf;
        crop_to_union(output_crop, input_buf);
        requantize(input_buf, input(i)->quantization(), output_crop, output()->quantization());
    }
}

halide_type_t Conv2DOp::filter_type() const {
    if (input()->type() == halide_type_of<uint8_t>() &&
        output()->type() == halide_type_of<uint8_t>()) {
        const halide_filter_metadata_t *metadata = conv_uint8_metadata();
        return metadata->arguments[2].type;
    } else {
        LOG(FATAL) << "Unsupported type " << output()->type() << "\n";
        return halide_type_t(halide_type_int, 0, 0);
    }
}

BoundsMap Conv2DOp::map_bounds(int input_idx, int output_idx) const {
#ifdef CONV_R16
    const int unroll_reduction = filter()->extent(0) >= 16 ? 16 : 4;
#else
    const int unroll_reduction = 4;
#endif
    if (input_idx == 0) {
        return BoundsMap(4, output()->rank())
            .constant(0, align_up(input()->extent(0), unroll_reduction))
            .downsample(1, 1, stride_[0], Interval(0, dilation_[0] * (filter()->extent(1) - 1)))
            .downsample(2, 2, stride_[1], Interval(0, dilation_[1] * (filter()->extent(2) - 1)))
            .elementwise(3, 3);
    } else if (input_idx == 1) {
        // Pass minimal sized buffers to learn about the alignment requirements.
        HalideBuffer<uint8_t> input_buf(nullptr, 1, 1, 1, 1);
        HalideBuffer<int32_t> bias_buf(nullptr, 1);
        HalideBuffer<void> filter_buf(filter_type(), 1, 1, 1, 1, 1, 1);
        // TODO: How to initialize the above buffer without allocating?
        filter_buf.deallocate();
        HalideBuffer<uint8_t> output_buf;
        CHECK(0 == conv_uint8(input_buf, 0, filter_buf, 0, bias_buf, 1, 1, 1, 1, 0, 0, 0, 0, 0, output_buf));

        const int vector_reduction = filter_buf.dim(0).extent();
        const int vector_tile = filter_buf.dim(1).extent();
        const int channel_alignment = unroll_reduction / vector_reduction;
        return BoundsMap(6, 4)
            .constant(0, vector_reduction)
            .constant(1, vector_tile)
            .constant(2, align_up(ceil_div(filter()->extent(0), vector_reduction), channel_alignment))
            .upsample(3, 0, vector_tile)
            .constant(4, filter()->bounds(1))
            .constant(5, filter()->bounds(2));
    } else {
        assert(input_idx == 2);
        return BoundsMap(1, 4).elementwise(0, 0);
    }
}

namespace {

void conv_uint8(halide_buffer_t *input, halide_buffer_t *filter, halide_buffer_t *bias,
                const MultiplyParams &params, const std::vector<int> &stride,
                const std::vector<int> &dilation, const Interval &output_range,
                halide_buffer_t *output) {
#ifdef CONV_R16
    if (input->dim[0].extent >= 16) {
        // For large reductions, use the big reduction version.
        // TODO: We really ought to be able to do this with GuardWithIf
        // and/or specialize.
        CHECK(
            0 == conv_r16_uint8(
                     input, (uint8_t)params.a_zero, filter, (uint8_t)params.b_zero, bias,
                     stride[0], stride[1], dilation[0], dilation[1], params.c.multiplier,
                     params.c.shift, (uint8_t)params.c_zero, output_range.min, output_range.max,
                     output));
    } else
#endif
    {
        CHECK(
            0 == ::hannk::conv_uint8(
                     input, (uint8_t)params.a_zero, filter, (uint8_t)params.b_zero, bias,
                     stride[0], stride[1], dilation[0], dilation[1], params.c.multiplier,
                     params.c.shift, (uint8_t)params.c_zero, output_range.min, output_range.max,
                     output));
    }
}

}  // namespace

void Conv2DOp::execute() {
    const TensorPtr in = input();
    const TensorPtr filt = filter();
    TensorPtr out = output();

    if (in->type() == halide_type_of<uint8_t>() &&
        out->type() == halide_type_of<uint8_t>()) {
        auto input_buf = in->buffer<const uint8_t>();
        auto filter_buf = filt->buffer<const void>();
        auto bias_buf = bias()->buffer<const int32_t>();
        auto output_buf = out->buffer<uint8_t>();

        MultiplyParams params =
            get_quantized_multiply_params(in->quantization(), filt->quantization(), out->quantization());

        const auto output_range = get_output_range(activation_, out->quantization());

        assert(filter_buf.dimensions() == 6);
        const int filter_width = filter_buf.dim(4).extent();
        const int filter_height = filter_buf.dim(5).extent();
        if (filter_width == 1 && filter_height == 1) {
            // For 1x1 filters, we can fuse x and y, which can help avoid overhead for
            // small output sizes.
            while (can_fuse_xy(input_buf) && can_fuse_xy(output_buf) &&
                   input_buf.dim(1).extent() == output_buf.dim(1).extent()) {
                fuse_xy(input_buf);
                fuse_xy(output_buf);
            }
            pad_to_rank(4, input_buf);
            pad_to_rank(4, output_buf);
        }

        conv_uint8(input_buf, filter_buf, bias_buf, params, stride_, dilation_, output_range, output_buf);
    } else {
        LOG(FATAL) << "Unsupported type " << out->type() << "\n";
    }
}

namespace {

// Wrapper to dispatch to the appropriate variant of depthwise_conv.
void depthwise_conv_uint8(
    halide_buffer_t *input, halide_buffer_t *filter, halide_buffer_t *bias,
    int depth_multiplier, const MultiplyParams &params, const std::vector<int> &stride, const std::vector<int> &dilation,
    const Interval &output_range, halide_buffer_t *output) {
    if (depth_multiplier >= output->dim[0].extent) {
        CHECK(
            0 == depthwise_conv_broadcast_uint8(
                     input, (uint8_t)params.a_zero, filter, (uint8_t)params.b_zero, bias, depth_multiplier,
                     stride[0], stride[1], dilation[0], dilation[1], params.c.multiplier, params.c.shift,
                     (uint8_t)params.c_zero, (uint8_t)output_range.min, (uint8_t)output_range.max, output));
    } else if (depth_multiplier == 1) {
        CHECK(
            0 == depthwise_conv_dm1_uint8(
                     input, (uint8_t)params.a_zero, filter, (uint8_t)params.b_zero, bias, depth_multiplier,
                     stride[0], stride[1], dilation[0], dilation[1], params.c.multiplier, params.c.shift,
                     (uint8_t)params.c_zero, (uint8_t)output_range.min, (uint8_t)output_range.max, output));
    } else {
        CHECK(
            0 == ::hannk::depthwise_conv_uint8(
                     input, (uint8_t)params.a_zero, filter, (uint8_t)params.b_zero, bias, depth_multiplier,
                     stride[0], stride[1], dilation[0], dilation[1], params.c.multiplier, params.c.shift,
                     (uint8_t)params.c_zero, (uint8_t)output_range.min, (uint8_t)output_range.max, output));
    }
}

}  // namespace

BoundsMap DepthwiseConv2DOp::map_bounds(int input_idx, int output_idx) const {
    assert(output_idx == 0);
    if (input_idx == 0) {
        BoundsMap result(4, 4);
        result
            .upsample(0, 0, depth_multiplier_)
            .downsample(1, 1, stride_[0], Interval(0, dilation_[0] * (filter()->extent(1) - 1)))
            .downsample(2, 2, stride_[1], Interval(0, dilation_[1] * (filter()->extent(2) - 1)))
            .elementwise(3, 3);
        if (depth_multiplier_ == 1) {
            // TODO: Handle this padding for SIMD width elsewhere. Either fix depthwise
            // so it doesn't need this, or pass alignment information somewhere else.
#if defined(__arm__) || defined(__aarch64__)
            result.align(0, 16);
#else
            result.align(0, 32);
#endif
        }
        return result;
    } else if (input_idx == 1) {
        return BoundsMap(3, 4)
            .elementwise(0, 0)
            .constant(1, filter()->bounds(1))
            .constant(2, filter()->bounds(2));
    } else if (input_idx == 2) {
        return BoundsMap(1, 4).elementwise(0, 0);
    } else {
        return BoundsMap(0, 4);
    }
}

void DepthwiseConv2DOp::execute() {
    const TensorPtr in = input();
    const TensorPtr filt = filter();
    TensorPtr out = output();

    if (in->type() == halide_type_of<uint8_t>() &&
        filt->type() == halide_type_of<uint8_t>() &&
        out->type() == halide_type_of<uint8_t>()) {
        auto input_buf = in->buffer<const uint8_t>();
        auto filter_buf = filt->buffer<const uint8_t>().sliced(3, 0);
        auto bias_buf = bias()->buffer<const int32_t>();
        auto output_buf = out->buffer<uint8_t>();

        MultiplyParams params =
            get_quantized_multiply_params(in->quantization(), filt->quantization(), out->quantization());

        const auto output_range = get_output_range(activation_, out->quantization());

        depthwise_conv_uint8(input_buf, filter_buf, bias_buf, depth_multiplier_, params,
                             stride_, dilation_, output_range, output_buf);
    } else {
        LOG(FATAL) << "Unsupported type " << out->type() << "\n";
    }
}

BoundsMap FullyConnectedOp::map_bounds(int input_idx, int output_idx) const {
    assert(output_idx == 0);
    if (input_idx == 0) {
        return BoundsMap(2, 2).constant(0, input()->extent(0)).elementwise(1, 1);
    } else if (input_idx == 1) {
        return BoundsMap(2, 2).constant(0, filter()->extent(0)).elementwise(1, 0);
    } else if (input_idx == 2) {
        return BoundsMap(1, 2).elementwise(0, 0);
    } else {
        return BoundsMap(0, 2);
    }
}

void ElementwiseProgramOp::execute() {
    LOG(FATAL) << "Unsupported elementwise program\n";
}

void FullyConnectedOp::execute() {
    const TensorPtr in = input();
    const TensorPtr filt = filter();
    TensorPtr out = output();

    if (in->type() == halide_type_of<uint8_t>() &&
        filt->type() == halide_type_of<uint8_t>()) {
        auto input_buf = in->buffer<const uint8_t>();
        auto filter_buf = filt->buffer<const uint8_t>();
        auto bias_buf = bias()->buffer<const int32_t>();
        // TODO: This should be handled explicitly with a reshape.
        // It's annoying tflite doesn't require this. This means
        // that we can't arbitrarily insert padding of the strides
        // for tensors consumed by this op.
        while (input_buf.dimensions() > 2) {
            CHECK(can_fuse_cx(input_buf)) << "Unfusable fully connected input\n";
            fuse_cx(input_buf);
        }

        MultiplyParams params =
            get_quantized_multiply_params(in->quantization(), filt->quantization(), out->quantization());

        if (out->type() == halide_type_of<uint8_t>()) {
            auto output_buf = out->buffer<uint8_t>();

            const auto output_range = get_output_range(activation_, out->quantization());

            CHECK(
                0 == fully_connected_uint8_uint8(
                         input_buf, (uint8_t)params.a_zero, filter_buf, (uint8_t)params.b_zero, bias_buf,
                         (uint8_t)params.c_zero, params.c.multiplier, params.c.shift, (uint8_t)output_range.min,
                         (uint8_t)output_range.max, output_buf));
            return;
        } else if (out->type() == halide_type_of<int16_t>()) {
            auto output_buf = out->buffer<int16_t>();

            CHECK(
                0 == fully_connected_uint8_int16(
                         input_buf, (uint8_t)params.a_zero, filter_buf, (uint8_t)params.b_zero, bias_buf,
                         0, params.c.multiplier, params.c.shift, 0, 0, output_buf));
            return;
        }
    }
    LOG(FATAL) << "Unsupported type " << out->type() << "\n";
}

BoundsMap L2NormalizationOp::map_bounds(int input_idx, int output_idx) const {
    assert(input_idx == 0);
    assert(output_idx == 0);
    return BoundsMap(2, 2)
        .constant(0, input()->bounds(0))
        .elementwise(1, 1);
}

void L2NormalizationOp::execute() {
    const TensorPtr in = input();
    TensorPtr out = output();

    if (in->type() == halide_type_of<uint8_t>() &&
        out->type() == halide_type_of<uint8_t>()) {
        auto in_buf = in->buffer<const uint8_t>();
        auto out_buf = out->buffer<uint8_t>();

        const int input_zero = in->quantization().zero.at(0);
        assert(input_zero >= 0 && input_zero <= 255);

        assert(out->quantization().scale.at(0) == 1.0f / 128.0f);
        assert(out->quantization().zero.at(0) == 128);

        auto l2_normalization_rank2 = [&](HalideBuffer<const uint8_t> in_buf, HalideBuffer<uint8_t> out_buf) {
            CHECK(0 == l2_normalization_uint8(in_buf, input_zero, out_buf));
        };
        loop_nest<2>(l2_normalization_rank2, in_buf, out_buf);
    } else {
        LOG(FATAL) << "Unsupported type " << out->type() << "\n";
    }
}

void LstmElementwiseOp::execute() {
    const TensorPtr activ_temp = input(0);
    const TensorPtr prev_state_input = input(1);
    TensorPtr state_output = output(0);
    TensorPtr activ_output = output(1);

    HalideBuffer<const int16_t> activ_temp_buf = activ_temp->buffer<const int16_t>();
    HalideBuffer<const int16_t> prev_state_input_buf = prev_state_input->buffer<const int16_t>();
    HalideBuffer<int16_t> state_output_buf = state_output->buffer<int16_t>();
    HalideBuffer<uint8_t> activ_output_buf = activ_output->buffer<uint8_t>();

    const int output_depth = state_output_buf.dim(0).extent();
    HalideBuffer<const int16_t> input_gate =
        activ_temp_buf.cropped(0, output_depth * 0, output_depth).translated(0, -output_depth * 0);
    HalideBuffer<const int16_t> input_modulation_gate =
        activ_temp_buf.cropped(0, output_depth * 1, output_depth).translated(0, -output_depth * 1);
    HalideBuffer<const int16_t> forget_gate =
        activ_temp_buf.cropped(0, output_depth * 2, output_depth).translated(0, -output_depth * 2);
    HalideBuffer<const int16_t> output_gate =
        activ_temp_buf.cropped(0, output_depth * 3, output_depth).translated(0, -output_depth * 3);

    CHECK(0 == lstm_elementwise(input_gate, input_modulation_gate, forget_gate, output_gate, prev_state_input_buf, state_output_buf, activ_output_buf));
}

BoundsMap PadOp::map_bounds(int input_idx, int output_idx) const {
    assert(output_idx == 0);
    const int rank = output()->rank();
    if (input_idx == 0) {
        if (input(1)) {
            BoundsMap result(rank, rank);
            auto padding = input(1)->buffer<const int32_t>();
            for (int d = 0; d < output()->rank(); d++) {
                result.elementwise(d, d, padding(0, d));
            }
            return result;
        } else {
            return BoundsMap::elementwise(rank);
        }
    } else {
        assert(input_idx == 1);
        return BoundsMap(1, rank).constant(0, rank);
    }
}

void PadOp::execute() {
    const TensorPtr in = input(0);
    TensorPtr out = output();

    if (out->type().bytes() == 1) {
        auto input_buf = in->buffer<const uint8_t>();
        auto output_buf = out->buffer<uint8_t>();

        if (input(1)) {
            auto padding = input(1)->buffer<const int32_t>();
            for (int d = 0; d < output_buf.dimensions(); d++) {
                input_buf.translate(d, padding(0, d));
            }
        }

        uint8_t pad_value = in->quantization().zero.at(0);

        int fill_min_dim = 0;
        if (input_buf.dim(0).extent() == 3 && output_buf.dim(0).extent() == 4) {
            // copy can handle padding dimension 0, which is much faster than
            // filling the extra channel for interleaved 3/4 channel paddings.
            fill_min_dim = 1;
        }
        for (int d = output_buf.dimensions() - 1; d >= fill_min_dim; d--) {
            int input_min = input_buf.dim(d).min();
            int output_min = output_buf.dim(d).min();
            int input_max = input_buf.dim(d).max();
            int output_max = output_buf.dim(d).max();
            if (output_min < input_min) {
                auto before = output_buf.cropped(d, output_min, input_min - output_min);
                CHECK(0 == fill_uint8(pad_value, before));
            } else {
                input_min = output_min;
            }
            if (output_max > input_max) {
                auto after = output_buf.cropped(d, input_max + 1, output_max - input_max);
                CHECK(0 == fill_uint8(pad_value, after));
            } else {
                input_max = output_max;
            }
            output_buf.crop(d, input_min, input_max - input_min + 1);
        }
        if (!is_alias(input_buf, output_buf) ||
            input_buf.dim(0).min() > output_buf.dim(0).min() ||
            input_buf.dim(0).max() < output_buf.dim(0).max()) {
            CHECK(0 == copy_uint8_uint8(input_buf, pad_value, output_buf));
        }
    } else {
        LOG(FATAL) << "Unsupported type " << out->type() << "\n";
    }
}

namespace {

int compute_padding(int stride, int in_size, int filter_size, int out_size) {
    const int effective_filter_size = (filter_size - 1) + 1;
    const int total_padding = std::max(0, ((out_size - 1) * stride + effective_filter_size - in_size));
    return total_padding / 2;
}

}  // namespace

const char *PoolOp::to_string(PoolOp::Operator op) {
    switch (op) {
    case Average:
        return "Average";
    case Max:
        return "Max";
    default:
        LOG(FATAL) << "Unsupported pool op\n";
        return nullptr;
    }
}

BoundsMap PoolOp::map_bounds(int input_idx, int output_idx) const {
    assert(output_idx == 0);
    return BoundsMap(4, 4)
        .elementwise(0, 0)
        .downsample(1, 1, stride_[0], Interval(0, filter_size_[0] - 1))
        .downsample(2, 2, stride_[1], Interval(0, filter_size_[1] - 1))
        .elementwise(3, 3);
}

void PoolOp::execute() {
    const TensorPtr in = input();
    TensorPtr out = output();

    if (in->type() == halide_type_of<uint8_t>() &&
        out->type() == halide_type_of<uint8_t>()) {
        auto input_buf = in->buffer<const uint8_t>();
        auto output_buf = out->buffer<uint8_t>();

        const auto output_range = get_output_range(activation_, out->quantization());

        const int in_width = input_buf.dim(1).extent();
        const int in_height = input_buf.dim(2).extent();
        const int out_width = output_buf.dim(1).extent();
        const int out_height = output_buf.dim(2).extent();
        input_buf.translate(1, compute_padding(stride_[0], in_width, filter_size_[0], out_width));
        input_buf.translate(2, compute_padding(stride_[1], in_height, filter_size_[1], out_height));

        switch (op_) {
        case Average:
            CHECK(
                0 == average_pool_uint8(input_buf, stride_[0], stride_[1],
                                        filter_size_[0], filter_size_[1],
                                        output_range.min, output_range.max, output_buf));
            break;
        case Max:
            CHECK(
                0 == max_pool_uint8(input_buf, stride_[0], stride_[1],
                                    filter_size_[0], filter_size_[1],
                                    output_range.min, output_range.max, output_buf));
            break;
        }
    } else {
        LOG(FATAL) << "Unsupported type " << out->type() << "\n";
    }
}

const char *ReductionOp::to_string(Operator op) {
    switch (op) {
    case Mean:
        return "Mean";
    default:
        LOG(FATAL) << "Unsupported reduction operator.\n";
        return nullptr;
    }
}

bool ReductionOp::reducing(int d) const {
    auto indices = input(1)->buffer<const int32_t>();
    for (int i = 0; i < indices.dim(0).extent(); i++) {
        if (indices(i) == d) {
            return true;
        }
    }
    return false;
}

BoundsMap ReductionOp::map_bounds(int input_idx, int output_idx) const {
    assert(output_idx == 0);

    if (input_idx == 0) {
        int output_d = 0;
        BoundsMap result(input()->rank(), output()->rank());
        for (int d = 0; d < input()->rank(); d++) {
            if (reducing(d)) {
                result.constant(d, input()->bounds(d));
            } else {
                result.elementwise(d, output_d++);
            }
        }
        assert(output_d == output()->rank());
        return result;
    } else {
        return BoundsMap(1, output()->rank()).all(input(1)->bounds(), output()->rank());
    }
}

void ReductionOp::execute() {
    auto indices = input(1)->buffer<const int32_t>();

    const TensorPtr in = input();
    TensorPtr out = output();

    if (in->type() == halide_type_of<uint8_t>() &&
        out->type() == halide_type_of<uint8_t>()) {
        auto input_buf = in->buffer<const uint8_t>();
        auto output_buf = out->buffer<uint8_t>();

        if (op_ == Mean) {
            int mins[4] = {0, 0, 0, 0};
            int extents[4] = {1, 1, 1, 1};
            for (int d = 0; d < 4; d++) {
                if (reducing(d)) {
                    mins[d] = input_buf.dim(d).min();
                    extents[d] = input_buf.dim(d).extent();
                }
            }
            CHECK(0 == mean_uint8(input_buf, mins[0], extents[0], mins[1], extents[1],
                                  mins[2], extents[2], mins[3], extents[3], output_buf));
        }
    }
}

// TODO: Maybe this is only a reshape in some dimensions, in which case we might be able to split it.
BoundsMap ReshapeOp::map_bounds(int input_idx, int output_idx) const {
    assert(input_idx == 0);
    assert(output_idx == 0);
    return BoundsMap::all(input()->bounds(), output()->rank());
}

void ReshapeOp::execute() {
    const TensorPtr in = input();
    const TensorPtr shape = input(1);
    TensorPtr out = output();

    auto input_buf = in->buffer<const void>();
    auto output_buf = out->buffer();

    std::vector<int32_t> new_shape;
    // The shape can be specified by a Tensor or a constant array (but not both).
    // It's legal for the Tensor to be dynamic, so we have to keep a reference to it
    // and extract the data at execution time.
    if (shape && shape->rank() == 1 && shape->type() == halide_type_of<int32_t>()) {
        auto shape_buf = shape->buffer<const int32_t>();
        new_shape.assign(shape_buf.begin(), shape_buf.end());
    } else {
        new_shape = shape_array_;
        if (new_shape.size() == 1 && new_shape[0] == 0) {
            // Legacy tflite models use a shape parameter of [0] to indicate scalars,
            // so adjust accordingly.
            new_shape.clear();
        }
    }
    std::reverse(new_shape.begin(), new_shape.end());

    // One of the shape values can be -1, meaning "calculate it for me".
    int output_elements = 1;
    int stretch_dim = -1;
    for (size_t i = 0; i < new_shape.size(); ++i) {
        int value = new_shape[i];
        if (value == -1) {
            CHECK(stretch_dim == -1);
            stretch_dim = i;
        } else {
            output_elements *= value;
        }
    }
    if (stretch_dim != -1) {
        new_shape[stretch_dim] = input_buf.number_of_elements() / output_elements;
        output_elements *= new_shape[stretch_dim];
        CHECK(output_elements == (int)output_buf.number_of_elements());
    }

    CHECK((int)new_shape.size() == output_buf.dimensions());
    for (int d = 0; d < output_buf.dimensions(); d++) {
        CHECK(new_shape.at(d) == output_buf.dim(d).extent());
    }

    CHECK(input_buf.number_of_elements() == output_buf.number_of_elements());
    size_t output_size = output_buf.number_of_elements() * out->type().bytes();
    if (is_alias(input_buf, output_buf)) {
        assert(input_buf.begin() == output_buf.begin());
        assert(input_buf.end() == output_buf.end());
    } else {
        // TODO: This should also check the strides are dense.
        memcpy(output_buf.data(), input_buf.data(), output_size);
    }
}

BoundsMap ShapeOp::map_bounds(int input_idx, int output_idx) const {
    assert(input_idx == 0);
    assert(output_idx == 0);
    // This doesn't actually read anything from the input.
    return BoundsMap(input()->rank(), 1);
}

void ShapeOp::execute() {
    const TensorPtr in = input();
    TensorPtr out = output();

    if (out->type() == halide_type_of<int32_t>()) {
        HalideBuffer<int32_t> out_buf = out->buffer<int32_t>();
        assert(out_buf.dimensions() == 1);
        for (int i = out_buf.dim(0).min(); i <= out_buf.dim(0).max(); i++) {
            out_buf(i) = in->extent(i);
        }
    } else {
        LOG(FATAL) << "Unsupported type " << out->type() << "\n";
    }
}

BoundsMap SoftmaxOp::map_bounds(int input_idx, int output_idx) const {
    assert(input_idx == 0);
    assert(output_idx == 0);
    return BoundsMap(2, 2)
        .constant(0, input()->bounds(0))
        .elementwise(1, 1);
}

void SoftmaxOp::execute() {
    const TensorPtr in = input();
    TensorPtr out = output();

    if (in->type() == halide_type_of<uint8_t>() &&
        out->type() == halide_type_of<uint8_t>()) {
        auto in_buf = in->buffer<const uint8_t>();
        auto out_buf = out->buffer<uint8_t>();

        // It's a easier to compute 2^(x*(B*log2(e))) than e^(x*B).
        const float beta2 = beta_ * std::log2(std::exp(1.0f));

        // We don't need the input zero point because this op exploits the
        // identity exp(x_i)/sum(exp(x_i)) == exp(x_i + C)/sum(exp(x_i + C))
        const int output_zero = out->quantization().zero.at(0);
        assert(output_zero >= 0 && output_zero <= 255);

        const float in_scale = in->quantization().scale.at(0);
        // TODO: Debug why this extra factor of 2 is needed. There's something
        // wrong with the fixed point tricks in the implementation.
        const float output_scale = out->quantization().scale.at(0) * 2.0f;

        const int left_shift = 6;
        const double real_in_multiplier = in_scale * beta2 / (1 << left_shift);

        auto in_mul_and_shift = get_quantized_mul_and_shift_smaller_than_one(real_in_multiplier, 16);
        auto output_mul_and_shift = get_quantized_mul_and_shift_smaller_than_one(output_scale, 16);
        assert(in_mul_and_shift.shift <= 0);
        assert(output_mul_and_shift.shift <= 0);

        auto softmax_rank2 = [&](HalideBuffer<const uint8_t> in_buf, HalideBuffer<uint8_t> out_buf) {
            CHECK(0 == softmax_uint8(in_buf, in_mul_and_shift.multiplier, -in_mul_and_shift.shift,
                                     output_zero, output_mul_and_shift.multiplier, -output_mul_and_shift.shift,
                                     out_buf));
        };
        loop_nest<2>(softmax_rank2, in_buf, out_buf);
    } else {
        LOG(FATAL) << "Unsupported type " << out->type() << "\n";
    }
}

namespace {

template<typename T>
inline void DepthToSpace(const HalideBuffer<const T> &input, int block_size, HalideBuffer<T> output) {
    // This is really slow, if profiling has brought you here, optimize it.
    output.for_each_element([&](int c, int x, int y, int b) {
        int xi = floor_div(x, block_size);
        int yi = floor_div(y, block_size);
        int ci = (y - yi * block_size) * block_size + (x - xi * block_size);
        output(c, x, y, b) = input(c * block_size * block_size + ci, xi, yi, b);
    });
}

template<typename T>
inline void SpaceToDepth(const HalideBuffer<const T> &input, int block_size, HalideBuffer<T> output) {
    // This is really slow, if profiling has brought you here, optimize it.
    output.for_each_element([&](int c, int x, int y, int b) {
        int ci = floor_div(c, block_size * block_size);
        int xyi = c - ci * block_size * block_size;
        int yi = xyi / block_size;
        int xi = xyi % block_size;
        output(c, x, y, b) = input(ci, x * block_size + xi, y * block_size + yi, b);
    });
}

}  // namespace

BoundsMap SpaceDepthOp::map_bounds(int input_idx, int output_idx) const {
    assert(input_idx == 0);
    assert(output_idx == 0);

    const int rank = output()->rank();
    assert(input()->rank() == rank);
    BoundsMap result(rank, rank);
    if (block_size_ > 0) {
        result.upsample(0, 0, block_size_ * block_size_);
        result.downsample(1, 1, block_size_);
        result.downsample(2, 2, block_size_);
    } else {
        result.downsample(0, 0, block_size_ * block_size_);
        result.upsample(1, 1, -block_size_);
        result.upsample(2, 2, -block_size_);
    }
    for (int d = 3; d < rank; d++) {
        result.elementwise(d, d);
    }
    return result;
}

void SpaceDepthOp::execute() {
    const TensorPtr in = input();
    TensorPtr out = output();

    if (in->type() == halide_type_of<uint8_t>() &&
        out->type() == halide_type_of<uint8_t>()) {
        auto in_buf = in->buffer<const uint8_t>();
        auto out_buf = out->buffer<uint8_t>();

        if (block_size_ > 0) {
            SpaceToDepth(in_buf, block_size_, out_buf);
        } else {
            DepthToSpace(in_buf, -block_size_, out_buf);
        }
    }
}

BoundsMap TileConvFilterOp::map_bounds(int input_idx, int output_idx) const {
    assert(input_idx == 0);
    assert(output_idx == 0);
    // TODO: Maybe we could say more here, but it usually doesn't
    // matter because this op usually gets constant folded.
    return BoundsMap::all(input()->bounds(), output()->rank());
}

void TileConvFilterOp::execute() {
    const TensorPtr in = input();
    TensorPtr out = output();

    if (in->type() == halide_type_of<uint8_t>()) {
        auto input_buf = in->buffer<const uint8_t>();
        auto output_buf = out->buffer<void>();

        int input_zero = in->quantization().zero.at(0);
        int output_zero = out->quantization().zero.at(0);

        CHECK(0 == tile_conv_filter_uint8(input_buf, input_zero, output_zero, output_buf));
    } else {
        LOG(FATAL) << "Unsupported type " << in->type() << "\n";
    }
}

const char *UnaryOp::to_string(UnaryOp::Operator op) {
    switch (op) {
    case Logistic:
        return "Logistic";
    case Negate:
        return "Negate";
    case Relu:
        return "Relu";
    case Relu6:
        return "Relu6";
    case ReluN1To1:
        return "ReluN1To1";
    case Square:
        return "Square";
    case Tanh:
        return "Tanh";
    default:
        LOG(FATAL) << "Unsupported unary op\n";
        return nullptr;
    }
}

void UnaryOp::execute() {
    const TensorPtr in = input();
    TensorPtr out = output();

    if (in->type() == halide_type_of<uint8_t>() && out->type() == halide_type_of<uint8_t>()) {
        auto in_buf = in->buffer<const uint8_t>();
        auto out_buf = out->buffer<uint8_t>();

        const int input_zero = in->quantization().zero.at(0);
        assert(input_zero >= 0 && input_zero <= 255);
        const float in_scale = in->quantization().scale.at(0);

        const int left_shift = 6;

        if (op_ == Logistic) {
            const double real_in_multiplier = in_scale / (1 << left_shift);

            auto in_mul_and_shift = get_quantized_mul_and_shift_smaller_than_one(real_in_multiplier, 16);
            assert(in_mul_and_shift.shift <= 0);

            assert(out->quantization().scale.at(0) == 1.0f / 256.0f);
            assert(out->quantization().zero.at(0) == 0);

            int instructions[][4] = {
                {ElementwiseInstruction::Sub, -1, 0, input_zero},
                {ElementwiseInstruction::Const, 0, 0, in_mul_and_shift.multiplier},
                {ElementwiseInstruction::RoundingMulShift, 1, 2, 15 - left_shift},
                {ElementwiseInstruction::Const, 0, 0, -in_mul_and_shift.shift},
                {ElementwiseInstruction::Logistic, 3, 4, 7},
            };
            Halide::Runtime::Buffer<int> program(&instructions[0][0], 4, 5);

            auto logistic_rank1 = [&](HalideBuffer<const uint8_t> in_buf, HalideBuffer<uint8_t> out_buf) {
                CHECK(0 == elementwise_5xuint8_1xuint8(in_buf, in_buf, in_buf, in_buf, in_buf, program, out_buf));
            };
            elementwise_loop_nest<1>(logistic_rank1, in_buf, out_buf);
            return;
        } else if (op_ == Tanh) {
            const double real_in_multiplier = in_scale / (1 << left_shift);

            auto in_mul_and_shift = get_quantized_mul_and_shift_smaller_than_one(real_in_multiplier, 16);
            assert(in_mul_and_shift.shift <= 0);

            assert(out->quantization().scale.at(0) == 1.0f / 128.0f);
            assert(out->quantization().zero.at(0) == 128);

            int instructions[][4] = {
                {ElementwiseInstruction::Sub, -1, 0, input_zero},
                {ElementwiseInstruction::Const, 0, 0, in_mul_and_shift.multiplier},
                {ElementwiseInstruction::RoundingMulShift, 1, 2, 15 - left_shift},
                {ElementwiseInstruction::Const, 0, 0, -in_mul_and_shift.shift},
                {ElementwiseInstruction::Tanh, 3, 4, 8},
                {ElementwiseInstruction::Add, 6, 0, 128},
            };
            Halide::Runtime::Buffer<int> program(&instructions[0][0], 4, 6);

            auto tanh_rank1 = [&](HalideBuffer<const uint8_t> in_buf, HalideBuffer<uint8_t> out_buf) {
                CHECK(0 == elementwise_5xuint8_1xuint8(in_buf, in_buf, in_buf, in_buf, in_buf, program, out_buf));
            };
            elementwise_loop_nest<1>(tanh_rank1, in_buf, out_buf);
            return;
        } else if (op_ == Negate) {
            add(in_buf, in->quantization(), -1, in_buf, in->quantization(), 0, out_buf, out->quantization());
            return;
        } else if (op_ == Square) {
            mul(in_buf, in->quantization(), in_buf, in->quantization(), out_buf, out->quantization());
            return;
        } else if (op_ == Relu || op_ == Relu6 || op_ == ReluN1To1) {
            requantize(in_buf, in->quantization(), out_buf, out->quantization(), to_activation(op_));
            return;
        }
    }
    LOG(FATAL)
        << "Unsupported unary op " << to_string(op_)
        << " for types " << in->type() << ", " << out->type();
}

void BinaryOp::accept(OpVisitor *v) {
    v->visit(this);
}

void ConcatenationOp::accept(OpVisitor *v) {
    v->visit(this);
}

void Conv2DOp::accept(OpVisitor *v) {
    v->visit(this);
}

void DepthwiseConv2DOp::accept(OpVisitor *v) {
    v->visit(this);
}

void ElementwiseProgramOp::accept(OpVisitor *v) {
    v->visit(this);
}

void FullyConnectedOp::accept(OpVisitor *v) {
    v->visit(this);
}

void L2NormalizationOp::accept(OpVisitor *v) {
    v->visit(this);
}

void LstmElementwiseOp::accept(OpVisitor *v) {
    v->visit(this);
}

void PadOp::accept(OpVisitor *v) {
    v->visit(this);
}

void PoolOp::accept(OpVisitor *v) {
    v->visit(this);
}

void ShapeOp::accept(OpVisitor *v) {
    v->visit(this);
}

void SoftmaxOp::accept(OpVisitor *v) {
    v->visit(this);
}

void SpaceDepthOp::accept(OpVisitor *v) {
    v->visit(this);
}

void ReductionOp::accept(OpVisitor *v) {
    v->visit(this);
}

void ReshapeOp::accept(OpVisitor *v) {
    v->visit(this);
}

void TileConvFilterOp::accept(OpVisitor *v) {
    v->visit(this);
}

void UnaryOp::accept(OpVisitor *v) {
    v->visit(this);
}

}  // namespace hannk<|MERGE_RESOLUTION|>--- conflicted
+++ resolved
@@ -21,11 +21,7 @@
 #include "fully_connected_uint8_uint8.h"
 #include "fully_connected_uint8_int16.h"
 #include "l2_normalization_uint8.h"
-<<<<<<< HEAD
-=======
 #include "lstm_elementwise.h"
-#include "logistic_uint8.h"
->>>>>>> 630667f1
 #include "max_pool_uint8.h"
 #include "mean_uint8.h"
 #include "mul_uint8_uint8_uint8.h"
@@ -1335,7 +1331,7 @@
                 {ElementwiseInstruction::Const, 0, 0, -in_mul_and_shift.shift},
                 {ElementwiseInstruction::Logistic, 3, 4, 7},
             };
-            Halide::Runtime::Buffer<int> program(&instructions[0][0], 4, 5);
+            HalideBuffer<int> program(&instructions[0][0], 4, 5);
 
             auto logistic_rank1 = [&](HalideBuffer<const uint8_t> in_buf, HalideBuffer<uint8_t> out_buf) {
                 CHECK(0 == elementwise_5xuint8_1xuint8(in_buf, in_buf, in_buf, in_buf, in_buf, program, out_buf));
@@ -1359,7 +1355,7 @@
                 {ElementwiseInstruction::Tanh, 3, 4, 8},
                 {ElementwiseInstruction::Add, 6, 0, 128},
             };
-            Halide::Runtime::Buffer<int> program(&instructions[0][0], 4, 6);
+            HalideBuffer<int> program(&instructions[0][0], 4, 6);
 
             auto tanh_rank1 = [&](HalideBuffer<const uint8_t> in_buf, HalideBuffer<uint8_t> out_buf) {
                 CHECK(0 == elementwise_5xuint8_1xuint8(in_buf, in_buf, in_buf, in_buf, in_buf, program, out_buf));
