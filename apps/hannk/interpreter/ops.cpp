#include "interpreter/ops.h"
#include "interpreter/elementwise_program.h"
#include "util/error_util.h"

#include <atomic>
#include <cmath>
#include <iostream>

#include "add_uint8_uint8.h"
#include "average_pool_uint8.h"
#include "conv_uint8.h"
#ifdef CONV_R16
#include "conv_r16_uint8.h"
#endif
#include "copy_uint8_uint8.h"
#include "depthwise_conv_broadcast_uint8.h"
#include "depthwise_conv_dm1_uint8.h"
#include "depthwise_conv_uint8.h"
#include "elementwise_5xuint8_1xuint8.h"
#include "elementwise_5xint16_1xuint8int16.h"
#include "fill_uint8.h"
#include "fully_connected_uint8_int16.h"
#include "fully_connected_uint8_uint8.h"
#include "l2_normalization_uint8.h"
#include "max_pool_uint8.h"
#include "mean_uint8.h"
#include "mul_uint8_uint8_uint8.h"
#include "softmax_uint8.h"
#include "tile_conv_filter_uint8.h"

namespace hannk {

namespace {

// Check if dimension 0 and dimension 1 of buf can be fused.
// We avoid the use of Halide::Runtime::Buffer where possible in these helpers
// to reduce template instantiation and runtime overhead.
bool can_fuse(const halide_buffer_t *buf, int d0, int d1) {
    assert(d0 != d1);
    return d0 < buf->dimensions &&
           d1 < buf->dimensions &&
           buf->dim[d0].min == 0 &&
           buf->dim[d1].stride > 0 &&
           buf->dim[d1].stride == buf->dim[d0].extent * buf->dim[d0].stride;
}
bool can_fuse_cx(const halide_buffer_t *buf) {
    return can_fuse(buf, 0, 1);
}
bool can_fuse_xy(const halide_buffer_t *buf) {
    return can_fuse(buf, 1, 2);
}

// Fuse the first two dimensions of buf. d1 is deleted from the buffer.
void fuse(halide_buffer_t *buf, int d0, int d1) {
    halide_dimension_t &dim0 = buf->dim[d0];
    halide_dimension_t &dim1 = buf->dim[d1];
    dim0.extent *= dim1.extent;
    for (int d = d1; d + 1 < buf->dimensions; d++) {
        buf->dim[d] = buf->dim[d + 1];
    }
    buf->dimensions--;
}
void fuse_cx(halide_buffer_t *buf) {
    fuse(buf, 0, 1);
}
void fuse_xy(halide_buffer_t *buf) {
    fuse(buf, 1, 2);
}

// Embed extent 1 dimensions until buf has the given rank.
template<typename T>
void pad_to_rank(int rank, HalideBuffer<T> &buf) {
    while (buf.dimensions() < rank) {
        buf.embed(buf.dimensions(), 0);
    }
}

template <typename... Ts>
void fuse_cx(halide_buffer_t *a, HalideBuffer<Ts> &... rest) {
    fuse_cx(a);
    fuse_cx(rest...);
}

template <typename Ta, typename... Ts>
void pad_to_rank(int rank, HalideBuffer<Ta> &a, HalideBuffer<Ts> &... rest) {
    pad_to_rank(rank, a);
    pad_to_rank(rank, rest...);
}

bool all(bool first) {
    return first;
}

template <typename... T>
bool all(bool first, T... rest) {
    return first && all(rest...);
}

// Fuse the innermost (stride 1) dimension with other dimensions as much as possible.
// This may enable the buffers to be processed with fewer instances of the "tail" of
// a vectorization loop.
template<typename Ta, typename... Ts>
void optimize_elementwise_shapes(int rank, HalideBuffer<Ta> &a, HalideBuffer<Ts> &... rest) {
    while (can_fuse_cx(a) && all(can_fuse_cx(rest)...) &&
           all(a.dim(0).extent() == rest.dim(0).extent()...)) {
        fuse_cx(a, rest...);
    }
    pad_to_rank(rank, a, rest...);
}

<<<<<<< HEAD
template<int FnRank, typename Fn, typename T, typename... Ts>
void loop_nest_impl(Fn &&fn, HalideBuffer<T> op0, HalideBuffer<Ts>... ops) {
    if (op0.dimensions() == FnRank) {
        fn(op0, ops...);
=======
halide_buffer_t slice_last_dim(halide_buffer_t buf, int at) {
    buf.dimensions--;
    buf.host += buf.type.bytes() * buf.dim[buf.dimensions].stride * at;
    return buf;
}

template<int FnRank, typename Fn, typename... Ts>
void loop_nest_impl(Fn &&fn, halide_buffer_t op0, Ts... ops) {
    if (op0.dimensions == FnRank) {
        fn(&op0, &ops...);
>>>>>>> dd8e0bf7
    } else {
        const int last_dim = op0.dimensions - 1;
        const int min = op0.dim[last_dim].min;
        const int extent = op0.dim[last_dim].extent;
        const int max = min + extent - 1;
        for (int i = min; i <= max; i++) {
            loop_nest_impl<FnRank>(fn, slice_last_dim(op0, i), slice_last_dim(ops, i)...);
        }
    }
}

// Call an elementwise operation that accepts operands of a particular rank,
// and calls it on operands of any rank by slicing off or padding (in a loop)
// the outer dimensions.
template<int FnRank, typename Fn, typename T, typename... Ts>
void elementwise_loop_nest(Fn &&fn, HalideBuffer<T> op0, HalideBuffer<Ts>... ops) {
    optimize_elementwise_shapes(FnRank, op0, ops...);
    loop_nest_impl<FnRank>(fn, *op0.raw_buffer(), *ops.raw_buffer()...);
}

// Similar to the above, but do not fuse dimensions when possible.
template<int FnRank, typename Fn, typename T, typename... Ts>
void loop_nest(Fn &&fn, HalideBuffer<T> op0, HalideBuffer<Ts>... ops) {
    pad_to_rank(FnRank, op0, ops...);
    loop_nest_impl<FnRank>(fn, *op0.raw_buffer(), *ops.raw_buffer()...);
}

// Broadcast the extent 1 dimensions of one shape to match the extent of the
// other shape.
template<typename Ta, typename Tb>
void broadcast_shapes(HalideBuffer<Ta> &a, HalideBuffer<Tb> &b) {
    int rank = std::max(a.dimensions(), b.dimensions());
    pad_to_rank(rank, a);
    pad_to_rank(rank, b);

    halide_buffer_t *raw_a = a.raw_buffer();
    halide_buffer_t *raw_b = b.raw_buffer();
    for (int d = 0; d < rank; d++) {
        if (raw_a->dim[d].extent == raw_b->dim[d].extent) {
            continue;
        }
        if (raw_a->dim[d].extent == 1) {
            raw_a->dim[d].extent = raw_b->dim[d].extent;
            raw_a->dim[d].stride = 0;
        } else if (raw_b->dim[d].extent == 1) {
            raw_b->dim[d].extent = raw_a->dim[d].extent;
            raw_b->dim[d].stride = 0;
        } else {
            LOG(FATAL) << "Can't broadcast shapes";
        }
    }
}

// Check if and b are aliases of the same buffer.
bool is_alias(const HalideBuffer<const void> &a, const HalideBuffer<const void> &b) {
    return !(a.begin() >= b.end() || a.end() <= b.begin());
}

// Crop both a and b to the union of both buffers.
template<typename T, typename U>
void crop_to_union(HalideBuffer<T> &a, HalideBuffer<U> &b) {
    assert(a.dimensions() == b.dimensions());
    for (int d = 0; d < a.dimensions(); d++) {
        int min = std::max(a.dim(d).min(), b.dim(d).min());
        int max = std::min(a.dim(d).max(), b.dim(d).max());
        a.crop(d, min, max - min + 1);
        b.crop(d, min, max - min + 1);
    }
}

struct QuantizedMulAndShift {
    int multiplier, shift;
};

QuantizedMulAndShift get_quantized_mul_and_shift(double double_multiplier, int bits = 32) {
    if (double_multiplier == 0.) {
        return {0, 0};
    }

    int shift = 0;
    const double q = std::frexp(double_multiplier, &shift);
    int64_t q_fixed = (int64_t)std::round(q * (1LL << (bits - 1)));
    assert(std::abs(q_fixed) <= (1LL << (bits - 1)));

    if (std::abs(q_fixed) == (1LL << (bits - 1))) {
        q_fixed /= 2;
        ++shift;
    }
    assert(std::abs(q_fixed) <= std::numeric_limits<int32_t>::max());

    if (shift < -(bits - 1)) {
        shift = 0;
        q_fixed = 0;
    }

    return {(int)q_fixed, shift};
}

QuantizedMulAndShift get_quantized_mul_and_shift_smaller_than_one(double double_multiplier, int bits = 32) {
    assert(-1.0 < double_multiplier && double_multiplier < 1.0);
    auto result = get_quantized_mul_and_shift(double_multiplier, bits);
    assert(result.shift <= 0);
    return result;
}

Interval get_quantized_min_max(ActivationFunction activation, int zero_point, double scale) {
    int min = 0;
    int max = 255;
    if (activation == ActivationFunction::None) {
        // nothing
    } else if (activation == ActivationFunction::Relu) {
        min = zero_point;
    } else if (activation == ActivationFunction::Relu6) {
        min = zero_point;
        max = zero_point + (int)std::round(6.0 / scale);
    } else if (activation == ActivationFunction::ReluN1To1) {
        min = zero_point + (int)std::round(-1.0 / scale);
        max = zero_point + (int)std::round(1.0 / scale);
    } else {
        LOG(FATAL) << "Unsupported quantized activation function type.";
    }
    return {std::max(min, 0), std::min(max, 255)};
}

Interval get_output_range(ActivationFunction activation, const QuantizationInfo &quantization) {
    const int output_zero = quantization.zero.at(0);
    assert(output_zero >= 0 && output_zero <= 255);

    const float output_scale = quantization.scale.at(0);

    const auto output_range = get_quantized_min_max(activation, output_zero, output_scale);
    assert(output_range.min >= 0 && output_range.min <= 255);
    assert(output_range.max >= 0 && output_range.max <= 255);
    assert(output_range.min <= output_range.max);

    return output_range;
}

struct MultiplyParams {
    int a_zero;
    int b_zero;
    int c_zero;
    QuantizedMulAndShift c;
};

MultiplyParams get_quantized_multiply_params(const QuantizationInfo &a, const QuantizationInfo &b, const QuantizationInfo &c) {
    MultiplyParams result;
    result.a_zero = a.zero.at(0);
    result.b_zero = b.zero.at(0);
    result.c_zero = c.zero.at(0);

    const float a_scale = a.scale.at(0);
    const float b_scale = b.scale.at(0);
    const float c_scale = c.scale.at(0);
    const double ab_scale = a_scale * b_scale;
    result.c = get_quantized_mul_and_shift_smaller_than_one(ab_scale / c_scale);
    result.c.shift = -result.c.shift;

    return result;
}

void add(HalideBuffer<const uint8_t> in1, const QuantizationInfo &in1q, int in1sign,
         HalideBuffer<const uint8_t> in2, const QuantizationInfo &in2q, int in2sign,
         HalideBuffer<uint8_t> out, const QuantizationInfo &outq,
         ActivationFunction activation = ActivationFunction::None) {
    // TODO: We should require the buffers are already broadcasted appropriately before
    // getting here.
    broadcast_shapes(in1, in2);

    const int in1_zero = in1q.zero.at(0);
    const int in2_zero = in2q.zero.at(0);
    const int out_zero = outq.zero.at(0);

    const float in1_scale = in1q.scale.at(0);
    const float in2_scale = in2q.scale.at(0);
    const float out_scale = outq.scale.at(0);

    const int left_shift = 20;
    const double twice_max_input_scale = 2 * std::max(in1_scale, in2_scale);
    const double real_in1_multiplier = in1_scale / twice_max_input_scale;
    const double real_in2_multiplier = in2_scale / twice_max_input_scale;
    const double real_out_multiplier = twice_max_input_scale / ((1 << left_shift) * out_scale);

    auto in1_mul_and_shift = get_quantized_mul_and_shift_smaller_than_one(real_in1_multiplier);
    auto in2_mul_and_shift = get_quantized_mul_and_shift_smaller_than_one(real_in2_multiplier);
    auto out_mul_and_shift = get_quantized_mul_and_shift_smaller_than_one(real_out_multiplier);
    assert(in1_mul_and_shift.shift <= 0);
    assert(in2_mul_and_shift.shift <= 0);
    assert(out_mul_and_shift.shift <= 0);

    in1_mul_and_shift.multiplier *= in1sign;
    in2_mul_and_shift.multiplier *= in2sign;

    const auto out_range = get_output_range(activation, outq);

    auto add_rank2 = [&](halide_buffer_t *in1_buf, halide_buffer_t *in2_buf, halide_buffer_t *out_buf) {
        CHECK(0 == add_uint8_uint8(in1_buf, in1_zero, in1_mul_and_shift.multiplier, -in1_mul_and_shift.shift,
                                   in2_buf, in2_zero, in2_mul_and_shift.multiplier, -in2_mul_and_shift.shift,
                                   out_zero, out_mul_and_shift.multiplier, -out_mul_and_shift.shift,
                                   out_range.min, out_range.max, out_buf));
    };
    elementwise_loop_nest<2>(add_rank2, in1, in2, out);
}

void mul(HalideBuffer<const uint8_t> in1, const QuantizationInfo &in1q,
         HalideBuffer<const uint8_t> in2, const QuantizationInfo &in2q,
         HalideBuffer<uint8_t> out, const QuantizationInfo &outq,
         ActivationFunction activation = ActivationFunction::None) {
    // TODO: We should require the buffers are already broadcasted appropriately before
    // getting here.
    broadcast_shapes(in1, in2);

    const int in1_zero = in1q.zero.at(0);
    const int in2_zero = in2q.zero.at(0);
    const int out_zero = outq.zero.at(0);

    const float in1_scale = in1q.scale.at(0);
    const float in2_scale = in2q.scale.at(0);
    const float out_scale = outq.scale.at(0);

    const int left_shift = 6;
    const double multiplier = in1_scale * in2_scale / (out_scale * (1 << (2 * left_shift)));

    auto mul_and_shift = get_quantized_mul_and_shift_smaller_than_one(multiplier);
    assert(mul_and_shift.shift <= 0);

    const auto out_range = get_output_range(activation, outq);

    auto mul_rank2 = [&](halide_buffer_t *in1_buf, halide_buffer_t *in2_buf, halide_buffer_t *out_buf) {
        CHECK(0 == mul_uint8_uint8_uint8(in1_buf, in1_zero, in2_buf, in2_zero,
                                         out_zero, mul_and_shift.multiplier, -mul_and_shift.shift,
                                         out_range.min, out_range.max, out_buf));
    };
    elementwise_loop_nest<2>(mul_rank2, in1, in2, out);
}

void requantize(const HalideBuffer<const void> &in, const QuantizationInfo &inq,
                HalideBuffer<void> out, const QuantizationInfo &outq,
                ActivationFunction activation = ActivationFunction::None) {
    if (inq == outq) {
        // Some of these are just copies, or no-ops.
        if (is_alias(in, out)) {
            return;
        } else {
            out.copy_from(in);
        }
    } else if (in.type() == halide_type_of<uint8_t>() && out.type() == halide_type_of<uint8_t>()) {
        // TODO: Maybe a dedicated pipeline for this would be better. It
        // could be a little faster, and avoid some quantization error.
        add(in, inq, 1, in, inq, 0, out, outq, activation);
    } else {
        LOG(FATAL) << "Unable to requantize " << in.type() << " -> " << out.type() << "\n";
    }
}

ActivationFunction to_activation(UnaryOp::Operator op) {
    switch (op) {
    case UnaryOp::Relu:
        return ActivationFunction::Relu;
    case UnaryOp::Relu6:
        return ActivationFunction::Relu6;
    case UnaryOp::ReluN1To1:
        return ActivationFunction::ReluN1To1;
    case UnaryOp::Tanh:
        return ActivationFunction::Tanh;
    default:
        LOG(FATAL) << UnaryOp::to_string(op) << " is not an activation function";
        return ActivationFunction::None;
    }
}

}  // namespace

BoundsMap ElementwiseOp::map_bounds(int input_idx, int output_idx) const {
    int rank = output(output_idx)->rank();
    assert(rank == input(input_idx)->rank());
    return BoundsMap::elementwise(rank);
}

const char *BinaryOp::to_string(BinaryOp::Operator op) {
    switch (op) {
    case Add:
        return "Add";
    case Sub:
        return "Sub";
    case Mul:
        return "Mul";
    case Less:
        return "Less";
    case LessEqual:
        return "LessEqual";
    case Equal:
        return "Equal";
    case NotEqual:
        return "NotEqual";
    default:
        LOG(FATAL) << "Unsupported binary op\n";
        return nullptr;
    }
}

double dequantize_scalar(const Tensor *t) {
    assert(t->rank() == 0);

    const QuantizationInfo &q = t->quantization();
    float scale = q.scale.empty() ? 1.0f : q.scale.front();
    int zero = q.zero.empty() ? 0 : q.zero.front();

    HalideBuffer<const void> buf = t->buffer<const void>();
    if (buf.type() == halide_type_of<uint8_t>()) {
        return (buf.as<const uint8_t>()() - zero) * scale;
    } else if (buf.type() == halide_type_of<int8_t>()) {
        return (buf.as<const int8_t>()() - zero) * scale;
    } else if (buf.type() == halide_type_of<uint16_t>()) {
        return (buf.as<const uint16_t>()() - zero) * scale;
    } else if (buf.type() == halide_type_of<int16_t>()) {
        return (buf.as<const int16_t>()() - zero) * scale;
    } else if (buf.type() == halide_type_of<uint32_t>()) {
        return (buf.as<const uint32_t>()() - zero) * scale;
    } else if (buf.type() == halide_type_of<int32_t>()) {
        return (buf.as<const int32_t>()() - zero) * scale;
    } else if (buf.type() == halide_type_of<float>()) {
        return (buf.as<const float>()() - zero) * scale;
    } else if (buf.type() == halide_type_of<double>()) {
        return (buf.as<const double>()() - zero) * scale;
    } else {
        LOG(FATAL) << "Unsupported type " << buf.type();
        return std::numeric_limits<double>::quiet_NaN();
    }
}

void BinaryOp::execute() {
    const TensorPtr in1 = input(0);
    const TensorPtr in2 = input(1);
    TensorPtr out = output();

    if (in1->type() == halide_type_of<uint8_t>() &&
        in2->type() == halide_type_of<uint8_t>() &&
        out->type() == halide_type_of<uint8_t>()) {
        auto in1_buf = in1->buffer<const uint8_t>();
        auto in2_buf = in2->buffer<const uint8_t>();
        auto out_buf = out->buffer<uint8_t>();

        switch (op_) {
        case Add:
        case Sub:
            add(in1_buf, in1->quantization(), 1, in2_buf, in2->quantization(), op_ == Add ? 1 : -1, out_buf, out->quantization(), activation_);
            return;
        case Mul:
            mul(in1_buf, in1->quantization(), in2_buf, in2->quantization(), out_buf, out->quantization(), activation_);
            return;
        default:
            break;
        }
    } else if (out->type() == halide_type_of<bool>() && out->rank() == 0) {
        double in1_scalar = dequantize_scalar(in1.get());
        double in2_scalar = dequantize_scalar(in2.get());
        auto out_buf = out->buffer<bool>();

        switch (op_) {
        case Less:
            out_buf() = in1_scalar < in2_scalar;
            return;
        case LessEqual:
            out_buf() = in1_scalar <= in2_scalar;
            return;
        case Equal:
            out_buf() = in1_scalar == in2_scalar;
            return;
        case NotEqual:
            out_buf() = in1_scalar != in2_scalar;
            return;
        default:
            break;
        }
    }
    LOG(FATAL)
        << "Unsupported binary op " << to_string(op_)
        << " for types " << in1->type() << ", " << in2->type() << ", " << out->type();
}

BoundsMap ConcatenationOp::map_bounds(int input_idx, int output_idx) const {
    int rank = output()->rank();
    assert(rank == input(input_idx)->rank());

    int offset = 0;
    for (int i = 0; i < input_idx; i++) {
        offset += input(i)->extent(axis_);
    }
    BoundsMap result = BoundsMap::elementwise(rank);
    result.at(axis_, axis_).bounds += offset;
    return result;
}

void ConcatenationOp::execute() {
    HalideBuffer<void> output_buf = output()->buffer();

    int concatenated_i = 0;
    for (int i = 0; i < input_count(); i++) {
        HalideBuffer<const void> input_buf = input(i)->buffer();
        assert(input_buf.dim(axis_).min() == 0);
        input_buf.translate(axis_, concatenated_i);
        concatenated_i += input_buf.dim(axis_).extent();

        HalideBuffer<void> output_crop = output_buf;
        crop_to_union(output_crop, input_buf);
        requantize(input_buf, input(i)->quantization(), output_crop, output()->quantization());
    }
}

halide_type_t Conv2DOp::filter_type() const {
    if (input()->type() == halide_type_of<uint8_t>() &&
        output()->type() == halide_type_of<uint8_t>()) {
        const halide_filter_metadata_t *metadata = conv_uint8_metadata();
        return metadata->arguments[2].type;
    } else {
        LOG(FATAL) << "Unsupported type " << output()->type() << "\n";
        return halide_type_t(halide_type_int, 0, 0);
    }
}

BoundsMap Conv2DOp::map_bounds(int input_idx, int output_idx) const {
#ifdef CONV_R16
    const int unroll_reduction = filter()->extent(0) >= 16 ? 16 : 4;
#else
    const int unroll_reduction = 4;
#endif
    if (input_idx == 0) {
        return BoundsMap(4, output()->rank())
            .constant(0, align_up(input()->extent(0), unroll_reduction))
            .downsample(1, 1, stride_[0], Interval(0, dilation_[0] * (filter()->extent(1) - 1)))
            .downsample(2, 2, stride_[1], Interval(0, dilation_[1] * (filter()->extent(2) - 1)))
            .elementwise(3, 3);
    } else if (input_idx == 1) {
        // Pass minimal sized buffers to learn about the alignment requirements.
        HalideBuffer<uint8_t> input_buf(nullptr, 1, 1, 1, 1);
        HalideBuffer<int32_t> bias_buf(nullptr, 1);
        HalideBuffer<void> filter_buf(filter_type(), 1, 1, 1, 1, 1, 1);
        // TODO: How to initialize the above buffer without allocating?
        filter_buf.deallocate();
        HalideBuffer<uint8_t> output_buf;
        CHECK(0 == conv_uint8(input_buf, 0, filter_buf, 0, bias_buf, 1, 1, 1, 1, 0, 0, 0, 0, 0, output_buf));

        const int vector_reduction = filter_buf.dim(0).extent();
        const int vector_tile = filter_buf.dim(1).extent();
        const int channel_alignment = unroll_reduction / vector_reduction;
        return BoundsMap(6, 4)
            .constant(0, vector_reduction)
            .constant(1, vector_tile)
            .constant(2, align_up(ceil_div(filter()->extent(0), vector_reduction), channel_alignment))
            .upsample(3, 0, vector_tile)
            .constant(4, filter()->bounds(1))
            .constant(5, filter()->bounds(2));
    } else {
        assert(input_idx == 2);
        return BoundsMap(1, 4).elementwise(0, 0);
    }
}

namespace {

void conv_uint8(halide_buffer_t *input, halide_buffer_t *filter, halide_buffer_t *bias,
                const MultiplyParams &params, const std::vector<int> &stride,
                const std::vector<int> &dilation, const Interval &output_range,
                halide_buffer_t *output) {
#ifdef CONV_R16
    if (input->dim[0].extent >= 16) {
        // For large reductions, use the big reduction version.
        // TODO: We really ought to be able to do this with GuardWithIf
        // and/or specialize.
        CHECK(
            0 == conv_r16_uint8(
                     input, (uint8_t)params.a_zero, filter, (uint8_t)params.b_zero, bias,
                     stride[0], stride[1], dilation[0], dilation[1], params.c.multiplier,
                     params.c.shift, (uint8_t)params.c_zero, output_range.min, output_range.max,
                     output));
    } else
#endif
    {
        CHECK(
            0 == ::hannk::conv_uint8(
                     input, (uint8_t)params.a_zero, filter, (uint8_t)params.b_zero, bias,
                     stride[0], stride[1], dilation[0], dilation[1], params.c.multiplier,
                     params.c.shift, (uint8_t)params.c_zero, output_range.min, output_range.max,
                     output));
    }
}

}  // namespace

void Conv2DOp::execute() {
    const TensorPtr in = input();
    const TensorPtr filt = filter();
    TensorPtr out = output();

    if (in->type() == halide_type_of<uint8_t>() &&
        out->type() == halide_type_of<uint8_t>()) {
        auto input_buf = in->buffer<const uint8_t>();
        auto filter_buf = filt->buffer<const void>();
        auto bias_buf = bias()->buffer<const int32_t>();
        auto output_buf = out->buffer<uint8_t>();

        MultiplyParams params =
            get_quantized_multiply_params(in->quantization(), filt->quantization(), out->quantization());

        const auto output_range = get_output_range(activation_, out->quantization());

        assert(filter_buf.dimensions() == 6);
        const int filter_width = filter_buf.dim(4).extent();
        const int filter_height = filter_buf.dim(5).extent();
        if (filter_width == 1 && filter_height == 1) {
            // For 1x1 filters, we can fuse x and y, which can help avoid overhead for
            // small output sizes.
            while (can_fuse_xy(input_buf) && can_fuse_xy(output_buf) &&
                   input_buf.dim(1).extent() == output_buf.dim(1).extent()) {
                fuse_xy(input_buf);
                fuse_xy(output_buf);
            }
            pad_to_rank(4, input_buf);
            pad_to_rank(4, output_buf);
        }

        conv_uint8(input_buf, filter_buf, bias_buf, params, stride_, dilation_, output_range, output_buf);
    } else {
        LOG(FATAL) << "Unsupported type " << out->type() << "\n";
    }
}

namespace {

// Wrapper to dispatch to the appropriate variant of depthwise_conv.
void depthwise_conv_uint8(
    halide_buffer_t *input, halide_buffer_t *filter, halide_buffer_t *bias,
    int depth_multiplier, const MultiplyParams &params, const std::vector<int> &stride, const std::vector<int> &dilation,
    const Interval &output_range, halide_buffer_t *output) {
    if (depth_multiplier >= output->dim[0].extent) {
        CHECK(
            0 == depthwise_conv_broadcast_uint8(
                     input, (uint8_t)params.a_zero, filter, (uint8_t)params.b_zero, bias, depth_multiplier,
                     stride[0], stride[1], dilation[0], dilation[1], params.c.multiplier, params.c.shift,
                     (uint8_t)params.c_zero, (uint8_t)output_range.min, (uint8_t)output_range.max, output));
    } else if (depth_multiplier == 1) {
        CHECK(
            0 == depthwise_conv_dm1_uint8(
                     input, (uint8_t)params.a_zero, filter, (uint8_t)params.b_zero, bias, depth_multiplier,
                     stride[0], stride[1], dilation[0], dilation[1], params.c.multiplier, params.c.shift,
                     (uint8_t)params.c_zero, (uint8_t)output_range.min, (uint8_t)output_range.max, output));
    } else {
        CHECK(
            0 == ::hannk::depthwise_conv_uint8(
                     input, (uint8_t)params.a_zero, filter, (uint8_t)params.b_zero, bias, depth_multiplier,
                     stride[0], stride[1], dilation[0], dilation[1], params.c.multiplier, params.c.shift,
                     (uint8_t)params.c_zero, (uint8_t)output_range.min, (uint8_t)output_range.max, output));
    }
}

}  // namespace

BoundsMap DepthwiseConv2DOp::map_bounds(int input_idx, int output_idx) const {
    assert(output_idx == 0);
    if (input_idx == 0) {
        BoundsMap result(4, 4);
        result
            .upsample(0, 0, depth_multiplier_)
            .downsample(1, 1, stride_[0], Interval(0, dilation_[0] * (filter()->extent(1) - 1)))
            .downsample(2, 2, stride_[1], Interval(0, dilation_[1] * (filter()->extent(2) - 1)))
            .elementwise(3, 3);
        if (depth_multiplier_ == 1) {
            // TODO: Handle this padding for SIMD width elsewhere. Either fix depthwise
            // so it doesn't need this, or pass alignment information somewhere else.
#if defined(__arm__) || defined(__aarch64__)
            result.align(0, 16);
#else
            result.align(0, 32);
#endif
        }
        return result;
    } else if (input_idx == 1) {
        return BoundsMap(3, 4)
            .elementwise(0, 0)
            .constant(1, filter()->bounds(1))
            .constant(2, filter()->bounds(2));
    } else if (input_idx == 2) {
        return BoundsMap(1, 4).elementwise(0, 0);
    } else {
        return BoundsMap(0, 4);
    }
}

void DepthwiseConv2DOp::execute() {
    const TensorPtr in = input();
    const TensorPtr filt = filter();
    TensorPtr out = output();

    if (in->type() == halide_type_of<uint8_t>() &&
        filt->type() == halide_type_of<uint8_t>() &&
        out->type() == halide_type_of<uint8_t>()) {
        auto input_buf = in->buffer<const uint8_t>();
        auto filter_buf = filt->buffer<const uint8_t>().sliced(3, 0);
        auto bias_buf = bias()->buffer<const int32_t>();
        auto output_buf = out->buffer<uint8_t>();

        MultiplyParams params =
            get_quantized_multiply_params(in->quantization(), filt->quantization(), out->quantization());

        const auto output_range = get_output_range(activation_, out->quantization());

        depthwise_conv_uint8(input_buf, filter_buf, bias_buf, depth_multiplier_, params,
                             stride_, dilation_, output_range, output_buf);
    } else {
        LOG(FATAL) << "Unsupported type " << out->type() << "\n";
    }
}

BoundsMap FullyConnectedOp::map_bounds(int input_idx, int output_idx) const {
    assert(output_idx == 0);
    if (input_idx == 0) {
        return BoundsMap(2, 2).constant(0, input()->extent(0)).elementwise(1, 1);
    } else if (input_idx == 1) {
        return BoundsMap(2, 2).constant(0, filter()->extent(0)).elementwise(1, 0);
    } else if (input_idx == 2) {
        return BoundsMap(1, 2).elementwise(0, 0);
    } else {
        return BoundsMap(0, 2);
    }
}

bool can_use_elementwise_program(const Op *op,
                                 const std::vector<halide_type_t> &input_types,
                                 const std::vector<halide_type_t> &output_types) {
    if (op->input_count() > (int)input_types.size()) {
        return false;
    }
    if (op->output_count() > (int)output_types.size()) {
        return false;
    }
    for (int i = 0; i < op->input_count(); i++) {
        if (op->input(i)->type() != input_types[i]) {
            return false;
        }
    }
    for (int i = 0; i < op->output_count(); i++) {
        if (op->output(i)->type() != output_types[i]) {
            return false;
        }
    }
    return true;
}

void ElementwiseProgramOp::execute() {
    HalideBuffer<const void> in0 = input(0)->buffer();
    HalideBuffer<const void> in1 = input(std::min(input_count() - 1, 1))->buffer();
    HalideBuffer<const void> in2 = input(std::min(input_count() - 1, 2))->buffer();
    HalideBuffer<const void> in3 = input(std::min(input_count() - 1, 3))->buffer();
    HalideBuffer<const void> in4 = input(std::min(input_count() - 1, 4))->buffer();
    HalideBuffer<void> out0 = output(0)->buffer();
    HalideBuffer<void> out1 = output(std::min(output_count() - 1, 1))->buffer();
    using arg_ptr = halide_buffer_t *;
    if (can_use_elementwise_program(this, {5, halide_type_of<uint8_t>()}, {halide_type_of<uint8_t>()})) {
        auto elementwise_rank1 = [&](arg_ptr in0, arg_ptr in1, arg_ptr in2, arg_ptr in3, arg_ptr in4, arg_ptr out0) {
            CHECK(0 == elementwise_5xuint8_1xuint8(in0, in1, in2, in3, in4, program_, out0));
        };
        loop_nest<1>(elementwise_rank1, in0, in1, in2, in3, in4, out0);
        return;
    } else if (can_use_elementwise_program(this, {5, halide_type_of<int16_t>()}, {halide_type_of<uint8_t>(), halide_type_of<int16_t>()})) {
        auto elementwise_rank1 = [&](arg_ptr in0, arg_ptr in1, arg_ptr in2, arg_ptr in3, arg_ptr in4, arg_ptr out0, arg_ptr out1) {
            CHECK(0 == elementwise_5xint16_1xuint8int16(in0, in1, in2, in3, in4, program_, out0, out1));
        };
        loop_nest<1>(elementwise_rank1, in0, in1, in2, in3, in4, out0, out1);
        return;
    }
    LOG(FATAL) << "Unsupported elementwise program\n";
}

void FullyConnectedOp::execute() {
    const TensorPtr in = input();
    const TensorPtr filt = filter();
    TensorPtr out = output();

    if (in->type() == halide_type_of<uint8_t>() &&
        filt->type() == halide_type_of<uint8_t>()) {
        auto input_buf = in->buffer<const uint8_t>();
        auto filter_buf = filt->buffer<const uint8_t>();
        auto bias_buf = bias()->buffer<const int32_t>();
        // TODO: This should be handled explicitly with a reshape.
        // It's annoying tflite doesn't require this. This means
        // that we can't arbitrarily insert padding of the strides
        // for tensors consumed by this op.
        while (input_buf.dimensions() > 2) {
            CHECK(can_fuse_cx(input_buf)) << "Unfusable fully connected input\n";
            fuse_cx(input_buf);
        }

        MultiplyParams params =
            get_quantized_multiply_params(in->quantization(), filt->quantization(), out->quantization());

        if (out->type() == halide_type_of<uint8_t>()) {
            auto output_buf = out->buffer<uint8_t>();

            const auto output_range = get_output_range(activation_, out->quantization());

            CHECK(
                0 == fully_connected_uint8_uint8(
                         input_buf, (uint8_t)params.a_zero, filter_buf, (uint8_t)params.b_zero, bias_buf,
                         (uint8_t)params.c_zero, params.c.multiplier, params.c.shift, (uint8_t)output_range.min,
                         (uint8_t)output_range.max, output_buf));
            return;
        } else if (out->type() == halide_type_of<int16_t>()) {
            auto output_buf = out->buffer<int16_t>();

            CHECK(
                0 == fully_connected_uint8_int16(
                         input_buf, (uint8_t)params.a_zero, filter_buf, (uint8_t)params.b_zero, bias_buf,
                         0, params.c.multiplier, params.c.shift, 0, 0, output_buf));
            return;
        }
    }
    LOG(FATAL) << "Unsupported type " << out->type() << "\n";
}

BoundsMap L2NormalizationOp::map_bounds(int input_idx, int output_idx) const {
    assert(input_idx == 0);
    assert(output_idx == 0);
    return BoundsMap(2, 2)
        .constant(0, input()->bounds(0))
        .elementwise(1, 1);
}

void L2NormalizationOp::execute() {
    const TensorPtr in = input();
    TensorPtr out = output();

    if (in->type() == halide_type_of<uint8_t>() &&
        out->type() == halide_type_of<uint8_t>()) {
        auto in_buf = in->buffer<const uint8_t>();
        auto out_buf = out->buffer<uint8_t>();

        const int input_zero = in->quantization().zero.at(0);
        assert(input_zero >= 0 && input_zero <= 255);

        assert(out->quantization().scale.at(0) == 1.0f / 128.0f);
        assert(out->quantization().zero.at(0) == 128);

        auto l2_normalization_rank2 = [&](halide_buffer_t *in_buf, halide_buffer_t *out_buf) {
            CHECK(0 == l2_normalization_uint8(in_buf, input_zero, out_buf));
        };
        loop_nest<2>(l2_normalization_rank2, in_buf, out_buf);
    } else {
        LOG(FATAL) << "Unsupported type " << out->type() << "\n";
    }
}

BoundsMap PadOp::map_bounds(int input_idx, int output_idx) const {
    assert(output_idx == 0);
    const int rank = output()->rank();
    if (input_idx == 0) {
        if (input(1)) {
            BoundsMap result(rank, rank);
            auto padding = input(1)->buffer<const int32_t>();
            for (int d = 0; d < output()->rank(); d++) {
                result.elementwise(d, d, padding(0, d));
            }
            return result;
        } else {
            return BoundsMap::elementwise(rank);
        }
    } else {
        assert(input_idx == 1);
        return BoundsMap(1, rank).constant(0, rank);
    }
}

void PadOp::execute() {
    const TensorPtr in = input(0);
    TensorPtr out = output();

    if (out->type().bytes() == 1) {
        auto input_buf = in->buffer<const uint8_t>();
        auto output_buf = out->buffer<uint8_t>();

        if (input(1)) {
            auto padding = input(1)->buffer<const int32_t>();
            for (int d = 0; d < output_buf.dimensions(); d++) {
                input_buf.translate(d, padding(0, d));
            }
        }

        uint8_t pad_value = in->quantization().zero.at(0);

        int fill_min_dim = 0;
        if (input_buf.dim(0).extent() == 3 && output_buf.dim(0).extent() == 4) {
            // copy can handle padding dimension 0, which is much faster than
            // filling the extra channel for interleaved 3/4 channel paddings.
            fill_min_dim = 1;
        }
        for (int d = output_buf.dimensions() - 1; d >= fill_min_dim; d--) {
            int input_min = input_buf.dim(d).min();
            int output_min = output_buf.dim(d).min();
            int input_max = input_buf.dim(d).max();
            int output_max = output_buf.dim(d).max();
            if (output_min < input_min) {
                auto before = output_buf.cropped(d, output_min, input_min - output_min);
                CHECK(0 == fill_uint8(pad_value, before));
            } else {
                input_min = output_min;
            }
            if (output_max > input_max) {
                auto after = output_buf.cropped(d, input_max + 1, output_max - input_max);
                CHECK(0 == fill_uint8(pad_value, after));
            } else {
                input_max = output_max;
            }
            output_buf.crop(d, input_min, input_max - input_min + 1);
        }
        if (!is_alias(input_buf, output_buf) ||
            input_buf.dim(0).min() > output_buf.dim(0).min() ||
            input_buf.dim(0).max() < output_buf.dim(0).max()) {
            CHECK(0 == copy_uint8_uint8(input_buf, pad_value, output_buf));
        }
    } else {
        LOG(FATAL) << "Unsupported type " << out->type() << "\n";
    }
}

namespace {

int compute_padding(int stride, int in_size, int filter_size, int out_size) {
    const int effective_filter_size = (filter_size - 1) + 1;
    const int total_padding = std::max(0, ((out_size - 1) * stride + effective_filter_size - in_size));
    return total_padding / 2;
}

}  // namespace

const char *PoolOp::to_string(PoolOp::Operator op) {
    switch (op) {
    case Average:
        return "Average";
    case Max:
        return "Max";
    default:
        LOG(FATAL) << "Unsupported pool op\n";
        return nullptr;
    }
}

BoundsMap PoolOp::map_bounds(int input_idx, int output_idx) const {
    assert(output_idx == 0);
    return BoundsMap(4, 4)
        .elementwise(0, 0)
        .downsample(1, 1, stride_[0], Interval(0, filter_size_[0] - 1))
        .downsample(2, 2, stride_[1], Interval(0, filter_size_[1] - 1))
        .elementwise(3, 3);
}

void PoolOp::execute() {
    const TensorPtr in = input();
    TensorPtr out = output();

    if (in->type() == halide_type_of<uint8_t>() &&
        out->type() == halide_type_of<uint8_t>()) {
        auto input_buf = in->buffer<const uint8_t>();
        auto output_buf = out->buffer<uint8_t>();

        const auto output_range = get_output_range(activation_, out->quantization());

        const int in_width = input_buf.dim(1).extent();
        const int in_height = input_buf.dim(2).extent();
        const int out_width = output_buf.dim(1).extent();
        const int out_height = output_buf.dim(2).extent();
        input_buf.translate(1, compute_padding(stride_[0], in_width, filter_size_[0], out_width));
        input_buf.translate(2, compute_padding(stride_[1], in_height, filter_size_[1], out_height));

        switch (op_) {
        case Average:
            CHECK(
                0 == average_pool_uint8(input_buf, stride_[0], stride_[1],
                                        filter_size_[0], filter_size_[1],
                                        output_range.min, output_range.max, output_buf));
            break;
        case Max:
            CHECK(
                0 == max_pool_uint8(input_buf, stride_[0], stride_[1],
                                    filter_size_[0], filter_size_[1],
                                    output_range.min, output_range.max, output_buf));
            break;
        }
    } else {
        LOG(FATAL) << "Unsupported type " << out->type() << "\n";
    }
}

const char *ReductionOp::to_string(Operator op) {
    switch (op) {
    case Mean:
        return "Mean";
    default:
        LOG(FATAL) << "Unsupported reduction operator.\n";
        return nullptr;
    }
}

bool ReductionOp::reducing(int d) const {
    auto indices = input(1)->buffer<const int32_t>();
    for (int i = 0; i < indices.dim(0).extent(); i++) {
        if (indices(i) == d) {
            return true;
        }
    }
    return false;
}

BoundsMap ReductionOp::map_bounds(int input_idx, int output_idx) const {
    assert(output_idx == 0);

    if (input_idx == 0) {
        int output_d = 0;
        BoundsMap result(input()->rank(), output()->rank());
        for (int d = 0; d < input()->rank(); d++) {
            if (reducing(d)) {
                result.constant(d, input()->bounds(d));
            } else {
                result.elementwise(d, output_d++);
            }
        }
        assert(output_d == output()->rank());
        return result;
    } else {
        return BoundsMap(1, output()->rank()).all(input(1)->bounds(), output()->rank());
    }
}

void ReductionOp::execute() {
    auto indices = input(1)->buffer<const int32_t>();

    const TensorPtr in = input();
    TensorPtr out = output();

    if (in->type() == halide_type_of<uint8_t>() &&
        out->type() == halide_type_of<uint8_t>()) {
        auto input_buf = in->buffer<const uint8_t>();
        auto output_buf = out->buffer<uint8_t>();

        if (op_ == Mean) {
            int mins[4] = {0, 0, 0, 0};
            int extents[4] = {1, 1, 1, 1};
            for (int d = 0; d < 4; d++) {
                if (reducing(d)) {
                    mins[d] = input_buf.dim(d).min();
                    extents[d] = input_buf.dim(d).extent();
                }
            }
            CHECK(0 == mean_uint8(input_buf, mins[0], extents[0], mins[1], extents[1],
                                  mins[2], extents[2], mins[3], extents[3], output_buf));
        }
    }
}

// TODO: Maybe this is only a reshape in some dimensions, in which case we might be able to split it.
BoundsMap ReshapeOp::map_bounds(int input_idx, int output_idx) const {
    assert(input_idx == 0);
    assert(output_idx == 0);
    return BoundsMap::all(input()->bounds(), output()->rank());
}

void ReshapeOp::execute() {
    const TensorPtr in = input();
    const TensorPtr shape = input(1);
    TensorPtr out = output();

    auto input_buf = in->buffer<const void>();
    auto output_buf = out->buffer();

    std::vector<int32_t> new_shape;
    // The shape can be specified by a Tensor or a constant array (but not both).
    // It's legal for the Tensor to be dynamic, so we have to keep a reference to it
    // and extract the data at execution time.
    if (shape && shape->rank() == 1 && shape->type() == halide_type_of<int32_t>()) {
        auto shape_buf = shape->buffer<const int32_t>();
        new_shape.assign(shape_buf.begin(), shape_buf.end());
    } else {
        new_shape = shape_array_;
        if (new_shape.size() == 1 && new_shape[0] == 0) {
            // Legacy tflite models use a shape parameter of [0] to indicate scalars,
            // so adjust accordingly.
            new_shape.clear();
        }
    }
    std::reverse(new_shape.begin(), new_shape.end());

    // One of the shape values can be -1, meaning "calculate it for me".
    int output_elements = 1;
    int stretch_dim = -1;
    for (size_t i = 0; i < new_shape.size(); ++i) {
        int value = new_shape[i];
        if (value == -1) {
            CHECK(stretch_dim == -1);
            stretch_dim = i;
        } else {
            output_elements *= value;
        }
    }
    if (stretch_dim != -1) {
        new_shape[stretch_dim] = input_buf.number_of_elements() / output_elements;
        output_elements *= new_shape[stretch_dim];
        CHECK(output_elements == (int)output_buf.number_of_elements());
    }

    CHECK((int)new_shape.size() == output_buf.dimensions());
    for (int d = 0; d < output_buf.dimensions(); d++) {
        CHECK(new_shape.at(d) == output_buf.dim(d).extent());
    }

    CHECK(input_buf.number_of_elements() == output_buf.number_of_elements());
    size_t output_size = output_buf.number_of_elements() * out->type().bytes();
    if (is_alias(input_buf, output_buf)) {
        assert(input_buf.begin() == output_buf.begin());
        assert(input_buf.end() == output_buf.end());
    } else {
        // TODO: This should also check the strides are dense.
        memcpy(output_buf.data(), input_buf.data(), output_size);
    }
}

BoundsMap ShapeOp::map_bounds(int input_idx, int output_idx) const {
    assert(input_idx == 0);
    assert(output_idx == 0);
    // This doesn't actually read anything from the input.
    return BoundsMap(input()->rank(), 1);
}

void ShapeOp::execute() {
    const TensorPtr in = input();
    TensorPtr out = output();

    if (out->type() == halide_type_of<int32_t>()) {
        HalideBuffer<int32_t> out_buf = out->buffer<int32_t>();
        assert(out_buf.dimensions() == 1);
        for (int i = out_buf.dim(0).min(); i <= out_buf.dim(0).max(); i++) {
            out_buf(i) = in->extent(i);
        }
    } else {
        LOG(FATAL) << "Unsupported type " << out->type() << "\n";
    }
}

BoundsMap SoftmaxOp::map_bounds(int input_idx, int output_idx) const {
    assert(input_idx == 0);
    assert(output_idx == 0);
    return BoundsMap(2, 2)
        .constant(0, input()->bounds(0))
        .elementwise(1, 1);
}

void SoftmaxOp::execute() {
    const TensorPtr in = input();
    TensorPtr out = output();

    if (in->type() == halide_type_of<uint8_t>() &&
        out->type() == halide_type_of<uint8_t>()) {
        auto in_buf = in->buffer<const uint8_t>();
        auto out_buf = out->buffer<uint8_t>();

        // It's a easier to compute 2^(x*(B*log2(e))) than e^(x*B).
        const float beta2 = beta_ * std::log2(std::exp(1.0f));

        // We don't need the input zero point because this op exploits the
        // identity exp(x_i)/sum(exp(x_i)) == exp(x_i + C)/sum(exp(x_i + C))
        const int output_zero = out->quantization().zero.at(0);
        assert(output_zero >= 0 && output_zero <= 255);

        const float in_scale = in->quantization().scale.at(0);
        // TODO: Debug why this extra factor of 2 is needed. There's something
        // wrong with the fixed point tricks in the implementation.
        const float output_scale = out->quantization().scale.at(0) * 2.0f;

        const int left_shift = 6;
        const double real_in_multiplier = in_scale * beta2 / (1 << left_shift);

        auto in_mul_and_shift = get_quantized_mul_and_shift_smaller_than_one(real_in_multiplier, 16);
        auto output_mul_and_shift = get_quantized_mul_and_shift_smaller_than_one(output_scale, 16);
        assert(in_mul_and_shift.shift <= 0);
        assert(output_mul_and_shift.shift <= 0);

        auto softmax_rank2 = [&](halide_buffer_t *in_buf, halide_buffer_t *out_buf) {
            CHECK(0 == softmax_uint8(in_buf, in_mul_and_shift.multiplier, -in_mul_and_shift.shift,
                                     output_zero, output_mul_and_shift.multiplier, -output_mul_and_shift.shift,
                                     out_buf));
        };
        loop_nest<2>(softmax_rank2, in_buf, out_buf);
    } else {
        LOG(FATAL) << "Unsupported type " << out->type() << "\n";
    }
}

namespace {

template<typename T>
inline void DepthToSpace(const HalideBuffer<const T> &input, int block_size, HalideBuffer<T> output) {
    // This is really slow, if profiling has brought you here, optimize it.
    output.for_each_element([&](int c, int x, int y, int b) {
        int xi = floor_div(x, block_size);
        int yi = floor_div(y, block_size);
        int ci = (y - yi * block_size) * block_size + (x - xi * block_size);
        output(c, x, y, b) = input(c * block_size * block_size + ci, xi, yi, b);
    });
}

template<typename T>
inline void SpaceToDepth(const HalideBuffer<const T> &input, int block_size, HalideBuffer<T> output) {
    // This is really slow, if profiling has brought you here, optimize it.
    output.for_each_element([&](int c, int x, int y, int b) {
        int ci = floor_div(c, block_size * block_size);
        int xyi = c - ci * block_size * block_size;
        int yi = xyi / block_size;
        int xi = xyi % block_size;
        output(c, x, y, b) = input(ci, x * block_size + xi, y * block_size + yi, b);
    });
}

}  // namespace

BoundsMap SpaceDepthOp::map_bounds(int input_idx, int output_idx) const {
    assert(input_idx == 0);
    assert(output_idx == 0);

    const int rank = output()->rank();
    assert(input()->rank() == rank);
    BoundsMap result(rank, rank);
    if (block_size_ > 0) {
        result.upsample(0, 0, block_size_ * block_size_);
        result.downsample(1, 1, block_size_);
        result.downsample(2, 2, block_size_);
    } else {
        result.downsample(0, 0, block_size_ * block_size_);
        result.upsample(1, 1, -block_size_);
        result.upsample(2, 2, -block_size_);
    }
    for (int d = 3; d < rank; d++) {
        result.elementwise(d, d);
    }
    return result;
}

void SpaceDepthOp::execute() {
    const TensorPtr in = input();
    TensorPtr out = output();

    if (in->type() == halide_type_of<uint8_t>() &&
        out->type() == halide_type_of<uint8_t>()) {
        auto in_buf = in->buffer<const uint8_t>();
        auto out_buf = out->buffer<uint8_t>();

        if (block_size_ > 0) {
            SpaceToDepth(in_buf, block_size_, out_buf);
        } else {
            DepthToSpace(in_buf, -block_size_, out_buf);
        }
    }
}

BoundsMap SplitOp::map_bounds(int input_idx, int output_idx) const {
    assert(input_idx == 0);
    const int rank = input()->rank();
    assert(output(output_idx)->rank() == rank);

    int offset = 0;
    for (int i = 0; i < output_idx; i++) {
        offset += output(i)->extent(axis_);
    }

    BoundsMap result = BoundsMap::elementwise(rank);
    result.at(axis_, axis_).bounds -= offset;
    return result;
}

void SplitOp::execute() {
    HalideBuffer<const void> input_buf = input()->buffer();

    int concatenated_i = 0;
    for (int i = 0; i < output_count(); i++) {
        HalideBuffer<void> output_buf = output(i)->buffer();
        assert(output_buf.dim(axis_).min() == 0);

        HalideBuffer<const void> input_crop = input_buf;
        input_crop.translate(axis_, -concatenated_i);
        crop_to_union(input_crop, output_buf);
        requantize(input_crop, input()->quantization(), output_buf, output(i)->quantization());

        concatenated_i += output_buf.dim(axis_).extent();
    }
}

BoundsMap TileConvFilterOp::map_bounds(int input_idx, int output_idx) const {
    assert(input_idx == 0);
    assert(output_idx == 0);
    // TODO: Maybe we could say more here, but it usually doesn't
    // matter because this op usually gets constant folded.
    return BoundsMap::all(input()->bounds(), output()->rank());
}

void TileConvFilterOp::execute() {
    const TensorPtr in = input();
    TensorPtr out = output();

    if (in->type() == halide_type_of<uint8_t>()) {
        auto input_buf = in->buffer<const uint8_t>();
        auto output_buf = out->buffer<void>();

        int input_zero = in->quantization().zero.at(0);
        int output_zero = out->quantization().zero.at(0);

        CHECK(0 == tile_conv_filter_uint8(input_buf, input_zero, output_zero, output_buf));
    } else {
        LOG(FATAL) << "Unsupported type " << in->type() << "\n";
    }
}

const char *UnaryOp::to_string(UnaryOp::Operator op) {
    switch (op) {
    case Logistic:
        return "Logistic";
    case Negate:
        return "Negate";
    case Relu:
        return "Relu";
    case Relu6:
        return "Relu6";
    case ReluN1To1:
        return "ReluN1To1";
    case Square:
        return "Square";
    case Tanh:
        return "Tanh";
    default:
        LOG(FATAL) << "Unsupported unary op\n";
        return nullptr;
    }
}

void UnaryOp::execute() {
    const TensorPtr in = input();
    TensorPtr out = output();

    if (in->type() == halide_type_of<uint8_t>() && out->type() == halide_type_of<uint8_t>()) {
        auto in_buf = in->buffer<const uint8_t>();
        auto out_buf = out->buffer<uint8_t>();

        const int input_zero = in->quantization().zero.at(0);
        assert(input_zero >= 0 && input_zero <= 255);
        const float in_scale = in->quantization().scale.at(0);

        const int left_shift = 6;

        std::array<int16_t, 64> program_buffer;
        if (op_ == Logistic) {
            const double real_in_multiplier = in_scale / (1 << left_shift);

            auto in_mul_and_shift = get_quantized_mul_and_shift_smaller_than_one(real_in_multiplier, 16);
            assert(in_mul_and_shift.shift <= 0);

            assert(out->quantization().scale.at(0) == 1.0f / 256.0f);
            assert(out->quantization().zero.at(0) == 0);

            // Build a program to implement the logistic op.
            ElementwiseAssembler p(program_buffer);
            auto input_zeroed = p.sub(p.input(0), input_zero);
            auto input_scaled = p.mul_shift(input_zeroed, in_mul_and_shift.multiplier, 15 - left_shift);
            auto result = p.logistic(8, input_scaled, -in_mul_and_shift.shift);
            auto program_buf = p.assemble({result});

            auto logistic_rank1 = [&](halide_buffer_t *in_buf, halide_buffer_t *out_buf) {
                CHECK(0 == elementwise_5xuint8_1xuint8(in_buf, in_buf, in_buf, in_buf, in_buf, program_buf, out_buf));
            };
            elementwise_loop_nest<1>(logistic_rank1, in_buf, out_buf);
            return;
        } else if (op_ == Tanh) {
            const double real_in_multiplier = in_scale / (1 << left_shift);

            auto in_mul_and_shift = get_quantized_mul_and_shift_smaller_than_one(real_in_multiplier, 16);
            assert(in_mul_and_shift.shift <= 0);

            assert(out->quantization().scale.at(0) == 1.0f / 128.0f);
            assert(out->quantization().zero.at(0) == 128);

            // Build a program to implement the tanh op.
            ElementwiseAssembler p(program_buffer);
            auto input_zeroed = p.sub(p.input(0), input_zero);
            auto input_scaled = p.mul_shift(input_zeroed, in_mul_and_shift.multiplier, 15 - left_shift);
            auto result = p.add(p.tanh(7, input_scaled, -in_mul_and_shift.shift), 128);
            auto program_buf = p.assemble({result});

            auto tanh_rank1 = [&](halide_buffer_t *in_buf, halide_buffer_t *out_buf) {
                CHECK(0 == elementwise_5xuint8_1xuint8(in_buf, in_buf, in_buf, in_buf, in_buf, program_buf, out_buf));
            };
            elementwise_loop_nest<1>(tanh_rank1, in_buf, out_buf);
            return;
        } else if (op_ == Negate) {
            add(in_buf, in->quantization(), -1, in_buf, in->quantization(), 0, out_buf, out->quantization());
            return;
        } else if (op_ == Square) {
            mul(in_buf, in->quantization(), in_buf, in->quantization(), out_buf, out->quantization());
            return;
        } else if (op_ == Relu || op_ == Relu6 || op_ == ReluN1To1) {
            requantize(in_buf, in->quantization(), out_buf, out->quantization(), to_activation(op_));
            return;
        }
    }
    LOG(FATAL)
        << "Unsupported unary op " << to_string(op_)
        << " for types " << in->type() << ", " << out->type();
}

void BinaryOp::accept(OpVisitor *v) {
    v->visit(this);
}

void ConcatenationOp::accept(OpVisitor *v) {
    v->visit(this);
}

void Conv2DOp::accept(OpVisitor *v) {
    v->visit(this);
}

void DepthwiseConv2DOp::accept(OpVisitor *v) {
    v->visit(this);
}

void ElementwiseProgramOp::accept(OpVisitor *v) {
    v->visit(this);
}

void FullyConnectedOp::accept(OpVisitor *v) {
    v->visit(this);
}

void L2NormalizationOp::accept(OpVisitor *v) {
    v->visit(this);
}

void PadOp::accept(OpVisitor *v) {
    v->visit(this);
}

void PoolOp::accept(OpVisitor *v) {
    v->visit(this);
}

void ShapeOp::accept(OpVisitor *v) {
    v->visit(this);
}

void SoftmaxOp::accept(OpVisitor *v) {
    v->visit(this);
}

void SpaceDepthOp::accept(OpVisitor *v) {
    v->visit(this);
}

void SplitOp::accept(OpVisitor *v) {
    v->visit(this);
}

void ReductionOp::accept(OpVisitor *v) {
    v->visit(this);
}

void ReshapeOp::accept(OpVisitor *v) {
    v->visit(this);
}

void TileConvFilterOp::accept(OpVisitor *v) {
    v->visit(this);
}

void UnaryOp::accept(OpVisitor *v) {
    v->visit(this);
}

}  // namespace hannk<|MERGE_RESOLUTION|>--- conflicted
+++ resolved
@@ -108,12 +108,6 @@
     pad_to_rank(rank, a, rest...);
 }
 
-<<<<<<< HEAD
-template<int FnRank, typename Fn, typename T, typename... Ts>
-void loop_nest_impl(Fn &&fn, HalideBuffer<T> op0, HalideBuffer<Ts>... ops) {
-    if (op0.dimensions() == FnRank) {
-        fn(op0, ops...);
-=======
 halide_buffer_t slice_last_dim(halide_buffer_t buf, int at) {
     buf.dimensions--;
     buf.host += buf.type.bytes() * buf.dim[buf.dimensions].stride * at;
@@ -124,7 +118,6 @@
 void loop_nest_impl(Fn &&fn, halide_buffer_t op0, Ts... ops) {
     if (op0.dimensions == FnRank) {
         fn(&op0, &ops...);
->>>>>>> dd8e0bf7
     } else {
         const int last_dim = op0.dimensions - 1;
         const int min = op0.dim[last_dim].min;
