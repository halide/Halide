--- conflicted
+++ resolved
@@ -75,13 +75,8 @@
     }
 }
 
-<<<<<<< HEAD
-template <typename Ta, typename... Ts>
-void fuse_cx(HalideBuffer<Ta> &a, HalideBuffer<Ts> &... rest) {
-=======
 template <typename... Ts>
 void fuse_cx(halide_buffer_t *a, HalideBuffer<Ts> &... rest) {
->>>>>>> 5f7fd8dd
     fuse_cx(a);
     fuse_cx(rest...);
 }
@@ -112,10 +107,6 @@
     }
     pad_to_rank(rank, a, rest...);
 }
-<<<<<<< HEAD
-=======
-
->>>>>>> 5f7fd8dd
 
 template<int FnRank, typename Fn, typename T, typename... Ts>
 void loop_nest_impl(Fn &&fn, HalideBuffer<T> op0, HalideBuffer<Ts>... ops) {
@@ -1382,7 +1373,6 @@
             assert(out->quantization().scale.at(0) == 1.0f / 256.0f);
             assert(out->quantization().zero.at(0) == 0);
 
-<<<<<<< HEAD
             // Build a program to implement the logistic op.
             ElementwiseAssembler p(program_buffer);
             auto input_zeroed = p.sub(p.input(0), input_zero);
@@ -1390,12 +1380,8 @@
             auto result = p.logistic(8, input_scaled, -in_mul_and_shift.shift);
             auto program_buf = p.assemble({result});
 
-            auto logistic_rank1 = [&](HalideBuffer<const uint8_t> in_buf, HalideBuffer<uint8_t> out_buf) {
+            auto logistic_rank1 = [&](halide_buffer_t *in_buf, halide_buffer_t *out_buf) {
                 CHECK(0 == elementwise_5xuint8_1xuint8(in_buf, in_buf, in_buf, in_buf, in_buf, program_buf, out_buf));
-=======
-            auto logistic_rank1 = [&](halide_buffer_t *in_buf, halide_buffer_t *out_buf) {
-                CHECK(0 == logistic_uint8(in_buf, input_zero, in_mul_and_shift.multiplier, -in_mul_and_shift.shift, out_buf));
->>>>>>> 5f7fd8dd
             };
             elementwise_loop_nest<1>(logistic_rank1, in_buf, out_buf);
             return;
@@ -1408,7 +1394,6 @@
             assert(out->quantization().scale.at(0) == 1.0f / 128.0f);
             assert(out->quantization().zero.at(0) == 128);
 
-<<<<<<< HEAD
             // Build a program to implement the tanh op.
             ElementwiseAssembler p(program_buffer);
             auto input_zeroed = p.sub(p.input(0), input_zero);
@@ -1416,12 +1401,8 @@
             auto result = p.add(p.tanh(7, input_scaled, -in_mul_and_shift.shift), 128);
             auto program_buf = p.assemble({result});
 
-            auto tanh_rank1 = [&](HalideBuffer<const uint8_t> in_buf, HalideBuffer<uint8_t> out_buf) {
+            auto tanh_rank1 = [&](halide_buffer_t *in_buf, halide_buffer_t *out_buf) {
                 CHECK(0 == elementwise_5xuint8_1xuint8(in_buf, in_buf, in_buf, in_buf, in_buf, program_buf, out_buf));
-=======
-            auto tanh_rank1 = [&](halide_buffer_t *in_buf, halide_buffer_t *out_buf) {
-                CHECK(0 == tanh_uint8(in_buf, input_zero, in_mul_and_shift.multiplier, -in_mul_and_shift.shift, out_buf));
->>>>>>> 5f7fd8dd
             };
             elementwise_loop_nest<1>(tanh_rank1, in_buf, out_buf);
             return;
