--- conflicted
+++ resolved
@@ -63,17 +63,7 @@
 
 namespace {
 
-<<<<<<< HEAD
 class InPlaceReshape : public LeafOpVisitor {
-=======
-// Check if a tensor already has storage configured.
-bool has_storage(const TensorPtr &t) {
-    return t->is_alias() || t->is_allocated();
-}
-
-// Try to alias outputs to inputs when it is safe.
-class InPlace : public LeafOpVisitor {
->>>>>>> e625d8b9
     using OpVisitor::visit;
 
     void visit(ReshapeOp *op) override {
@@ -202,33 +192,6 @@
         maybe_alias_tensors(op->input(), op->output(), offset);
     }
 
-<<<<<<< HEAD
-=======
-    void visit(ReshapeOp *op) override {
-        const TensorPtr &input = op->input();
-        const TensorPtr &output = op->output();
-
-        // Reshape is unusual in that it's OK to alias Reshapes with mismatched rank
-        // (indeed, this is almost always the case), so we handle everything here
-        // instead of calling maybe_alias_tensors().
-        if (!is_alias_possible(input, output)) {
-            return;
-        }
-
-        if (!input->is_dense() || !output->is_dense()) {
-            // Can't alias a Reshape unless both Tensors have dense strides.
-            return;
-        }
-
-        constexpr bool is_reshape = true;
-        if (!has_storage(input)) {
-            input->set_alias_of(output, {}, is_reshape);
-        } else if (!has_storage(output)) {
-            output->set_alias_of(input, {}, is_reshape);
-        }
-    }
-
->>>>>>> e625d8b9
     const Op *const root_;
 
     bool is_root_input_or_output(const TensorPtr &t) const {
