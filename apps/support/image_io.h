--- conflicted
+++ resolved
@@ -120,11 +120,7 @@
         for (int y = 0; y < im.height(); y++) {
             uint8_t *srcPtr = (uint8_t *)(row_pointers[y]);
             for (int x = 0; x < im.width(); x++) {
-<<<<<<< HEAD
                 for (int c = 0; c < channels; c++) {                    
-=======
-                for (int c = 0; c < im.channels(); c++) {
->>>>>>> 18b6a7ae
                     convert(*srcPtr++, ptr[c*c_stride]);
                 }
                 ptr++;
