#include <cstdio>
#include <chrono>

#include "local_laplacian.h"

#include "benchmark.h"
<<<<<<< HEAD
#include "HalideImage.h"
#include "HalideImageIO.h"
=======
#include "HalideBuffer.h"
#include "halide_image_io.h"
>>>>>>> 5f873c2c

using namespace Halide;

int main(int argc, char **argv) {
    if (argc < 7) {
        printf("Usage: ./process input.png levels alpha beta timing_iterations output.png\n"
               "e.g.: ./process input.png 8 1 1 10 output.png\n");
        return 0;
    }

    Buffer<uint16_t> input = Tools::load_image(argv[1]);
    int levels = atoi(argv[2]);
    float alpha = atof(argv[3]), beta = atof(argv[4]);
    Buffer<uint16_t> output(input.width(), input.height(), 3);
    int timing = atoi(argv[5]);

    // Timing code
    double best = benchmark(timing, 1, [&]() {
<<<<<<< HEAD
        local_laplacian(levels, alpha/(levels-1), beta, &input, &output);
=======
        local_laplacian(input, levels, alpha/(levels-1), beta, output);
>>>>>>> 5f873c2c
    });
    printf("%gus\n", best * 1e6);


<<<<<<< HEAD
    local_laplacian(levels, alpha/(levels-1), beta, &input, &output);
=======
    local_laplacian(input, levels, alpha/(levels-1), beta, output);
>>>>>>> 5f873c2c

    Tools::save_image(output, argv[6]);

    return 0;
}<|MERGE_RESOLUTION|>--- conflicted
+++ resolved
@@ -4,13 +4,8 @@
 #include "local_laplacian.h"
 
 #include "benchmark.h"
-<<<<<<< HEAD
-#include "HalideImage.h"
-#include "HalideImageIO.h"
-=======
 #include "HalideBuffer.h"
 #include "halide_image_io.h"
->>>>>>> 5f873c2c
 
 using namespace Halide;
 
@@ -29,20 +24,12 @@
 
     // Timing code
     double best = benchmark(timing, 1, [&]() {
-<<<<<<< HEAD
-        local_laplacian(levels, alpha/(levels-1), beta, &input, &output);
-=======
         local_laplacian(input, levels, alpha/(levels-1), beta, output);
->>>>>>> 5f873c2c
     });
     printf("%gus\n", best * 1e6);
 
 
-<<<<<<< HEAD
-    local_laplacian(levels, alpha/(levels-1), beta, &input, &output);
-=======
     local_laplacian(input, levels, alpha/(levels-1), beta, output);
->>>>>>> 5f873c2c
 
     Tools::save_image(output, argv[6]);
 
