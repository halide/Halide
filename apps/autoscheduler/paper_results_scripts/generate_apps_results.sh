--- conflicted
+++ resolved
@@ -89,12 +89,7 @@
 
     if [ $? -ne 0 ]; then
         echo "Failed to build $app"
-<<<<<<< HEAD
-        #exit 1
-=======
         echo "Failed to build $app (autoscheduler == $autoscheduler)" >> errors
-        # exit 1
->>>>>>> 187df051
     fi
 done
 
@@ -106,11 +101,7 @@
 
     if [ $? -ne 0 ]; then
         echo "Failed to benchmark $app"
-<<<<<<< HEAD
-#        exit 1
-=======
         echo "Failed to benchmark $app (autoscheduler == $autoscheduler)" >> errors
         # exit 1
->>>>>>> 187df051
     fi
 done
