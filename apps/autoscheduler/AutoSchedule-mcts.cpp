/*
  This file is the core of the autoscheduler. Most of the code here is
  about navigating the search space and computing the
  featurization. This also contains the top-level interface into the
  autoscheduler.

  The most interesting classes to look at are:

  LoopNest               Represents one node in our tree representation of loop nests.
  State                  A state in the beam search. Holds a root loop nest.

  Interesting functions below are:

  generate_schedule            The top-level entrypoint, which computes and applies a schedule to a Halide pipeline
  optimal_schedule             Runs the passes of the coarse-to-fine beam search
  optimal_schedule_pass        Runs a single pass of beam search
  LoopNest::compute_features   Recursively walks over a loop nest tree, computing our featurization using Halide's analysis tools.
  LoopNest::apply              Actually apply a computed schedule to a Halide pipeline
  State::generate_children     Generates successor states to a state in the beam search

  Environment variables used (directly or indirectly):

  HL_BEAM_SIZE
  Beam size to use in the beam search. Defaults to 32. Use 1 to get a greedy search instead.

  HL_CYOS
  "Choose-your-own-schedule". If set to 1, lets you navigate the search tree by hand in the terminal. Whee! This is for debugging the autoscheduler.

  HL_FEATURE_FILE -> output
  *** DEPRECATED *** use the 'featurization' output from Generator instead
  Write out a training featurization for the selected schedule into this file.
  Needs to be converted to a sample file with the runtime using featurization_to_sample before it can be used to train.

  HL_MACHINE_PARAMS
  An architecture description string. Used by Halide master to configure the cost model. We only use the first term. Set it to the number of cores to target.

  HL_PERMIT_FAILED_UNROLL
  Set to 1 to tell Halide not to freak out if we try to unroll a loop that doesn't have a constant extent. Should generally not be necessary, but sometimes the autoscheduler's model for what will and will not turn into a constant during lowering is inaccurate, because Halide isn't perfect at constant-folding.

  HL_SCHEDULE_FILE
    *** DEPRECATED *** use the 'schedule' output from Generator instead
    Write out a human-and-machine readable block of scheduling source code for the selected schedule into this file.

  HL_RANDOM_DROPOUT
  percent chance of accepting each state in the beam. Normalized by the number of decisions made, so 5 would be there's a 5 percent chance of never rejecting any states.

  HL_SEED
  Random seed used by the random dropout.

  HL_WEIGHTS_DIR
  When training or schedule, read weights from this directory or file
  (if path ends in `.weights` it is written as a single file, otherwise a directory of files)

  HL_NO_SUBTILING
  If set to 1, limits the search space to that of Mullapudi et al.

  HL_DEBUG_AUTOSCHEDULE
  If set, is used for the debug log level for auto-schedule generation (overriding the
  value of HL_DEBUG_CODEGEN, if any).

  TODO: expose these settings by adding some means to pass args to
  generator plugins instead of environment vars.
*/
#include <algorithm>
#include <chrono>
#include <fstream>
#include <iostream>
#include <queue>
#include <random>
#include <set>
#include <sstream>
#include <unordered_map>
#include <unordered_set>

//#include "mcts/IState.h"
#include "mcts/ofxMSAmcts.h"

#include "ASLog.h"
#include "AutoSchedule.h"
#include "CostModel.h"
#include "DefaultCostModel.h"
#include "Errors.h"
#include "Featurization.h"
#include "FunctionDAG.h"
#include "Halide.h"
#include "LoopNest.h"
#include "NetworkSize.h"
#include "PerfectHashMap.h"

#ifdef _WIN32
#include <io.h>
#define _isatty isatty;
#endif

namespace Halide {
namespace Internal {
namespace Autoscheduler {

using std::map;
using std::pair;
using std::set;
using std::string;
using std::vector;

struct ProgressBar {
    void set(double progress) {
        if (!draw_progress_bar) return;
        counter++;
        const int bits = 11;
        //if (counter & ((1 << bits) - 1)) return;
        const int pos = (int)(progress * 78);
        aslog(0) << "[";
        for (int j = 0; j < 78; j++) {
            if (j < pos) {
                aslog(0) << ".";
            } else if (j - 1 < pos) {
                aslog(0) << "/-\\|"[(counter >> bits) % 4];
            } else {
                aslog(0) << " ";
            }
        }
        aslog(0) << "]";
        for (int j = 0; j < 80; j++) {
            aslog(0) << "\b";
        }
    }

    void clear() {
        if (counter) {
            for (int j = 0; j < 80; j++) {
                aslog(0) << " ";
            }
            for (int j = 0; j < 80; j++) {
                aslog(0) << "\b";
            }
        }
    }

private:
    uint32_t counter = 0;
    const bool draw_progress_bar = isatty(2);
};

// Get the HL_RANDOM_DROPOUT environment variable. Purpose of this is described above.
uint32_t get_dropout_threshold() {
    string random_dropout_str = get_env_variable("HL_RANDOM_DROPOUT");
    if (!random_dropout_str.empty()) {
        return atoi(random_dropout_str.c_str());
    } else {
        return 100;
    }
}

// Decide whether or not to drop a beam search state. Used for
// randomly exploring the search tree for autotuning and to generate
// training data.
bool random_dropout(std::mt19937 &rng, size_t num_decisions) {
    static double random_dropout_threshold = get_dropout_threshold();
    if (random_dropout_threshold >= 100) return false;

    // The random dropout threshold is the chance that we operate
    // entirely greedily and never discard anything.
    double t = random_dropout_threshold;
    t /= 100;
    t = std::pow(t, 1.0f / num_decisions);
    t *= 100;

    uint32_t r = rng();
    bool drop_it = (r % 100) >= t;
    return drop_it;
}

struct State {
    mutable RefCount ref_count;
    IntrusivePtr<const LoopNest> root;
    IntrusivePtr<const State> parent;
    double cost = 0;
    int num_decisions_made = 0;
    bool penalized = false;

    State() = default;
    State(const State &) = delete;
    State(State &&) = delete;
    void operator=(const State &) = delete;
    void operator=(State &&) = delete;

    static int cost_calculations;

    uint64_t structural_hash(int depth) const {
        uint64_t h = num_decisions_made;
        internal_assert(root.defined());
        root->structural_hash(h, depth);
        return h;
    }

    // Compute the parent and depth of every loop nest node
    void compute_loop_nest_parents(map<const LoopNest *, pair<const LoopNest *, int>> &p,
                                   const LoopNest *here, int depth) {
        for (const auto &c : here->children) {
            p.emplace(c.get(), pair<const LoopNest *, int>{here, depth});
            compute_loop_nest_parents(p, c.get(), depth + 1);
        }
    }

    const LoopNest *deepest_common_ancestor(const map<const LoopNest *, pair<const LoopNest *, int>> &parent,
                                            const LoopNest *a, const LoopNest *b) {
        if (a->is_root()) return a;
        if (b->is_root()) return b;
        if (a == b) return a;

        // Walk the deeper one up until they're at the same depth
        auto it_a = parent.find(a);
        auto it_b = parent.find(b);
        internal_assert(it_a != parent.end() && it_b != parent.end());
        while (it_a->second.second > it_b->second.second) {
            a = it_a->second.first;
            it_a = parent.find(a);
        }
        while (it_b->second.second > it_a->second.second) {
            b = it_b->second.first;
            it_b = parent.find(b);
        }

        while (1) {
            // Walk each up one
            a = it_a->second.first;
            b = it_b->second.first;
            if (a == b) return a;
            it_a = parent.find(a);
            it_b = parent.find(b);
            internal_assert(it_a != parent.end() && it_b != parent.end());
        }

        // unreachable
        return nullptr;
    }

    void compute_featurization(const FunctionDAG &dag, const MachineParams &params, StageMap<ScheduleFeatures> *features) {
        StageMap<LoopNest::Sites> sites;
        sites.make_large(dag.nodes[0].stages[0].max_id);
        features->make_large(dag.nodes[0].stages[0].max_id);
        internal_assert(root.defined());
        root->get_sites(sites);

        // For the input nodes and unscheduled outputs, the compute
        // and store sites are root, and the produce and innermost
        // sites are unset (nullptr)
        for (const auto &n : dag.nodes) {
            if (n.is_input || n.is_output) {
                for (const auto &stage : n.stages) {
                    auto &s = sites.get_or_create(&stage);
                    if (s.compute == nullptr) {
                        s.compute = root.get();
                        s.store = root.get();
                    }
                }
            }
        }

        // For the unscheduled nodes, give them sites as deep as they
        // could possibly be. We'll ignore the possibility of inlining
        // them for now.
        map<const LoopNest *, pair<const LoopNest *, int>> parent;
        compute_loop_nest_parents(parent, root.get(), 0);
        for (const auto &n : dag.nodes) {
            if (sites.contains(&(n.stages[0]))) {
                continue;
            }
            const LoopNest *loop = nullptr;
            for (const auto *e : n.outgoing_edges) {
                const auto &consumer_site = sites.get(e->consumer);
                const LoopNest *l = consumer_site.innermost;
                if (!l) l = consumer_site.compute;
                if (!l) {
                    if (aslog::aslog_level() > 0) {
                        dump();
                    }
                    internal_error << e->producer->func.name() << " -> " << e->consumer->name << "\n";
                }
                if (loop) {
                    loop = deepest_common_ancestor(parent, l, loop);
                } else {
                    loop = l;
                }
            }
            internal_assert(loop)
                << "Could not compute plausible site for unscheduled Func: "
                << n.func.name() << "\n";
            for (auto &stage : n.stages) {
                auto &site = sites.get_or_create(&stage);
                site.compute = loop;
                site.store = loop;
            }
        }

        root->compute_features(dag, params, sites, 1, 1, nullptr, nullptr, *root, nullptr, features);

        for (const auto &n : dag.nodes) {
            if (sites.get(&(n.stages[0])).produce == nullptr) {
                internal_assert(!features->contains(&(n.stages[0])))
                    << "Somehow an input or unscheduled node ended up in the featurization: "
                    << n.func.name() << "\n";
            }
        }
    }

    void save_featurization(const FunctionDAG &dag, const MachineParams &params, std::ostream &out) {
        StageMap<ScheduleFeatures> features;
        compute_featurization(dag, params, &features);

        for (const auto &n : dag.nodes) {
            if (n.is_input) continue;
            for (size_t stage_idx = n.stages.size(); stage_idx > 0; stage_idx--) {
                const auto &s = n.stages[stage_idx - 1];
                const size_t num_schedule_features = ScheduleFeatures::num_features();
                const size_t num_pipeline_features = PipelineFeatures::num_features();
                const auto &sched_feat = features.get(&s);

                float buf[num_schedule_features + num_pipeline_features];
                // Save them as floats
                for (size_t i = 0; i < num_schedule_features; i++) {
                    buf[i] = sched_feat[i];
                }

                for (size_t i = 0; i < num_pipeline_features; i++) {
                    buf[i + num_schedule_features] = s.features[i];
                }

                out.write((const char *)buf, sizeof(buf));
            }
        }
    }

    bool calculate_cost(const FunctionDAG &dag, const MachineParams &params, CostModel *cost_model, bool verbose = false, bool enq = false) {
        StageMap<ScheduleFeatures> features;
        compute_featurization(dag, params, &features);

        cost = 0;

        if (verbose) {
            for (auto it = features.begin(); it != features.end(); it++) {
                auto &stage = *(it.key());
                const auto &feat = it.value();
                aslog(0) << "Schedule features for " << stage.stage.name() << "\n";
                feat.dump();
            }
        }

        internal_assert(cost_model);

        // Perform some addition pruning before burdening the cost model with silly states
        for (auto it = features.begin(); it != features.end(); it++) {
            if (!it.key()->node->is_wrapper) {  // It's OK to repeatedly stage data
                auto &feat = it.value();
                if (feat.points_computed_total + feat.inlined_calls > 8 * feat.points_computed_minimum) {
                    cost = 1e50;
                    return false;
                }
            }
        }

        // Avoid code size explosion from recursive inlining.
        if (root->max_inlined_calls() >= 256) {
            cost = 1e50;
            return false;
        }

        // Tell the cost model about this state. It won't actually
        // evaluate it until we call evaluate_costs (or if it runs out
        // of internal buffer space), so that the evaluations can be
        // batched.
        if(enq) {
            cost_model->enqueue(dag, features, &cost);
            cost_calculations++;
        }
        return true;
    }

    // Make a child copy of this state. The loop nest is const (we
    // make mutated copies of it, rather than mutating it), so we can
    // continue to point to the same one and so this is a cheap
    // operation.
    IntrusivePtr<State> make_child() const {
        State *s = new State;
        s->parent = this;
        s->root = root;
        s->cost = cost;
        s->num_decisions_made = num_decisions_made;
        return s;
    }

    // Generate the successor states to this state
    void generate_children(const FunctionDAG &dag,
                           const MachineParams &params,
                           CostModel *cost_model,
                           std::function<void(IntrusivePtr<State> &&)> &accept_child) const {
        internal_assert(root.defined() && root->is_root());

        if (num_decisions_made == 2 * (int)dag.nodes.size()) {
            return;
        }

        int next_node = num_decisions_made / 2;
        int phase = num_decisions_made % 2;

        if (!may_subtile()) {
            // When emulating the older search space, we do all
            // parallelizing last, so that it is independent of the
            // tiling decisions.
            next_node = num_decisions_made % dag.nodes.size();
            phase = num_decisions_made / dag.nodes.size();
        }

        // Enumerate all legal ways to schedule the next Func
        const FunctionDAG::Node *node = &dag.nodes[next_node];
        for (const auto *e : node->outgoing_edges) {
            internal_assert(root->computes(e->consumer->node))
                << "Partially scheduled code doesn't compute " << e->consumer->name
                << ", which is one of the consumers of " << node->func.name();
        }

        if (node->is_input) {
            // We don't need to schedule nodes that represent inputs,
            // and there are no other decisions to be made about them
            // at this time.
            // aslog(0) << "Skipping over scheduling input node: " << node->func.name() << "\n";
            auto child = make_child();
            child->num_decisions_made++;
            accept_child(std::move(child));
            return;
        }

        if (!node->outgoing_edges.empty() && !root->calls(node)) {
            aslog(0) << "In state:\n";
            dump();
            aslog(0) << node->func.name() << " is consumed by:\n";
            for (const auto *e : node->outgoing_edges) {
                aslog(0) << e->consumer->name << "\n";
                aslog(0) << "Which in turn consumes:\n";
                for (const auto *e2 : e->consumer->incoming_edges) {
                    aslog(0) << "  " << e2->producer->func.name() << "\n";
                }
            }
            internal_error << "Pipeline so far doesn't use next Func: " << node->func.name() << "\n";
        }

        int num_children = 0;

        if (phase == 0) {
            // Injecting realizations
            {
                // 1) Inline it
                if (node->stages.size() == 1 && !node->is_output) {
                    auto child = make_child();
                    LoopNest *new_root = new LoopNest;
                    new_root->copy_from(*root);
                    new_root->inline_func(node);
                    child->root = new_root;
                    child->num_decisions_made++;
                    if (child->calculate_cost(dag, params, cost_model)) {
                        num_children++;
                        accept_child(std::move(child));
                    }
                }
            }

            // Some search-space pruning. If a node is pointwise, and
            // so are all its inputs and so is its sole output, and
            // inlining it is legal, just inline it. This saves time
            // on long chains of pointwise things.
            bool must_inline = (node->is_pointwise &&
                                (num_children > 0) &&
                                (node->outgoing_edges.size() == 1));
            if (must_inline) {
                for (const auto *e : node->stages[0].incoming_edges) {
                    must_inline &= e->producer->is_pointwise;
                }
                for (const auto *e : node->outgoing_edges) {
                    must_inline &= (e->consumer->node->is_pointwise ||
                                    e->consumer->node->is_boundary_condition);
                }
                if (must_inline) {
                    return;
                }
            }

            // Construct a list of plausible dimensions to vectorize
            // over. Currently all of them. TODO: Pre-prune the list
            // of sane dimensions to vectorize a Func over to reduce
            // branching factor.
            vector<int> vector_dims;
            if (!node->is_input && !node->is_output) {
                for (int v = 0; v < node->dimensions; v++) {
                    const auto &p = root->get_bounds(node)->region_computed(v);
                    if (p.extent() >= node->vector_size) {
                        vector_dims.push_back(v);
                    }
                }
            }

            // Outputs must be vectorized over their innermost
            // dimension, because we don't have control of the
            // storage. Infer which dimension(s) is(are) the innermost one(s) by
            // looking at the stride. Note that there can be more than one in
            // case some dimensions have an extent of 1.
            if (node->is_output && !node->func.output_buffers().empty()) {
                const Parameter &output = node->func.output_buffers()[0];
                int num_dims = output.dimensions();
                for (int i = 0; i < num_dims; ++i) {
                    const Expr stride = output.stride_constraint(i);
                    const int64_t *s = as_const_int(stride);
                    if (s && *s == 1) {
                        vector_dims.push_back(i);
                    }
                }
            }

            if (vector_dims.empty()) {
                // This can happen if the output strides aren't known, or if all
                // the dimensions are smaller than the vector size.
                // TBD: consider extending compute_in_tiles to support -1 as a
                // vector dim to indicate no vectorization.
                for (int v = 0; v < node->dimensions; v++) {
                    vector_dims.push_back(v);
                }
                // Handle the case of full reductions that generate a scalar.
                // We need at least one vector dimension to call cmopute_in_tiles
                // below.
                // TBD: figure out a better fallback strategy.
                if (vector_dims.empty()) {
                    vector_dims.push_back(0);
                }
            }

            // 2) Realize it somewhere
            for (int vector_dim : vector_dims) {
                auto tile_options = root->compute_in_tiles(node, nullptr, params, vector_dim, false);
                for (IntrusivePtr<const LoopNest> &n : tile_options) {
                    auto child = make_child();
                    child->root = std::move(n);
                    child->num_decisions_made++;
                    if (child->calculate_cost(dag, params, cost_model)) {
                        num_children++;
                        accept_child(std::move(child));
                    }
                }
            }
        } else {
            // We are parallelizing the loops of the func we just injected a realization for.

            bool should_parallelize = false;
            const vector<int64_t> *pure_size = nullptr;
            if (params.parallelism > 1) {
                for (auto &c : root->children) {
                    if (c->node == node && node->dimensions > 0) {
                        if (c->stage->index == 0) {
                            pure_size = &(c->size);
                        }
                        should_parallelize = true;
                    }
                }
            }

            if (!should_parallelize) {
                // The Func must be scalar, or not compute_root, or
                // we're not asking to use multiple cores.  Just
                // return a copy of the parent state
                num_children++;
                auto child = make_child();
                child->num_decisions_made++;
                accept_child(std::move(child));
            } else {
                internal_assert(pure_size);

                // Generate some candidate parallel task shapes.
                auto tilings = generate_tilings(*pure_size, node->dimensions - 1, 2, true);

                // We could also just parallelize the outer loop entirely
                std::vector<int64_t> ones;
                ones.resize(pure_size->size(), 1);
                tilings.emplace_back(std::move(ones));

                // Sort / filter the options
                struct Option {
                    vector<int64_t> tiling;
                    double idle_core_wastage;
                    bool entire;
                    bool operator<(const Option &other) const {
                        return idle_core_wastage < other.idle_core_wastage;
                    }
                    // Ensure we don't accidentally copy this type
                    Option() = default;
                    Option(Option &&) = default;
                    Option &operator=(Option &&) = default;
                    Option(const Option &) = delete;
                    Option &operator=(const Option &) = delete;
                };

                vector<Option> options;
                for (size_t i = 0; i < tilings.size(); i++) {
                    auto &t = tilings[i];
                    Option o;
                    o.entire = (i == tilings.size() - 1);

                    for (size_t j = 0; j < pure_size->size(); j++) {
                        t[j] = ((*pure_size)[j] + t[j] - 1) / t[j];
                    }
                    t.swap(o.tiling);

                    // Compute max idle cores across the other stages of the Func
                    int64_t min_total = 0, max_total = 0;
                    o.idle_core_wastage = 1;
                    for (const auto &c : root->children) {
                        if (c->node == node) {
                            int64_t total = 1;
                            for (auto &l : c->stage->loop) {
                                if (!l.rvar) {
                                    total *= o.tiling[l.pure_dim];
                                }
                            }
                            if (min_total != 0) {
                                min_total = std::min(min_total, total);
                            } else {
                                min_total = total;
                            }
                            max_total = std::max(max_total, total);
                            const double tasks_per_core = ((double)total) / params.parallelism;
                            o.idle_core_wastage = std::max(o.idle_core_wastage,
                                                           std::ceil(tasks_per_core) /
                                                               tasks_per_core);
                        }
                    }

                    // Filter out the less useful options
                    bool ok =
                        ((o.entire || min_total >= params.parallelism) &&
                         (max_total <= params.parallelism * 16));

                    if (!ok) continue;

                    options.emplace_back(std::move(o));
                }
                std::sort(options.begin(), options.end());

                // If none of the options were acceptable, don't
                // parallelize. This tends to happen for things like
                // compute_root color matrices.
                if (options.empty()) {
                    num_children++;
                    auto child = make_child();
                    child->num_decisions_made++;
                    accept_child(std::move(child));
                    return;
                }

                for (const auto &o : options) {
                    if (num_children >= 1 && (o.idle_core_wastage > 1.2 || !may_subtile())) {
                        // We have considered several options, and the
                        // remaining ones leave lots of cores idle.
                        break;
                    }

                    auto child = make_child();
                    LoopNest *new_root = new LoopNest;
                    new_root->copy_from(*root);
                    for (auto &c : new_root->children) {
                        if (c->node == node) {
                            if (may_subtile()) {
                                c = c->parallelize_in_tiles(params, o.tiling, new_root);
                            } else {
                                // We're emulating the old
                                // autoscheduler for an ablation, so
                                // emulate its parallelism strategy:
                                // just keep parallelizing outer loops
                                // until enough are parallel.
                                vector<int64_t> tiling = c->size;
                                int64_t total = 1;
                                for (size_t i = c->size.size(); i > 0; i--) {
                                    if (!c->stage->loop[i - 1].pure || total >= params.parallelism) {
                                        tiling[i - 1] = 1;
                                    }
                                    while (tiling[i - 1] > 1 &&
                                           total * tiling[i - 1] > params.parallelism * 8) {
                                        tiling[i - 1] /= 2;
                                    }
                                    total *= tiling[i - 1];
                                }
                                c = c->parallelize_in_tiles(params, tiling, new_root);
                            }
                        }
                    }
                    child->root = new_root;
                    child->num_decisions_made++;
                    if (child->calculate_cost(dag, params, cost_model)) {
                        num_children++;
                        accept_child(std::move(child));
                    }
                }
            }
        }

        if (num_children == 0) {
            aslog(0) << "Warning: Found no legal way to schedule "
                     << node->func.name() << " in the following State:\n";
            dump();
            // All our children died. Maybe other states have had
            // children. Carry on.
        }
    }
    enum class ActionEnum {
        Illegal,
        Inline,
        Retile,
        Option,
        Input,
        Parallelize
    };
    class Action {
    public:
        ActionEnum ae;
        int index;
        unsigned option_var;
        double value = -111111111111;
        IntrusivePtr<State> state=nullptr;
        IntrusivePtr<State> best_state=nullptr;
        bool best_state_updated = false;
        //AHA: If this constructor is called then there is a bug in the MCTS
        Action() { assert(0 && "illegal construction"); }
        /*Action(std::nullptr_t) : ae(ActionEnum::Inline), index(0), option_var(0) {
            assert(0 && "illegal construction");
        }*/
        Action(const ActionEnum ae_) : ae(ae_){}
        Action(const Action& a):ae(a.ae), index(a.index), option_var(a.option_var),value(a.value),state(a.state),best_state(a.best_state),best_state_updated(a.best_state_updated) {}
        Action(ActionEnum ae_, unsigned index_,IntrusivePtr<State> state) : ae(ae_), index(index_), option_var(0),value(-111111111111), state(state),best_state(nullptr),best_state_updated(false) {}
        Action(ActionEnum ae_, unsigned index_, unsigned option_var_, IntrusivePtr<State> state) : ae(ae_), index(index_), option_var(option_var_),value(-111111111111), state(state),best_state(nullptr),best_state_updated(false) {}
        bool operator==(const Action& a) const {
            return ae == a.ae && index == a.index && option_var == a.option_var;
        }
        Action(const int index_) : index(index_){}
        //AHA: this operator is to support comparison used in map.
        bool operator<(const Action& a) const {
            return index < a.index;
        }
        void print() const {
            if (ae == State::ActionEnum::Inline)
            std::cout << "applying Inline, index "<< index  << std::endl;
            if (ae == State::ActionEnum::Retile)
            std::cout << "applying Retile, Index " <<index << std::endl;
            if (ae == State::ActionEnum::Option)
            std::cout << "applying Option, Index " <<index << std::endl;
            if (ae == State::ActionEnum::Input)
            std::cout << "applying Input, Index "  <<index<< std::endl;
            if (ae == State::ActionEnum::Parallelize)
            std::cout << "applying Parallelize, Index "  << index<<std::endl;
            if(ae == State::ActionEnum::Illegal)
            std::cout << "applying Illegal, Index "  << index<<std::endl;

        }
    };
    /*std::vector<Action> restored_actions;
    bool cached = false;
    void freeCache() {
        restored_actions.clear();
        cached = false;
    }*/
    class WrapperState {
    public:
        IntrusivePtr<State> inner;
        unsigned numleft;

        const FunctionDAG &dag;
        const MachineParams &params;
       CostModel *cost_model;
    WrapperState(IntrusivePtr<State> other_inner, unsigned numleft, const FunctionDAG &dag, const MachineParams &params, CostModel* cost_model) :  numleft(numleft), dag(dag), params(params),
    cost_model(cost_model) {
        inner = new State;
        inner->parent = other_inner->parent;
        inner->root = other_inner->root;
        inner->cost = other_inner->cost;
        inner->num_decisions_made = other_inner->num_decisions_made;
        inner->cost_calculations = other_inner->cost_calculations;
    }
    // copy and assignment operators should perform a DEEP clone of the given state
    WrapperState(const WrapperState& other) :
        WrapperState(other.inner, other.numleft, other.dag, other.params, other.cost_model) {
        }

    WrapperState& operator = (const WrapperState& other) = delete;
    /*WrapperState& operator=(IntrusivePtr<State> other_inner) {
        inner = new State;
        inner->parent = other_inner->parent;
        inner->root = other_inner->root;
        inner->cost = other_inner->cost;
        inner->num_decisions_made = other_inner->num_decisions_made;
        inner->cost_calculations = other_inner->cost_calculations;
        return *this;
    }*/;

    // whether or not this state is terminal (reached end)
    // AHA: can be ignored as we limit the horizon to num_passes
    bool is_terminal() const{
        std::vector<Action> actions;
        get_actions(actions);
        if ( actions.size()== 0){
            return true;
        }
        return false;
    }

    // apply action to state
    void apply_action(const Action& action) {
        internal_assert(inner->num_decisions_made+1 == action.state->num_decisions_made);
        inner = std::move(action.state);
    }

    // return possible actions from this state
    void get_actions(std::vector<Action>& vactions, const bool in_simulation = false) const{
            inner->generate_actions(dag, params, cost_model,vactions, in_simulation);
    }
    // find best action to apply next, used during simulation to improve the estimate over random
    bool get_random_index(unsigned& index, std::vector<Action>& actions){
        bool found = false;
        if (actions.size() == 0|| inner->num_decisions_made == 2 * (int)dag.nodes.size()){
            return found;
        }
        if (actions.size() == 1 && 
           (actions[0].ae==ActionEnum::Parallelize || actions[0].ae==ActionEnum::Input)){
                found = true;
                index = 0;
                return found;    
        }

        std::random_shuffle(actions.begin(),actions.end());
        for (unsigned i=0;i<actions.size();++i){
            if(actions[i].state->calculate_cost(dag, params, cost_model)) {
                found = true;
                index = i;
                return found;
            }
        }
         
        
        return found;
    }    
    bool apply_best_action(double& bestReward,bool randomize){//, std::vector<Action>& backup_actions) {
        std::vector<Action> actions;
        const bool in_simulation = true;
        get_actions(actions, in_simulation); 
        //std::cout << "action size: " <<actions.size() << std::endl;
        unsigned rand_idx = 0;
        bool found = get_random_index(rand_idx,actions);
        if (!found){// return true;
            inner->calculate_cost(dag, params, cost_model, false, true);
            cost_model->evaluate_costs();    
            bestReward = inner->cost;
        //std::cout << "reward "<< bestReward << std::endl;
            return true;
        }
        // with 50% probabality pick best
        if(!randomize) {
                for(auto& act : actions) {
                    act.state->calculate_cost(dag, params, cost_model, false, true);
                }
                internal_assert(cost_model && "bug, cost model not defined");
                cost_model->evaluate_costs();

                rand_idx = 0;
                for(unsigned i=1; i<actions.size(); i++) {
                    if (actions[i].state->cost < actions[rand_idx].state->cost) {
                        rand_idx = i;
                    }
                }
        }
        // AHA: an optimization to keep last actions when node had more than 1 child to pick best later
        Action & random_action = actions[rand_idx];
        internal_assert(inner->num_decisions_made+1 == random_action.state->num_decisions_made);
        inner = std::move(random_action.state);
        //if(random_action.ae == ActionEnum::Inline ||
        //    random_action.ae == ActionEnum::Retile|| 
        //    random_action.ae == ActionEnum::Option) 
        //   backup_actions = actions;
        //inner->calculate_cost(dag, params, cost_model, false, true);
        //cost_model->evaluate_costs();    
        //bestReward = inner->cost;
        //random_action.print();
        //std::cout << "reward "<< bestReward << std::endl;
        return false;
    }
    //AHA: it is ok to do this if the next states are all of size 1
    void apply_best_greedily(double & bestReward, std::vector<Action>& actions){
        //std::cout << "greedily action size: " <<actions.size() << std::endl;
        
        internal_assert(cost_model && "bug, cost model not defined");
        for(auto& act : actions) {
            act.state->calculate_cost(dag, params, cost_model, false, true);
        }
        cost_model->evaluate_costs();

        unsigned best = 0;
        for(unsigned i=1; i<actions.size(); i++) {
            if (actions[i].state->cost < actions[best].state->cost) {
                best = i;
            }
        }
        //actions[best].print();
        inner = std::move(actions[best].state);
        std::vector<Action> new_actions;
        while(true){
            new_actions.clear();
            get_actions(new_actions);        
            //std::cout << "backup action size: " <<new_actions.size() << std::endl;
            internal_assert(new_actions.size() <= 1 && "bug, should have a single output here");
            if (new_actions.size()==0||inner->num_decisions_made == 2*(int)dag.nodes.size())  break;
            /*
            best = 0;
            for(unsigned i=1; i<new_actions.size(); i++) {
                if (new_actions[i].state->cost < new_actions[best].state->cost) {
                    best = i;
                }
            }
            inner = std::move(actions[best].state);
            */
            internal_assert(inner->num_decisions_made+1 == new_actions[0].state->num_decisions_made);
            inner = std::move(new_actions[0].state);
        }  
 
        inner->calculate_cost(dag, params, cost_model, false, true);
        cost_model->evaluate_costs();    
        bestReward = inner->cost;
        
    }

    // evaluate this state and return a vector of rewards (for each agent)
    double evaluate() const {
        inner->calculate_cost(dag, params, cost_model, false, true);
        internal_assert(cost_model && "bug, cost model not defined");
        cost_model->evaluate_costs();
        return inner->cost;
    }
    double evaluate(IntrusivePtr<State> state) const {
        state->calculate_cost(dag, params, cost_model, false, true);
        internal_assert(cost_model && "bug, cost model not defined");
        cost_model->evaluate_costs();
        return state->cost;
    }
    
    
    // return state as string (for debug purposes)
    std::string to_string() const {
        return "";
    }
    };

    void generate_actions(const FunctionDAG &dag,
                          const MachineParams &params,
                          CostModel *cost_model,
                          std::vector<Action> &actions,
                          const bool in_simulation=false) const {
        internal_assert(root.defined() && root->is_root());
        if (num_decisions_made == 2*(int)dag.nodes.size()) {
            return;
        }

        int next_node = num_decisions_made / 2;
        int phase = num_decisions_made % 2;

        if (!may_subtile()) {
            // When emulating the older search space, we do all
            // parallelizing last, so that it is independent of the
            // tiling decisions.
            next_node = num_decisions_made % dag.nodes.size();
            phase = num_decisions_made / dag.nodes.size();
        }

        // Enumerate all legal ways to schedule the next Func
        const FunctionDAG::Node *node = &dag.nodes[next_node];
        for (const auto *e : node->outgoing_edges) {
            internal_assert(root->computes(e->consumer->node))
                << "Partially scheduled code doesn't compute " << e->consumer->name
                << ", which is one of the consumers of " << node->func.name();
        }

        if (node->is_input) {
            // We don't need to schedule nodes that represent inputs,
            // and there are no other decisions to be made about them
            // at this time.
            //debug(0) << "Skipping over scheduling input node: " << node->func.name() << "\n";
            auto child = make_child();
            child->num_decisions_made++;
            actions.emplace_back(Action(ActionEnum::Input,0, std::move(child)));
            return;
        }

        if (!node->outgoing_edges.empty() && !root->calls(node)) {
            debug(0) << "In state:\n";
            dump();
            debug(0) << node->func.name() << " is consumed by:\n";
            for (const auto *e : node->outgoing_edges) {
                debug(0) << e->consumer->name << "\n";
                debug(0) << "Which in turn consumes:\n";
                for (const auto *e2 : e->consumer->incoming_edges) {
                    debug(0) << "  " << e2->producer->func.name() << "\n";
                }
            }
            internal_error << "Pipeline so far doesn't use next Func: " << node->func.name() << '\n';
        }

        int num_children = 0;

        if (phase == 0) {
            // Injecting realizations
            {
                // 1) Inline it
                if (node->stages.size() == 1 && !node->is_output) {
                    auto child = make_child();
                    LoopNest *new_root = new LoopNest;
                    new_root->copy_from(*root);
                    new_root->inline_func(node);
                    child->root = new_root;
                    child->num_decisions_made++;
                    if (in_simulation || child->calculate_cost(dag, params, cost_model)) {
                        num_children++;
                        actions.emplace_back(Action(ActionEnum::Inline,num_children-1, std::move(child)));
                    }
                }
            }

            // Some search-space pruning. If a node is pointwise, and
            // so are all its inputs and so is its sole output, and
            // inlining it is legal, just inline it. This saves time
            // on long chains of pointwise things.
            bool must_inline = (node->is_pointwise &&
                                (num_children > 0) &&
                                (node->outgoing_edges.size() == 1));
            if (must_inline) {
                for (const auto *e : node->stages[0].incoming_edges) {
                    must_inline &= e->producer->is_pointwise;
                }
                for (const auto *e : node->outgoing_edges) {
                    must_inline &= (e->consumer->node->is_pointwise ||
                                    e->consumer->node->is_boundary_condition);
                }
                if (must_inline) {
                    return;
                }
            }

            // Construct a list of plausible dimensions to vectorize
            // over. Currently all of them. TODO: Pre-prune the list
            // of sane dimensions to vectorize a Func over to reduce
            // branching factor.
            vector<int> vector_dims;
            if (!node->is_input && !node->is_output) {
                for (int v = 0; v < node->dimensions; v++) {
                    const auto &p = root->get_bounds(node)->region_computed(v);
                    //std::cout << "vector value: " <<v <<" p.extent: "<< p.extent()<<" vector size: "<<node->vector_size<< std::endl;
                    if (p.extent() >= node->vector_size) {
                        vector_dims.push_back(v);
                    }
                }
            }
            // Outputs must be vectorized over their innermost
            // dimension, because we don't have control of the
            // storage. TODO: Go inspect to see which dimension has a
            // stride==1 constraint instead of assuming 0.
            if (vector_dims.empty()) {
                vector_dims.push_back(0);
            }

            // 2) Realize it somewhere
            //std::cout << "vector_dims: " <<vector_dims.size() << std::endl;
            for (int vector_dim : vector_dims) {
                auto tile_options = root->compute_in_tiles(node, nullptr, params, vector_dim, false);
                //std::cout << "vector value: " <<vector_dim <<" tile_options size: "<< tile_options.size()<< std::endl;
                for (IntrusivePtr<const LoopNest> &n : tile_options) {
                    auto child = make_child();
                    child->root = std::move(n);
                    child->num_decisions_made++;
                    if (in_simulation || child->calculate_cost(dag, params, cost_model)) {
                        num_children++;
                        // AHA: shouldn't the index (num_children-1) fix the hash issue?
                        unsigned hash = vector_dim;
                        //child->structural_hash(hash, /*depth*/10);
                        //child->structural_hash(/*depth*/hash); // AHA:hash being depth seems ambiguous
                        actions.emplace_back(Action(ActionEnum::Retile,num_children-1, hash, std::move(child)));
                    }
                }
            }
        } else {
            // We are parallelizing the loops of the func we just injected a realization for.

            bool should_parallelize = false;
            const vector<int64_t> *pure_size = nullptr;
            if (params.parallelism > 1) {
                for (auto &c : root->children) {
                    if (c->node == node && node->dimensions > 0) {
                        if (c->stage->index == 0) {
                            pure_size = &(c->size);
                        }
                        should_parallelize = true;
                    }
                }
            }

            if (!should_parallelize) {
                // The Func must be scalar, or not compute_root, or
                // we're not asking to use multiple cores.  Just
                // return a copy of the parent state
                num_children++;
                auto child = make_child();
                child->num_decisions_made++;
                actions.emplace_back(Action(ActionEnum::Parallelize,num_children-1, std::move(child)));
            } else {
                internal_assert(pure_size);

                // Generate some candidate parallel task shapes.
                auto tilings = generate_tilings(*pure_size, node->dimensions - 1, 2, true);

                // We could also just parallelize the outer loop entirely
                std::vector<int64_t> ones;
                ones.resize(pure_size->size(), 1);
                tilings.emplace_back(std::move(ones));

                // Sort / filter the options
                struct Option {
                    vector<int64_t> tiling;
                    double idle_core_wastage;
                    bool entire;
                    bool operator<(const Option &other) const {
                        return idle_core_wastage < other.idle_core_wastage;
                    }
                    //WM: note that instead of hashing the overal set of options we shall move to simply using
                    //  the defined actions that create the tiling. However, until the point that the action space
                    //  is set, this should be fine for an initial integration test
                    unsigned hash () const {
                        unsigned h = 0;
                        for(auto t : tiling) h ^= (t + 0x9e3779b9 + (h << 6) + (h >> 2));
                        h ^= (entire + 0x9e3779b9 + (h << 6) + (h >> 2));
                        //choosing to ignore idel_core_wastage h ^= (t + 0x9e3779b9 + (h << 6) + (h >> 2));
                        return h;
                    }
                };
                vector<Option> options;
                for (size_t i = 0; i < tilings.size(); i++) {
                    auto &t = tilings[i];
                    Option o;
                    o.entire = (i == tilings.size() - 1);

                    for (size_t j = 0; j < pure_size->size(); j++) {
                        t[j] = ((*pure_size)[j] + t[j] - 1) / t[j];
                    }
                    t.swap(o.tiling);

                    // Compute max idle cores across the other stages of the Func
                    int64_t min_total = 0, max_total = 0;
                    o.idle_core_wastage = 1;
                    for (const auto &c : root->children) {
                        if (c->node == node) {
                            int64_t total = 1;
                            for (auto &l : c->stage->loop) {
                                if (!l.rvar) {
                                    total *= o.tiling[l.pure_dim];
                                }
                            }
                            if (min_total != 0) {
                                min_total = std::min(min_total, total);
                            } else {
                                min_total = total;
                            }
                            max_total = std::max(max_total, total);
                            const double tasks_per_core = ((double)total) / params.parallelism;
                            o.idle_core_wastage = std::max(o.idle_core_wastage,
                                                           std::ceil(tasks_per_core) /
                                                           tasks_per_core);
                        }
                    }

                    // Filter out the less useful options
                    bool ok =
                        ((o.entire || min_total >= params.parallelism) &&
                         (max_total <= params.parallelism * 16));

                    if (!ok) continue;

                    options.emplace_back(std::move(o));
                }
                std::sort(options.begin(), options.end());

                // If none of the options were acceptable, don't
                // parallelize. This tends to happen for things like
                // compute_root color matrices.
                if (options.empty()) {
                    num_children++;
                    auto child = make_child();
                    child->num_decisions_made++;
                    //AHA: adding again maybe for sig fault?
                    actions.emplace_back(Action(ActionEnum::Option,num_children-1, std::move(child)));
                    //WM: didn't create a new child here as didn't appear to be different from parent [thus consider illegal action, or could simply use identity action]
                    //accept_child(std::move(child));
                    return;
                }

                for (const auto &o : options) {
                    if (num_children >= 1 && (o.idle_core_wastage > 1.2 || !may_subtile())) {
                        // We have considered several options, and the
                        // remaining ones leave lots of cores idle.
                        break;
                    }

                    auto child = make_child();
                    LoopNest *new_root = new LoopNest;
                    new_root->copy_from(*root);
                    for (auto &c : new_root->children) {
                        if (c->node == node) {
                            if (may_subtile()) {
                                c = c->parallelize_in_tiles(params, o.tiling, new_root);
                            } else {
                                // We're emulating the old
                                // autoscheduler for an ablation, so
                                // emulate its parallelism strategy:
                                // just keep parallelizing outer loops
                                // until enough are parallel.
                                vector<int64_t> tiling = c->size;
                                int64_t total = 1;
                                for (size_t i = c->size.size(); i > 0; i--) {
                                    if (!c->stage->loop[i-1].pure || total >= params.parallelism) {
                                        tiling[i-1] = 1;
                                    }
                                    while (tiling[i-1] > 1 &&
                                           total * tiling[i-1] > params.parallelism * 8) {
                                        tiling[i-1] /= 2;
                                    }
                                    total *= tiling[i-1];
                                }
                                c = c->parallelize_in_tiles(params, tiling, new_root);
                            }
                        }
                    }
                    child->root = new_root;
                    child->num_decisions_made++;
                    if (in_simulation || child->calculate_cost(dag, params, cost_model)) {
                        num_children++;
                        actions.emplace_back(Action(ActionEnum::Option,num_children-1, o.hash(), std::move(child)));
                    }
                }
            }
        }


        if (num_children == 0 || actions.size()==0) {
            debug(0) << "Warning: Found no legal way to schedule "
                     << node->func.name() << " in the following State:\n";
            dump();
            // All our children died. Maybe other states have had
            // children. Carry on.
        }

    }


    void dump() const {
        aslog(0) << "State with cost " << cost << ":\n";
        root->dump("", nullptr);
        aslog(0) << schedule_source;
    }

    string schedule_source;

    // Apply the schedule represented by this state to a Halide
    // Pipeline. Also generate source code for the schedule for the
    // user to copy-paste to freeze this schedule as permanent artifact.
    void apply_schedule(const FunctionDAG &dag, const MachineParams &params) {
        StageMap<std::unique_ptr<LoopNest::StageScheduleState>> state_map;
        root->apply(LoopLevel::root(), state_map, params.parallelism, 0, nullptr, nullptr);

        std::ostringstream src;

        // Print handles for all the Funcs
        int i = (int)(dag.nodes.size() - 1);
        for (const auto &n : dag.nodes) {
            if (!n.is_input) {
                src << "Func " << n.func.name() << " = pipeline.get_func(" << i << ");\n";
            }
            i--;
        }

        // Gather all Vars and RVars so that we can declare them in the emitted source
        map<string, string> vars, rvars;
        for (auto &p : state_map) {
            for (auto &v : p.second->vars) {
                if (v.exists) {
                    if (v.var.is_rvar) {
                        rvars.emplace(v.var.name(), v.accessor);
                    } else {
                        vars.emplace(v.var.name(), v.accessor);
                    }
                }
            }
        }
        if (!vars.empty()) {
            for (const auto &p : vars) {
                if (p.second.empty()) {
                    src << "Var " << p.first << "(\"" << p.first << "\");\n";
                } else {
                    src << "Var " << p.first << "(" << p.second << ");\n";
                }
            }
        }
        if (!rvars.empty()) {
            for (const auto &p : rvars) {
                if (p.second.empty()) {
                    src << "RVar " << p.first << "(\"" << p.first << "\");\n";
                } else {
                    src << "RVar " << p.first << "(" << p.second << ");\n";
                }
            }
        }

        for (auto &p : state_map) {
            if (p.first->node->is_input) continue;

            Stage stage(p.first->stage);

            // Do all the reorders and pick which vars to
            // parallelize.
            vector<VarOrRVar> vars;
            int64_t parallel_tasks = 1;
            vector<VarOrRVar> parallel_vars;
            bool any_parallel_vars = false, any_parallel_rvars = false;
            for (auto it = p.second->vars.rbegin(); it != p.second->vars.rend(); it++) {
                if (!it->exists || it->extent == 1) continue;
                if (!it->parallel) break;
                any_parallel_rvars |= it->var.is_rvar;
                any_parallel_vars |= !it->var.is_rvar;
                parallel_tasks *= it->extent;
                parallel_vars.push_back(it->var);
            }

            if (p.second->vars.size() > 1) {
                p.second->schedule_source << "\n    .reorder(";
                bool first = true;
                for (auto &v : p.second->vars) {
                    if (v.exists) {
                        vars.push_back(v.var);
                        if (!first) {
                            p.second->schedule_source << ", ";
                        }
                        first = false;
                        p.second->schedule_source << v.var.name();
                    }
                }
                p.second->schedule_source << ")";
                stage.reorder(vars);
            }

            // Halide doesn't let you fuse an RVar with a Var, even if
            // they are both pure.
            bool can_fuse = !(any_parallel_vars && any_parallel_rvars);
            if (can_fuse) {
                for (size_t i = 1; i < parallel_vars.size(); i++) {
                    // Outermost, and next outermost. Preserve the inner
                    // name to not invalidate any compute_ats.
                    p.second->schedule_source << "\n    .fuse(" << parallel_vars[i].name()
                                              << ", " << parallel_vars[i - 1].name()
                                              << ", " << parallel_vars[i].name() << ")";
                    stage.fuse(parallel_vars[i], parallel_vars[i - 1], parallel_vars[i]);
                }
                if (!parallel_vars.empty()) {
                    p.second->schedule_source << "\n    .parallel(" << parallel_vars.back().name() << ")";
                    stage.parallel(parallel_vars.back());
                }
            } else {
                for (const auto &v : parallel_vars) {
                    p.second->schedule_source << "\n    .parallel(" << v.name() << ")";
                    stage.parallel(v);
                }
            }

            // Reorder the vector dimension innermost
            if (p.first->index == 0 && p.second->vector_dim > 0) {
                vector<Var> storage_vars = Func(p.first->node->func).args();
                for (int i = p.second->vector_dim; i > 0; i--) {
                    std::swap(storage_vars[i], storage_vars[i - 1]);
                }
                p.second->schedule_source << "\n    .reorder_storage(";
                bool first = true;
                for (auto v : storage_vars) {
                    if (!first) {
                        p.second->schedule_source << ", ";
                    }
                    first = false;
                    p.second->schedule_source << v.name();
                }
                p.second->schedule_source << ")";
                Func(p.first->node->func).reorder_storage(storage_vars);
            }

            // Dump the schedule source string
            src << p.first->name
                << p.second->schedule_source.str()
                << ";\n";
        }
        // Sanitize the names of things to make them legal source code.
        schedule_source = src.str();
        bool in_quotes = false;
        for (auto &c : schedule_source) {
            in_quotes ^= (c == '"');
            if (!in_quotes && c == '$') c = '_';
        }
    }
};

// Keep track of how many times we evaluated a state.
int State::cost_calculations = 0;

// A priority queue of states, sorted according to increasing
// cost. Never shrinks, to avoid reallocations.
// Can't use std::priority_queue because it doesn't support unique_ptr.
class StateQueue {
private:
    struct CompareStates {
        bool operator()(const IntrusivePtr<State> &a, const IntrusivePtr<State> &b) const {
            return a->cost > b->cost;
        }
    };

    std::vector<IntrusivePtr<State>> storage;
    size_t sz = 0;

public:
    void emplace(IntrusivePtr<State> &&s) {
        if (sz >= storage.size()) {
            storage.resize(std::max(sz * 2, (size_t)64));
        }
        internal_assert(sz < storage.size()) << sz << " " << storage.size() << "\n";
        storage[sz] = std::move(s);
        sz++;
        std::push_heap(storage.begin(), storage.begin() + sz, CompareStates{});
    }

    IntrusivePtr<State> pop() {
        internal_assert(sz <= storage.size()) << sz << " " << storage.size() << "\n";
        std::pop_heap(storage.begin(), storage.begin() + sz, CompareStates{});
        sz--;
        return std::move(storage[sz]);
    }

    const IntrusivePtr<State> &top() {
        return storage[0];
    }

    bool empty() const {
        return sz == 0;
    }

    size_t size() const {
        return sz;
    }

    void swap(StateQueue &other) {
        storage.swap(other.storage);
        std::swap(sz, other.sz);
    }

    IntrusivePtr<State> operator[](int idx) const {
        return storage[idx];
    }

    void resort() {
        std::make_heap(storage.begin(), storage.begin() + sz, CompareStates{});
    }

    void clear() {
        for (size_t i = 0; i < sz; i++) {
            storage[i] = IntrusivePtr<State>{};
        }
        sz = 0;
    }
};

// Configure a cost model to process a specific pipeline.
void configure_pipeline_features(const FunctionDAG &dag,
                                 const MachineParams &params,
                                 CostModel *cost_model) {
    cost_model->reset();
    cost_model->set_pipeline_features(dag, params);
}

// A single pass of coarse-to-fine beam search.
IntrusivePtr<State> optimal_schedule_pass(FunctionDAG &dag,
                                          vector<Function> outputs,
                                          const MachineParams &params,
                                          CostModel *cost_model,
                                          std::mt19937 &rng,
                                          int beam_size,
                                          int pass_idx,
                                          int num_passes,
                                          ProgressBar &tick,
                                          std::unordered_set<uint64_t> &permitted_hashes) {

    if (cost_model) {
        configure_pipeline_features(dag, params, cost_model);
    }

    StateQueue q, pending;

    // The initial state, with no decisions made
    {
        IntrusivePtr<State> initial{new State};
        initial->root = new LoopNest;
        q.emplace(std::move(initial));
    }

    int expanded = 0;

    std::function<void(IntrusivePtr<State> &&)> enqueue_new_children =
        [&](IntrusivePtr<State> &&s) {
            // aslog(0) << "\n** Generated child: ";
            // s->dump();
            // s->calculate_cost(dag, params, nullptr, true);

            // Each child should have one more decision made than its parent state.
            internal_assert(s->num_decisions_made == s->parent->num_decisions_made + 1);

            int progress = s->num_decisions_made * beam_size + expanded;
            size_t max_progress = dag.nodes.size() * beam_size * 2;

            // Update the progress bar
            tick.set(double(progress) / max_progress);
            s->penalized = false;

            // Add the state to the list of states to evaluate
            q.emplace(std::move(s));
        };

    string cyos_str = get_env_variable("HL_CYOS");

    // This loop is beam search over the sequence of decisions to make.
    for (int i = 0;; i++) {
        std::unordered_map<uint64_t, int> hashes;
        q.swap(pending);

        if (pending.empty()) {
            if ((false) && beam_size < 1000) {  // Intentional dead code. Extra parens to pacify clang-tidy.
                // Total mortality. Double the beam size and
                // restart. Disabled for now because total mortality
                // may indicate a bug.
                return optimal_schedule_pass(dag,
                                             outputs,
                                             params,
                                             cost_model,
                                             rng,
                                             beam_size * 2,
                                             pass_idx,
                                             num_passes,
                                             tick,
                                             permitted_hashes);
            } else {
                internal_error << "Ran out of legal states with beam size " << beam_size << "\n";
            }
        }

        if ((int)pending.size() > beam_size * 10000) {
            aslog(0) << "Warning: Huge number of states generated (" << pending.size() << ").\n";
        }

        expanded = 0;
        while (expanded < beam_size && !pending.empty()) {

            IntrusivePtr<State> state{pending.pop()};

            if (beam_size > 1 && num_passes > 1) {
                // We are doing coarse-to-fine beam search using the
                // hashing strategy mentioned in the paper.
                //
                // We will lazily apply cost penalties to the queue
                // according to structural uniqueness.
                if (!state->penalized) {
                    uint64_t h1 = state->structural_hash(pass_idx + 1);
                    uint64_t h0 = state->structural_hash(pass_idx - 1);
                    // We penalize the cost of a state proportionately
                    // to how many states we've already seen with that
                    // hash.
                    int penalty = ++hashes[h1];
                    if (pass_idx > 0 && !permitted_hashes.count(h0)) {
                        // It's possible to get yourself into a state
                        // where the only things in the beam that match
                        // the hash were quick-rejected due to details not
                        // captured in the hash, so we apply a huge
                        // penalty, but leave the impermissible state in
                        // the beam.
                        penalty += 10;
                    }
                    if (penalty > 1) {
                        state->penalized = true;
                        state->cost *= penalty;
                        // After penalizing this state, if it's no
                        // longer the best, defer it. We set the
                        // 'penalized' flag so that we know not to
                        // penalize and defer it again.
                        if (!pending.empty() && state->cost > pending.top()->cost) {
                            pending.emplace(std::move(state));
                            continue;
                        }
                    }
                }
            }

            // Random dropout
            if (pending.size() > 1 && random_dropout(rng, dag.nodes.size() * 2)) {
                continue;
            }

            if (state->num_decisions_made == 2 * (int)dag.nodes.size()) {
                // We've reached the end of the pass. The first state
                // must be the best, because we're pulling off a
                // priority queue.
                auto best = state;

                // Bless the reasonable stuff in the beam as
                // permissible states to visit again. We define
                // reasonable as having a cost no more than 20% higher
                // than the cost of the best thing. Only do this if
                // there are more coarse-to-fine passes yet to come.
                if (pass_idx + 1 < num_passes) {
                    int blessed = 0;
                    while (state->cost <= 1.2 * best->cost && blessed < beam_size) {
                        const State *s = state.get();
                        while (s) {
                            uint64_t h1 = s->structural_hash(pass_idx);
                            permitted_hashes.insert(h1);
                            s = s->parent.get();
                        }
                        if (pending.empty()) break;
                        state = pending.pop();
                        blessed++;
                    }
                }

                return best;
            }

            state->generate_children(dag, params, cost_model, enqueue_new_children);
            expanded++;
        }

        // Drop the other states unconsidered.
        pending.clear();

        if (cost_model) {
            // Now evaluate all the costs and re-sort them in the priority queue
            cost_model->evaluate_costs();
            q.resort();
        }

        if (cyos_str == "1") {
            // The user has set HL_CYOS, and wants to navigate the
            // search space manually.  Discard everything in the queue
            // except for the user-chosen option.
            aslog(0) << "\n--------------------\n";
            aslog(0) << "Select a schedule:\n";
            for (int choice_label = (int)q.size() - 1; choice_label >= 0; choice_label--) {
                auto state = q[choice_label];
                aslog(0) << "\n[" << choice_label << "]:\n";
                state->dump();
                state->calculate_cost(dag, params, cost_model, true);
            }
            cost_model->evaluate_costs();

            // Select next partial schedule to expand.
            int selection = -1;
            while (selection < 0 || selection >= (int)q.size()) {
                aslog(0) << "\nEnter selection: ";
                std::cin >> selection;
            }

            auto selected = q[selection];
            selected->dump();
            q.clear();
            q.emplace(std::move(selected));
        }
    }
}

IntrusivePtr<State> optimal_mcts_schedule(
                                     const std::vector<Function> &outputs, const MachineParams &params, const Target &target,
                                     std::string weights_in_path, std::string weights_out_path, bool randomize_weights,
                                     FunctionDAG*& outdag
                                     ) {

    IntrusivePtr<State> best = nullptr;

    // If the beam size is one, it's pointless doing multiple passes.
    //int num_passes = (beam_size == 1) ? 1 : 5;

    // not sure why would I need num_passes, but keeping it just in case
    int num_passes = 10;

    string cyos_str = get_env_variable("HL_CYOS");
    if (cyos_str == "1") {
        // If the user is manually navigating the search space, don't
        // ask them to do more than one pass.
        num_passes = 1;
    }

    string num_passes_str = get_env_variable("HL_NUM_PASSES");
    if (!num_passes_str.empty()) {
        // The user has requested a non-standard number of passes.
        num_passes = std::atoi(num_passes_str.c_str());
    }

    msa::mcts::UCT<State::WrapperState, State::Action> meta_uct; // Templated class. Builds a partial decision tree and searches it with UCT MCTS

    // OPTIONAL init uct params
    double uct_k = ::sqrt(2);
    int max_millis = 0;
    int max_iterations = 500;
    //int simulation_depth = 50;
    // mcts_depth cannot be larger than 2*dag.nodes.size()
    // Get the max_millis for the mcts
    string max_millis_str = get_env_variable("MCTS_MAX_MILLIS");
    if (!max_millis_str.empty()) {
        max_millis = atoi(max_millis_str.c_str());
    }
    string mcts_num_random_trees_str = get_env_variable("MCTS_NUM_RANDOM_TREES");
    int mcts_num_random_trees = 15;
    if (!mcts_num_random_trees_str.empty()) {
        mcts_num_random_trees = atoi(mcts_num_random_trees_str.c_str());
    }

    // Get the max_iterations for the mcts
    string max_iterations_str = get_env_variable("MCTS_MAX_ITERATIONS");
    if (!max_iterations_str.empty()) {
        max_iterations = atoi(max_iterations_str.c_str());
    }
    // Get the simulation_depth for the mcts
    /*string simulation_depth_str = get_env_variable("MCTS_SIMULATION_DEPTH");
    if (!simulation_depth_str.empty()) {
        simulation_depth = atoi(simulation_depth_str.c_str());
    }*/
    // Get the mcts_depth for the mcts
    /*string mcts_depth_str = get_env_variable("MCTS_DEPTH");
    if (!mcts_depth_str.empty()) {
        mcts_depth = atoi(mcts_depth_str.c_str());
    }
    std::cout << "mcts_depth/num nodes: " << mcts_depth << std::endl;
    */

    FunctionDAG* dags[num_passes];
    std::unique_ptr<CostModel> cost_models[num_passes];
    //msa::mcts::UCT<State::WrapperState, State::Action> ucts[num_passes]; // Templated class. Builds a partial decision tree and searches it with UCT MCTS
    std::vector<State::WrapperState> states;
    std::vector<State::Action> actions;
    IntrusivePtr<State> global_best_state = nullptr;
    int global_dag_best_idx = 0;
    double global_best_value = 0;
    bool initialized = false;
    for(int i=0; i<num_passes; i++) {
        dags[i] = new FunctionDAG(outputs, params, target);
        cost_models[i] = make_default_cost_model(weights_in_path, weights_out_path, randomize_weights);
        internal_assert(cost_models[i] != nullptr);
        configure_pipeline_features(*dags[i], params, cost_models[i].get());
        //ucts[i] = meta_uct;
        states.emplace_back(new State, num_passes, *dags[i], params, cost_models[i].get());
        states[i].inner->root = new LoopNest;
        actions.emplace_back(State::Action(State::ActionEnum::Illegal));//&State::Action(State::ActionEnum::Inline,0,0));
    }
    int mcts_depth = 2 * (int)dags[0]->nodes.size();
    std::cout << "mcts_depth " << mcts_depth << std::endl;

    std::cout << "num_random_trees " << mcts_num_random_trees << std::endl;
    std::cout << "num_greedy_trees " << num_passes-mcts_num_random_trees << std::endl;
    bool done[num_passes] = { false };

    ProgressBar tick;
    int cnt_random_decisions = 0;
    int cnt_best_decisions = 0;
    for (int j = 0; j < mcts_depth-1; j++) {
            // Update the progress bar
        tick.set(double(j) / (mcts_depth-1));
        
        #pragma omp parallel for
        for (int i = 0; i < num_passes; i++) {
            //if (done[i]) continue;

            //ProgressBar tick;

            // run uct mcts on current state and get best action

            msa::mcts::UCT<State::WrapperState, State::Action> meta_uct;
            //double uct_factor = 1+(i%2);
            meta_uct.uct_k = uct_k;//*uct_factor; 
            meta_uct.max_millis = max_millis;
            meta_uct.max_iterations = max_iterations;
            meta_uct.father_value = global_best_value;
	    meta_uct.randomize = i<mcts_num_random_trees;
            if (initialized) meta_uct.use_father_value = false;
            bool valid = false;
	    usleep(i+1);

            actions[i] = meta_uct.run(states[i],valid);
            // make sure actions[i] gets updated
            assert(actions[i].ae !=State::ActionEnum::Illegal && "Got Illegal Action.");
            // make sure that it is not empty action constructed in TreeNode
            assert(actions[i].index !=-1 && "Got Empty TreeNode Action");
            
            if (!valid) {
                std::cout << "due to terminal action breaking at " << j << std::endl;
//                assert(0 && "Error444: NULL ACTION!");
                done[i] = true;
                //continue;
            }
            // evaluate the best actions 
            //states[i].evaluate(actions[i].state);
            if (states[i].inner->num_decisions_made == 2 * (int)dags[i]->nodes.size()) {
//                assert(0 && "Error: WTF HOW DID WE GET HERE");
                std::cout << "breaking.. with num decisions made " <<states[i].inner->num_decisions_made << std::endl;
                done[i] = true;
                //continue;
            }
            //actions[i].print();
        }
        // break if done
        int cnt = 0;
        for(int i = 0; i < num_passes; ++i){
            if (done[i]) cnt++;
        }
        if(cnt == num_passes) break;
        assert(cnt == 0 && "Error2: WTF HOW DID WE GET HERE, all should be done or not");
        
        // get the best action from all runs
        int idx = 0;
        double best_value = actions[0].value;
        //std::cout << "Pass " << 0 << " of " << num_passes << ", value: " << actions[0].value << std::endl;
        for (int i = 1; i <num_passes; i++) {
            if(best_value < actions[i].value) {
                best_value = actions[i].value;
                idx = i;
            }
            //std::cout << "Pass " << i << " of " << num_passes << ", value: " << actions[i].value << std::endl;
        }
    		if (best_value > -11111111111){
			if (idx >= mcts_num_random_trees) cnt_best_decisions++;
		    	else cnt_random_decisions++;
		}
            // real best action
            //actions[idx].print();
            std::cout << "best intermediate value " << best_value << std::endl;
        // get the index of the best acton from the original vector of possible actions.
        int best_action_idx = actions[idx].index;
        // apply this action globally
        #pragma omp parallel for
        for (int i = 0; i < num_passes; i++) {
            std::vector<State::Action> vactions;
            states[i].get_actions(vactions);
            states[i].apply_action(vactions[best_action_idx]);
            //std::cout << "------" << std::endl;
            //vactions[best_action_idx].print();
            //std::cout << "num decisions made: " <<states[i].inner->num_decisions_made <<std::endl;
        }
        
        //updating the global best
        if((global_best_value < best_value || !initialized) 
          &&actions[idx].best_state_updated) {
	
                global_best_value = best_value;
                global_dag_best_idx = idx;
                global_best_state = std::move(actions[idx].best_state);
                initialized=true;
            }
        std::cout << "finished depth " << j << " best value so far "<< global_best_value << std::endl;
    
        aslog(0) << "Cost evaluated this many times: " << State::cost_calculations << '\n';
    }
    tick.clear();
    //we are supposed to get to the same final result
    best = global_best_state;
    aslog(0) << "global best cost: " << -1*global_best_value << "\n";
<<<<<<< HEAD
    std::cout << "JENNY_MINCOST: " << -1*global_best_value << "\n";
    std::cout << "JENNY_EVALTIME: " << State::cost_calculations << '\n';

    
=======
    std::cout << "num_best_decisions: " << cnt_best_decisions << "num_random_decisions: " << cnt_random_decisions <<std::endl;
>>>>>>> 061fd249
    if (states[0].inner->num_decisions_made == 2 * (int)dags[0]->nodes.size() &&
        global_best_value<-1*best->cost){
        states[0].evaluate();
        best = states[0].inner;
        aslog(0) << "Best final_state cost: " << best->cost << "\n";
    }    
    //aslog(0) << "** global schedule " << global_best_state.get() << ":\n";
    
    best->apply_schedule(*dags[global_dag_best_idx], params);
    //best->apply_schedule(*dags[0], params);
    //aslog(0) << "** applied schedule:\n";


    //delete dags[0];
    //for(auto z : dags) delete z;
    //outdag = dags[0];
    outdag = dags[global_dag_best_idx];

    return best;
}
// Performance coarse-to-fine beam search and return the best state found.
IntrusivePtr<State> optimal_schedule(FunctionDAG &dag,
                                     vector<Function> outputs,
                                     const MachineParams &params,
                                     CostModel *cost_model,
                                     std::mt19937 &rng,
                                     int beam_size) {

    IntrusivePtr<State> best;

    std::unordered_set<uint64_t> permitted_hashes;

    // If the beam size is one, it's pointless doing multiple passes.
    int num_passes = (beam_size == 1) ? 1 : 5;

    string cyos_str = get_env_variable("HL_CYOS");
    if (cyos_str == "1") {
        // If the user is manually navigating the search space, don't
        // ask them to do more than one pass.
        num_passes = 1;
    }

    string num_passes_str = get_env_variable("HL_NUM_PASSES");
    if (!num_passes_str.empty()) {
        // The user has requested a non-standard number of passes.
        num_passes = std::atoi(num_passes_str.c_str());
    }

    for (int i = 0; i < num_passes; i++) {
        ProgressBar tick;

        auto pass = optimal_schedule_pass(dag, outputs, params, cost_model,
                                          rng, beam_size, i, num_passes, tick, permitted_hashes);

        tick.clear();

        if (aslog::aslog_level() == 0) {
            aslog(0) << "Pass " << i << " of " << num_passes << ", cost: " << pass->cost << "\n";
        } else {
            aslog(0) << "Pass " << i << " result: ";
            pass->dump();
        }

        if (i == 0 || pass->cost < best->cost) {
            // Track which pass produced the lowest-cost state. It's
            // not necessarily the final one.
            best = pass;
        }
    }

    aslog(0) << "Best cost: " << best->cost << "\n";

    return best;
}
// the entry point to generate a schedule with mcts.
void generate_rl_schedule(const std::vector<Function> &outputs,
                       const Target &target,
                       const MachineParams &params,
                       AutoSchedulerResults *auto_scheduler_results) {
    aslog(0) << "generate_rl_schedule for target=" << target.to_string() << "\n";

    // Start a timer
    HALIDE_TIC;

    State::cost_calculations = 0;

    // Get the seed for random dropout
    string seed_str = get_env_variable("HL_SEED");
    // Or use the time, if not set.
    int seed = (int)time(NULL);
    if (!seed_str.empty()) {
        seed = atoi(seed_str.c_str());
    }
    srand(seed);
    aslog(0) << "Seed = " << seed << '\n';

    string weights_in_path = get_env_variable("HL_WEIGHTS_DIR");
    string weights_out_path;  // deliberately empty

    string randomize_weights_str = get_env_variable("HL_RANDOMIZE_WEIGHTS");
    bool randomize_weights = randomize_weights_str == "1";


    IntrusivePtr<State> optimal;
    FunctionDAG *dag = nullptr;

    // Run MCTS
    optimal = optimal_mcts_schedule(outputs, params, target, weights_in_path, weights_out_path, randomize_weights, dag);

    HALIDE_TOC;

    aslog(0) << "Cost evaluated this many times: " << State::cost_calculations << '\n';

    // Dump the schedule found
    //aslog(0) << "** optimal schedule " << optimal.get() << ":\n";
    //FunctionDAG dag(outputs, params, target);
    //aslog(0) << "** made dag:\n";
    //std::unique_ptr<CostModel> cost_model = make_default_cost_model(weights_in_path, weights_out_path, randomize_weights);
    //aslog(0) << "** made cost model:\n";
    //internal_assert(cost_model != nullptr);
    //configure_pipeline_features(dag, params, cost_model.get());


    // Just to get the debugging prints to fire
    //aslog(0) << "** calculating cost:\n";
    //optimal->calculate_cost(dag, params, cost_model.get(), aslog::aslog_level() > 0,true);
    //aslog(0) << "** calculated cost:\n";

    // Apply the schedules to the pipeline

    // Print out the schedule
    if (aslog::aslog_level() > 0) {
        optimal->dump();
    }

    string schedule_file = get_env_variable("HL_SCHEDULE_FILE");
    if (!schedule_file.empty()) {
        user_warning << "HL_SCHEDULE_FILE is deprecated; use the schedule output from Generator instead\n";
        aslog(0) << "Writing schedule to " << schedule_file << "...\n";
        std::ofstream f(schedule_file);
        f << "// --- BEGIN machine-generated schedule\n"
          << optimal->schedule_source
          << "// --- END machine-generated schedule\n";
        f.close();
        internal_assert(!f.fail()) << "Failed to write " << schedule_file;
    }

    // Save the featurization, so that we can use this schedule as
    // training data (once we've benchmarked it).
    string feature_file = get_env_variable("HL_FEATURE_FILE");
    if (!feature_file.empty()) {
        user_warning << "HL_FEATURE_FILE is deprecated; use the featurization output from Generator instead\n";
        std::ofstream binfile(feature_file, std::ios::binary | std::ios_base::trunc);
        optimal->save_featurization(*dag, params, binfile);
        binfile.close();
        internal_assert(!binfile.fail()) << "Failed to write " << feature_file;
    }

    if (auto_scheduler_results) {
        auto_scheduler_results->scheduler_name = "Adams2019";
        auto_scheduler_results->schedule_source = optimal->schedule_source;
        {
            std::ostringstream out;
            optimal->save_featurization(*dag, params, out);
            auto_scheduler_results->featurization.resize(out.str().size());
            memcpy(auto_scheduler_results->featurization.data(), out.str().data(), out.str().size());
        }
    }
}


// The main entrypoint to generate a schedule for a pipeline.
void generate_schedule(const std::vector<Function> &outputs,
                       const Target &target,
                       const MachineParams &params,
                       AutoSchedulerResults *auto_scheduler_results) {
    aslog(0) << "generate_schedule for target=" << target.to_string() << "\n";

    // Start a timer
    HALIDE_TIC;

    State::cost_calculations = 0;

    // Get the seed for random dropout
    string seed_str = get_env_variable("HL_SEED");
    // Or use the time, if not set.
    int seed = (int)time(NULL);
    if (!seed_str.empty()) {
        seed = atoi(seed_str.c_str());
    }
    aslog(1) << "Dropout seed = " << seed << "\n";
    std::mt19937 rng((uint32_t)seed);

    // Get the beam size
    string beam_size_str = get_env_variable("HL_BEAM_SIZE");
    // Defaults to 32
    size_t beam_size = 32;
    if (!beam_size_str.empty()) {
        beam_size = atoi(beam_size_str.c_str());
    }

    string weights_in_path = get_env_variable("HL_WEIGHTS_DIR");
    string weights_out_path;  // deliberately empty

    string randomize_weights_str = get_env_variable("HL_RANDOMIZE_WEIGHTS");
    bool randomize_weights = randomize_weights_str == "1";

    // Analyse the Halide algorithm and construct our abstract representation of it
    FunctionDAG dag(outputs, params, target);
    if (aslog::aslog_level() > 0) {
        dag.dump();
    }

    // Construct a cost model to use to evaluate states. Currently we
    // just have the one, but it's an abstract interface, so others
    // can be slotted in for experimentation.
    std::unique_ptr<CostModel> cost_model = make_default_cost_model(weights_in_path, weights_out_path, randomize_weights);
    internal_assert(cost_model != nullptr);

    IntrusivePtr<State> optimal;

    // Run beam search
    optimal = optimal_schedule(dag, outputs, params, cost_model.get(), rng, beam_size);

    HALIDE_TOC;

    aslog(1) << "Cost evaluated this many times: " << State::cost_calculations << "\n";

    // Dump the schedule found
    aslog(1) << "** Optimal schedule:\n";

    // Just to get the debugging prints to fire
    optimal->calculate_cost(dag, params, cost_model.get(), aslog::aslog_level() > 0);

    // Apply the schedules to the pipeline
    optimal->apply_schedule(dag, params);

    // Print out the schedule
    if (aslog::aslog_level() > 0) {
        optimal->dump();
    }

    string schedule_file = get_env_variable("HL_SCHEDULE_FILE");
    if (!schedule_file.empty()) {
        user_warning << "HL_SCHEDULE_FILE is deprecated; use the schedule output from Generator instead\n";
        aslog(1) << "Writing schedule to " << schedule_file << "...\n";
        std::ofstream f(schedule_file);
        f << "// --- BEGIN machine-generated schedule\n"
          << optimal->schedule_source
          << "// --- END machine-generated schedule\n";
        f.close();
        internal_assert(!f.fail()) << "Failed to write " << schedule_file;
    }

    // Save the featurization, so that we can use this schedule as
    // training data (once we've benchmarked it).
    string feature_file = get_env_variable("HL_FEATURE_FILE");
    if (!feature_file.empty()) {
        user_warning << "HL_FEATURE_FILE is deprecated; use the featurization output from Generator instead\n";
        std::ofstream binfile(feature_file, std::ios::binary | std::ios_base::trunc);
        optimal->save_featurization(dag, params, binfile);
        binfile.close();
        internal_assert(!binfile.fail()) << "Failed to write " << feature_file;
    }

    if (auto_scheduler_results) {
        auto_scheduler_results->scheduler_name = "Adams2019";
        auto_scheduler_results->schedule_source = optimal->schedule_source;
        {
            std::ostringstream out;
            optimal->save_featurization(dag, params, out);
            auto_scheduler_results->featurization.resize(out.str().size());
            memcpy(auto_scheduler_results->featurization.data(), out.str().data(), out.str().size());
        }
    }
}

// Halide uses a plugin architecture for registering custom
// autoschedulers. We register our autoscheduler using a static
// constructor.
struct RegisterAutoscheduler {
    RegisterAutoscheduler() {
        aslog(1) << "Registering autoscheduler 'Adams2019'...\n";
        Pipeline::add_autoscheduler("Adams2019", *this);
    }

    void operator()(const Pipeline &p, const Target &target, const MachineParams &params, AutoSchedulerResults *results) {
        std::vector<Function> outputs;
        for (Func f : p.outputs()) {
            outputs.push_back(f.function());
        }
        Autoscheduler::generate_rl_schedule(outputs, target, params, results);
        //Autoscheduler::generate_schedule(outputs, target, params, results);
    }
} register_auto_scheduler;

// An alternative entrypoint for other uses
void find_and_apply_schedule(FunctionDAG &dag,
                             const std::vector<Function> &outputs,
                             const MachineParams &params,
                             CostModel *cost_model,
                             int beam_size,
                             StageMap<ScheduleFeatures> *schedule_features) {
    assert(0 && "THIS IS NOT LEGAL -- NOTE REWRITE THIS TO CALL MCTS_SCHEDUE LIKE IN OTHER LOCATION");
    IntrusivePtr<State> optimal;// = optimal_mcts_schedule(outputs, params, cost_model, rng, beam_size);
    //IntrusivePtr<State> optimal = optimal_schedule(dag, outputs, params, cost_model, rng, beam_size);

    // Apply the schedules
    optimal->apply_schedule(dag, params);

    if (schedule_features) {
        optimal->compute_featurization(dag, params, schedule_features);
    }
}

}  // namespace Autoscheduler

// Intrusive shared ptr helpers.
template<>
RefCount &ref_count<Autoscheduler::LoopNest>(const Autoscheduler::LoopNest *t) noexcept {
    return t->ref_count;
}

template<>
void destroy<Autoscheduler::LoopNest>(const Autoscheduler::LoopNest *t) {
    delete t;
}

template<>
RefCount &ref_count<Autoscheduler::State>(const Autoscheduler::State *t) noexcept {
    return t->ref_count;
}

template<>
void destroy<Autoscheduler::State>(const Autoscheduler::State *t) {
    delete t;
}

}  // namespace Internal
}  // namespace Halide<|MERGE_RESOLUTION|>--- conflicted
+++ resolved
@@ -1876,14 +1876,11 @@
     //we are supposed to get to the same final result
     best = global_best_state;
     aslog(0) << "global best cost: " << -1*global_best_value << "\n";
-<<<<<<< HEAD
     std::cout << "JENNY_MINCOST: " << -1*global_best_value << "\n";
     std::cout << "JENNY_EVALTIME: " << State::cost_calculations << '\n';
 
     
-=======
     std::cout << "num_best_decisions: " << cnt_best_decisions << "num_random_decisions: " << cnt_random_decisions <<std::endl;
->>>>>>> 061fd249
     if (states[0].inner->num_decisions_made == 2 * (int)dags[0]->nodes.size() &&
         global_best_value<-1*best->cost){
         states[0].evaluate();
