--- conflicted
+++ resolved
@@ -233,18 +233,11 @@
 int main(int argc, char **argv) {
     auto samples = load_samples();
 
-    const auto use_getenv = [](const char *s) -> const char * { return getenv(s); };
-    ThroughputPredictorPipeline::Params tpp_params(use_getenv);
-
     // Iterate through the pipelines
-<<<<<<< HEAD
-    ThroughputPredictorPipeline tpp[models] = {tpp_params};
-=======
     vector<std::unique_ptr<CostModel>> tpp;
     for (int i = 0; i < models; i++) {
         tpp.emplace_back(CostModel::make_default());
     }
->>>>>>> 33ee4fc3
 
     float rates[] = {0.001f};
 
