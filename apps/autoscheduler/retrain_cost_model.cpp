#include <cmath>
#include <fstream>
#include <iomanip>
#include <iostream>
#include <map>
#include <random>
#include <set>
#include <sstream>
#include <string>
#include <vector>

#include "cmdline.h"

#include "DefaultCostModel.h"
#include "HalideBuffer.h"
#include "NetworkSize.h"

namespace {

using namespace Halide;

using Halide::Runtime::Buffer;
using std::map;
using std::string;
using std::vector;

struct Flags {
    int                 epochs = 0;
    std::vector<float>  rates = {0.0001f};
    string              initial_weights_path;
    string              weights_out_path;
    int                 num_cores = 32;
    bool                reset_weights = false;
    bool                randomize_weights = false;
    string              best_benchmark_path;
    string              best_schedule_path;
    string              predictions_file;
    bool                verbose;
    bool                partition_schedules;

    Flags(int argc, char **argv) {
        cmdline::parser a;

        const char *kNoDesc = "";

        constexpr bool kOptional = false;
        a.add<int>("epochs");
        a.add<string>("rates");
        a.add<string>("initial_weights", '\0', kNoDesc, kOptional, "");
        a.add<string>("weights_out");
        a.add<bool>("reset_weights", '\0', kNoDesc, kOptional, false);
        a.add<bool>("randomize_weights", '\0', kNoDesc, kOptional, false);
        a.add<int>("num_cores");
        a.add<string>("best_benchmark");
        a.add<string>("best_schedule");
        a.add<string>("predictions_file");
        a.add<bool>("verbose");
        a.add<bool>("partition_schedules");

        a.parse_check(argc, argv);  // exits if parsing fails

        epochs = a.get<int>("epochs");
        rates = parse_floats(a.get<string>("rates"));
        initial_weights_path = a.get<string>("initial_weights");
        weights_out_path = a.get<string>("weights_out");
        reset_weights = a.exist("reset_weights") && a.get<bool>("reset_weights");
        randomize_weights = a.exist("randomize_weights") && a.get<bool>("randomize_weights");
        best_benchmark_path = a.get<string>("best_benchmark");
        best_schedule_path = a.get<string>("best_schedule");
        predictions_file = a.get<string>("predictions_file");
        verbose = a.exist("verbose") && a.get<bool>("verbose");
        partition_schedules = a.exist("partition_schedules") && a.get<bool>("partition_schedules");

        if (!reset_weights && epochs <= 0) {
            std::cerr << "--epochs must be specified and > 0.\n";
            std::cerr << a.usage();
            exit(1);
        }
        if (!reset_weights && (!initial_weights_path.empty()) == randomize_weights) {
            std::cerr << "You must specify exactly one of --initial_weights or --randomize_weights.\n";
            std::cerr << a.usage();
            exit(1);
        }
        if (weights_out_path.empty()) {
            std::cerr << "--weights_out must be specified.\n";
            std::cerr << a.usage();
            exit(1);
        }
        if (!reset_weights && rates.empty()) {
            std::cerr << "--rates cannot be empty.\n";
            std::cerr << a.usage();
            exit(1);
        }
    }

    std::vector<float> parse_floats(const std::string &s) {
        const char *c = s.c_str();
        std::vector<float> v;
        while (isspace(*c))
            ++c;
        while (*c) {
            string f;
            while (*c && !isspace(*c)) {
                f += *c++;
            }
            v.push_back(std::atof(f.c_str()));
            while (isspace(*c)) {
                ++c;
            }
        }
        return v;
    }
};

constexpr int kModels = 1;

struct Sample {
    vector<float>   runtimes;  // in msec
    double          prediction[kModels];
    string          filename;
    int32_t         schedule_id;
    uint64_t        schedule_hash;
    Buffer<float>   schedule_features;
};

struct Pipeline {
    int32_t                 pipeline_id;
    int32_t                 num_stages;
    Buffer<float>           pipeline_features;
    uint64_t                pipeline_hash;
};

struct PipelineSample {
    map<uint64_t, Sample>   schedules;
    uint64_t                fastest_schedule_hash;
    float                   fastest_runtime{1e30f}; // in msec
};

uint64_t hash_floats(uint64_t h, const float *begin, const float *end) {
    while (begin != end) {
        uint32_t bits = *((const uint32_t *)begin);
        // From boost
        h ^= (bits + 0x9e3779b9 + (h << 6) + (h >> 2));
        begin++;
    }
    return h;
}

bool ends_with(const string &str, const string &suffix) {
    if (str.size() < suffix.size()) return false;
    size_t off = str.size() - suffix.size();
    for (size_t i = 0; i < suffix.size(); i++) {
        if (str[off + i] != suffix[i]) return false;
    }
    return true;
}

string leaf(const string &path) {
    size_t slash_pos = path.rfind('/');
#ifdef _WIN32
    if (slash_pos == string::npos) {
        // Windows is a thing
        slash_pos = path.rfind('\\');
    }
#endif
    if (slash_pos != string::npos) {
        return path.substr(slash_pos + 1);
    } else {
        return path;
    }
}

// Load all the samples, reading filenames from stdin
void load_samples(map<int, PipelineSample>& training_set, map<int, PipelineSample>& validation_set, map<int, Pipeline>& pipelines, const Flags& flags, bool predict_only) {
    vector<float> scratch(10 * 1024 * 1024);

    int best = -1;
    float best_runtime = 1e20f;
    string best_path;

    size_t num_read = 0, num_unique = 0;
    while (!std::cin.eof()) {
        string s;
        std::cin >> s;
        if (s.empty()) {
            continue;
        }
        if (!ends_with(s, ".sample")) {
            std::cout << "Skipping file: " << s << "\n";
            continue;
        }
        std::ifstream file(s);
        file.read((char *)(scratch.data()), scratch.size() * sizeof(float));
        const size_t floats_read = file.gcount() / sizeof(float);
        const size_t num_features = floats_read - 3;
        const size_t features_per_stage = head2_w + (head1_w + 1) * head1_h;
        file.close();
        // Note we do not check file.fail(). The various failure cases
        // are handled below by checking the number of floats read. We
        // expect truncated files if the benchmarking or
        // autoscheduling procedure crashes and want to filter them
        // out with a warning.

        if (floats_read == scratch.size()) {
            std::cout << "Too-large sample: " << s << " " << floats_read << "\n";
            continue;
        }
        if (num_features % features_per_stage != 0) {
            if (flags.verbose) {
                std::cout << "Truncated sample: " << s << " " << floats_read << "\n";
            }
            continue;
        }
        const size_t num_stages = num_features / features_per_stage;

        const float runtime = scratch[num_features];
        if (runtime > 100000) {  // Don't try to predict runtime over 100s
            std::cout << "Implausible runtime in ms: " << runtime << "\n";
            continue;
        }
        // std::cout << "Runtime: " << runtime << "\n";

        int pipeline_id = *((int32_t *)(&scratch[num_features + 1]));
        const int schedule_id = *((int32_t *)(&scratch[num_features + 2]));

        if (runtime < best_runtime) {
            best_runtime = runtime;
            best = schedule_id;
            best_path = s;
        }

        Pipeline &p = pipelines[pipeline_id];

        if (p.pipeline_features.data() == nullptr) {
            p.pipeline_id = pipeline_id;
            p.num_stages = (int)num_stages;
            p.pipeline_features = Runtime::Buffer<float>(head1_w, head1_h, num_stages);
            for (size_t i = 0; i < num_stages; i++) {
                for (int x = 0; x < head1_w; x++) {
                    for (int y = 0; y < head1_h; y++) {
                        float f = scratch[i * features_per_stage + (x + 1) * 7 + y + head2_w];
                        if (f < 0 || std::isnan(f)) {
                            std::cout << "Negative or NaN pipeline feature: " << x << " " << y << " " << i << " " << f << "\n";
                        }
                        p.pipeline_features(x, y, i) = f;
                    }
                }
            }

            p.pipeline_hash = hash_floats(0, p.pipeline_features.begin(), p.pipeline_features.end());

        }

        uint64_t schedule_hash = 0;
        for (size_t i = 0; i < num_stages; i++) {
            schedule_hash =
                hash_floats(schedule_hash,
                            &scratch[i * features_per_stage],
                            &scratch[i * features_per_stage + head2_w]);
        }

        uint64_t hash = flags.partition_schedules ? schedule_hash : p.pipeline_hash;

        // Whether or not a pipeline/schedule is part of the validation set
        // can't be a call to rand. It must be a fixed property of a
        // hash of some aspect of it.  This way you don't accidentally
        // do a training run where a validation set member was in the
        // training set of a previous run. The id of the fastest
        // schedule will do as a hash.
        PipelineSample &ps = ((hash & 7) == 0) ? validation_set[pipeline_id] : training_set[pipeline_id];

        auto it = ps.schedules.find(schedule_hash);
        if (it != ps.schedules.end()) {
            // Keep the smallest runtime at the front
            float best = it->second.runtimes[0];
            if (runtime < best) {
                it->second.runtimes.push_back(best);
                it->second.runtimes[0] = runtime;
                it->second.filename = s;
            } else {
                it->second.runtimes.push_back(runtime);
            }
            if (runtime < ps.fastest_runtime) {
                ps.fastest_runtime = runtime;
                ps.fastest_schedule_hash = schedule_hash;
            }
        } else {
            Sample sample;
            sample.schedule_hash = schedule_hash;
            sample.filename = s;
            sample.runtimes.push_back(runtime);
            for (int i = 0; i < kModels; i++) {
                sample.prediction[i] = 0.0;
            }
            sample.schedule_id = schedule_id;
            sample.schedule_features = Buffer<float>(head2_w, num_stages);

            bool ok = true;
            for (size_t i = 0; i < num_stages; i++) {
                for (int x = 0; x < head2_w; x++) {
                    float f = scratch[i * features_per_stage + x];
                    if (f < 0 || f > 1e14 || std::isnan(f)) {
                        std::cout << "Negative or implausibly large schedule feature: " << i << " " << x << " " << f << "\n";
                        // Something must have overflowed
                        ok = false;
                    }
                    sample.schedule_features(x, i) = f;
                }
                /*
                if (sample.schedule_features(0, i) != sample.schedule_features(1, i)) {
                    std::cout << "Rejecting sliding window schedule for now\n";
                    ok = false;
                }
                */
            }
            if (ok) {
                if (runtime < ps.fastest_runtime) {
                    ps.fastest_runtime = runtime;
                    ps.fastest_schedule_hash = schedule_hash;
                }
                ps.schedules.emplace(schedule_hash, std::move(sample));
                num_unique++;
            }
        }
        num_read++;

        if (num_read % 10000 == 0) {
            std::cout << "Samples loaded: " << num_read << " (" << num_unique << " unique)\n";
        }
    }

    std::cout << "Samples loaded: " << num_read << " (" << num_unique << " unique)\n";

    // If the training set is empty, we are likely training on a single pipeline
    if (training_set.empty()) {
        training_set.swap(validation_set);
    }

    // Check the noise level
    for (const auto &pipe : training_set) {
        double variance_sum = 0;
        size_t count = 0;
        // Compute the weighted average of variances across all samples
        for (const auto &p : pipe.second.schedules) {
            if (p.second.runtimes.empty()) {
                std::cerr << "Empty runtimes for schedule: " << p.first << "\n";
                abort();
            }
            if (flags.verbose) {
                std::cout << "Unique sample: " << leaf(p.second.filename) << " : " << p.second.runtimes[0] << "\n";
            }
            if (p.second.runtimes.size() > 1) {
                // Compute variance from samples
                double mean = 0;
                for (float f : p.second.runtimes) {
                    mean += f;
                }
                mean /= p.second.runtimes.size();
                double variance = 0;
                for (float f : p.second.runtimes) {
                    f -= mean;
                    variance += f * f;
                }
                variance_sum += variance;
                count += p.second.runtimes.size() - 1;
            }
        }
        if (count > 0) {
            double stddev = std::sqrt(variance_sum / count);
            std::cout << "Noise level: " << stddev << "\n";
        }
    }

    std::cout << "Distinct pipelines: " << training_set.size() + validation_set.size() << "\n";

    std::ostringstream o;
    o << "Best runtime is " << best_runtime << " msec, from schedule id " << best << " in file " << best_path << "\n";
    std::cout << o.str();
    if (!predict_only && !flags.best_benchmark_path.empty()) {
        std::ofstream f(flags.best_benchmark_path, std::ios_base::trunc);
        f << o.str();
        f.close();
        assert(!f.fail());
    }
    if (!predict_only && !flags.best_schedule_path.empty()) {
        // best_path points to a .sample file; look for a .schedule.h file in the same dir
        size_t dot = best_path.rfind('.');
        assert(dot != string::npos && best_path.substr(dot) == ".sample");
        string schedule_file = best_path.substr(0, dot) + ".schedule.h";
        std::ifstream src(schedule_file);
        std::ofstream dst(flags.best_schedule_path);
        dst << src.rdbuf();
        assert(!src.fail());
        assert(!dst.fail());
    }
}

void save_predictions(const map<int, PipelineSample>& samples, const string& filename) {
    std::ostringstream out;

    for (const auto &p : samples) {
        for (const auto &sched : p.second.schedules) {
            out << sched.second.filename << ", " << sched.second.prediction[0] << ", " << sched.second.runtimes[0] << "\n";
        }
    }

    std::ofstream file(filename, std::ios_base::trunc);
    file << out.str();
    file.close();
    assert(!file.fail());

    std::cout << "Predictions saved to: " << filename << "\n";
}

void print_statistics(const map<int, PipelineSample>& training_set, const map<int, PipelineSample>& validation_set) {
    int64_t num_training_set_schedules = 0;
    int64_t num_val_set_schedules = 0;

    for (const auto& ps : training_set) {
        num_training_set_schedules += ps.second.schedules.size();
    }

    for (const auto& ps : validation_set) {
        num_val_set_schedules += ps.second.schedules.size();
    }

    std::cout << "Training set: "
        << training_set.size()
        << " pipelines, "
        << num_training_set_schedules
        << " schedules. Validation set: "
        << validation_set.size()
        << " pipelines, "
        << num_val_set_schedules
        << " schedules.\n";
}

}  // namespace

int main(int argc, char **argv) {
    Flags flags(argc, argv);

    // Iterate through the pipelines
    vector<std::unique_ptr<DefaultCostModel>> tpp;
    for (int i = 0; i < kModels; i++) {
        tpp.emplace_back(make_default_cost_model(flags.initial_weights_path, flags.weights_out_path, flags.randomize_weights || flags.reset_weights));
    }

    if (flags.reset_weights) {
        std::cout << "Saving new random weights...\n";
        for (int i = 0; i < kModels; i++) {
            tpp[i]->save_weights();
        }
        return 0;
    }

    map<int, PipelineSample> samples;
    map<int, PipelineSample> validation_set;
    map<int, Pipeline> pipelines;
    bool predict_only = !flags.predictions_file.empty();
    load_samples(samples, validation_set, pipelines, flags, predict_only);
    print_statistics(samples, validation_set);

    if (predict_only) {
        std::cout << "Predicting only (no training)\n";
        flags.epochs = 1;
    }

    std::cout.setf(std::ios::fixed, std::ios::floatfield);
    std::cout.precision(4);

    auto seed = time(NULL);
    std::mt19937 rng((uint32_t)seed);

    std::cout << "Iterating over " << samples.size() << " pipelines using seed = " << seed << "\n";

    for (float learning_rate : flags.rates) {
        float loss_sum[kModels] = {0}, loss_sum_counter[kModels] = {0};
        float correct_ordering_rate_sum[kModels] = {0};
        float correct_ordering_rate_count[kModels] = {0};
        float v_correct_ordering_rate_sum[kModels] = {0};
        float v_correct_ordering_rate_count[kModels] = {0};

        for (int e = 0; e < flags.epochs; e++) {
            int counter = 0;

            float worst_miss = 0;
            uint64_t worst_miss_pipeline_id = 0;
            uint64_t worst_miss_schedule_id = 0;

            struct Inversion {
                int pipeline_id;
                string f1, f2;
                float p1, p2;
                float r1, r2;
                float badness = 0;
            } worst_inversion;

#if defined(_OPENMP)
#pragma omp parallel for
#endif
            for (int model = 0; model < kModels; model++) {
                for (int train = 0; train < 2; train++) {
                    auto &tp = tpp[model];

                    for (auto &p : train ? samples : validation_set) {
                        if (kModels > 1 && rng() & 1) continue; // If we are training multiple kModels, allow them to diverge.
                        if (p.second.schedules.size() < 8 && !predict_only) {
                            continue;
                        }
                        tp->reset();
                        const auto& pipeline = pipelines[p.first];
                        tp->set_pipeline_features(pipeline.pipeline_features, flags.num_cores);

                        size_t max_batch_size = predict_only ? p.second.schedules.size() : 1024;
                        size_t batch_size = std::min(max_batch_size, p.second.schedules.size());

                        size_t fastest_idx = 0;
                        Halide::Runtime::Buffer<float> runtimes(batch_size);

                        size_t first = 0;
                        if (p.second.schedules.size() > max_batch_size) {
                            first = rng() % (p.second.schedules.size() - max_batch_size);
                        }

                        auto it = p.second.schedules.begin();
                        std::advance(it, first);
                        std::vector<std::vector<double>> cost_per_stage;
                        cost_per_stage.resize(batch_size);
                        for (size_t j = 0; j < batch_size; j++) {
                            auto &sched = it->second;
<<<<<<< HEAD
                            Buffer<float> buf;
                            tp->enqueue(pipeline.num_stages, &buf, &sched.prediction[model], &cost_per_stage[j]);
=======
                            Halide::Runtime::Buffer<float> buf;
                            tp->enqueue(p.second.num_stages, &buf, &sched.prediction[model]);
>>>>>>> 36c31542
                            runtimes(j) = sched.runtimes[0];
                            if (runtimes(j) < runtimes(fastest_idx)) {
                                fastest_idx = j;
                            }
                            buf.copy_from(sched.schedule_features);
                            it++;
                        }

                        float loss = 0.0f;
                        if (train && !predict_only) {
                            loss = tp->backprop(runtimes, learning_rate);
                            assert(!std::isnan(loss));
                            loss_sum[model] += loss;
                            loss_sum_counter[model]++;

                            auto it = p.second.schedules.begin();
                            std::advance(it, first);
                            for (size_t j = 0; j < batch_size; j++) {
                                auto &sched = it->second;
                                float m = sched.runtimes[0] / (sched.prediction[model] + 1e-10f);
                                if (m > worst_miss) {
                                    worst_miss = m;
                                    worst_miss_pipeline_id = p.first;
                                    worst_miss_schedule_id = it->first;
                                }
                                it++;
                            }
                        } else {
                            tp->evaluate_costs();
                        }

                        if (true) {
                            int good = 0, bad = 0;
                            for (auto &sched : p.second.schedules) {
                                auto &ref = p.second.schedules[p.second.fastest_schedule_hash];
                                if (sched.second.prediction[model] == 0) continue;
                                assert(sched.second.runtimes[0] >= ref.runtimes[0]);
                                float runtime_ratio = sched.second.runtimes[0] / ref.runtimes[0];
                                if (runtime_ratio <= 1.3f) continue;  // Within 30% of the runtime of the best
                                if (sched.second.prediction[model] >= ref.prediction[model]) {
                                    good++;
                                } else {
                                    if (train) {
                                        float badness = (sched.second.runtimes[0] - ref.runtimes[0]) * (ref.prediction[model] - sched.second.prediction[model]);
                                        badness /= (ref.runtimes[0] * ref.runtimes[0]);
                                        if (badness > worst_inversion.badness) {
                                            worst_inversion.pipeline_id = p.first;
                                            worst_inversion.badness = badness;
                                            worst_inversion.r1 = ref.runtimes[0];
                                            worst_inversion.r2 = sched.second.runtimes[0];
                                            worst_inversion.p1 = ref.prediction[model];
                                            worst_inversion.p2 = sched.second.prediction[model];
                                            worst_inversion.f1 = ref.filename;
                                            worst_inversion.f2 = sched.second.filename;
                                        }
                                    }
                                    bad++;
                                }
                            }
                            if (train) {
                                correct_ordering_rate_sum[model] += good;
                                correct_ordering_rate_count[model] += good + bad;
                            } else {
                                v_correct_ordering_rate_sum[model] += good;
                                v_correct_ordering_rate_count[model] += good + bad;
                            }
                        }
                    }
                }

                counter++;
            }

            std::cout << "Loss: ";
            for (int model = 0; model < kModels; model++) {
                std::cout << loss_sum[model] / loss_sum_counter[model] << " ";
                loss_sum[model] *= 0.9f;
                loss_sum_counter[model] *= 0.9f;
            }
            if (kModels > 1) std::cout << "\n";
            std::cout << " Rate: ";
            int best_model = 0;
            float best_rate = 0;
            for (int model = 0; model < kModels; model++) {
                float rate = correct_ordering_rate_sum[model] / correct_ordering_rate_count[model];
                std::cout << rate << " ";
                correct_ordering_rate_sum[model] *= 0.9f;
                correct_ordering_rate_count[model] *= 0.9f;

                rate = v_correct_ordering_rate_sum[model] / v_correct_ordering_rate_count[model];
                if (rate < best_rate) {
                    best_model = model;
                    best_rate = rate;
                }
                std::cout << rate << " ";
                v_correct_ordering_rate_sum[model] *= 0.9f;
                v_correct_ordering_rate_count[model] *= 0.9f;
            }

            if (kModels > 1) std::cout << "\n";
            if (!predict_only && samples.count(worst_miss_pipeline_id)) {
                std::cout << " Worst: " << worst_miss << " " << leaf(samples[worst_miss_pipeline_id].schedules[worst_miss_schedule_id].filename) << "\n";
                // samples[worst_miss_pipeline_id].schedules.erase(worst_miss_schedule_id);
            } else {
                std::cout << "\n";
            }

            if (worst_inversion.badness > 0) {
                std::cout << "Worst inversion:\n"
                          << leaf(worst_inversion.f1) << " predicted: " << worst_inversion.p1 << " actual: " << worst_inversion.r1 << "\n"
                          << leaf(worst_inversion.f2) << " predicted: " << worst_inversion.p2 << " actual: " << worst_inversion.r2 << "\n";
                if (samples.size() > 50000) {
                    // For robustness during training on large numbers
                    // of random pipelines, we discard poorly
                    // performing samples from the training set
                    // only. Some of them are weird degenerate
                    // pipelines.
                    samples.erase(worst_inversion.pipeline_id);
                }
            }

            if (!predict_only) {
                tpp[best_model]->save_weights();
            }

            if (!predict_only && loss_sum[best_model] < 1e-5f) {
                std::cout << "Zero loss, returning early\n";
                return 0;
            }
        }
    }

    if (predict_only) {
        save_predictions(samples, flags.predictions_file);
    }

    // tpp.save_weights();

    return 0;
}<|MERGE_RESOLUTION|>--- conflicted
+++ resolved
@@ -529,13 +529,8 @@
                         cost_per_stage.resize(batch_size);
                         for (size_t j = 0; j < batch_size; j++) {
                             auto &sched = it->second;
-<<<<<<< HEAD
-                            Buffer<float> buf;
+                            Halide::Runtime::Buffer<float> buf;
                             tp->enqueue(pipeline.num_stages, &buf, &sched.prediction[model], &cost_per_stage[j]);
-=======
-                            Halide::Runtime::Buffer<float> buf;
-                            tp->enqueue(p.second.num_stages, &buf, &sched.prediction[model]);
->>>>>>> 36c31542
                             runtimes(j) = sched.runtimes[0];
                             if (runtimes(j) < runtimes(fastest_idx)) {
                                 fastest_idx = j;
