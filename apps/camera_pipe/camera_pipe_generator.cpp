#include "Halide.h"
#include "halide_trace_config.h"
#include <stdint.h>

namespace {

using std::vector;

using namespace Halide;
using namespace Halide::ConciseCasts;

// Shared variables
Var x, y, c, yi, yo, yii, xi;

// Average two positive values rounding up
Expr avg(Expr a, Expr b) {
    Type wider = a.type().with_bits(a.type().bits() * 2);
    return cast(a.type(), (cast(wider, a) + b + 1) / 2);
}

Expr blur121(Expr a, Expr b, Expr c) {
    return avg(avg(a, c), b);
}

Func interleave_x(Func a, Func b) {
    Func out;
    out(x, y) = select((x % 2) == 0, a(x / 2, y), b(x / 2, y));
    return out;
}

Func interleave_y(Func a, Func b) {
    Func out;
    out(x, y) = select((y % 2) == 0, a(x, y / 2), b(x, y / 2));
    return out;
}

class Demosaic : public Halide::Generator<Demosaic> {
public:
    GeneratorParam<LoopLevel> intermed_compute_at{"intermed_compute_at", LoopLevel::inlined()};
    GeneratorParam<LoopLevel> intermed_store_at{"intermed_store_at", LoopLevel::inlined()};
    GeneratorParam<LoopLevel> output_compute_at{"output_compute_at", LoopLevel::inlined()};

    // Inputs and outputs
    Input<Func> deinterleaved{"deinterleaved", Int(16), 3};
    Output<Func> output{"output", Int(16), 3};

    // Defines outputs using inputs
    void generate() {
        // These are the values we already know from the input
        // x_y = the value of channel x at a site in the input of channel y
        // gb refers to green sites in the blue rows
        // gr refers to green sites in the red rows

        // Give more convenient names to the four channels we know
        Func r_r, g_gr, g_gb, b_b;

        g_gr(x, y) = deinterleaved(x, y, 0);
        r_r(x, y) = deinterleaved(x, y, 1);
        b_b(x, y) = deinterleaved(x, y, 2);
        g_gb(x, y) = deinterleaved(x, y, 3);

        // These are the ones we need to interpolate
        Func b_r, g_r, b_gr, r_gr, b_gb, r_gb, r_b, g_b;

        // First calculate green at the red and blue sites

        // Try interpolating vertically and horizontally. Also compute
        // differences vertically and horizontally. Use interpolation in
        // whichever direction had the smallest difference.
        Expr gv_r = avg(g_gb(x, y - 1), g_gb(x, y));
        Expr gvd_r = absd(g_gb(x, y - 1), g_gb(x, y));
        Expr gh_r = avg(g_gr(x + 1, y), g_gr(x, y));
        Expr ghd_r = absd(g_gr(x + 1, y), g_gr(x, y));

        g_r(x, y) = select(ghd_r < gvd_r, gh_r, gv_r);

        Expr gv_b = avg(g_gr(x, y + 1), g_gr(x, y));
        Expr gvd_b = absd(g_gr(x, y + 1), g_gr(x, y));
        Expr gh_b = avg(g_gb(x - 1, y), g_gb(x, y));
        Expr ghd_b = absd(g_gb(x - 1, y), g_gb(x, y));

        g_b(x, y) = select(ghd_b < gvd_b, gh_b, gv_b);

        // Next interpolate red at gr by first interpolating, then
        // correcting using the error green would have had if we had
        // interpolated it in the same way (i.e. add the second derivative
        // of the green channel at the same place).
        Expr correction;
        correction = g_gr(x, y) - avg(g_r(x, y), g_r(x - 1, y));
        r_gr(x, y) = correction + avg(r_r(x - 1, y), r_r(x, y));

        // Do the same for other reds and blues at green sites
        correction = g_gr(x, y) - avg(g_b(x, y), g_b(x, y - 1));
        b_gr(x, y) = correction + avg(b_b(x, y), b_b(x, y - 1));

        correction = g_gb(x, y) - avg(g_r(x, y), g_r(x, y + 1));
        r_gb(x, y) = correction + avg(r_r(x, y), r_r(x, y + 1));

        correction = g_gb(x, y) - avg(g_b(x, y), g_b(x + 1, y));
        b_gb(x, y) = correction + avg(b_b(x, y), b_b(x + 1, y));

        // Now interpolate diagonally to get red at blue and blue at
        // red. Hold onto your hats; this gets really fancy. We do the
        // same thing as for interpolating green where we try both
        // directions (in this case the positive and negative diagonals),
        // and use the one with the lowest absolute difference. But we
        // also use the same trick as interpolating red and blue at green
        // sites - we correct our interpolations using the second
        // derivative of green at the same sites.

        correction = g_b(x, y) - avg(g_r(x, y), g_r(x - 1, y + 1));
        Expr rp_b = correction + avg(r_r(x, y), r_r(x - 1, y + 1));
        Expr rpd_b = absd(r_r(x, y), r_r(x - 1, y + 1));

        correction = g_b(x, y) - avg(g_r(x - 1, y), g_r(x, y + 1));
        Expr rn_b = correction + avg(r_r(x - 1, y), r_r(x, y + 1));
        Expr rnd_b = absd(r_r(x - 1, y), r_r(x, y + 1));

        r_b(x, y) = select(rpd_b < rnd_b, rp_b, rn_b);

        // Same thing for blue at red
        correction = g_r(x, y) - avg(g_b(x, y), g_b(x + 1, y - 1));
        Expr bp_r = correction + avg(b_b(x, y), b_b(x + 1, y - 1));
        Expr bpd_r = absd(b_b(x, y), b_b(x + 1, y - 1));

        correction = g_r(x, y) - avg(g_b(x + 1, y), g_b(x, y - 1));
        Expr bn_r = correction + avg(b_b(x + 1, y), b_b(x, y - 1));
        Expr bnd_r = absd(b_b(x + 1, y), b_b(x, y - 1));

        b_r(x, y) = select(bpd_r < bnd_r, bp_r, bn_r);

        // Resulting color channels
        Func r, g, b;

        // Interleave the resulting channels
        r = interleave_y(interleave_x(r_gr, r_r),
                         interleave_x(r_b, r_gb));
        g = interleave_y(interleave_x(g_gr, g_r),
                         interleave_x(g_b, g_gb));
        b = interleave_y(interleave_x(b_gr, b_r),
                         interleave_x(b_b, b_gb));

        output(x, y, c) = mux(c, {r(x, y), g(x, y), b(x, y)});

        // These are the stencil stages we want to schedule
        // separately. Everything else we'll just inline.
        intermediates.push_back(g_r);
        intermediates.push_back(g_b);
    }

    void schedule() {
        Pipeline p(output);

        if (auto_schedule) {
            // blank
        } else if (get_target().has_gpu_feature()) {
            Var xi, yi;
            for (Func f : intermediates) {
                f.compute_at(intermed_compute_at).gpu_threads(x, y);
            }
            output.compute_at(output_compute_at)
                .unroll(x, 2)
                .gpu_threads(x, y)
                .reorder(c, x, y)
                .unroll(c);
        } else {
<<<<<<< HEAD
            int vec = 32;  //get_target().natural_vector_size(UInt(16));
            bool use_hexagon = get_target().features_any_of({Target::HVX_64, Target::HVX_128});
            if (get_target().has_feature(Target::HVX_64)) {
                vec = 32;
            } else if (get_target().has_feature(Target::HVX_128)) {
                vec = 64;
            }
=======
            int vec = get_target().natural_vector_size(UInt(16));
            bool use_hexagon = get_target().has_feature(Target::HVX);

>>>>>>> 025f054e
            for (Func f : intermediates) {
                f.compute_at(intermed_compute_at)
                    .store_at(intermed_store_at)
                    .vectorize(x, 2 * vec, TailStrategy::RoundUp)
                    .fold_storage(y, 4);
            }
            intermediates[1].compute_with(
                intermediates[0], x,
                {{x, LoopAlignStrategy::AlignStart}, {y, LoopAlignStrategy::AlignStart}});
            output.compute_at(output_compute_at)
                .vectorize(x)
                .unroll(y)
                .reorder(c, x, y)
                .unroll(c);
            if (use_hexagon) {
                output.hexagon();
                for (Func f : intermediates) {
                    f.align_storage(x, vec);
                }
            }
        }

        /* Optional tags to specify layout for HalideTraceViz */
        Halide::Trace::FuncConfig cfg;
        cfg.pos = {860, 340 - 220};
        cfg.max = 1024;
        for (Func f : intermediates) {
            std::string label = f.name();
            std::replace(label.begin(), label.end(), '_', '@');
            cfg.pos.y += 220;
            cfg.labels = {{label}};
            f.add_trace_tag(cfg.to_trace_tag());
        }
    }

private:
    // Intermediate stencil stages to schedule
    vector<Func> intermediates;
};

class CameraPipe : public Halide::Generator<CameraPipe> {
public:
    // Parameterized output type, because LLVM PTX (GPU) backend does not
    // currently allow 8-bit computations
    GeneratorParam<Type> result_type{"result_type", UInt(8)};

    Input<Buffer<int16_t>> input{"input", 2};
    Input<Buffer<float>> matrix_3200{"matrix_3200", 2};
    Input<Buffer<float>> matrix_7000{"matrix_7000", 2};
    Input<float> color_temp{"color_temp"};
    Input<float> gamma{"gamma"};
    Input<float> contrast{"contrast"};
    Input<float> sharpen_strength{"sharpen_strength"};
    Input<int> blackLevel{"blackLevel"};
    Input<int> whiteLevel{"whiteLevel"};

    Output<Buffer<uint8_t>> processed{"processed", 3};

    void generate();

private:
    Func hot_pixel_suppression(Func input);
    Func deinterleave(Func raw);
    Func apply_curve(Func input);
    Func color_correct(Func input);
    Func sharpen(Func input);
};

Func CameraPipe::hot_pixel_suppression(Func input) {

    Expr a = max(input(x - 2, y), input(x + 2, y),
                 input(x, y - 2), input(x, y + 2));

    Func denoised;
    denoised(x, y) = clamp(input(x, y), 0, a);

    return denoised;
}

Func CameraPipe::deinterleave(Func raw) {
    // Deinterleave the color channels
    Func deinterleaved("deinterleaved");

    deinterleaved(x, y, c) = mux(c,
                                 {raw(2 * x, 2 * y),
                                  raw(2 * x + 1, 2 * y),
                                  raw(2 * x, 2 * y + 1),
                                  raw(2 * x + 1, 2 * y + 1)});
    return deinterleaved;
}

Func CameraPipe::color_correct(Func input) {
    // Get a color matrix by linearly interpolating between two
    // calibrated matrices using inverse kelvin.
    Expr kelvin = color_temp;

    Func matrix;
    Expr alpha = (1.0f / kelvin - 1.0f / 3200) / (1.0f / 7000 - 1.0f / 3200);
    Expr val = (matrix_3200(x, y) * alpha + matrix_7000(x, y) * (1 - alpha));
    matrix(x, y) = cast<int16_t>(val * 256.0f);  // Q8.8 fixed point

    if (!auto_schedule) {
        matrix.compute_root();
        if (get_target().has_gpu_feature()) {
            matrix.gpu_single_thread();
        }
    }

    Func corrected;
    Expr ir = cast<int32_t>(input(x, y, 0));
    Expr ig = cast<int32_t>(input(x, y, 1));
    Expr ib = cast<int32_t>(input(x, y, 2));

    Expr r = matrix(3, 0) + matrix(0, 0) * ir + matrix(1, 0) * ig + matrix(2, 0) * ib;
    Expr g = matrix(3, 1) + matrix(0, 1) * ir + matrix(1, 1) * ig + matrix(2, 1) * ib;
    Expr b = matrix(3, 2) + matrix(0, 2) * ir + matrix(1, 2) * ig + matrix(2, 2) * ib;

    r = cast<int16_t>(r / 256);
    g = cast<int16_t>(g / 256);
    b = cast<int16_t>(b / 256);
    corrected(x, y, c) = mux(c, {r, g, b});

    return corrected;
}

Func CameraPipe::apply_curve(Func input) {
    // copied from FCam
    Func curve("curve");

    Expr minRaw = 0 + blackLevel;
    Expr maxRaw = whiteLevel;

    // How much to upsample the LUT by when sampling it.
<<<<<<< HEAD
    int lutResample = 8;
    if (get_target().features_any_of({Target::HVX_64, Target::HVX_128})) {
=======
    int lutResample = 1;
    if (get_target().has_feature(Target::HVX)) {
>>>>>>> 025f054e
        // On HVX, LUT lookups are much faster if they are to LUTs not
        // greater than 256 elements, so we reduce the tonemap to 256
        // elements and use linear interpolation to upsample it.
        lutResample = 8;
    }

    minRaw /= lutResample;
    maxRaw /= lutResample;

    Expr invRange = 1.0f / (maxRaw - minRaw);
    Expr b = 2.0f - pow(2.0f, contrast / 100.0f);
    Expr a = 2.0f - 2.0f * b;

    // Get a linear luminance in the range 0-1
    Expr xf = clamp(cast<float>(x - minRaw) * invRange, 0.0f, 1.0f);
    // Gamma correct it
    Expr g = pow(xf, 1.0f / gamma);
    // Apply a piecewise quadratic contrast curve
    Expr z = select(g > 0.5f,
                    1.0f - (a * (1.0f - g) * (1.0f - g) + b * (1.0f - g)),
                    a * g * g + b * g);

    // Convert to 8 bit and save
    Expr val = cast(result_type, clamp(z * 255.0f + 0.5f, 0.0f, 255.0f));
    // makeLUT add guard band outside of (minRaw, maxRaw]:
    curve(x) = select(x <= minRaw, 0, select(x > maxRaw, 255, val));

    if (!auto_schedule) {
        // It's a LUT, compute it once ahead of time.
        curve.compute_root();
        if (get_target().has_gpu_feature()) {
            Var xi;
            curve.gpu_tile(x, xi, 32);
        }
    }

    /* Optional tags to specify layout for HalideTraceViz */
    {
        Halide::Trace::FuncConfig cfg;
        cfg.labels = {{"tone curve"}};
        cfg.pos = {580, 1000};
        curve.add_trace_tag(cfg.to_trace_tag());
    }

    Func curved;

    if (lutResample == 1) {
        // Use clamp to restrict size of LUT as allocated by compute_root
        curved(x, y, c) = curve(clamp(input(x, y, c), 0, 1023));
    } else {
        // Use linear interpolation to sample the LUT.
        Expr in = input(x, y, c);
        Expr u0 = in / lutResample;
        Expr u = in % lutResample;
        Expr y0 = curve(clamp(u0, 0, 63));
        Expr y1 = curve(clamp(u0 + 1, 0, 63));
        curved(x, y, c) = cast<uint8_t>((cast<uint16_t>(y0) * lutResample + (y1 - y0) * u) / lutResample);
    }

    return curved;
}

Func CameraPipe::sharpen(Func input) {
    // Convert the sharpening strength to 2.5 fixed point. This allows sharpening in the range [0, 4].
    Func sharpen_strength_x32("sharpen_strength_x32");
    sharpen_strength_x32() = u8_sat(sharpen_strength * 32);
    if (!auto_schedule) {
        sharpen_strength_x32.compute_root();
        if (get_target().has_gpu_feature()) {
            sharpen_strength_x32.gpu_single_thread();
        }
    }

    /* Optional tags to specify layout for HalideTraceViz */
    {
        Halide::Trace::FuncConfig cfg;
        cfg.labels = {{"sharpen strength"}};
        cfg.pos = {10, 1000};
        sharpen_strength_x32.add_trace_tag(cfg.to_trace_tag());
    }

    // Make an unsharp mask by blurring in y, then in x.
    Func unsharp_y("unsharp_y");
    unsharp_y(x, y, c) = blur121(input(x, y - 1, c), input(x, y, c), input(x, y + 1, c));

    Func unsharp("unsharp");
    unsharp(x, y, c) = blur121(unsharp_y(x - 1, y, c), unsharp_y(x, y, c), unsharp_y(x + 1, y, c));

    Func mask("mask");
    mask(x, y, c) = cast<int16_t>(input(x, y, c)) - cast<int16_t>(unsharp(x, y, c));

    // Weight the mask with the sharpening strength, and add it to the
    // input to get the sharpened result.
    Func sharpened("sharpened");
    sharpened(x, y, c) = u8_sat(input(x, y, c) + (mask(x, y, c) * sharpen_strength_x32()) / 32);

    return sharpened;
}

void CameraPipe::generate() {
    // shift things inwards to give us enough padding on the
    // boundaries so that we don't need to check bounds. We're going
    // to make a 2560x1920 output image, just like the FCam pipe, so
    // shift by 16, 12. We also convert it to be signed, so we can deal
    // with values that fall below 0 during processing.
    Func shifted;
    shifted(x, y) = cast<int16_t>(input(x + 16, y + 12));

    Func denoised = hot_pixel_suppression(shifted);

    Func deinterleaved = deinterleave(denoised);

    auto demosaiced = create<Demosaic>();
    demosaiced->apply(deinterleaved);

    Func corrected = color_correct(demosaiced->output);

    Func curved = apply_curve(corrected);

    processed(x, y, c) = sharpen(curved)(x, y, c);

    /* ESTIMATES */
    // (This can be useful in conjunction with RunGen and benchmarks as well
    // as auto-schedule, so we do it in all cases.)
    input.set_estimates({{0, 2592}, {0, 1968}});
    matrix_3200.set_estimates({{0, 4}, {0, 3}});
    matrix_7000.set_estimates({{0, 4}, {0, 3}});
    color_temp.set_estimate(3700);
    gamma.set_estimate(2.0);
    contrast.set_estimate(50);
    sharpen_strength.set_estimate(1.0);
    blackLevel.set_estimate(25);
    whiteLevel.set_estimate(1023);
    processed.set_estimates({{0, 2592}, {0, 1968}, {0, 3}});

    // Schedule
    if (auto_schedule) {
        // nothing
    } else if (get_target().has_gpu_feature()) {

        // We can generate slightly better code if we know the output is even-sized
        if (!auto_schedule) {
            // TODO: The autoscheduler really ought to be able to
            // accommodate bounds on the output Func.
            Expr out_width = processed.width();
            Expr out_height = processed.height();
            processed.bound(c, 0, 3)
                .bound(x, 0, (out_width / 2) * 2)
                .bound(y, 0, (out_height / 2) * 2);
        }

        Var xi, yi, xii, xio;

        /* These tile factors obtain 1391us on a gtx 980. */
        int tile_x = 28;
        int tile_y = 12;

        if (get_target().has_feature(Target::D3D12Compute)) {
            // D3D12 SM 5.1 can only utilize a limited amount of
            // shared memory, so we use a slightly smaller
            // tile size.
            tile_x = 20;
            tile_y = 12;
        }

        processed.compute_root()
            .reorder(c, x, y)
            .unroll(x, 2)
            .gpu_tile(x, y, xi, yi, tile_x, tile_y);

        curved.compute_at(processed, x)
            .unroll(x, 2)
            .gpu_threads(x, y);

        corrected.compute_at(processed, x)
            .unroll(x, 2)
            .gpu_threads(x, y);

        demosaiced->output_compute_at.set({processed, x});
        demosaiced->intermed_compute_at.set({processed, x});

        denoised.compute_at(processed, x)
            .tile(x, y, xi, yi, 2, 2)
            .unroll(xi)
            .unroll(yi)
            .gpu_threads(x, y);

        deinterleaved.compute_at(processed, x)
            .unroll(x, 2)
            .gpu_threads(x, y)
            .reorder(c, x, y)
            .unroll(c);

    } else {

        Expr out_width = processed.width();
        Expr out_height = processed.height();

        // Depending on the HVX generation, we need 2 or 4 threads
        // to saturate HVX with work. For simplicity, we'll just
        // stick to 4 threads. On balance, the overhead should
        // not be much for the 2 extra threads that we create
        // on cores that have only two HVX contexts.
        Expr strip_size;
        if (get_target().has_feature(Target::HVX)) {
            strip_size = processed.dim(1).extent() / 4;
        } else {
            strip_size = 32;
        }
        strip_size = (strip_size / 2) * 2;

<<<<<<< HEAD
        int vec = 32;  //get_target().natural_vector_size(UInt(16));
        if (get_target().has_feature(Target::HVX_64)) {
            vec = 32;
        } else if (get_target().has_feature(Target::HVX_128)) {
=======
        int vec = get_target().natural_vector_size(UInt(16));
        if (get_target().has_feature(Target::HVX)) {
>>>>>>> 025f054e
            vec = 64;
        }
        processed
            .compute_root()
            .reorder(c, x, y)
            .split(y, yi, yii, 2, TailStrategy::RoundUp)
            .split(yi, yo, yi, strip_size / 2)
            .vectorize(x, vec * 2, TailStrategy::RoundUp)
            .unroll(c)
            .parallel(yo);

        denoised
            .compute_at(processed, yi)
            .store_at(processed, yo)
            //.prefetch(input, y, 2)
            .fold_storage(y, 16)
            .tile(x, y, x, y, xi, yi, 2 * vec, 2)
            .vectorize(xi)
            .unroll(yi);

        deinterleaved
            .compute_at(processed, yi)
            .store_at(processed, yo)
            .fold_storage(y, 8)
            .reorder(c, x, y)
            .vectorize(x, vec, TailStrategy::RoundUp)
            .unroll(c);

        curved
            .compute_at(processed, yi)
            .store_at(processed, yo)
            .reorder(c, x, y)
            .tile(x, y, x, y, xi, yi, 2 * vec, 2, TailStrategy::RoundUp)
            .vectorize(xi)
            .unroll(yi)
            .unroll(c);

        corrected
            .compute_at(curved, x)
            .reorder(c, x, y)
            .vectorize(x, vec, TailStrategy::RoundUp)
            .unroll(c);

        demosaiced->intermed_compute_at.set({processed, yi});
        demosaiced->intermed_store_at.set({processed, yo});
        demosaiced->output_compute_at.set({curved, x});

        if (get_target().has_feature(Target::HVX)) {
            processed.hexagon();
            denoised.align_storage(x, vec);
            deinterleaved.align_storage(x, vec);
            corrected.align_storage(x, vec);
        }

        // We can generate slightly better code if we know the splits divide the extent.
        processed
            .bound(c, 0, 3)
            .bound(x, 0, ((out_width) / (2 * vec)) * (2 * vec))
            .bound(y, 0, (out_height / strip_size) * strip_size);

        /* Optional tags to specify layout for HalideTraceViz */
        {
            Halide::Trace::FuncConfig cfg;
            cfg.max = 1024;
            cfg.pos = {10, 348};
            cfg.labels = {{"input"}};
            input.add_trace_tag(cfg.to_trace_tag());

            cfg.pos = {305, 360};
            cfg.labels = {{"denoised"}};
            denoised.add_trace_tag(cfg.to_trace_tag());

            cfg.pos = {580, 120};
            const int y_offset = 220;
            cfg.strides = {{1, 0}, {0, 1}, {0, y_offset}};
            cfg.labels = {
                {"gr", {0, 0 * y_offset}},
                {"r", {0, 1 * y_offset}},
                {"b", {0, 2 * y_offset}},
                {"gb", {0, 3 * y_offset}},
            };
            deinterleaved.add_trace_tag(cfg.to_trace_tag());

            cfg.color_dim = 2;
            cfg.strides = {{1, 0}, {0, 1}, {0, 0}};
            cfg.pos = {1140, 360};
            cfg.labels = {{"demosaiced"}};
            processed.add_trace_tag(cfg.to_trace_tag());

            cfg.pos = {1400, 360};
            cfg.labels = {{"color-corrected"}};
            corrected.add_trace_tag(cfg.to_trace_tag());

            cfg.max = 256;
            cfg.pos = {1660, 360};
            cfg.labels = {{"gamma-corrected"}};
            curved.add_trace_tag(cfg.to_trace_tag());
        }
    }
};

}  // namespace

HALIDE_REGISTER_GENERATOR(CameraPipe, camera_pipe)<|MERGE_RESOLUTION|>--- conflicted
+++ resolved
@@ -164,19 +164,9 @@
                 .reorder(c, x, y)
                 .unroll(c);
         } else {
-<<<<<<< HEAD
-            int vec = 32;  //get_target().natural_vector_size(UInt(16));
-            bool use_hexagon = get_target().features_any_of({Target::HVX_64, Target::HVX_128});
-            if (get_target().has_feature(Target::HVX_64)) {
-                vec = 32;
-            } else if (get_target().has_feature(Target::HVX_128)) {
-                vec = 64;
-            }
-=======
-            int vec = get_target().natural_vector_size(UInt(16));
+            int vec = 32;//get_target().natural_vector_size(UInt(16));
             bool use_hexagon = get_target().has_feature(Target::HVX);
 
->>>>>>> 025f054e
             for (Func f : intermediates) {
                 f.compute_at(intermed_compute_at)
                     .store_at(intermed_store_at)
@@ -310,13 +300,8 @@
     Expr maxRaw = whiteLevel;
 
     // How much to upsample the LUT by when sampling it.
-<<<<<<< HEAD
-    int lutResample = 8;
-    if (get_target().features_any_of({Target::HVX_64, Target::HVX_128})) {
-=======
     int lutResample = 1;
     if (get_target().has_feature(Target::HVX)) {
->>>>>>> 025f054e
         // On HVX, LUT lookups are much faster if they are to LUTs not
         // greater than 256 elements, so we reduce the tonemap to 256
         // elements and use linear interpolation to upsample it.
@@ -528,15 +513,8 @@
         }
         strip_size = (strip_size / 2) * 2;
 
-<<<<<<< HEAD
-        int vec = 32;  //get_target().natural_vector_size(UInt(16));
-        if (get_target().has_feature(Target::HVX_64)) {
-            vec = 32;
-        } else if (get_target().has_feature(Target::HVX_128)) {
-=======
-        int vec = get_target().natural_vector_size(UInt(16));
+        int vec = 32;//get_target().natural_vector_size(UInt(16));
         if (get_target().has_feature(Target::HVX)) {
->>>>>>> 025f054e
             vec = 64;
         }
         processed
