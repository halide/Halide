add_executable(camera_pipe_process process.cpp)
halide_use_image_io(camera_pipe_process)

halide_generator(camera_pipe.generator SRCS camera_pipe_generator.cpp)

foreach(AUTO_SCHEDULE false true)
    if(${AUTO_SCHEDULE})
        set(LIB camera_pipe_auto_schedule)
    else()
        set(LIB camera_pipe)
    endif()
    halide_library_from_generator(${LIB}
                                  GENERATOR camera_pipe.generator
                                  GENERATOR_ARGS auto_schedule=${AUTO_SCHEDULE})
    target_link_libraries(camera_pipe_process PRIVATE ${LIB} ${curved_lib})
<<<<<<< HEAD
endforeach()

if (NOT MSVC)
  target_compile_options(camera_pipe_process PRIVATE "-O2" "-msse2")
  if (OPENMP_FOUND)
    target_compile_options(camera_pipe_process PRIVATE ${OpenMP_CXX_FLAGS})
    target_link_libraries(camera_pipe_process PRIVATE ${OpenMP_CXX_FLAGS})
  else()
    target_compile_options(camera_pipe_process PRIVATE "-Wno-unknown-pragmas")
  endif()
endif()
=======
endforeach()
>>>>>>> 740a15ee
<|MERGE_RESOLUTION|>--- conflicted
+++ resolved
@@ -13,18 +13,4 @@
                                   GENERATOR camera_pipe.generator
                                   GENERATOR_ARGS auto_schedule=${AUTO_SCHEDULE})
     target_link_libraries(camera_pipe_process PRIVATE ${LIB} ${curved_lib})
-<<<<<<< HEAD
 endforeach()
-
-if (NOT MSVC)
-  target_compile_options(camera_pipe_process PRIVATE "-O2" "-msse2")
-  if (OPENMP_FOUND)
-    target_compile_options(camera_pipe_process PRIVATE ${OpenMP_CXX_FLAGS})
-    target_link_libraries(camera_pipe_process PRIVATE ${OpenMP_CXX_FLAGS})
-  else()
-    target_compile_options(camera_pipe_process PRIVATE "-Wno-unknown-pragmas")
-  endif()
-endif()
-=======
-endforeach()
->>>>>>> 740a15ee
