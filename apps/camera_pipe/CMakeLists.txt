--- conflicted
+++ resolved
@@ -1,19 +1,19 @@
-# Generator
-<<<<<<< HEAD
-halide_add_generator(camera_pipe.generator
-                     SRCS camera_pipe_generator.cpp)
-halide_add_aot_library(camera_pipe
-                       GENERATOR_TARGET camera_pipe.generator
-                       GENERATOR_ARGS target=host auto_schedule=false
-                       GENERATED_FUNCTION camera_pipe)                       
-halide_add_aot_library(camera_pipe_auto_schedule
-                       GENERATOR_NAME camera_pipe
-                       GENERATOR_TARGET camera_pipe.generator
-                       GENERATOR_ARGS target=host auto_schedule=true
-                       GENERATED_FUNCTION camera_pipe_auto_schedule)
-=======
-halide_library(camera_pipe SRCS camera_pipe_generator.cpp)
->>>>>>> eab2d4b0
+add_executable(camera_pipe_process process.cpp)
+halide_use_image_io(camera_pipe_process)
+
+halide_generator(camera_pipe.generator SRCS camera_pipe_generator.cpp)
+
+foreach(AUTO_SCHEDULE false true)
+    if(${AUTO_SCHEDULE})
+        set(LIB camera_pipe_auto_schedule)
+    else()
+        set(LIB camera_pipe)
+    endif()
+    halide_library_from_generator(${LIB}
+                                  GENERATOR camera_pipe.generator
+                                  GENERATOR_ARGS auto_schedule=${AUTO_SCHEDULE})
+    target_link_libraries(camera_pipe_process PRIVATE ${LIB} ${curved_lib} fcam)
+endforeach()
 
 # fcam
 # FIXME: Set -O3 here
@@ -22,17 +22,6 @@
 if (OPENMP_FOUND)
   target_compile_options(fcam PUBLIC "-fopenmp")
 endif()
-
-# Final executable
-add_executable(process process.cpp)
-<<<<<<< HEAD
-halide_add_aot_library_dependency(process camera_pipe)
-halide_add_aot_library_dependency(process camera_pipe_auto_schedule)
-=======
-target_link_libraries(process PUBLIC camera_pipe)
->>>>>>> eab2d4b0
-target_link_libraries(process PRIVATE ${curved_lib} fcam)
-halide_use_image_io(process)
 
 if (NOT MSVC)
   target_compile_options(process PRIVATE "-O2" "-msse2")
