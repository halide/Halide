#ifndef FCAM_DEMOSAIC_ARM_H
#define FCAM_DEMOSAIC_ARM_H
//#ifdef FCAM_ARCH_ARM

<<<<<<< HEAD
#include "HalideImage.h"
=======
#include "HalideBuffer.h"
>>>>>>> 5f873c2c

// Arm-specific optimized post-processing routines

namespace FCam {
void demosaic_ARM(Halide::Buffer<uint16_t> input, Halide::Buffer<uint8_t> out, float colorTemp, float contrast, bool denoise, int blackLevel, int whiteLevel, float gamma);
}

//#endif
#endif<|MERGE_RESOLUTION|>--- conflicted
+++ resolved
@@ -2,11 +2,7 @@
 #define FCAM_DEMOSAIC_ARM_H
 //#ifdef FCAM_ARCH_ARM
 
-<<<<<<< HEAD
-#include "HalideImage.h"
-=======
 #include "HalideBuffer.h"
->>>>>>> 5f873c2c
 
 // Arm-specific optimized post-processing routines
 
