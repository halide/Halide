--- conflicted
+++ resolved
@@ -99,19 +99,11 @@
             worst_case_bokeh_radius(x, y) = maximum(worst_case_bokeh_radius_y(x + r, y));
         }
 
-<<<<<<< HEAD
         Func input_with_alpha("input_with_alpha");
-        input_with_alpha(x, y, c) = select(c == 0, cast<float>(left(x, y, 0)),
-                                           c == 1, cast<float>(left(x, y, 1)),
-                                           c == 2, cast<float>(left(x, y, 2)),
-                                           255.0f);
-=======
-        Func input_with_alpha;
         input_with_alpha(x, y, c) = mux(c, {cast<float>(left(x, y, 0)),
                                             cast<float>(left(x, y, 1)),
                                             cast<float>(left(x, y, 2)),
                                             255.0f});
->>>>>>> 36c31542
 
         // Render a blurred image
         Func output("output");
