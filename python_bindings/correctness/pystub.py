--- conflicted
+++ resolved
@@ -295,11 +295,6 @@
     test_simplestub()
     test_looplevel()
     test_complexstub()
-<<<<<<< HEAD
-    test_partialbuildmethod()
-    test_nobuildmethod()
-=======
     # disabled because HALIDE_ALLOW_GENERATOR_BUILD_METHOD is off by default
     # test_partialbuildmethod()
     test_nobuildmethod()
->>>>>>> 1e7040c9
