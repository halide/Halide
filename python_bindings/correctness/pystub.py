
import halide as hl

import simple_stub
import complex_stub

def _realize_and_check(f, offset = 0):
    b = hl.Buffer(hl.Float(32), [2, 2])
    f.realize(b)

    assert b[0, 0] == 3.5 + offset + 123
    assert b[0, 1] == 4.5 + offset + 123
    assert b[1, 0] == 4.5 + offset + 123
    assert b[1, 1] == 5.5 + offset + 123


def test_simple(gen):
    x, y = hl.Var(), hl.Var()
    target = hl.get_jit_target_from_environment()

    b_in = hl.Buffer(hl.UInt(8), [2, 2])
    b_in.fill(123)

    f_in = hl.Func("f")
    f_in[x, y] = x + y

    # ----------- Inputs by-position
    f = gen(target, b_in, f_in, 3.5)
    _realize_and_check(f)

    # ----------- Inputs by-name
    f = gen(target, buffer_input=b_in, func_input=f_in, float_arg=3.5)
    _realize_and_check(f)

    f = gen(target, float_arg=3.5, buffer_input=b_in, func_input=f_in)
    _realize_and_check(f)

    # ----------- Above set again, w/ GeneratorParam mixed in
    k = 42

    # (positional)
    f = gen(target, b_in, f_in, 3.5, offset=k)
    _realize_and_check(f, k)

    # (keyword)
    f = gen(target, offset=k, buffer_input=b_in, func_input=f_in, float_arg=3.5)
    _realize_and_check(f, k)

    f = gen(target, buffer_input=b_in, offset=k, func_input=f_in, float_arg=3.5)
    _realize_and_check(f, k)

    f = gen(target, buffer_input=b_in, func_input=f_in, offset=k, float_arg=3.5)
    _realize_and_check(f, k)

    f = gen(target, buffer_input=b_in, float_arg=3.5, func_input=f_in, offset=k)
    _realize_and_check(f, k)

    # ----------- Test various failure modes
    try:
        # Inputs w/ mixed by-position and by-name
        f = gen(target, b_in, f_in, float_arg=3.5)
    except RuntimeError as e:
        assert 'Cannot use both positional and keyword arguments for inputs.' in str(e)
    else:
        assert False, 'Did not see expected exception!'

    try:
        # too many positional args
        f = gen(target, b_in, f_in, 3.5, 4)
    except RuntimeError as e:
        assert 'Expected exactly 3 positional args for inputs, but saw 4.' in str(e)
    else:
        assert False, 'Did not see expected exception!'

    try:
        # too few positional args
        f = gen(target, b_in, f_in)
    except RuntimeError as e:
        assert 'Expected exactly 3 positional args for inputs, but saw 2.' in str(e)
    else:
        assert False, 'Did not see expected exception!'

    try:
        # Inputs that can't be converted to what the receiver needs (positional)
        f = gen(target, hl.f32(3.141592), "happy", k)
    except RuntimeError as e:
        assert 'Unable to cast Python instance' in str(e)
    else:
        assert False, 'Did not see expected exception!'

    try:
        # Inputs that can't be converted to what the receiver needs (named)
        f = gen(target, b_in, f_in, float_arg="bogus")
    except RuntimeError as e:
        assert 'Unable to cast Python instance' in str(e)
    else:
        assert False, 'Did not see expected exception!'

    try:
        # Input specified by both pos and kwarg
        f = gen(target, b_in, f_in, 3.5, float_arg=4.5)
    except RuntimeError as e:
        assert "Cannot use both positional and keyword arguments for inputs." in str(e)
    else:
        assert False, 'Did not see expected exception!'

    try:
        # Bad input name
        f = gen(target, buffer_input=b_in, float_arg=3.5, offset=k, funk_input=f_in)
    except RuntimeError as e:
        assert "Generator simplestub has no GeneratorParam named: funk_input" in str(e)
    else:
        assert False, 'Did not see expected exception!'

    try:
        # Bad gp name
        f = gen(target, buffer_input=b_in, float_arg=3.5, offset=k, func_input=f_in, nonexistent_generator_param="wat")
    except RuntimeError as e:
        assert "has no GeneratorParam named: nonexistent_generator_param" in str(e)
    else:
        assert False, 'Did not see expected exception!'

def test_looplevel(gen):
    x, y = hl.Var('x'), hl.Var('y')
    target = hl.get_jit_target_from_environment()

    buffer_input = hl.Buffer(hl.UInt(8), [4, 4])
    buffer_input.fill(123)

    func_input = hl.Func("func_input")
    func_input[x, y] = x + y

    simple_compute_at = hl.LoopLevel()
    simple = gen(target, buffer_input, func_input, 3.5,
        compute_level=simple_compute_at)

    computed_output = hl.Func('computed_output')
    computed_output[x, y] = simple[x, y] + 3

    simple_compute_at.set(hl.LoopLevel(computed_output, x))

    _realize_and_check(computed_output, 3)


def _make_constant_image():
    constant_image = hl.Buffer(hl.UInt(8), [32, 32, 3], 'constant_image')
    for x in range(32):
        for y in range(32):
            for c in range(3):
                constant_image[x, y, c] = x + y + c
    return constant_image

def test_complex(gen):
    constant_image = _make_constant_image()
    input = hl.ImageParam(hl.UInt(8), 3, 'input')
    input.set(constant_image)

    x, y, c = hl.Var(), hl.Var(), hl.Var()
    target = hl.get_jit_target_from_environment()

    float_arg = 1.25
    int_arg = 33

    func_input = hl.Func("func_input")
    func_input[x, y, c] = hl.u16(x + y + c)

    r = gen(target,
            typed_buffer_input=constant_image,
            untyped_buffer_input=constant_image,
            simple_input=input,
            array_input=[ input, input ],
            float_arg=float_arg,
            int_arg=[ int_arg, int_arg ],
            untyped_buffer_output_type="uint8",
            extra_func_input=func_input,
            vectorize=True)

    # return value is a tuple; unpack separately to avoid
    # making the callsite above unreadable
    (simple_output,
        tuple_output,
        array_output,
        typed_buffer_output,
        untyped_buffer_output,
        static_compiled_buffer_output,
        scalar_output,
        extra_func_output) = r

    b = simple_output.realize([32, 32, 3], target)
    assert b.type() == hl.Float(32)
    for x in range(32):
        for y in range(32):
            for c in range(3):
                expected = constant_image[x, y, c]
                actual = b[x, y, c]
                assert expected == actual, "Expected %s Actual %s" % (expected, actual)

    b = tuple_output.realize([32, 32, 3], target)
    assert b[0].type() == hl.Float(32)
    assert b[1].type() == hl.Float(32)
    assert len(b) == 2
    for x in range(32):
        for y in range(32):
            for c in range(3):
                expected1 = constant_image[x, y, c] * float_arg
                expected2 = expected1 + int_arg
                actual1, actual2 = b[0][x, y, c], b[1][x, y, c]
                assert expected1 == actual1, "Expected1 %s Actual1 %s" % (expected1, actual1)
                assert expected2 == actual2, "Expected2 %s Actual1 %s" % (expected2, actual2)

    assert len(array_output) == 2
    for a in array_output:
        b = a.realize([32, 32], target)
        assert b.type() == hl.Int(16)
        for x in range(32):
            for y in range(32):
                expected = constant_image[x, y, 0] + int_arg
                actual = b[x, y]
                assert expected == actual, "Expected %s Actual %s" % (expected, actual)

    # TODO: Output<Buffer<>> has additional behaviors useful when a Stub
    # is used within another Generator; this isn't yet implemented since there
    # isn't yet Python bindings for Generator authoring. This section
    # of the test may need revision at that point.
    b = typed_buffer_output.realize([32, 32, 3], target)
    assert b.type() == hl.Float(32)
    for x in range(32):
        for y in range(32):
            for c in range(3):
                expected = constant_image[x, y, c]
                actual = b[x, y, c]
                assert expected == actual, "Expected %s Actual %s" % (expected, actual)

    b = untyped_buffer_output.realize([32, 32, 3], target)
    assert b.type() == hl.UInt(8)
    for x in range(32):
        for y in range(32):
            for c in range(3):
                expected = constant_image[x, y, c]
                actual = b[x, y, c]
                assert expected == actual, "Expected %s Actual %s" % (expected, actual)

    b = static_compiled_buffer_output.realize([4, 4, 1], target)
    assert b.type() == hl.UInt(8)
    for x in range(4):
        for y in range(4):
            for c in range(1):
                expected = constant_image[x, y, c] + 42
                actual = b[x, y, c]
                assert expected == actual, "Expected %s Actual %s" % (expected, actual)

    b = scalar_output.realize([], target)
    assert b.type() == hl.Float(32)
    assert b[()] == 34.25

    b = extra_func_output.realize([32, 32], target)
    assert b.type() == hl.Float(64)
    for x in range(32):
        for y in range(32):
            expected = x + y + 1
            actual = b[x, y]
            assert expected == actual, "Expected %s Actual %s" % (expected, actual)

if __name__ == "__main__":
<<<<<<< HEAD
    test_simplestub()
    test_looplevel()
    test_complexstub()
    # disabled because HALIDE_ALLOW_GENERATOR_BUILD_METHOD is off by default
    # test_partialbuildmethod()
    test_nobuildmethod()
=======
    test_simple(simple_stub.generate)
    test_looplevel(simple_stub.generate)
    test_complex(complex_stub.generate)
>>>>>>> ad0408ed
<|MERGE_RESOLUTION|>--- conflicted
+++ resolved
@@ -262,15 +262,6 @@
             assert expected == actual, "Expected %s Actual %s" % (expected, actual)
 
 if __name__ == "__main__":
-<<<<<<< HEAD
-    test_simplestub()
-    test_looplevel()
-    test_complexstub()
-    # disabled because HALIDE_ALLOW_GENERATOR_BUILD_METHOD is off by default
-    # test_partialbuildmethod()
-    test_nobuildmethod()
-=======
     test_simple(simple_stub.generate)
     test_looplevel(simple_stub.generate)
-    test_complex(complex_stub.generate)
->>>>>>> ad0408ed
+    test_complex(complex_stub.generate)