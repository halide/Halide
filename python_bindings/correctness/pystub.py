--- conflicted
+++ resolved
@@ -64,81 +64,49 @@
     # ----------- Test various failure modes
     try:
         # Inputs w/ mixed by-position and by-name
-<<<<<<< HEAD
         f = cls.call(ctx, b_in, float_arg=3.5)
-    except hl.GeneratorError as e:
-=======
-        f = gen(target, b_in, f_in, float_arg=3.5)
-    except hl.HalideError as e:
->>>>>>> 23eadb3c
+    except hl.HalideError as e:
         assert 'Cannot use both positional and keyword arguments for inputs.' in str(e)
     else:
         assert False, 'Did not see expected exception!'
 
     try:
         # too many positional args
-<<<<<<< HEAD
         f = cls.call(ctx, b_in, 3.5, 4)
-    except hl.GeneratorError as e:
+    except hl.HalideError as e:
         assert 'Expected exactly 2 positional args for inputs, but saw 3.' in str(e)
-=======
-        f = gen(target, b_in, f_in, 3.5, 4)
-    except hl.HalideError as e:
-        assert 'Expected exactly 3 positional args for inputs, but saw 4.' in str(e)
->>>>>>> 23eadb3c
     else:
         assert False, 'Did not see expected exception!'
 
     try:
         # too few positional args
-<<<<<<< HEAD
         f = cls.call(ctx, b_in)
-    except hl.GeneratorError as e:
+    except hl.HalideError as e:
         assert 'Expected exactly 2 positional args for inputs, but saw 1.' in str(e)
-=======
-        f = gen(target, b_in, f_in)
-    except hl.HalideError as e:
-        assert 'Expected exactly 3 positional args for inputs, but saw 2.' in str(e)
->>>>>>> 23eadb3c
     else:
         assert False, 'Did not see expected exception!'
 
     try:
         # Inputs that can't be converted to what the receiver needs (positional)
-<<<<<<< HEAD
         f = cls.call(ctx, hl.f32(3.141592), "happy")
-    except hl.GeneratorError as e:
+    except hl.HalideError as e:
         assert 'Input buffer_input requires an ImageParam or Buffer argument when using call' in str(e)
-=======
-        f = gen(target, hl.f32(3.141592), "happy", k)
-    except hl.HalideError as e:
-        assert 'Input buffer_input requires an ImageParam or Buffer argument' in str(e)
->>>>>>> 23eadb3c
     else:
         assert False, 'Did not see expected exception!'
 
     try:
         # Inputs that can't be converted to what the receiver needs (named)
-<<<<<<< HEAD
         f = cls.call(ctx, b_in, float_arg="bogus")
-    except hl.GeneratorError as e:
+    except hl.HalideError as e:
         assert 'Input float_arg requires a Param (or scalar literal) argument when using call' in str(e)
-=======
-        f = gen(target, b_in, f_in, float_arg="bogus")
-    except hl.HalideError as e:
-        assert 'Input float_arg requires a Param (or scalar literal) argument' in str(e)
->>>>>>> 23eadb3c
     else:
         assert False, 'Did not see expected exception!'
 
     try:
         # Input specified by both pos and kwarg
-<<<<<<< HEAD
         f = cls.call(ctx, b_in, 3.5, float_arg=4.5)
-    except hl.GeneratorError as e:
-        assert "Cannot use both positional and keyword arguments for inputs." in str(
-            e)
-=======
+    except hl.HalideError as e:
+        assert "Cannot use both positional and keyword arguments for inputs." in str(e)
         f = gen(target, b_in, f_in, 3.5, float_arg=4.5)
     except hl.HalideError as e:
         assert "Cannot use both positional and keyword arguments for inputs." in str(e)
@@ -158,42 +126,29 @@
         f = gen(target, b_in, f_in, 3.5, generator_params={"foo": 0})
     except hl.HalideError as e:
         assert "has no GeneratorParam named: foo" in str(e)
->>>>>>> 23eadb3c
     else:
         assert False, 'Did not see expected exception!'
 
     try:
         # Bad input name
-<<<<<<< HEAD
         f = cls.call(ctx,
                      buzzer_input=b_in,
                      float_arg=3.5,
                      generator_params=gp)
-    except hl.GeneratorError as e:
+    except hl.HalideError as e:
         assert "Unknown input 'buzzer_input' specified via keyword argument" in str(e)
-=======
-        f = gen(target, buffer_input=b_in, float_arg=3.5, generator_params=gp, funk_input=f_in)
-    except hl.HalideError as e:
-        assert "Unknown input 'funk_input' specified via keyword argument." in str(e)
->>>>>>> 23eadb3c
     else:
         assert False, 'Did not see expected exception!'
 
     try:
         # Bad gp name
-<<<<<<< HEAD
         f = cls.call(ctx,
                      buffer_input=b_in,
                      float_arg=3.5,
                      generator_params=gp,
                      nonexistent_generator_param="wat")
-    except hl.GeneratorError as e:
+    except hl.HalideError as e:
         assert "Unknown input 'nonexistent_generator_param' specified via keyword argument" in str(e)
-=======
-        f = gen(target, buffer_input=b_in, float_arg=3.5, generator_params=gp, func_input=f_in, nonexistent_generator_param="wat")
-    except hl.HalideError as e:
-        assert "Unknown input 'nonexistent_generator_param' specified via keyword argument." in str(e)
->>>>>>> 23eadb3c
     else:
         assert False, 'Did not see expected exception!'
 
