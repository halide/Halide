--- conflicted
+++ resolved
@@ -173,11 +173,7 @@
 
         auto it = input_arguments_map.find(name);
         _halide_user_assert(it != input_arguments_map.end()) << "Unknown input '" << name << "' specified via keyword argument.";
-<<<<<<< HEAD
-        _halide_user_assert(inputs_seen.count(name) == 0) <<"Input '" << "'' specified multiple times.";
-=======
         _halide_user_assert(inputs_seen.count(name) == 0) << "Input " << a.name << " specified multiple times.";
->>>>>>> 2ccc48c9
         inputs_seen.insert(name);
 
         const auto &a = it->second;
