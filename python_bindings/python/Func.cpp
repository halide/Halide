#include "Func.h"

// to avoid compiler confusion, python.hpp must be include before Halide headers
#include "add_operators.h"
#include <boost/python.hpp>

#include "../../src/Func.h"
#include "Image.h"

#include <boost/format.hpp>

#include "Expr.h"
#include "Func_Ref.h"
#include "Func_Stage.h"
#include "Func_VarOrRVar.h"
#include "Func_gpu.h"

#include <string>
#include <vector>

namespace h = Halide;
namespace p = boost::python;

p::object realization_to_python_object(const h::Realization &r) {
    if (r.size() == 1) {
        return buffer_to_python_object(r[0]);
    } else {
        p::list elts;
        for (const h::Buffer<> &im : r) {
            elts.append(buffer_to_python_object(im));
        }
        return p::tuple(elts);
    }
}

<<<<<<< HEAD
BOOST_PYTHON_FUNCTION_OVERLOADS( func_realize0_overloads, func_realize0, 2, 3)


h::Realization func_realize1(h::Func &that, int x_size=0, int y_size=0, int z_size=0, int w_size=0,
                             const h::Target &target = h::Target())
{
    std::vector<int> shape;
    if (x_size) shape.push_back(x_size);
    if (y_size) shape.push_back(y_size);
    if (z_size) shape.push_back(z_size);
    if (w_size) shape.push_back(w_size);
    return that.realize(shape, target);
=======
h::Realization python_object_to_realization(p::object obj) {
    std::vector<h::Buffer<>> buffers;
    p::extract<p::tuple> tuple_extract(obj);
    if (tuple_extract.check()) {
        p::tuple tup = tuple_extract();
        for (ssize_t i = 0; i < p::len(tup); i++) {
            buffers.push_back(python_object_to_buffer(tup[i]));
        }
    } else {
        buffers.push_back(python_object_to_buffer(obj));
    }
    return h::Realization(buffers);
>>>>>>> 5f873c2c
}

template <typename... Args>
p::object func_realize(h::Func &f, Args... args) {
    return realization_to_python_object(f.realize(args...));
}

template <typename... Args>
void func_realize_into(h::Func &f, Args... args) {
    f.realize(args...);
}

template <typename... Args>
void func_realize_tuple(h::Func &f, p::tuple obj, Args... args) {
    f.realize(python_object_to_realization(obj), args...);
}

void func_compile_jit0(h::Func &that) {
    that.compile_jit();
    return;
}

void func_compile_jit1(h::Func &that, const h::Target &target = h::get_target_from_environment()) {
    that.compile_jit(target);
    return;
}

void func_compile_to_bitcode0(h::Func &that, const std::string &filename,
                              p::list args,
                              const std::string fn_name = "",
                              const h::Target &target = h::get_target_from_environment()) {
    auto args_vec = python_collection_to_vector<h::Argument>(args);
    that.compile_to_bitcode(filename, args_vec, fn_name, target);
}

BOOST_PYTHON_FUNCTION_OVERLOADS(func_compile_to_bitcode0_overloads, func_compile_to_bitcode0, 3, 5)

void func_compile_to_object0(h::Func &that, const std::string &filename,
                             p::list args,
                             const std::string fn_name = "",
                             const h::Target &target = h::get_target_from_environment()) {
    auto args_vec = python_collection_to_vector<h::Argument>(args);
    that.compile_to_object(filename, args_vec, fn_name, target);
}

BOOST_PYTHON_FUNCTION_OVERLOADS(func_compile_to_object0_overloads, func_compile_to_object0, 3, 5)

void func_compile_to_header0(h::Func &that, const std::string &filename,
                             p::list args,
                             const std::string fn_name = "",
                             const h::Target &target = h::get_target_from_environment()) {
    auto args_vec = python_collection_to_vector<h::Argument>(args);
    that.compile_to_header(filename, args_vec, fn_name, target);
}

BOOST_PYTHON_FUNCTION_OVERLOADS(func_compile_to_header0_overloads, func_compile_to_header0, 3, 5)

void func_compile_to_assembly0(h::Func &that, const std::string &filename,
                               p::list args,
                               const std::string fn_name = "",
                               const h::Target &target = h::get_target_from_environment()) {
    auto args_vec = python_collection_to_vector<h::Argument>(args);
    that.compile_to_assembly(filename, args_vec, fn_name, target);
}

BOOST_PYTHON_FUNCTION_OVERLOADS(func_compile_to_assembly0_overloads, func_compile_to_assembly0, 3, 5)

void func_compile_to_c0(h::Func &that, const std::string &filename,
                        p::list args,
                        const std::string fn_name = "",
                        const h::Target &target = h::get_target_from_environment()) {
    auto args_vec = python_collection_to_vector<h::Argument>(args);
    that.compile_to_c(filename, args_vec, fn_name, target);
}

BOOST_PYTHON_FUNCTION_OVERLOADS(func_compile_to_c0_overloads, func_compile_to_c0, 3, 5)

void func_compile_to_file0(h::Func &that, const std::string &filename_prefix,
                           p::list args,
                           const std::string fn_name = "",
                           const h::Target &target = h::get_target_from_environment()) {
    auto args_vec = python_collection_to_vector<h::Argument>(args);
    that.compile_to_file(filename_prefix, args_vec, fn_name, target);
}

BOOST_PYTHON_FUNCTION_OVERLOADS(func_compile_to_file0_overloads, func_compile_to_file0, 3, 5)

void func_compile_to_lowered_stmt0(h::Func &that,
                                   const std::string &filename,
                                   p::list args,
                                   h::StmtOutputFormat fmt = h::Text,
                                   const h::Target &target = h::get_target_from_environment()) {
    auto args_vec = python_collection_to_vector<h::Argument>(args);
    that.compile_to_lowered_stmt(filename, args_vec, fmt, target);
}

BOOST_PYTHON_FUNCTION_OVERLOADS(func_compile_to_lowered_stmt0_overloads, func_compile_to_lowered_stmt0, 3, 5)

// parallel, vectorize, unroll, tile, and reorder methods are shared with Stage class
// and thus defined as template functions in the header

h::Func &func_store_at0(h::Func &that, h::Func f, h::Var var) {
    return that.store_at(f, var);
}

h::Func &func_store_at1(h::Func &that, h::Func f, h::RVar var) {
    return that.store_at(f, var);
}

h::Func &func_compute_at0(h::Func &that, h::Func f, h::Var var) {
    return that.compute_at(f, var);
}

h::Func &func_compute_at1(h::Func &that, h::Func f, h::RVar var) {
    return that.compute_at(f, var);
}

h::FuncRef func_getitem_operator(h::Func &func, p::object arg) {
    return func(python_tuple_to_expr_vector(arg));
}

h::Stage func_setitem_operator(h::Func &func, p::object lhs, p::object rhs) {
    return (func(python_tuple_to_expr_vector(lhs)) =
                h::Tuple(python_tuple_to_expr_vector(rhs)));
}

std::string func_repr(const h::Func &func) {
    std::string repr;
    boost::format f("<halide.Func '%s'>");
    repr = boost::str(f % func.name());
    return repr;
}

void func_define_extern0(h::Func &that,
                         const std::string &function_name,
                         p::list params,
                         h::Type output_type,
                         int dimensionality) {
    auto params_vec = python_collection_to_vector<h::ExternFuncArgument>(params);
    return that.define_extern(function_name, params_vec, output_type, dimensionality);
}

void func_define_extern1(h::Func &that,
                         const std::string &function_name,
                         p::list params,
                         p::list types,
                         int dimensionality) {
    auto params_vec = python_collection_to_vector<h::ExternFuncArgument>(params);
    auto types_vec = python_collection_to_vector<h::Type>(types);
    return that.define_extern(function_name, params_vec, types_vec, dimensionality);
}

p::tuple func_output_types(h::Func &func) {
    p::list elts;
    for (h::Type t : func.output_types()) {
        elts.append(t);
    }
    return p::tuple(elts);
}

void defineFunc() {

    using Halide::Func;
    using namespace func_and_stage_implementation_details;

    p::enum_<h::StmtOutputFormat>("StmtOutputFormat")
        .value("Text", h::StmtOutputFormat::Text)
        .value("HTML", h::StmtOutputFormat::HTML)
        .export_values();

    auto func_class =
        p::class_<Func>("Func",
                        "A halide function. This class represents one stage in a Halide"
                        "pipeline, and is the unit by which we schedule things. By default"
                        "they are aggressively inlined, so you are encouraged to make lots"
                        "of little functions, rather than storing things in Exprs.\n"
                        "Constructors::\n\n"
                        "  Func()      -- Declare a new undefined function with an automatically-generated unique name\n"
                        "  Func(expr)  -- Declare a new function with an automatically-generated unique\n"
                        "                 name, and define it to return the given expression (which may\n"
                        "                 not contain free variables).\n"
                        "  Func(name)  -- Declare a new undefined function with the given name",
                        p::init<>(p::arg("self")))
            .def(p::init<std::string>(p::arg("self")))
            .def(p::init<h::Expr>(p::arg("self")));

    func_class
        .def("allow_race_conditions", &Func::allow_race_conditions,
             p::return_internal_reference<1>(),
             "Specify that race conditions are permitted for this Func, "
             "which enables parallelizing over RVars even when Halide cannot "
             "prove that it is safe to do so. Use this with great caution, "
             "and only if you can prove to yourself that this is safe, as it "
             "may result in a non-deterministic routine that returns "
             "different values at different times or on different machines.");

    const char *realize_doc =
        "Evaluate this function over some rectangular domain and return"
        "the resulting buffer.";

    const char *realize_into_doc =
        "Evaluate this function into the given buffer.";

    func_class
        .def("realize", &func_realize<>,
             p::args("self"),
             realize_doc)
        .def("realize", &func_realize<h::Target>,
             p::args("self", "target"),
             realize_doc)
        .def("realize", &func_realize<int>,
             p::args("self", "x"),
             realize_doc)
        .def("realize", &func_realize<int, h::Target>,
             p::args("self", "x", "target"),
             realize_doc)
        .def("realize", &func_realize<int, int>,
             p::args("self", "x", "y"),
             realize_doc)
        .def("realize", &func_realize<int, int, h::Target>,
             p::args("self", "x", "y", "target"),
             realize_doc)
        .def("realize", &func_realize<int, int, int>,
             p::args("self", "x", "y", "z"),
             realize_doc)
        .def("realize", &func_realize<int, int, int, h::Target>,
             p::args("self", "x", "y", "z", "target"),
             realize_doc)
        .def("realize", &func_realize<int, int, int, int>,
             p::args("self", "x", "y", "z", "w"),
             realize_doc)
        .def("realize", &func_realize<int, int, int, int, h::Target>,
             p::args("self", "x", "y", "z", "w", "target"),
             realize_doc)
        .def("realize", &func_realize_into<h::Buffer<uint8_t>>,
             p::args("self", "output"),
             realize_into_doc)
        .def("realize", &func_realize_into<h::Buffer<uint8_t>, h::Target>,
             p::args("self", "output", "target"),
             realize_into_doc)
        .def("realize", &func_realize_into<h::Buffer<uint16_t>>,
             p::args("self", "output"),
             realize_into_doc)
        .def("realize", &func_realize_into<h::Buffer<uint16_t>, h::Target>,
             p::args("self", "output", "target"),
             realize_into_doc)
        .def("realize", &func_realize_into<h::Buffer<uint32_t>>,
             p::args("self", "output"),
             realize_into_doc)
        .def("realize", &func_realize_into<h::Buffer<uint32_t>, h::Target>,
             p::args("self", "output", "target"),
             realize_into_doc)
        .def("realize", &func_realize_into<h::Buffer<int8_t>>,
             p::args("self", "output"),
             realize_into_doc)
        .def("realize", &func_realize_into<h::Buffer<int8_t>, h::Target>,
             p::args("self", "output", "target"),
             realize_into_doc)
        .def("realize", &func_realize_into<h::Buffer<int16_t>>,
             p::args("self", "output"),
             realize_into_doc)
        .def("realize", &func_realize_into<h::Buffer<int16_t>, h::Target>,
             p::args("self", "output", "target"),
             realize_into_doc)
        .def("realize", &func_realize_into<h::Buffer<int32_t>>,
             p::args("self", "output"),
             realize_into_doc)
        .def("realize", &func_realize_into<h::Buffer<int32_t>, h::Target>,
             p::args("self", "output", "target"),
             realize_into_doc)
        .def("realize", &func_realize_into<h::Buffer<float>>,
             p::args("self", "output"),
             realize_into_doc)
        .def("realize", &func_realize_into<h::Buffer<float>, h::Target>,
             p::args("self", "output", "target"),
             realize_into_doc)
        .def("realize", &func_realize_into<h::Buffer<double>>,
             p::args("self", "output"),
             realize_into_doc)
        .def("realize", &func_realize_into<h::Buffer<double>, h::Target>,
             p::args("self", "output", "target"),
             realize_into_doc)
        .def("realize", &func_realize_tuple<>,
             p::args("self", "output"),
             realize_into_doc)
        .def("realize", &func_realize_tuple<h::Target>,
             p::args("self", "output", "target"),
             realize_into_doc);

    func_class.def("compile_to_bitcode", &func_compile_to_bitcode0,
                   func_compile_to_bitcode0_overloads(
                       p::args("self", "filename", "args", "fn_name", "target"),
                       "Statically compile this function to llvm bitcode, with the "
                       "given filename (which should probably end in .bc), type "
                       "signature, and C function name (which defaults to the same name "
                       "as this halide function."));

    func_class.def("compile_to_object", &func_compile_to_object0,
                   func_compile_to_object0_overloads(
                       p::args("self", "filename", "args", "fn_name", "target"),
                       "Statically compile this function to an object file, with the "
                       "given filename (which should probably end in .o or .obj), type "
                       "signature, and C function name (which defaults to the same name "
                       "as this halide function. You probably don't want to use this "
                       "directly; call compile_to_file instead."));

    func_class.def("compile_to_header", &func_compile_to_header0,
                   func_compile_to_header0_overloads(
                       p::args("self", "filename", "args", "fn_name", "target"),
                       "Emit a header file with the given filename for this "
                       "function. The header will define a function with the type "
                       "signature given by the second argument, and a name given by the "
                       "third. The name defaults to the same name as this halide "
                       "function. You don't actually have to have defined this function "
                       "yet to call this. You probably don't want to use this directly; "
                       "call compile_to_file instead. "));

    func_class.def("compile_to_assembly", &func_compile_to_assembly0,
                   func_compile_to_assembly0_overloads(
                       p::args("self", "filename", "args", "fn_name", "target"),
                       " Statically compile this function to text assembly equivalent "
                       " to the object file generated by compile_to_object. This is "
                       " useful for checking what Halide is producing without having to "
                       " disassemble anything, or if you need to feed the assembly into "
                       " some custom toolchain to produce an object file (e.g. iOS) "));

    func_class.def("compile_to_c", &func_compile_to_c0,
                   func_compile_to_c0_overloads(
                       p::args("self", "filename", "args", "fn_name", "target"),
                       "Statically compile this function to C source code. This is "
                       "useful for providing fallback code paths that will compile on "
                       "many platforms. Vectorization will fail, and parallelization "
                       "will produce serial code."));

    func_class.def("compile_to_file",
                   &func_compile_to_file0,
                   func_compile_to_file0_overloads(
                       p::args("self", "filename_prefix", "args", "fn_name", "target"),
                       "Compile to object file and header pair, with the given arguments. "
                       "The name defaults to the same name as the Halide Func."));

    func_class.def("compile_jit", &func_compile_jit1, p::args("self", "target"),
                   "Eagerly jit compile the function to machine code. This "
                   "normally happens on the first call to realize. If you're "
                   "running your halide pipeline inside time-sensitive code and "
                   "wish to avoid including the time taken to compile a pipeline, "
                   "then you can call this ahead of time. Returns the raw function "
                   "pointer to the compiled pipeline.")
        .def("compile_jit", &func_compile_jit0, p::arg("self"));

    func_class.def("debug_to_file", &Func::debug_to_file, p::args("self", "filename"),
                   "When this function is compiled, include code that dumps its values "
                   "to a file after it is realized, for the purpose of debugging. "
                   "The file covers the realized extent at the point in the schedule that "
                   "debug_to_file appears.\n"
                   "If filename ends in \".tif\" or \".tiff\" (case insensitive) the file "
                   "is in TIFF format and can be read by standard tools.");

    func_class.def("compile_to_lowered_stmt", &func_compile_to_lowered_stmt0,
                   func_compile_to_lowered_stmt0_overloads(
                       p::args("self", "filename", "args", "fmt", "target"),
                       "Write out an internal representation of lowered code. Useful "
                       "for analyzing and debugging scheduling. Can emit html or plain text."));

    func_class.def("print_loop_nest", &Func::print_loop_nest, p::arg("self"),
                   "Write out the loop nests specified by the schedule for this "
                   "Function. Helpful for understanding what a schedule is doing.");

    func_class.def("name", &Func::name, p::arg("self"),
                   p::return_value_policy<p::copy_const_reference>(),
                   "The name of this function, either given during construction, or automatically generated.");

    func_class.def("args", &Func::args, p::arg("self"),
                   "Get the pure arguments.");

    func_class.def("value", &Func::value, p::arg("self"),
                   "The right-hand-side value of the pure definition of this "
                   "function. Causes an error if there's no pure definition, or if "
                   "the function is defined to return multiple values.");

    func_class.def("values", &Func::values, p::arg("self"),
                   "The values returned by this function. An error if the function "
                   "has not been been defined. Returns a tuple with one element for "
                   "functions defined to return a single value.");

    func_class.def("defined", &Func::defined, p::arg("self"),
                   "Does this function have at least a pure definition.");

    func_class.def("update_args", &Func::update_args, (p::arg("self"), p::arg("idx") = 0),
                   p::return_value_policy<p::copy_const_reference>(),
                   "Get the left-hand-side of the update definition. An empty "
                   "vector if there's no update definition. If there are "
                   "multiple update definitions for this function, use the "
                   "argument to select which one you want.");

    func_class.def("update_value", &Func::update_value, (p::arg("self"), p::arg("idx") = 0),
                   "Get the right-hand-side of an update definition. An error if "
                   "there's no update definition. If there are multiple "
                   "update definitions for this function, use the argument to "
                   "select which one you want.");

    func_class.def("update_values", &Func::update_values, (p::arg("self"), p::arg("idx") = 0),
                   "Get the right-hand-side of an update definition for "
                   "functions that returns multiple values. An error if there's no "
                   "update definition. Returns a Tuple with one element for "
                   "functions that return a single value.");

    func_class.def("rvars", &Func::rvars, (p::arg("self"), p::arg("idx") = 0),
                   "Get the reduction variables for an update definition, if there is one.");

    func_class
        .def("has_update_definition", &Func::has_update_definition, p::arg("self"),
             "Does this function have at least one update definition?")
        .def("num_update_definitions", &Func::num_update_definitions, p::arg("self"),
             "How many update definitions does this function have?");

    func_class.def("is_extern", &Func::is_extern, p::arg("self"),
                   "Is this function an external stage? That is, was it defined "
                   "using define_extern?");

    func_class.def("define_extern", &func_define_extern0,
                   p::args("self", "function_name", "params", "output_type", "dimensionality"),
                   "Add an extern definition for this Func. This lets you define a "
                   "Func that represents an external pipeline stage. You can, for "
                   "example, use it to wrap a call to an extern library such as "
                   "fftw.")
        .def("define_extern", &func_define_extern1,
             p::args("self", "function_name", "params", "output_types", "dimensionality"));

    func_class.def("output_types", &func_output_types, p::arg("self"),
                   "Get the types of the outputs of this Func.");

    func_class.def("outputs", &Func::outputs, p::arg("self"),
                   "Get the number of outputs of this Func. Corresponds to the "
                   "size of the Tuple this Func was defined to return.");

    func_class.def("extern_function_name", &Func::extern_function_name, p::arg("self"),
                   p::return_value_policy<p::copy_const_reference>(),
                   "Get the name of the extern function called for an extern definition.");

    func_class.def("dimensions", &Func::dimensions, p::arg("self"),
                   "The dimensionality (number of arguments) of this function. Zero if the function is not yet defined.");

    func_class.def("__getitem__", &func_getitem_operator,
                   "If received a tuple of Vars\n\n"
                   "Construct either the left-hand-side of a definition, or a call "
                   "to a functions that happens to only contain vars as "
                   "arguments. If the function has already been defined, and fewer "
                   "arguments are given than the function has dimensions, then "
                   "enough implicit vars are added to the end of the argument list "
                   "to make up the difference (see \\ref Var::implicit)\n\n"
                   "If received a tuple of Expr\n\n"
                   "Either calls to the function, or the left-hand-side of a "
                   "update definition (see \\ref RDom). If the function has "
                   "already been defined, and fewer arguments are given than the "
                   "function has dimensions, then enough implicit vars are added to "
                   "the end of the argument list to make up the difference. (see \\ref Var::implicit)");

    func_class
        .def("__setitem__", &func_setitem_operator);

    // FIXME should share these definitions with Stage instead of having copy and paste code

    func_class.def("split", &func_split<Func>, p::args("self", "old", "outer", "inner", "factor"),
                   p::return_internal_reference<1>(),
                   "Split a dimension into inner and outer subdimensions with the "
                   "given names, where the inner dimension iterates from 0 to "
                   "factor-1. The inner and outer subdimensions can then be dealt "
                   "with using the other scheduling calls. It's ok to reuse the old "
                   "variable name as either the inner or outer variable.")
        .def("fuse", &Func::fuse, p::args("self", "inner", "outer", "fused"),
             p::return_internal_reference<1>(),
             "Join two dimensions into a single fused dimenion. The fused "
             "dimension covers the product of the extents of the inner and "
             "outer dimensions given.")
        .def("serial", &Func::serial, p::args("self", "var"),
             p::return_internal_reference<1>(),
             "Mark a dimension to be traversed serially. This is the default.");

    func_class.def("parallel", &func_parallel0<Func>, p::args("self", "var"),
                   p::return_internal_reference<1>(),
                   "Mark a dimension (Var instance) to be traversed in parallel.")
        .def("parallel", &func_parallel1<Func>, p::args("self", "var", "factor"),
             p::return_internal_reference<1>());

    func_class.def("vectorize", &func_vectorize1<Func>, p::args("self", "var", "factor"),
                   p::return_internal_reference<1>(),
                   "Split a dimension (Var instance) by the given int factor, then vectorize the "
                   "inner dimension. This is how you vectorize a loop of unknown "
                   "size. The variable to be vectorized should be the innermost "
                   "one. After this call, var refers to the outer dimension of the "
                   "split.")
        .def("vectorize", &func_vectorize0<Func>, p::args("self", "var"),
             p::return_internal_reference<1>());

    func_class.def("unroll", &func_unroll1<Func>, p::args("self", "var", "factor"),
                   p::return_internal_reference<1>(),
                   "Split a dimension by the given factor, then unroll the inner "
                   "dimension. This is how you unroll a loop of unknown size by "
                   "some constant factor. After this call, var refers to the outer "
                   "dimension of the split.")
        .def("unroll", &func_unroll0<Func>, p::args("self", "var"),
             p::return_internal_reference<1>());

    func_class.def("bound", &Func::bound, p::args("self", "var", "min", "extent"),
                   p::return_internal_reference<1>(),
                   "Statically declare that the range over which a function should "
                   "be evaluated is given by the second and third arguments. This "
                   "can let Halide perform some optimizations. E.g. if you know "
                   "there are going to be 4 color channels, you can completely "
                   "vectorize the color channel dimension without the overhead of "
                   "splitting it up. If bounds inference decides that it requires "
                   "more of this function than the bounds you have stated, a "
                   "runtime error will occur when you try to run your pipeline. ");

    func_class.def("tile", &func_tile0<Func>, p::args("self", "x", "y", "xo", "yo", "xi", "yi", "xfactor", "yfactor"),
                   p::return_internal_reference<1>(),
                   "Split two dimensions at once by the given factors, and then "
                   "reorder the resulting dimensions to be xi, yi, xo, yo from "
                   "innermost outwards. This gives a tiled traversal.");

    func_class.def("tile", &func_tile1<Func>, p::args("self", "x", "y", "xi", "yi", "xfactor", "yfactor"),
                   p::return_internal_reference<1>(),
                   "A shorter form of tile, which reuses the old variable names as the new outer dimensions");

    func_class.def("reorder", &func_reorder0<Func, p::tuple>, p::args("self", "vars"),
                   p::return_internal_reference<1>(),
                   "Reorder variables to have the given nesting order, "
                   "from innermost out")
        .def("reorder", &func_reorder0<Func, p::list>, p::args("self", "vars"),
             p::return_internal_reference<1>(),
             "Reorder variables to have the given nesting order, "
             "from innermost out")
        .def("reorder", &func_reorder1<Func>, (p::arg("self"), p::arg("v0"), p::arg("v1") = p::object(),
                                               p::arg("v2") = p::object(), p::arg("v3") = p::object(),
                                               p::arg("v4") = p::object(), p::arg("v5") = p::object()),
             p::return_internal_reference<1>(),
             "Reorder variables to have the given nesting order, "
             "from innermost out");

    func_class.def("rename", &Func::rename, p::args("self", "old_name", "new_name"),
                   p::return_internal_reference<1>(),
                   "Rename a dimension. Equivalent to split with a inner size of one.");

    const std::string reorder_storage_doc =
        "Specify how the storage for the function is laid out. These "
        "calls let you specify the nesting order of the dimensions. For "
        "example, foo.reorder_storage(y, x) tells Halide to use "
        "column-major storage for any realizations of foo, without "
        "changing how you refer to foo in the code. You may want to do "
        "this if you intend to vectorize across y. When representing "
        "color images, foo.reorder_storage(c, x, y) specifies packed "
        "storage (red, green, and blue values adjacent in memory), and "
        "foo.reorder_storage(x, y, c) specifies planar storage (entire "
        "red, green, and blue images one after the other in memory).\n\n"
        "If you leave out some dimensions, those remain in the same "
        "positions in the nesting order while the specified variables "
        "are reordered around them.";
    func_class.def("reorder_storage", &func_reorder_storage0<Func, p::tuple>, p::args("self", "dims"),
                   p::return_internal_reference<1>(), reorder_storage_doc.c_str())
        .def("reorder_storage", &func_reorder_storage0<Func, p::list>, p::args("self", "dims"),
             p::return_internal_reference<1>(), reorder_storage_doc.c_str())
        .def("reorder_storage", &func_reorder_storage1<Func>, (p::arg("self"), p::arg("v0"), p::arg("v1"),
                                                               p::arg("v2") = p::object(), p::arg("v3") = p::object(),
                                                               p::arg("v4") = p::object(), p::arg("v5") = p::object()),
             p::return_internal_reference<1>(), reorder_storage_doc.c_str());

    func_class.def("compute_at", &func_compute_at0, p::args("self", "f", "var"),
                   p::return_internal_reference<1>(),
                   "Compute this function as needed for each unique value of the "
                   "given var (can be a Var or an RVar) for the given calling function f.")
        .def("compute_at", &func_compute_at1, p::args("self", "f", "var"),
             p::return_internal_reference<1>());

    func_class.def("compute_root", &Func::compute_root, p::arg("self"),
                   p::return_internal_reference<1>(),
                   "Compute all of this function once ahead of time.");

    func_class.def("store_at", &func_store_at0, p::args("self", "f", "var"),
                   p::return_internal_reference<1>(),
                   "Allocate storage for this function within f's loop over "
                   "var (can be a Var or an RVar). Scheduling storage is optional, and can be used to "
                   "separate the loop level at which storage occurs from the loop "
                   "level at which computation occurs to trade off between locality "
                   "and redundant work.")
        .def("store_at", &func_store_at1, p::args("self", "f", "var"),
             p::return_internal_reference<1>());

    func_class.def("store_root", &Func::store_root, p::arg("self"),
                   p::return_internal_reference<1>(),
                   "Equivalent to Func.store_at, but schedules storage outside the outermost loop.");

    func_class.def("compute_inline", &Func::compute_inline, p::arg("self"),
                   p::return_internal_reference<1>(),
                   "Aggressively inline all uses of this function. This is the "
                   "default schedule, so you're unlikely to need to call this. For "
                   "a reduction, that means it gets computed as close to the "
                   "innermost loop as possible.");

    func_class.def("update", &Func::update, (p::arg("self"), p::arg("idx") = 0),
                   "Get a handle on the update step of a reduction for the "
                   "purposes of scheduling it. Only the pure dimensions of the "
                   "update step can be meaningfully manipulated (see RDom).");

    func_class.def("function", &Func::function, p::arg("self"),
                   "Get a handle on the internal halide function that this Func represents. "
                   "Useful if you want to do introspection on Halide functions.")
        .def("trace_loads", &Func::trace_loads, p::arg("self"),
             p::return_internal_reference<1>(),
             "Trace all loads from this Func by emitting calls to "
             "halide_trace. If the Func is inlined, this has no effect.")
        .def("trace_stores", &Func::trace_stores, p::arg("self"),
             p::return_internal_reference<1>(),
             "Trace all stores to the buffer backing this Func by emitting "
             "calls to halide_trace. If the Func is inlined, this call has no effect.")
        .def("trace_realizations", &Func::trace_realizations, p::arg("self"),
             p::return_internal_reference<1>(),
             "Trace all realizations of this Func by emitting calls to halide_trace.");

    func_class.def("specialize", &Func::specialize, p::args("self", "condition"),
                   "Specialize a Func. This creates a special-case version of the "
                   "Func where the given condition is true. The most effective "
                   "conditions are those of the form param == value, and boolean "
                   "Params. See C++ documentation for more details.");

    func_class.def("__repr__", &func_repr, p::arg("self"));

    defineFuncGpuMethods(func_class);

    defineStage();
    defineVarOrRVar();
    defineFuncRef();
}<|MERGE_RESOLUTION|>--- conflicted
+++ resolved
@@ -33,20 +33,6 @@
     }
 }
 
-<<<<<<< HEAD
-BOOST_PYTHON_FUNCTION_OVERLOADS( func_realize0_overloads, func_realize0, 2, 3)
-
-
-h::Realization func_realize1(h::Func &that, int x_size=0, int y_size=0, int z_size=0, int w_size=0,
-                             const h::Target &target = h::Target())
-{
-    std::vector<int> shape;
-    if (x_size) shape.push_back(x_size);
-    if (y_size) shape.push_back(y_size);
-    if (z_size) shape.push_back(z_size);
-    if (w_size) shape.push_back(w_size);
-    return that.realize(shape, target);
-=======
 h::Realization python_object_to_realization(p::object obj) {
     std::vector<h::Buffer<>> buffers;
     p::extract<p::tuple> tuple_extract(obj);
@@ -59,7 +45,6 @@
         buffers.push_back(python_object_to_buffer(obj));
     }
     return h::Realization(buffers);
->>>>>>> 5f873c2c
 }
 
 template <typename... Args>
