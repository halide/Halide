--- conflicted
+++ resolved
@@ -6,18 +6,10 @@
 
 # This lesson can be built by invoking the command:
 #    make test_tutorial_lesson_12_using_the_gpu
-<<<<<<< HEAD
-#
 # in a shell with the current directory at python_bindings/
+
 import halide as hl
 
-# Include some support code for loading pngs.
-=======
-# in a shell with the current directory at python_bindings/
-
-import halide as hl
-
->>>>>>> 65d85c83
 import imageio
 import os.path
 
@@ -25,13 +17,8 @@
 from datetime import datetime
 
 # Define some Vars to use.
-<<<<<<< HEAD
-x, y, c, i, ii, xi, yi = hl.Var("x"), hl.Var("y"), hl.Var(
-    "c"), hl.Var("i"), hl.Var("ii"), hl.Var("xi"), hl.Var("yi")
-=======
 x, y, c, i, xo, yo, xi, yi = hl.Var("x"), hl.Var("y"), hl.Var("c"), hl.Var(
     "i"), hl.Var("xo"), hl.Var("yo"), hl.Var("xi"), hl.Var("yi")
->>>>>>> 65d85c83
 
 # We're going to want to schedule a pipeline in several ways, so we
 # define the pipeline in a class so that we can recreate it several
@@ -55,12 +42,8 @@
         # and then applies a look-up-table (LUT).
 
         # First we'll define the LUT. It will be a gamma curve.
-<<<<<<< HEAD
-        self.lut[i] = hl.cast(hl.UInt(8), hl.clamp(hl.pow(i / 255.0, hl.f32(1.2)) * 255.0, 0, 255))
-=======
         gamma = hl.f32(1.2)
         self.lut[i] = hl.u8(hl.clamp(hl.pow(i / 255.0, gamma) * 255.0, 0, 255))
->>>>>>> 65d85c83
 
         # Augment the input with a boundary condition.
         self.padded[x, y, c] = input[hl.clamp(x, 0, input.width() - 1),
@@ -131,11 +114,7 @@
         # This is helpful for figuring out which stages are slow, or when
         # CPU -> GPU copies happen. It hurts performance though, so we'll
         # leave it commented out.
-<<<<<<< HEAD
-        #  target.set_feature(hl.TargetFeature.Debug)
-=======
         # target.set_feature(hl.TargetFeature.Debug)
->>>>>>> 65d85c83
 
         # We make the decision about whether to use the GPU for each
         # hl.Func independently. If you have one hl.Func computed on the
@@ -165,11 +144,7 @@
 
         # lut.gpu_tile(i, block, thread, 16);
 
-<<<<<<< HEAD
-        # hl.Func::gpu_tile behaves the same as hl.Func::tile, except that
-=======
         # hl.Func.gpu_tile behaves the same as hl.Func.tile, except that
->>>>>>> 65d85c83
         # it also specifies that the tile coordinates correspond to
         # GPU blocks, and the coordinates within each tile correspond
         # to GPU threads.
@@ -206,11 +181,7 @@
         # slowly pretend it's a GPU, and use one thread per output
         # pixel.
 
-<<<<<<< HEAD
-        print("Target: ", target);
-=======
         print("Target: ", target)
->>>>>>> 65d85c83
         self.curved.compile_jit(target)
         return True
 
@@ -255,25 +226,12 @@
         assert output.type() == hl.UInt(8)
 
         # Check against the reference output.
-<<<<<<< HEAD
-        for c in range(self.input.channels()):
-            for y in range(self.input.height()):
-                for x in range(self.input.width()):
-                    if output[x, y, c] != reference_output[x, y, c]:
-                        assert False, (
-                            "Mismatch between output (%d) and "
-                            "reference output (%d) at %d, %d, %d" % (
-                                output[x, y, c],
-                                reference_output[x, y, c],
-                                x, y, c))
-=======
         for cc in range(self.input.channels()):
             for yy in range(self.input.height()):
                 for xx in range(self.input.width()):
                     assert output[xx, yy, cc] == reference_output[xx, yy, cc], \
                         "Mismatch between output (%d) and reference output (%d) at %d, %d, %d" % (
                             output[xx, yy, cc], reference_output[xx, yy, cc], xx, yy, cc)
->>>>>>> 65d85c83
 
         print("CPU and GPU outputs are consistent.")
 
@@ -284,8 +242,7 @@
     input = hl.Buffer(imageio.imread(image_path))
 
     # Allocated an image that will store the correct output
-    reference_output = hl.Buffer(
-        hl.UInt(8), [input.width(), input.height(), input.channels()])
+    reference_output = hl.Buffer(hl.UInt(8), [input.width(), input.height(), input.channels()])
 
     print("Running pipeline on CPU:")
     p1 = MyPipeline(input)
@@ -300,11 +257,20 @@
         p2.test_correctness(reference_output)
     else:
         print("No GPU target available on the host")
-<<<<<<< HEAD
+
+    print("Testing performance on CPU:")
+    p1.test_performance()
+
+    if has_gpu_target:
+        print("Testing performance on GPU:")
+        p2.test_performance()
 
     return 0
 
-# A helper function to check if OpenCL, Metal or D3D12 is present on the host machine.
+# A helper function to check if OpenCL, Metal or D3D12 is present on the
+# host machine.
+
+
 def find_gpu_target():
     # Start with a target suitable for the machine you're running this on.
     target = hl.get_host_target()
@@ -320,20 +286,6 @@
         features_to_try.append(hl.TargetFeature.Metal)
     else:
         features_to_try.append(hl.TargetFeature.OpenCL)
-=======
-
-    print("Testing performance on CPU:")
-    p1.test_performance()
-
-    if has_gpu_target:
-        print("Testing performance on GPU:")
-        p2.test_performance()
-
-    return 0
-
-# A helper function to check if OpenCL, Metal or D3D12 is present on the
-# host machine.
->>>>>>> 65d85c83
 
     # Uncomment the following lines to also try CUDA:
     # features_to_try.append(hl.TargetFeature.CUDA);
@@ -342,32 +294,6 @@
         if (hl.host_supports_target_device(new_target)):
             return new_target
 
-<<<<<<< HEAD
-=======
-def find_gpu_target():
-    # Start with a target suitable for the machine you're running this on.
-    target = hl.get_host_target()
-
-    features_to_try = []
-    if target.os == hl.TargetOS.Windows:
-        # Try D3D12 first; if that fails, try OpenCL.
-        features_to_try.append(hl.TargetFeature.D3D12Compute)
-        features_to_try.append(hl.TargetFeature.OpenCL)
-    elif target.os == hl.TargetOS.OSX:
-        # OS X doesn't update its OpenCL drivers, so they tend to be broken.
-        # CUDA would also be a fine choice on machines with NVidia GPUs.
-        features_to_try.append(hl.TargetFeature.Metal)
-    else:
-        features_to_try.append(hl.TargetFeature.OpenCL)
-
-    # Uncomment the following lines to also try CUDA:
-    # features_to_try.append(hl.TargetFeature.CUDA);
-    for f in features_to_try:
-        new_target = target.with_feature(f)
-        if (hl.host_supports_target_device(new_target)):
-            return new_target
-
->>>>>>> 65d85c83
     print("Requested GPU(s) are not supported. (Do you have the proper hardware and/or driver installed?)")
     return target
 
