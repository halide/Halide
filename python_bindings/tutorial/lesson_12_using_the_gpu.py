#!/usr/bin/python3

# Halide tutorial lesson 12.

# This lesson demonstrates how to use Halide to run code on a GPU.

# This lesson can be built by invoking the command:
#    make tutorial_lesson_12_using_the_gpu
# in a shell with the current directory at the top of the halide source tree.
# Otherwise, see the platform-specific compiler invocations below.

# On linux, you can compile and run it like so:
# g++ lesson_12*.cpp -g -std=c++11 -I ../include -L ../bin -lHalide `libpng-config --cflags --ldflags` -lpthread -ldl -o lesson_12
# LD_LIBRARY_PATH=../bin ./lesson_12

# On os x:
# g++ lesson_12*.cpp -g -std=c++11 -I ../include -L ../bin -lHalide `libpng-config --cflags --ldflags` -o lesson_12
# DYLD_LIBRARY_PATH=../bin ./lesson_12

#include "Halide.h"
#include <stdio.h>
#using namespace Halide
from halide import *

# Include some support code for loading pngs.
#include "image_io.h"
from scipy.misc import imread
import os.path

# Include a clock to do performance testing.
#include "clock.h"
from datetime import datetime


# Define some Vars to use.
x, y, c, i = Var("x"), Var("y"), Var("c"), Var("i")

# We're going to want to schedule a pipeline in several ways, so we
# define the pipeline in a class so that we can recreate it several
# times with different schedules.
class MyPipeline:

    def __init__(self, input):

        assert type(input) == Buffer_uint8

        self.lut = Func("lut")
        self.padded = Func("padded")
        self.padded16 = Func("padded16")
        self.sharpen = Func("sharpen")
        self.curved = Func("curved")
        self.input = input


        # For this lesson, we'll use a two-stage pipeline that sharpens
        # and then applies a look-up-table (LUT).

        # First we'll define the LUT. It will be a gamma curve.
        self.lut[i] = cast(UInt(8), clamp(pow(i / 255.0, 1.2) * 255.0, 0, 255))

        # Augment the input with a boundary condition.
        self.padded[x, y, c] = input[clamp(x, 0, input.width()-1),
                                clamp(y, 0, input.height()-1), c]

        # Cast it to 16-bit to do the math.
        self.padded16[x, y, c] = cast(UInt(16), self.padded[x, y, c])

        # Next we sharpen it with a five-tap filter.
        self.sharpen[x, y, c] = (self.padded16[x, y, c] * 2-
                            (self.padded16[x - 1, y, c] +
                             self.padded16[x, y - 1, c] +
                             self.padded16[x + 1, y, c] +
                             self.padded16[x, y + 1, c]) / 4)

        # Then apply the LUT.
        self.curved[x, y, c] = self.lut[self.sharpen[x, y, c]]


    # Now we define methods that give our pipeline several different
    # schedules.
    def schedule_for_cpu(self):
        # Compute the look-up-table ahead of time.
        self.lut.compute_root()

        # Compute color channels innermost. Promise that there will
        # be three of them and unroll across them.
        self.curved.reorder(c, x, y) \
              .bound(c, 0, 3) \
              .unroll(c)

        # Look-up-tables don't vectorize well, so just parallelize
        # curved in slices of 16 scanlines.
        yo, yi = Var("yo"), Var("yi")
        self.curved.split(y, yo, yi, 16) \
              .parallel(yo)

        # Compute sharpen as needed per scanline of curved, reusing
        # previous values computed within the same strip of 16
        # scanlines.
        self.sharpen.store_at(self.curved, yo) \
               .compute_at(self.curved, yi)

        # Vectorize the sharpen. It's 16-bit so we'll vectorize it 8-wide.
        self.sharpen.vectorize(x, 8)

        # Compute the padded input at the same granularity as the
        # sharpen. We'll leave the cast to 16-bit inlined into
        # sharpen.
        self.padded.store_at(self.curved, yo) \
              .compute_at(self.curved, yi)

        # Also vectorize the padding. It's 8-bit, so we'll vectorize
        # 16-wide.
        self.padded.vectorize(x, 16)

        # JIT-compile the pipeline for the CPU.
        self.curved.compile_jit()

        return


    # Now a schedule that uses CUDA or OpenCL.
    def schedule_for_gpu(self):
        # We make the decision about whether to use the GPU for each
        # Func independently. If you have one Func computed on the
        # CPU, and the next computed on the GPU, Halide will do the
        # copy-to-gpu under the hood. For this pipeline, there's no
        # reason to use the CPU for any of the stages. Halide will
        # copy the input image to the GPU the first time we run the
        # pipeline, and leave it there to reuse on subsequent runs.

        # As before, we'll compute the LUT once at the start of the
        # pipeline.
        self.lut.compute_root()

        # Let's compute the look-up-table using the GPU in 16-wide
        # one-dimensional thread blocks. First we split the index
        # into blocks of size 16:
        block, thread = Var("block"), Var("thread")
        self.lut.split(i, block, thread, 16)
        # Then we tell cuda that our Vars 'block' and 'thread'
        # correspond to CUDA's notions of blocks and threads, or
        # OpenCL's notions of thread groups and threads.
        self.lut.gpu_blocks(block) \
           .gpu_threads(thread)

        # This is a very common scheduling pattern on the GPU, so
        # there's a shorthand for it:

        # lut.gpu_tile(i, 16)

        # Func::gpu_tile method is similar to Func::tile, except that
        # it also specifies that the tile coordinates correspond to
        # GPU blocks, and the coordinates within each tile correspond
        # to GPU threads.

        # Compute color channels innermost. Promise that there will
        # be three of them and unroll across them.
        self.curved.reorder(c, x, y) \
              .bound(c, 0, 3) \
              .unroll(c)

        # Compute curved in 2D 8x8 tiles using the GPU.
        self.curved.gpu_tile(x, y, 8, 8)

        # This is equivalent to:
        # curved.tile(x, y, xo, yo, xi, yi, 8, 8)
        #       .gpu_blocks(xo, yo)
        #       .gpu_threads(xi, yi)

        # We'll leave sharpen as inlined into curved.

        # Compute the padded input as needed per GPU block, storing the
        # intermediate result in shared memory. Var::gpu_blocks, and
        # Var::gpu_threads exist to help you schedule producers within
        # GPU threads and blocks.
        self.padded.compute_at(self.curved, Var.gpu_blocks())

        # Use the GPU threads for the x and y coordinates of the
        # padded input.
        self.padded.gpu_threads(x, y)

        # JIT-compile the pipeline for the GPU. CUDA or OpenCL are
        # not enabled by default. We have to construct a Target
        # object, enable one of them, and then pass that target
        # object to compile_jit. Otherwise your CPU will very slowly
        # pretend it's a GPU, and use one thread per output pixel.

        # Start with a target suitable for the machine you're running
        # this on.
        target = get_host_target()

        # Then enable OpenCL or CUDA.
        #use_opencl = False
        use_opencl = True
        if use_opencl:
            # We'll enable OpenCL here, because it tends to give better
            # performance than CUDA, even with NVidia's drivers, because
            # NVidia's open source LLVM backend doesn't seem to do all
            # the same optimizations their proprietary compiler does.
            target.set_feature(TargetFeature.OpenCL)
            print("(Using OpenCL)")
        else:
            # Uncomment the next line and comment out the line above to
            # try CUDA instead.
            target.set_feature(TargetFeature.CUDA)
            print("(Using CUDA)")

        # If you want to see all of the OpenCL or CUDA API calls done
        # by the pipeline, you can also enable the Debug
        # flag. This is helpful for figuring out which stages are
        # slow, or when CPU -> GPU copies happen. It hurts
        # performance though, so we'll leave it commented out.
        # target.set_feature(TargetFeature.Debug)

        self.curved.compile_jit(target)

    def test_performance(self):
        # Test the performance of the scheduled MyPipeline.

<<<<<<< HEAD
        # If we realize curved into a Halide::Image, that will
        # unfairly penalize GPU performance by including a GPU->CPU
        # copy in every run. Halide::Image objects always exist on
        # the CPU.

        # Halide::Buffer, however, represents a buffer that may
        # exist on either CPU or GPU or both.
        output = Buffer(UInt(8),
                        self.input.width(),
                        self.input.height(),
                        self.input.channels(),
                        name = "output")
=======
        output = Buffer(UInt(8),
                       self.input.width(),
                       self.input.height(),
                       self.input.channels())
>>>>>>> 5f873c2c

        # Run the filter once to initialize any GPU runtime state.
        self.curved.realize(output)

        # Now take the best of 3 runs for timing.
        best_time = float("inf")
        for i in range(3):

            t1 = datetime.now()

            # Run the filter 100 times.
            for j in range(100):
                self.curved.realize(output)

            # Force any GPU code to finish by copying the buffer back to the CPU.
            output.copy_to_host()

            t2 = datetime.now()

            elapsed = (t2 - t1).total_seconds()
            if elapsed < best_time:
                best_time = elapsed
        # end of "best of three times"

        print("%1.4f milliseconds" % (best_time * 1000))

    def test_correctness(self, reference_output):

        assert type(reference_output) == Buffer_uint8
        output = self.curved.realize(self.input.width(),
                                     self.input.height(),
                                     self.input.channels())
        assert type(output) == Buffer_uint8

        # Check against the reference output.
        for c in range(self.input.channels()):
            for y in range(self.input.height()):
                for x in range(self.input.width()):
                    if output(x, y, c) != reference_output(x, y, c):
                        print(
                            "Mismatch between output (%d) and "
                            "reference output (%d) at %d, %d, %d" % (
                                output(x, y, c),
                                reference_output(x, y, c),
                                x, y, c))
                        return

        print("CPU and GPU outputs are consistent.")


def main():
    # Load an input image.
    image_path = os.path.join(os.path.dirname(__file__), "../../tutorial/images/rgb.png")
    input_data = imread(image_path)
    input = Buffer(input_data)

    # Allocated an image that will store the correct output
    reference_output = Buffer(UInt(8), input.width(), input.height(), input.channels())

    print("Testing performance on CPU:")
    p1 = MyPipeline(input)
    p1.schedule_for_cpu()
    p1.test_performance()
    p1.curved.realize(reference_output)

    if have_opencl():
        print("Testing performance on GPU:")
        p2 = MyPipeline(input)
        p2.schedule_for_gpu()
        p2.test_performance()
        p2.test_correctness(reference_output)
    else:
        print("Not testing performance on GPU, "
              "because I can't find the opencl library")

    return 0



def have_opencl():
    """
    A helper function to check if OpenCL seems to exist on this machine.
    :return: bool
    """

    import ctypes
    import platform

    try:
        if platform.system() == "Windows":
            ret = ctypes.windll.LoadLibrary("OpenCL.dll") != None
        elif platform.system() == "Darwin": # apple
            ret =  ctypes.cdll.LoadLibrary("/System/Library/Frameworks/OpenCL.framework/Versions/Current/OpenCL") != None
        elif platform.system() == "Linux":
            ret = ctypes.cdll.LoadLibrary("libOpenCL.so") != None
        else:
            raise Exception("Cannot check for opencl presence "
                            "on unknown system '%s'" % platform.system())
    except OSError:
            ret = False

    return ret


if __name__ == "__main__":
    main()<|MERGE_RESOLUTION|>--- conflicted
+++ resolved
@@ -218,25 +218,10 @@
     def test_performance(self):
         # Test the performance of the scheduled MyPipeline.
 
-<<<<<<< HEAD
-        # If we realize curved into a Halide::Image, that will
-        # unfairly penalize GPU performance by including a GPU->CPU
-        # copy in every run. Halide::Image objects always exist on
-        # the CPU.
-
-        # Halide::Buffer, however, represents a buffer that may
-        # exist on either CPU or GPU or both.
-        output = Buffer(UInt(8),
-                        self.input.width(),
-                        self.input.height(),
-                        self.input.channels(),
-                        name = "output")
-=======
         output = Buffer(UInt(8),
                        self.input.width(),
                        self.input.height(),
                        self.input.channels())
->>>>>>> 5f873c2c
 
         # Run the filter once to initialize any GPU runtime state.
         self.curved.realize(output)
