#include "PyFunc.h"

#include <utility>

#include "PyBuffer.h"
#include "PyError.h"
#include "PyExpr.h"
#include "PyFuncRef.h"
#include "PyLoopLevel.h"
#include "PyScheduleMethods.h"
#include "PyStage.h"
#include "PyTuple.h"
#include "PyVarOrRVar.h"

namespace Halide {
namespace PythonBindings {

namespace {

template<typename LHS>
void define_get(py::class_<Func> &func_class) {
    func_class
        .def("__getitem__",
             [](Func &func, const LHS &args) -> FuncRef {
                 return func(args);
             });
}

template<typename LHS, typename RHS>
void define_set(py::class_<Func> &func_class) {
    func_class
        .def("__setitem__",
             [](Func &func, const LHS &lhs, const RHS &rhs) -> Stage {
                 return func(lhs) = rhs;
             })
        .def("__setitem__",
             [](Func &func, const std::vector<LHS> &lhs, const RHS &rhs) -> Stage {
                 return func(lhs) = rhs;
             });
}

// See the usages below this function to see why we are specializing this function.
template<typename RHS>
void define_set_func_ref(py::class_<Func> &func_class) {
    func_class
        .def("__setitem__",
             [](Func &func, const FuncRef &lhs, const RHS &rhs) -> Stage {
                 return func(lhs) = rhs;
             });
}

// Special case: there is no implicit conversion of double in C++ Halide
// but there is implicit conversion of double in Python.
template<>
void define_set_func_ref<double>(py::class_<Func> &func_class) {
    func_class
        .def("__setitem__",
             [](Func &func, const FuncRef &lhs, const double &rhs) -> Stage {
                 // Implicitly convert rhs to single precision. Issue warnings if
                 // we detect loss of precision.
                 float f = rhs;
                 if (Internal::reinterpret_bits<uint64_t>(rhs) !=
                     Internal::reinterpret_bits<uint64_t>((double)f)) {
                     double diff = rhs - f;
                     std::ostringstream os;
                     os << "Loss of precision detected when casting " << rhs << " to a single precision float. The difference is " << diff << ".";
                     std::string msg = os.str();
                     PyErr_WarnEx(nullptr, msg.c_str(), 1);
                 }
                 return func(lhs) = Expr(f);
             });
}

py::object realization_to_object(const Realization &r) {
    // Only one Buffer -> just return it
    if (r.size() == 1) {
        return py::cast(r[0]);
    }

    // Multiple -> return as Python tuple
    return to_python_tuple(r);
}

py::object evaluate_impl(const py::object &expr, bool may_gpu) {
    Tuple t = to_halide_tuple(expr);
    Func f("evaluate_func_" + std::to_string(t.size()));
    f() = t;
    if (may_gpu) {
        Internal::schedule_scalar(f);
    }

    std::optional<Realization> r;
    {
        py::gil_scoped_release release;

        PyJITUserContext juc;
        r = f.realize(&juc);
    }
    if (r->size() == 1) {
        return buffer_getitem_operator((*r)[0], {});
    } else {
        py::tuple result(r->size());
        for (size_t i = 0; i < r->size(); i++) {
            result[i] = buffer_getitem_operator((*r)[i], {});
        }
        return result;
    }
}

}  // namespace

void define_func(py::module &m) {
    define_func_ref(m);
    define_var_or_rvar(m);
    define_loop_level(m);

    // Deliberately not supported, because they don't seem to make sense for Python:
    // - set_custom_allocator()
    // - set_custom_do_task()
    // - set_custom_do_par_for()
    // - jit_handlers()
    // - add_custom_lowering_pass()
    // - clear_custom_lowering_passes()
    // - custom_lowering_passes()

    // Not supported yet, because we want to think about how to expose runtime
    // overrides in Python (https://github.com/halide/Halide/issues/2790):
    // - set_error_handler()
    // - set_custom_trace()
    // - set_custom_print()
    // - JITUserContext

    auto func_class =
        py::class_<Func>(m, "Func")
            .def(py::init<>())
            .def(py::init<std::string>())
            .def(py::init<Type, int, std::string>(), py::arg("required_type"), py::arg("required_dimensions"), py::arg("name"))
            .def(py::init<std::vector<Type>, int, std::string>(), py::arg("required_types"), py::arg("required_dimensions"), py::arg("name"))
            .def(py::init<Expr>())
            .def(py::init([](Buffer<> &b) -> Func { return Func(b); }))

            // for implicitly_convertible
            .def(py::init([](const ImageParam &im) -> Func { return im; }))

            .def(
                "realize",
                [](Func &f, Buffer<> buffer, const Target &target) -> void {
                    py::gil_scoped_release release;

                    PyJITUserContext juc;
                    f.realize(&juc, buffer, target);
                },
                py::arg("dst"), py::arg("target") = Target())

            // It's important to have this overload of realize() go first:
            // passing an empty list [] is ambiguous in Python, and could match to
            // either list-of-sizes or list-of-buffers... but the former is useful
            // (it allows realizing a 0-dimensional/scalar buffer) and the former is
            // not (it will always assert-fail). Putting this one first allows it to
            // be the first one chosen by the bindings in this case.
            .def(
                "realize",
                [](Func &f, const std::vector<int32_t> &sizes, const Target &target) -> py::object {
                    std::optional<Realization> r;
                    {
                        py::gil_scoped_release release;

                        PyJITUserContext juc;
                        r = f.realize(&juc, sizes, target);
                    }
                    return realization_to_object(*r);
                },
                py::arg("sizes") = std::vector<int32_t>{}, py::arg("target") = Target())

            // This will actually allow a list-of-buffers as well as a tuple-of-buffers, but that's OK.
            .def(
                "realize",
                [](Func &f, std::vector<Buffer<>> buffers, const Target &t) -> void {
                    py::gil_scoped_release release;

                    PyJITUserContext juc;
                    f.realize(&juc, Realization(std::move(buffers)), t);
                },
                py::arg("dst"), py::arg("target") = Target())

            .def("defined", &Func::defined)
            .def("name", &Func::name)
            .def("dimensions", &Func::dimensions)
            .def("args", &Func::args)
            .def("value", &Func::value)
            .def("values", [](Func &func) -> py::tuple {
                return to_python_tuple(func.values());
            })
            .def("defined", &Func::defined)
            .def("outputs", &Func::outputs)

            .def("type", &Func::type)
            .def("types", &Func::types)

            .def("bound", &Func::bound, py::arg("var"), py::arg("min"), py::arg("extent"))

            .def("reorder_storage", (Func & (Func::*)(const std::vector<Var> &)) & Func::reorder_storage, py::arg("dims"))
            .def("reorder_storage", [](Func &func, const py::args &args) -> Func & {
                return func.reorder_storage(args_to_vector<Var>(args));
            })

            .def("compute_at", (Func & (Func::*)(const Func &, const Var &)) & Func::compute_at, py::arg("f"), py::arg("var"))
            .def("compute_at", (Func & (Func::*)(const Func &, const RVar &)) & Func::compute_at, py::arg("f"), py::arg("rvar"))
            .def("compute_at", (Func & (Func::*)(LoopLevel)) & Func::compute_at, py::arg("loop_level"))

            .def("store_at", (Func & (Func::*)(const Func &, const Var &)) & Func::store_at, py::arg("f"), py::arg("var"))
            .def("store_at", (Func & (Func::*)(const Func &, const RVar &)) & Func::store_at, py::arg("f"), py::arg("rvar"))
            .def("store_at", (Func & (Func::*)(LoopLevel)) & Func::store_at, py::arg("loop_level"))

            .def("async_", &Func::async)
<<<<<<< HEAD
            .def("ring_buffer", &Func::ring_buffer)
=======
            .def("bound_storage", &Func::bound_storage)
>>>>>>> 6d29ad5a
            .def("memoize", &Func::memoize)
            .def("compute_inline", &Func::compute_inline)
            .def("compute_root", &Func::compute_root)
            .def("store_root", &Func::store_root)

            .def("hoist_storage", (Func & (Func::*)(const Func &f, const Var &var)) & Func::hoist_storage, py::arg("f"), py::arg("var"))
            .def("hoist_storage", (Func & (Func::*)(const Func &f, const RVar &rvar)) & Func::hoist_storage, py::arg("f"), py::arg("rvar"))
            .def("hoist_storage", (Func & (Func::*)(LoopLevel)) & Func::hoist_storage, py::arg("loop_level"))
            .def("hoist_storage_root", &Func::hoist_storage_root)

            .def("store_in", &Func::store_in, py::arg("memory_type"))

            .def(
                "compile_to", [](Func &f, const std::map<OutputFileType, std::string> &output_files, const std::vector<Argument> &args, const std::string &fn_name, const Target &target) {
                    f.compile_to(output_files, args, fn_name, to_aot_target(target));
                },
                py::arg("outputs"), py::arg("arguments"), py::arg("fn_name"), py::arg("target") = Target())
            .def(
                "compile_to_bitcode", [](Func &f, const std::string &filename, const std::vector<Argument> &args, const std::string &fn_name, const Target &target) {
                    f.compile_to_bitcode(filename, args, fn_name, to_aot_target(target));
                },
                py::arg("filename"), py::arg("arguments"), py::arg("fn_name"), py::arg("target") = Target())
            .def(
                "compile_to_bitcode", [](Func &f, const std::string &filename, const std::vector<Argument> &args, const Target &target) {
                    f.compile_to_bitcode(filename, args, "", to_aot_target(target));
                },
                py::arg("filename"), py::arg("arguments"), py::arg("target") = Target())
            .def(
                "compile_to_llvm_assembly", [](Func &f, const std::string &filename, const std::vector<Argument> &args, const std::string &fn_name, const Target &target) {
                    f.compile_to_llvm_assembly(filename, args, fn_name, to_aot_target(target));
                },
                py::arg("filename"), py::arg("arguments"), py::arg("fn_name"), py::arg("target") = Target())
            .def(
                "compile_to_llvm_assembly", [](Func &f, const std::string &filename, const std::vector<Argument> &args, const Target &target) {
                    f.compile_to_llvm_assembly(filename, args, "", to_aot_target(target));
                },
                py::arg("filename"), py::arg("arguments"), py::arg("target") = Target())
            .def(
                "compile_to_object", [](Func &f, const std::string &filename, const std::vector<Argument> &args, const std::string &fn_name, const Target &target) {
                    f.compile_to_object(filename, args, fn_name, to_aot_target(target));
                },
                py::arg("filename"), py::arg("arguments"), py::arg("fn_name"), py::arg("target") = Target())
            .def(
                "compile_to_object", [](Func &f, const std::string &filename, const std::vector<Argument> &args, const Target &target) {
                    f.compile_to_object(filename, args, "", to_aot_target(target));
                },
                py::arg("filename"), py::arg("arguments"), py::arg("target") = Target())
            .def(
                "compile_to_header", [](Func &f, const std::string &filename, const std::vector<Argument> &args, const std::string &fn_name, const Target &target) {
                    f.compile_to_header(filename, args, fn_name, to_aot_target(target));
                },
                py::arg("filename"), py::arg("arguments"), py::arg("fn_name") = "", py::arg("target") = Target())
            .def(
                "compile_to_assembly", [](Func &f, const std::string &filename, const std::vector<Argument> &args, const std::string &fn_name, const Target &target) {
                    f.compile_to_assembly(filename, args, fn_name, to_aot_target(target));
                },
                py::arg("filename"), py::arg("arguments"), py::arg("fn_name"), py::arg("target") = Target())
            .def(
                "compile_to_assembly", [](Func &f, const std::string &filename, const std::vector<Argument> &args, const Target &target) {
                    f.compile_to_assembly(filename, args, "", to_aot_target(target));
                },
                py::arg("filename"), py::arg("arguments"), py::arg("target") = Target())
            .def(
                "compile_to_c", [](Func &f, const std::string &filename, const std::vector<Argument> &args, const std::string &fn_name, const Target &target) {
                    f.compile_to_c(filename, args, fn_name, to_aot_target(target));
                },
                py::arg("filename"), py::arg("arguments"), py::arg("fn_name") = "", py::arg("target") = Target())
            .def(
                "compile_to_lowered_stmt", [](Func &f, const std::string &filename, const std::vector<Argument> &args, StmtOutputFormat fmt, const Target &target) {
                    f.compile_to_lowered_stmt(filename, args, fmt, to_aot_target(target));
                },
                py::arg("filename"), py::arg("arguments"), py::arg("fmt") = Text, py::arg("target") = Target())
            .def(
                "compile_to_file", [](Func &f, const std::string &filename_prefix, const std::vector<Argument> &args, const std::string &fn_name, const Target &target) {
                    f.compile_to_file(filename_prefix, args, fn_name, to_aot_target(target));
                },
                py::arg("filename_prefix"), py::arg("arguments"), py::arg("fn_name") = "", py::arg("target") = Target())
            .def(
                "compile_to_static_library", [](Func &f, const std::string &filename_prefix, const std::vector<Argument> &args, const std::string &fn_name, const Target &target) {
                    f.compile_to_static_library(filename_prefix, args, fn_name, to_aot_target(target));
                },
                py::arg("filename_prefix"), py::arg("arguments"), py::arg("fn_name") = "", py::arg("target") = Target())

            .def("compile_to_multitarget_static_library", &Func::compile_to_multitarget_static_library, py::arg("filename_prefix"), py::arg("arguments"), py::arg("targets"))
            .def("compile_to_multitarget_object_files", &Func::compile_to_multitarget_object_files, py::arg("filename_prefix"), py::arg("arguments"), py::arg("targets"), py::arg("suffixes"))

            // TODO: useless until Module is defined.
            .def(
                "compile_to_module", [](Func &f, const std::vector<Argument> &args, const std::string &fn_name, const Target &target) -> Module {
                    return f.compile_to_module(args, fn_name, to_aot_target(target));
                },
                py::arg("arguments"), py::arg("fn_name") = "", py::arg("target") = Target())

            .def(
                "compile_jit", [](Func &f, const Target &target) {
                    f.compile_jit(to_jit_target(target));
                },
                py::arg("target") = Target())

            .def(
                "compile_to_callable", [](Func &f, const std::vector<Argument> &args, const Target &target) {
                    return f.compile_to_callable(args, to_jit_target(target));
                },
                py::arg("arguments"), py::arg("target") = Target())

            .def("has_update_definition", &Func::has_update_definition)
            .def("num_update_definitions", &Func::num_update_definitions)

            .def("update", &Func::update, py::arg("idx") = 0)
            .def("update_args", &Func::update_args, py::arg("idx") = 0)
            .def("update_value", &Func::update_value, py::arg("idx") = 0)
            .def("update_value", &Func::update_value, py::arg("idx") = 0)
            .def(
                "update_values", [](Func &func, int idx) -> py::tuple {
                    return to_python_tuple(func.update_values(idx));
                },
                py::arg("idx") = 0)
            .def("rvars", &Func::rvars, py::arg("idx") = 0)

            .def("trace_loads", &Func::trace_loads)
            .def("trace_stores", &Func::trace_stores)
            .def("trace_realizations", &Func::trace_realizations)
            .def("print_loop_nest", &Func::print_loop_nest)
            .def("add_trace_tag", &Func::add_trace_tag, py::arg("trace_tag"))

            // TODO: also provide to-array versions to avoid requiring filesystem usage
            .def("debug_to_file", &Func::debug_to_file)

            .def("is_extern", &Func::is_extern)
            .def("extern_function_name", &Func::extern_function_name)

            .def("define_extern", (void(Func::*)(const std::string &, const std::vector<ExternFuncArgument> &, const std::vector<Type> &, const std::vector<Var> &, NameMangling, DeviceAPI)) & Func::define_extern, py::arg("function_name"), py::arg("params"), py::arg("types"), py::arg("arguments"), py::arg("mangling") = NameMangling::Default, py::arg("device_api") = DeviceAPI::Host)

            .def("define_extern", (void(Func::*)(const std::string &, const std::vector<ExternFuncArgument> &, Type, int, NameMangling, DeviceAPI)) & Func::define_extern, py::arg("function_name"), py::arg("params"), py::arg("type"), py::arg("dimensionality"), py::arg("mangling") = NameMangling::Default, py::arg("device_api") = DeviceAPI::Host)

            .def("define_extern", (void(Func::*)(const std::string &, const std::vector<ExternFuncArgument> &, const std::vector<Type> &, int, NameMangling, DeviceAPI)) & Func::define_extern, py::arg("function_name"), py::arg("params"), py::arg("types"), py::arg("dimensionality"), py::arg("mangling") = NameMangling::Default, py::arg("device_api") = DeviceAPI::Host)

            .def("define_extern", (void(Func::*)(const std::string &, const std::vector<ExternFuncArgument> &, Type, const std::vector<Var> &, NameMangling, DeviceAPI)) & Func::define_extern, py::arg("function_name"), py::arg("params"), py::arg("type"), py::arg("arguments"), py::arg("mangling") = NameMangling::Default, py::arg("device_api") = DeviceAPI::Host)

            .def("output_buffer", &Func::output_buffer)
            .def("output_buffers", &Func::output_buffers)

            .def(
                "infer_input_bounds", [](Func &f, const py::object &dst, const Target &target) -> void {
                    const Target t = to_jit_target(target);
                    PyJITUserContext juc;

                    // dst could be Buffer<>, vector<Buffer>, or vector<int>
                    try {
                        Buffer<> b = dst.cast<Buffer<>>();
                        f.infer_input_bounds(&juc, b, t);
                        return;
                    } catch (...) {
                        // fall thru
                    }

                    try {
                        std::vector<Buffer<>> v = dst.cast<std::vector<Buffer<>>>();
                        f.infer_input_bounds(&juc, Realization(std::move(v)), t);
                        return;
                    } catch (...) {
                        // fall thru
                    }

                    try {
                        std::vector<int32_t> v = dst.cast<std::vector<int32_t>>();
                        f.infer_input_bounds(&juc, v, t);
                        return;
                    } catch (...) {
                        // fall thru
                    }

                    throw py::value_error("Invalid arguments to infer_input_bounds");
                },
                py::arg("dst"), py::arg("target") = Target())

            .def("in_", (Func(Func::*)(const Func &)) & Func::in, py::arg("f"))
            .def("in_", (Func(Func::*)(const std::vector<Func> &fs)) & Func::in, py::arg("fs"))
            .def("in_", (Func(Func::*)()) & Func::in)

            .def("clone_in", (Func(Func::*)(const Func &)) & Func::clone_in, py::arg("f"))
            .def("clone_in", (Func(Func::*)(const std::vector<Func> &fs)) & Func::clone_in, py::arg("fs"))

            .def("copy_to_device", &Func::copy_to_device, py::arg("device_api") = DeviceAPI::Default_GPU)
            .def("copy_to_host", &Func::copy_to_host)

            .def("set_estimate", &Func::set_estimate, py::arg("var"), py::arg("min"), py::arg("extent"))
            .def("set_estimates", &Func::set_estimates, py::arg("estimates"))

            .def("align_bounds", &Func::align_bounds, py::arg("var"), py::arg("modulus"), py::arg("remainder") = 0)
            .def("align_extent", &Func::align_extent, py::arg("var"), py::arg("modulus"))

            .def("bound_extent", &Func::bound_extent, py::arg("var"), py::arg("extent"))

            .def("align_storage", &Func::align_storage, py::arg("dim"), py::arg("alignment"))

            .def("fold_storage", &Func::fold_storage, py::arg("dim"), py::arg("extent"), py::arg("fold_forward") = true)

            .def("infer_arguments", &Func::infer_arguments)

            .def("__repr__", [](const Func &func) -> std::string {
                std::ostringstream o;
                o << "<halide.Func '" << func.name() << "'>";
                return o.str();
            });

    py::implicitly_convertible<ImageParam, Func>();

    // Note that overloads of FuncRef must come *before* Expr;
    // otherwise PyBind's automatic STL conversion machinery
    // can attempt to convert a FuncRef into a vector-of-size-1 Expr,
    // which will fail. TODO: can we avoid this?

    // Ordinary calls to Funcs
    define_get<FuncRef>(func_class);
    define_get<Expr>(func_class);
    define_get<std::vector<Expr>>(func_class);
    define_get<Var>(func_class);
    define_get<std::vector<Var>>(func_class);

    // Special cases of f[g[...]] = ...
    // We need to capture this case here since otherwise
    // pybind11 would try to convert g[...], which is a FuncRef
    // to a list of Var.
    // However, to do this it has to check g[...][0] is a Var or not.
    // If g is not defined as a Tuple this results in a runtime error
    // inside Halide.
    // We also can't rely on implicit conversion in pybind11 since it
    // happens after all function overloads have been visited.
    define_set_func_ref<FuncRef>(func_class);
    define_set_func_ref<Expr>(func_class);
    define_set_func_ref<Tuple>(func_class);
    define_set_func_ref<int>(func_class);
    define_set_func_ref<double>(func_class);

    // LHS(Var, ...Var) is LHS of an ordinary Func definition.
    define_set<Var, FuncRef>(func_class);
    define_set<Var, Expr>(func_class);
    define_set<Var, Tuple>(func_class);
    // define_set<Var, std::vector<Var>>(func_class);

    // LHS(Expr, ...Expr) can only be LHS of an update definition.
    define_set<Expr, FuncRef>(func_class);
    define_set<Expr, Expr>(func_class);
    define_set<Expr, Tuple>(func_class);

    add_schedule_methods(func_class);

    define_stage(m);

    m.def(
        "evaluate", [](const py::object &expr) -> py::object {
            return evaluate_impl(expr, false);
        },
        py::arg("expr"));

    m.def(
        "evaluate_may_gpu", [](const py::object &expr) -> py::object {
            return evaluate_impl(expr, true);
        },
        py::arg("expr"));
}

}  // namespace PythonBindings
}  // namespace Halide<|MERGE_RESOLUTION|>--- conflicted
+++ resolved
@@ -213,11 +213,8 @@
             .def("store_at", (Func & (Func::*)(LoopLevel)) & Func::store_at, py::arg("loop_level"))
 
             .def("async_", &Func::async)
-<<<<<<< HEAD
             .def("ring_buffer", &Func::ring_buffer)
-=======
             .def("bound_storage", &Func::bound_storage)
->>>>>>> 6d29ad5a
             .def("memoize", &Func::memoize)
             .def("compute_inline", &Func::compute_inline)
             .def("compute_root", &Func::compute_root)
