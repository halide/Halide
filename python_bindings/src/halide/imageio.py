--- conflicted
+++ resolved
@@ -7,28 +7,13 @@
 
 def is_interleaved(im):
     """If the given buffer is 3-dimensional and appears to have an interleaved
-<<<<<<< HEAD
-       layout, return True. Otherwise, return False."""
-=======
     layout, return True. Otherwise, return False."""
->>>>>>> e6066ac8
 
     # Assume that 'interleaved' will only apply to channels <= 4
     mv = memoryview(im)
     return mv.ndim == 3 and mv.strides[2] == 1 and mv.shape[2] in [1, 2, 3, 4]
 
 
-<<<<<<< HEAD
-def _as_interleaved(im):
-    """If the given buffer is 3-dimensional and appears to be planar layout,
-       return a view that is in interleaved form, leaving the input unchanged.
-       Otherwise, return the image buffer unchanged.
-       Note that this call must be used with care, as the returnee may or may
-       not be a copy."""
-    mv = memoryview(im)
-    if mv.ndim == 3 and not is_interleaved(mv):
-        return np.moveaxis(mv, 0, 2)
-=======
 def copy_to_interleaved(im):
     """If the given buffer is 3-dimensional and appears to be planar
     layout, return a copy that is in interleaved form. Otherwise, return
@@ -40,22 +25,10 @@
         mv = np.moveaxis(mv, 0, 2)
         mv = np.copy(mv, order="F")
         return mv
->>>>>>> e6066ac8
     else:
-        return mv
+        return im
 
 
-<<<<<<< HEAD
-def _as_planar(im):
-    """If the given buffer is 3-dimensional and appears to be interleaved
-       layout, return a view that is in planar form, leaving the input
-       unchanged. Otherwise, return the image buffer unchanged.
-       Note that this call must be used with care, as the returnee may or may
-       not be a copy."""
-    mv = memoryview(im)
-    if is_interleaved(mv):
-        return np.moveaxis(mv, 2, 0)
-=======
 def copy_to_planar(im):
     """If the given buffer is 3-dimensional and appears to be interleaved
     layout, return a copy that is in planar form. Otherwise, return
@@ -68,30 +41,10 @@
         mv = np.moveaxis(mv, 2, 0)
         mv = np.copy(mv, order="C")
         return mv
->>>>>>> e6066ac8
     else:
-        return mv
+        return im
 
 
-<<<<<<< HEAD
-def copy_to_interleaved(im):
-    """If the given buffer is 3-dimensional and appears to be planar
-       layout, return a copy that is in interleaved form. Otherwise, return
-       an unchanged copy of the input. Note that this call will always return
-       a copy, leaving the input unchanged."""
-    return np.copy(_as_interleaved(im))
-
-
-def copy_to_planar(im):
-    """If the given buffer is 3-dimensional and appears to be interleaved
-       layout, return a copy that is in planar form. Otherwise, return
-       an unchanged copy of the input. Note that this call will always return
-       a copy, leaving the input unchanged."""
-    return np.copy(_as_planar(im))
-
-
-=======
->>>>>>> e6066ac8
 def imread(uri, format=None, **kwargs):
     """halide.imageio.imread is a thin wrapper around imagio.imread,
     except that for 3-dimensional images that appear to be interleaved,
