#include "PyError.h"

namespace Halide {
namespace PythonBindings {

namespace {

void halide_python_error(JITUserContext *, const char *msg) {
    throw Error(msg);
}

<<<<<<< HEAD
void halide_python_print(void *, const char *msg) {
=======
void halide_python_print(JITUserContext *, const char *msg) {
>>>>>>> 6b9ed2af
    py::gil_scoped_acquire acquire;
    py::print(msg, py::arg("end") = "");
}

class HalidePythonCompileTimeErrorReporter : public CompileTimeErrorReporter {
public:
    void warning(const char *msg) override {
        halide_python_print(nullptr, msg);
    }

    void error(const char *msg) override {
        throw Error(msg);
        // This method must not return!
    }
};

}  // namespace

void define_error(py::module &m) {
    static HalidePythonCompileTimeErrorReporter reporter;
    set_custom_compile_time_error_reporter(&reporter);

    Halide::JITHandlers handlers;
    handlers.custom_error = halide_python_error;
    handlers.custom_print = halide_python_print;
    Halide::Internal::JITSharedRuntime::set_default_handlers(handlers);
}

}  // namespace PythonBindings
}  // namespace Halide<|MERGE_RESOLUTION|>--- conflicted
+++ resolved
@@ -9,11 +9,7 @@
     throw Error(msg);
 }
 
-<<<<<<< HEAD
-void halide_python_print(void *, const char *msg) {
-=======
 void halide_python_print(JITUserContext *, const char *msg) {
->>>>>>> 6b9ed2af
     py::gil_scoped_acquire acquire;
     py::print(msg, py::arg("end") = "");
 }
