--- conflicted
+++ resolved
@@ -164,27 +164,6 @@
         .value("Float", Type::Float)
         .value("Handle", Type::Handle);
 
-<<<<<<< HEAD
-    py::enum_<Output>(m, "Output")
-        .value("assembly", Output::assembly)
-        .value("bitcode", Output::bitcode)
-        .value("c_header", Output::c_header)
-        .value("c_source", Output::c_source)
-        .value("cpp_stub", Output::cpp_stub)
-        .value("featurization", Output::featurization)
-        .value("path_featurization", Output::path_featurization)
-        .value("llvm_assembly", Output::llvm_assembly)
-        .value("object", Output::object)
-        .value("python_extension", Output::python_extension)
-        .value("pytorch_wrapper", Output::pytorch_wrapper)
-        .value("registration", Output::registration)
-        .value("schedule", Output::schedule)
-        .value("python_schedule", Output::python_schedule)
-        .value("static_library", Output::static_library)
-        .value("stmt", Output::stmt)
-        .value("stmt_html", Output::stmt_html)
-        .value("compiler_log", Output::compiler_log);
-=======
     py::enum_<OutputFileType>(m, "OutputFileType")
         .value("assembly", OutputFileType::assembly)
         .value("bitcode", OutputFileType::bitcode)
@@ -198,11 +177,11 @@
         .value("pytorch_wrapper", OutputFileType::pytorch_wrapper)
         .value("registration", OutputFileType::registration)
         .value("schedule", OutputFileType::schedule)
+        .value("python_schedule", OutputFileType::python_schedule)
         .value("static_library", OutputFileType::static_library)
         .value("stmt", OutputFileType::stmt)
         .value("stmt_html", OutputFileType::stmt_html)
         .value("compiler_log", OutputFileType::compiler_log);
->>>>>>> 6b9ed2af
 }
 
 }  // namespace PythonBindings
