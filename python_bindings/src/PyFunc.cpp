--- conflicted
+++ resolved
@@ -122,24 +122,12 @@
                 },
                 py::arg("dst"), py::arg("target") = Target())
 
-<<<<<<< HEAD
-            // This will actually allow a list-of-buffers as well as a tuple-of-buffers, but that's OK.
-            .def(
-                "realize",
-                [](Func &f, std::vector<Buffer<>> buffers, const Target &t) -> void {
-                    py::gil_scoped_release release;
-                    f.realize(Realization(std::move(buffers)), t);
-                },
-                py::arg("dst"), py::arg("target") = Target())
-
-=======
             // It's important to have this overload of realize() go first:
             // passing an empty list [] is ambiguous in Python, and could match to
             // either list-of-sizes or list-of-buffers... but the former is useful
             // (it allows realizing a 0-dimensional/scalar buffer) and the former is
             // not (it will always assert-fail). Putting this one first allows it to
             // be the first one chosen by the bindings in this case.
->>>>>>> 43af5b66
             .def(
                 "realize",
                 [](Func &f, const std::vector<int32_t> &sizes, const Target &target) -> py::object {
@@ -157,7 +145,7 @@
                 "realize",
                 [](Func &f, std::vector<Buffer<>> buffers, const Target &t) -> void {
                     py::gil_scoped_release release;
-                    f.realize(Realization(buffers), t);
+                    f.realize(Realization(std::move(buffers)), t);
                 },
                 py::arg("dst"), py::arg("target") = Target())
 
