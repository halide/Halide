add_library(the_sort_function MODULE the_sort_function.c)
target_link_libraries(the_sort_function PRIVATE Halide::Runtime)

set(tests
    addconstant_test.py
    atomics.py
    autodiff.py
    basics.py
    bit_test.py
    boundary_conditions.py
    buffer.py
    callable.py
    compile_to.py
    division.py
    extern.py
    float_precision_test.py
    iroperator.py
    multipass_constraints.py
    pystub.py
    rdom.py
    realize_warnings.py
    target.py
    tuple_select.py
    type.py
    user_context_test.py
    var.py
    )

<<<<<<< HEAD
# Use generator expressions to get the true output paths of these files.
make_shell_path(
    PYTHONPATH
    "$<TARGET_FILE_DIR:py_aot_bit>"
    "$<TARGET_FILE_DIR:py_stub_bit>"
    "$<TARGET_FILE_DIR:Halide::Python>"
    "${Halide_SOURCE_DIR}/python_bindings/src"
)

foreach (TEST IN LISTS TESTS)
    get_filename_component(TEST_NAME ${TEST} NAME_WE)
    add_test(NAME python_correctness_${TEST_NAME}
             COMMAND Python3::Interpreter "$<SHELL_PATH:${CMAKE_CURRENT_SOURCE_DIR}/${TEST}>")
    set_tests_properties(python_correctness_${TEST_NAME} PROPERTIES
                         LABELS "python"
                         ENVIRONMENT "PYTHONPATH=${PYTHONPATH};HL_TARGET=${Halide_TARGET};${SANITIZER_ENV_VARS}")
=======
foreach (test IN LISTS tests)
    add_python_test(
        FILE "${test}"
        LABEL python_correctness
        PYTHONPATH "$<TARGET_FILE_DIR:py_aot_bit>" "$<TARGET_FILE_DIR:py_stub_bit>"
    )
>>>>>>> 43e6a260
endforeach ()<|MERGE_RESOLUTION|>--- conflicted
+++ resolved
@@ -26,29 +26,10 @@
     var.py
     )
 
-<<<<<<< HEAD
-# Use generator expressions to get the true output paths of these files.
-make_shell_path(
-    PYTHONPATH
-    "$<TARGET_FILE_DIR:py_aot_bit>"
-    "$<TARGET_FILE_DIR:py_stub_bit>"
-    "$<TARGET_FILE_DIR:Halide::Python>"
-    "${Halide_SOURCE_DIR}/python_bindings/src"
-)
-
-foreach (TEST IN LISTS TESTS)
-    get_filename_component(TEST_NAME ${TEST} NAME_WE)
-    add_test(NAME python_correctness_${TEST_NAME}
-             COMMAND Python3::Interpreter "$<SHELL_PATH:${CMAKE_CURRENT_SOURCE_DIR}/${TEST}>")
-    set_tests_properties(python_correctness_${TEST_NAME} PROPERTIES
-                         LABELS "python"
-                         ENVIRONMENT "PYTHONPATH=${PYTHONPATH};HL_TARGET=${Halide_TARGET};${SANITIZER_ENV_VARS}")
-=======
 foreach (test IN LISTS tests)
     add_python_test(
         FILE "${test}"
         LABEL python_correctness
         PYTHONPATH "$<TARGET_FILE_DIR:py_aot_bit>" "$<TARGET_FILE_DIR:py_stub_bit>"
     )
->>>>>>> 43e6a260
 endforeach ()