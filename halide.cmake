include(CMakeParseArguments)

cmake_minimum_required(VERSION 3.3)
<<<<<<< HEAD

# Allow VISIBILITY_INLINES_HIDDEN to work for static libraries as well as shared. Requires CMake 3.3+.
cmake_policy(SET CMP0063 NEW)
=======
>>>>>>> 2048adc7

# ----------------------- Public Functions.
# These are all documented in README_cmake.md.
#
# Note that certain CMake variables may need to be set correctly to use these rules:
#
# - If you are using a Halide distribution, simply set HALIDE_DISTRIB_DIR
# to the path to the distrib directory.
#
# - More complex usages (mainly, internal-to-Halide users) may, instead, set some combination
# of HALIDE_TOOLS_DIR, HALIDE_INCLUDE_DIR, and HALIDE_COMPILER_LIB.
#

# Add the include paths and link dependencies for halide_image_io.
function(halide_use_image_io TARGET)
  foreach(PKG PNG JPEG)
    find_package(${PKG} QUIET)
    if(${PKG}_FOUND)
      target_compile_definitions(${TARGET} PRIVATE ${${PKG}_DEFINITIONS})
      target_include_directories(${TARGET} PRIVATE ${${PKG}_INCLUDE_DIRS})
      target_link_libraries(${TARGET} PRIVATE ${${PKG}_LIBRARIES})
    else()
      message(STATUS "${PKG} not found for ${TARGET}; compiling with -DHALIDE_NO_${PKG}")
      target_compile_definitions(${TARGET} PRIVATE -DHALIDE_NO_${PKG})
    endif()
  endforeach()
endfunction()

# Make a build target for a Generator.
function(halide_generator NAME)
  set(oneValueArgs GENERATOR_NAME)
  set(multiValueArgs SRCS DEPS INCLUDES)
  cmake_parse_arguments(args "${options}" "${oneValueArgs}" "${multiValueArgs}" ${ARGN})

  if(NOT ${NAME} MATCHES "^.*\\.generator$")
    message(FATAL_ERROR "halide_generator rules must have names that end in .generator (${NAME})")
  endif()

  string(REGEX REPLACE "\\.generator*$" "" BASENAME ${NAME})

  if ("${args_GENERATOR_NAME}" STREQUAL "")
    set(args_GENERATOR_NAME "${BASENAME}")
  endif()

  # We could precompile GenGen.cpp, but add_executable() requires
  # at least one source file, and this is the cheapest one we're going to have.
  add_executable("${NAME}_binary" "${HALIDE_TOOLS_DIR}/GenGen.cpp")
  _halide_set_cxx_options("${NAME}_binary")
  target_include_directories("${NAME}_binary" PRIVATE "${HALIDE_INCLUDE_DIR}" "${HALIDE_TOOLS_DIR}")
  target_link_libraries("${NAME}_binary" PRIVATE ${HALIDE_SYSTEM_LIBS} ${CMAKE_DL_LIBS} ${CMAKE_THREAD_LIBS_INIT})
  if (MSVC)
    target_link_libraries("${NAME}_binary" PRIVATE Kernel32)
  endif()

  list(LENGTH args_SRCS SRCSLEN)
  # Don't create an empty object-library: that can cause quiet failures in MSVC builds.
  if("${SRCSLEN}" GREATER 0)
    set(GENLIB "${NAME}_library")
    # Use Shared Libraries for all Generators to ensure that the RegisterGenerator
    # code is not dead-stripped.
    add_library("${GENLIB}" STATIC ${args_SRCS})
    _halide_set_cxx_options("${GENLIB}")
    target_link_libraries("${GENLIB}" ${args_DEPS})
    target_include_directories("${GENLIB}" PRIVATE ${args_INCLUDES} "${HALIDE_INCLUDE_DIR}" "${HALIDE_TOOLS_DIR}")
    foreach(DEP ${args_DEPS})
      target_include_directories("${GENLIB}" PRIVATE
                                 $<TARGET_PROPERTY:${DEP},INTERFACE_INCLUDE_DIRECTORIES>)
    endforeach()
    # Ensure that Halide.h is built prior to any Generator
    add_dependencies("${GENLIB}" ${HALIDE_COMPILER_LIB})
    _halide_force_link_library("${NAME}_binary" "${GENLIB}")
  endif()

  get_target_property(TARGET_TYPE "${HALIDE_COMPILER_LIB}" TYPE)
  if("${TARGET_TYPE}" STREQUAL "STATIC_LIBRARY")
    # Getting link order correct for static libraries is nearly impossible in CMake;
    # to avoid flakiness, always link libHalide via --whole-archive
    # when in static-library mode.
    _halide_force_link_library("${NAME}_binary" "${HALIDE_COMPILER_LIB}")
  else()
<<<<<<< HEAD
    target_link_libraries("${NAME}_binary" PRIVATE "${HALIDE_COMPILER_LIB}")
=======
    target_link_libraries("${NAME}_binary" PRIVATE ${HALIDE_COMPILER_LIB})
>>>>>>> 2048adc7
  endif()

  _halide_genfiles_dir(${BASENAME} GENFILES_DIR)
  set(STUB_HDR "${GENFILES_DIR}/${BASENAME}.stub.h")
  set(GENERATOR_EXEC_ARGS "-g" "${args_GENERATOR_NAME}" "-o" "${GENFILES_DIR}" "-e" "cpp_stub" "-n" "${BASENAME}")

  _halide_add_exec_generator_target(
    "${NAME}_stub_gen"
    GENERATOR_BINARY "${NAME}_binary"
    GENERATOR_ARGS   "${GENERATOR_EXEC_ARGS}"
    OUTPUTS          "${STUB_HDR}"
  )
  set_property(TARGET "${NAME}_stub_gen" PROPERTY _HALIDE_GENERATOR_NAME "${args_GENERATOR_NAME}")

  if("${SRCSLEN}" GREATER 0)
    _halide_get_static_library_actual_path(${GENLIB} GENLIB_ACTUAL_PATH)
    add_library("${NAME}" STATIC IMPORTED)
    set_target_properties("${NAME}" PROPERTIES IMPORTED_LOCATION "${GENLIB_ACTUAL_PATH}")
  else()
    add_library("${NAME}" INTERFACE)
  endif()
  add_dependencies("${NAME}" "${NAME}_stub_gen")
  set_target_properties("${NAME}" PROPERTIES INTERFACE_INCLUDE_DIRECTORIES "${GENFILES_DIR}")
endfunction()

# Use a Generator target to emit a code library.
function(halide_library_from_generator BASENAME)
  set(options )
  set(oneValueArgs FUNCTION_NAME GENERATOR HALIDE_TARGET)
  set(multiValueArgs EXTRA_OUTPUTS FILTER_DEPS GENERATOR_ARGS HALIDE_TARGET_FEATURES INCLUDES)
  cmake_parse_arguments(args "" "${oneValueArgs}" "${multiValueArgs}" ${ARGN})

  if ("${args_GENERATOR}" STREQUAL "")
    set(args_GENERATOR "${BASENAME}.generator")
  endif()
  if ("${args_FUNCTION_NAME}" STREQUAL "")
    set(args_FUNCTION_NAME "${BASENAME}")
  endif()
  if ("${args_HALIDE_TARGET}" STREQUAL "")
    set(args_HALIDE_TARGET "host")
  endif()
  # It's fine for EXTRA_OUTPUTS, GENERATOR_ARGS, FILTER_DEPS, HALIDE_TARGET_FEATURES to be empty

  # Some sanity checking
  if("${args_HALIDE_TARGET}" MATCHES "^target=")
    message(FATAL_ERROR "HALIDE_TARGET should not begin with 'target='.")
  endif()
  foreach(FEATURE ${args_HALIDE_TARGET_FEATURES})
    if("${FEATURE}" STREQUAL "no_runtime")
      message(FATAL_ERROR "HALIDE_TARGET_FEATURES may not contain 'no_runtime'.")
    endif()
    # Note that this list isn't exhaustive, but will check enough of the likely
    # common cases to enforce proper usage.
    if("${FEATURE}" STREQUAL "host" OR
       "${FEATURE}" STREQUAL "x86" OR
       "${FEATURE}" STREQUAL "arm" OR
       "${FEATURE}" STREQUAL "32" OR
       "${FEATURE}" STREQUAL "64" OR
       "${FEATURE}" STREQUAL "linux" OR
       "${FEATURE}" STREQUAL "osx" OR
       "${FEATURE}" STREQUAL "windows" OR
       "${FEATURE}" STREQUAL "ios" OR
       "${FEATURE}" STREQUAL "android")
      message(FATAL_ERROR "HALIDE_TARGET_FEATURES may not the Arch/OS/Bits string '${FEATURE}'; use HALIDE_TARGET instead.")
    endif()
  endforeach()
  foreach(ARG ${args_GENERATOR_ARGS})
    if("${ARG}" MATCHES "^target=")
      message(FATAL_ERROR "GENERATOR_ARGS may not include 'target=whatever'; use HALIDE_TARGET instead.")
    endif()
  endforeach()

  set(OUTPUTS static_library h registration)
  foreach(E ${args_EXTRA_OUTPUTS})
    if("${E}" STREQUAL "cpp")
      message(FATAL_ERROR "halide_library('${BASENAME}') doesn't support 'cpp' in EXTRA_OUTPUTS; please depend on '${BASENAME}_cc' instead.")
    endif()
    if("${E}" STREQUAL "cpp_stub")
      message(FATAL_ERROR "halide_library('${BASENAME}') doesn't support 'cpp_stub' in EXTRA_OUTPUTS; please depend on '${BASENAME}.generator' instead.")
    endif()
    list(FIND OUTPUTS ${E} index)
    if (${index} GREATER -1)
      message(FATAL_ERROR "Duplicate entry ${E} in extra_outputs.")
    endif()
    list(APPEND OUTPUTS ${E})
  endforeach()

  get_property(GENERATOR_NAME TARGET "${args_GENERATOR}_stub_gen" PROPERTY _HALIDE_GENERATOR_NAME)

  # Create a directory to contain generator specific intermediate files
  _halide_genfiles_dir(${BASENAME} GENFILES_DIR)

  # Append HALIDE_TARGET_FEATURES to the target(s)
  set(TARGET_WITH_FEATURES "${args_HALIDE_TARGET}")
  foreach(FEATURE ${args_HALIDE_TARGET_FEATURES})
    _halide_add_target_features("${TARGET_WITH_FEATURES}" ${FEATURE} TARGET_WITH_FEATURES)
  endforeach()
  # Select the runtime to use *before* adding no_runtime
  _halide_library_runtime("${TARGET_WITH_FEATURES}" RUNTIME_NAME)
  _halide_add_target_features("${TARGET_WITH_FEATURES}" "no_runtime" TARGET_WITH_FEATURES)

  set(GENERATOR_EXEC_ARGS "-o" "${GENFILES_DIR}")
  list(APPEND GENERATOR_EXEC_ARGS "-g" "${GENERATOR_NAME}")
  list(APPEND GENERATOR_EXEC_ARGS "-f" "${args_FUNCTION_NAME}" )
  list(APPEND GENERATOR_EXEC_ARGS "-x" ".s=.s.txt,.cpp=.generated.cpp")
  list(APPEND GENERATOR_EXEC_ARGS "target=${TARGET_WITH_FEATURES}")
  # GENERATOR_ARGS always come last
  list(APPEND GENERATOR_EXEC_ARGS ${args_GENERATOR_ARGS})

  # CMake has no map type, and no switch statement. Whee!
  set(OUTPUT_FILES )
  foreach(OUTPUT ${OUTPUTS})
    if ("${OUTPUT}" STREQUAL "static_library")
      list(APPEND OUTPUT_FILES "${GENFILES_DIR}/${BASENAME}${CMAKE_STATIC_LIBRARY_SUFFIX}")
    elseif ("${OUTPUT}" STREQUAL "o")
      # Apparently CMake has no predefined variable for this suffix.
      if(MSVC)
        list(APPEND OUTPUT_FILES "${GENFILES_DIR}/${BASENAME}.obj")
      else()
        list(APPEND OUTPUT_FILES "${GENFILES_DIR}/${BASENAME}.o")
      endif()
    elseif ("${OUTPUT}" STREQUAL "h")
      list(APPEND OUTPUT_FILES "${GENFILES_DIR}/${BASENAME}.h")
    elseif ("${OUTPUT}" STREQUAL "assembly")
      list(APPEND OUTPUT_FILES "${GENFILES_DIR}/${BASENAME}.s.txt")
    elseif ("${OUTPUT}" STREQUAL "bitcode")
      list(APPEND OUTPUT_FILES "${GENFILES_DIR}/${BASENAME}.bc")
    elseif ("${OUTPUT}" STREQUAL "stmt")
      list(APPEND OUTPUT_FILES "${GENFILES_DIR}/${BASENAME}.stmt")
    elseif ("${OUTPUT}" STREQUAL "schedule")
      list(APPEND OUTPUT_FILES "${GENFILES_DIR}/${BASENAME}.schedule")
    elseif ("${OUTPUT}" STREQUAL "html")
      list(APPEND OUTPUT_FILES "${GENFILES_DIR}/${BASENAME}.html")
    elseif ("${OUTPUT}" STREQUAL "registration")
      list(APPEND OUTPUT_FILES "${GENFILES_DIR}/${BASENAME}.registration.cpp")
    endif()
  endforeach()

  # Output everything (except for the generated .cpp file)
  string(REPLACE ";" "," OUTPUTS_COMMA "${OUTPUTS}")
  set(ARGS_WITH_OUTPUTS "-e" ${OUTPUTS_COMMA} ${GENERATOR_EXEC_ARGS})
  _halide_add_exec_generator_target(
    "${BASENAME}_lib_gen"
    GENERATOR_BINARY "${args_GENERATOR}_binary"
    GENERATOR_ARGS   "${ARGS_WITH_OUTPUTS}"
    OUTPUTS          ${OUTPUT_FILES}
  )

  add_library("${BASENAME}" STATIC IMPORTED)
  add_dependencies("${BASENAME}" "${BASENAME}_lib_gen" "${RUNTIME_NAME}")
  set_target_properties("${BASENAME}" PROPERTIES
    IMPORTED_LOCATION "${GENFILES_DIR}/${BASENAME}${CMAKE_STATIC_LIBRARY_SUFFIX}"
    INTERFACE_INCLUDE_DIRECTORIES "${GENFILES_DIR}" ${args_INCLUDES}
    INTERFACE_LINK_LIBRARIES "${RUNTIME_NAME};${args_FILTER_DEPS};${CMAKE_DL_LIBS};${CMAKE_THREAD_LIBS_INIT}")

  # A separate invocation for the generated .cpp file,
  # since it's rarely used, and some code will fail at Generation
  # time at present (e.g. code with predicated loads or stores).
  set(ARGS_WITH_OUTPUTS "-e" "cpp" ${GENERATOR_EXEC_ARGS})
  _halide_add_exec_generator_target(
    "${BASENAME}_cc_gen"
    GENERATOR_BINARY "${args_GENERATOR}_binary"
    GENERATOR_ARGS   "${ARGS_WITH_OUTPUTS}"
    OUTPUTS          "${GENFILES_DIR}/${BASENAME}.generated.cpp"
  )

  add_library("${BASENAME}_cc" STATIC "${GENFILES_DIR}/${BASENAME}.generated.cpp")
  # Needs _lib_gen as well, to get the .h file
  add_dependencies("${BASENAME}_cc" "${BASENAME}_lib_gen" "${BASENAME}_cc_gen")
  target_link_libraries("${BASENAME}_cc" PRIVATE ${args_FILTER_DEPS})
  target_include_directories("${BASENAME}_cc" PRIVATE "${HALIDE_INCLUDE_DIR}")
  target_include_directories("${BASENAME}_cc" PUBLIC "${GENFILES_DIR}" ${args_INCLUDES})
  # Very few of the cc_libs are needed, so exclude from "all".
  set_target_properties("${BASENAME}_cc" PROPERTIES EXCLUDE_FROM_ALL TRUE)

  # Code to build the BASENAME.rungen target
  set(RUNGEN "${BASENAME}.rungen")
  add_executable("${RUNGEN}" "${GENFILES_DIR}/${BASENAME}.registration.cpp")
  target_link_libraries("${RUNGEN}" PRIVATE _halide_library_from_generator_rungen "${BASENAME}")
  # Not all Generators will build properly with RunGen (e.g., missing
  # external dependencies), so exclude them from the "ALL" targets
  set_target_properties("${RUNGEN}" PROPERTIES EXCLUDE_FROM_ALL TRUE)

  # BASENAME.run simply runs the BASENAME.rungen target
  add_custom_target("${BASENAME}.run"
                    COMMAND "${RUNGEN}" "${RUNARGS}"
                    DEPENDS "${RUNGEN}")
  set_target_properties("${BASENAME}.run" PROPERTIES EXCLUDE_FROM_ALL TRUE)
endfunction()

# Rule to build and use a Generator; it's convenient sugar around
# halide_generator() + halide_library_from_generator().
function(halide_library NAME)
  set(oneValueArgs FUNCTION_NAME HALIDE_TARGET GENERATOR GENERATOR_NAME)
  set(multiValueArgs EXTRA_OUTPUTS FILTER_DEPS GENERATOR_DEPS HALIDE_TARGET_FEATURES INCLUDES GENERATOR_ARGS SRCS)
  cmake_parse_arguments(args "${options}" "${oneValueArgs}" "${multiValueArgs}" ${ARGN})

  if (NOT "${args_GENERATOR}" STREQUAL "")
    message(FATAL_ERROR "halide_library('${BASENAME}') doesn't take a GENERATOR argument. Did you mean to use GENERATOR_NAME, or the halide_library_from_generator() rule?")
  endif()

  halide_generator("${NAME}.generator"
                   SRCS ${args_SRCS}
                   DEPS ${args_GENERATOR_DEPS}
                   INCLUDES ${args_INCLUDES}
                   GENERATOR_NAME ${args_GENERATOR_NAME})

  halide_library_from_generator("${NAME}"
                   DEPS ${args_FILTER_DEPS}
                   INCLUDES ${args_INCLUDES}
                   GENERATOR "${NAME}.generator"
                   FUNCTION_NAME ${args_FUNCTION_NAME}
                   HALIDE_TARGET ${args_HALIDE_TARGET}
                   HALIDE_TARGET_FEATURES ${args_HALIDE_TARGET_FEATURES}
                   GENERATOR_ARGS ${args_GENERATOR_ARGS}
                   EXTRA_OUTPUTS ${args_EXTRA_OUTPUTS})
endfunction()

# ----------------------- Private Functions.
# All functions, properties, variables, etc. that being with an underscore
# should be assumed to be private implementation details; don't rely on them externally.

# Set the C++ options necessary for using libHalide.
function(_halide_set_cxx_options TARGET)
  set_target_properties("${TARGET}" PROPERTIES CXX_STANDARD 11 CXX_STANDARD_REQUIRED YES CXX_EXTENSIONS NO)
  if (MSVC)
    target_compile_definitions("${TARGET}" PUBLIC "-D_CRT_SECURE_NO_WARNINGS" "-D_SCL_SECURE_NO_WARNINGS")
    target_compile_options("${TARGET}" PRIVATE "/GR-")
  else()
    target_compile_options("${TARGET}" PRIVATE "-fno-rtti")
  endif()
endfunction()

# Get (and lazily create) the generated-files directory for Generators.
function(_halide_genfiles_dir NAME OUTVAR)
  set(GENFILES_DIR "${CMAKE_BINARY_DIR}/${CMAKE_CFG_INTDIR}/genfiles/${NAME}")
  file(MAKE_DIRECTORY "${GENFILES_DIR}")
  set(${OUTVAR} "${GENFILES_DIR}" PARENT_SCOPE)
endfunction()

# Given the target of a static library, return the path to the actual .a file
function(_halide_get_static_library_actual_path TARGET OUTVAR)
  get_target_property(DIR ${TARGET} LIBRARY_OUTPUT_DIRECTORY)
  if (DIR)
    set(DIR "${DIR}/")
  else()
    # Set to empty string since it could be "DIR-NOTFOUND"
    set(DIR "")
  endif()
  set(${OUTVAR} "${DIR}${CMAKE_CFG_INTDIR}/${CMAKE_STATIC_LIBRARY_PREFIX}${TARGET}${CMAKE_STATIC_LIBRARY_SUFFIX}" PARENT_SCOPE)
endfunction()

# Adds features to a target string, canonicalizing the result.
# If multitarget, features are added to all.
function(_halide_add_target_features HALIDE_TARGET HALIDE_FEATURES OUTVAR)
  string(REPLACE "," ";" MULTITARGETS "${HALIDE_TARGET}")
  foreach(T ${MULTITARGETS})
    string(REPLACE "-" ";" NEW_T "${T}")
    foreach(F ${HALIDE_FEATURES})
      list(APPEND NEW_T ${F})
    endforeach()
    string(REPLACE ";" "-" NEW_T "${NEW_T}")
    _halide_canonicalize_target("${NEW_T}" NEW_T)
    list(APPEND NEW_MULTITARGETS ${NEW_T})
  endforeach()
  string(REPLACE ";" "," NEW_MULTITARGETS "${NEW_MULTITARGETS}")
  set(${OUTVAR} "${NEW_MULTITARGETS}" PARENT_SCOPE)
endfunction()

# If any of the (multi) targets have the feature specified, set outvar to true.
# Otherwise set outvar to false.
function(_halide_has_target_feature HALIDE_TARGET HALIDE_FEATURE OUTVAR)
  set(${OUTVAR} FALSE PARENT_SCOPE)
  string(REPLACE "," ";" FEATURES "${HALIDE_TARGET}")
  string(REPLACE "-" ";" FEATURES "${HALIDE_TARGET}")
  foreach(F ${FEATURES})
    if("${F}" STREQUAL "${HALIDE_FEATURE}")
      set(${OUTVAR} TRUE PARENT_SCOPE)
    endif()
  endforeach()
endfunction()

# Split the target into base and feature lists.
function(_halide_split_target HALIDE_TARGET OUTVAR_BASE OUTVAR_FEATURES)
  if("${HALIDE_TARGET}" MATCHES ".*,.*")
    message(FATAL_ERROR "Multitarget may not be specified in _halide_split_target(${HALIDE_TARGET})")
  endif()

  string(REPLACE "-" ";" FEATURES "${HALIDE_TARGET}")
  list(LENGTH FEATURES LEN)
  if("${LEN}" EQUAL 0)
    message(FATAL_ERROR "Empty target")
  endif()

  list(GET FEATURES 0 BASE)
  if ("${BASE}" STREQUAL "host")
    list(REMOVE_AT FEATURES 0)
  else()
    if("${LEN}" LESS 3)
      message(FATAL_ERROR "Illegal target (${HALIDE_TARGET})")
    endif()
    list(GET FEATURES 0 1 2 BASE)
    list(REMOVE_AT FEATURES 0 1 2)
  endif()
  set(${OUTVAR_BASE} "${BASE}" PARENT_SCOPE)
  set(${OUTVAR_FEATURES} "${FEATURES}" PARENT_SCOPE)
endfunction()

# Join base and feature lists back into a target. Do not canonicalize.
function(_halide_join_target BASE FEATURES OUTVAR)
  foreach(F ${FEATURES})
    list(APPEND BASE ${F})
  endforeach()
  string(REPLACE ";" "-" BASE "${BASE}")
  set(${OUTVAR} "${BASE}" PARENT_SCOPE)
endfunction()

# Alphabetizes the features part of the target to make sure they always match no
# matter the concatenation order of the target string pieces. Remove duplicates.
function(_halide_canonicalize_target HALIDE_TARGET OUTVAR)
  if("${HALIDE_TARGET}" MATCHES ".*,.*")
    message(FATAL_ERROR "Multitarget may not be specified in _halide_canonicalize_target(${HALIDE_TARGET})")
  endif()
  _halide_split_target("${HALIDE_TARGET}" BASE FEATURES)
  list(REMOVE_DUPLICATES FEATURES)
  list(SORT FEATURES)
  _halide_join_target("${BASE}" "${FEATURES}" HALIDE_TARGET)
  set(${OUTVAR} "${HALIDE_TARGET}" PARENT_SCOPE)
endfunction()

# Given a HALIDE_TARGET, return the CMake target name for the runtime.
function(_halide_runtime_target_name HALIDE_TARGET OUTVAR)
  # MULTITARGETS = HALIDE_TARGET.split(",")
  string(REPLACE "," ";" MULTITARGETS "${HALIDE_TARGET}")
  # HALIDE_TARGET = MULTITARGETS.final_element()
  list(GET MULTITARGETS -1 HALIDE_TARGET)
  _halide_canonicalize_target("${HALIDE_TARGET}" HALIDE_TARGET)
  _halide_split_target("${HALIDE_TARGET}" BASE FEATURES)
  # Discard target features which do not affect the contents of the runtime.
  list(REMOVE_DUPLICATES FEATURES)
  list(REMOVE_ITEM FEATURES "user_context" "no_asserts" "no_bounds_query" "no_runtime" "profile")
  list(SORT FEATURES)
  # Now build up the name
  set(RESULT "halide_rt")
  foreach(B ${BASE})
    list(APPEND RESULT ${B})
  endforeach()
  if(${CMAKE_SYSTEM_NAME} MATCHES "Windows")
    set(HALIDE_ABBREVIATE_TARGETS TRUE)
  endif()
  if(HALIDE_ABBREVIATE_TARGETS)
    # Windows systems still have limits of 260-character pathnames in
    # lots of situations, and CMake can replicate project names multiple times
    # in the same path, so long target strings can cause us to overflow
    # this limit, even if CMAKE_OBJECT_PATH_MAX is set. So here we make
    # algorithmically-generated abbreviations for all the feature strings
    # and use those for external cmaketarget/filenames.

    # Halide Target Features we know about. (This need not be exact, but should
    # be close for best compression.)
    list(APPEND KNOWN_FEATURES
        jit
        debug
        no_asserts
        no_bounds_query
        sse41
        avx
        avx2
        fma
        fma4
        f16c
        armv7s
        no_neon
        vsx
        power_arch_2_07
        cuda
        cuda_capability_30
        cuda_capability_32
        cuda_capability_35
        cuda_capability_50
        cuda_capability_61
        opencl
        cl_doubles
        cl_half
        opengl
        openglcompute
        user_context
        matlab
        profile
        no_runtime
        metal
        mingw
        c_plus_plus_name_mangling
        large_buffers
        hvx_64
        hvx_128
        hvx_v62
        hvx_v65
        hvx_v66
        hvx_shared_object
        fuzz_float_stores
        soft_float_abi
        msan
        avx512
        avx512_knl
        avx512_skylake
        avx512_cannonlake
        trace_loads
        trace_stores
        trace_realizations
        d3d12compute
        strict_float
        legacy_buffer_wrappers
        tsan
        asan
        check_unsafe_promises
        hexagon_dma
        embed_bitcode
        disable_llvm_loop_vectorize
        disable_llvm_loop_unroll
        wasm_simd128
        wasm_signext
        sve
        sve2
      )
    # Synthesize a one-or-two-char abbreviation based on the feature's position
    # in the KNOWN_FEATURES list.
    set(I 0)
    foreach(F ${KNOWN_FEATURES})
      math(EXPR II "97 + (${I} / 26)")
      if("${II}" GREATER 97)
        string(ASCII ${II} C1)
      else()
        set(C1 "")
      endif()
      math(EXPR II "97 + (${I} % 26)")
      string(ASCII ${II} C2)
      # CMake has no map-like structure; we'll fake it using synthesized variable names.
      set(HALIDE_TARGET_FEATURE_ABBREVIATION_${F} ${C1}${C2})
      math(EXPR I "${I} + 1")
    endforeach()
  endif()

  foreach(F ${FEATURES})
    if(DEFINED HALIDE_TARGET_FEATURE_ABBREVIATION_${F})
      list(APPEND RESULT ${HALIDE_TARGET_FEATURE_ABBREVIATION_${F}})
    else()
      # Unknown features get appended to the end
      list(APPEND RESULT ${F})
    endif()
  endforeach()

  # Finally, convert from a list into a _ separated name
  string(REPLACE ";" "_" RESULT "${RESULT}")
  set(${OUTVAR} "${RESULT}" PARENT_SCOPE)
endfunction()

# Generate the runtime library for the given halide_target; return
# its cmake target name in outvar.
function(_halide_library_runtime HALIDE_TARGET OUTVAR)
  if(NOT TARGET halide_library_runtime.generator)
    halide_generator(halide_library_runtime.generator SRCS "")
  endif()

  string(REPLACE "," ";" MULTITARGETS "${HALIDE_TARGET}")
  list(GET MULTITARGETS -1 HALIDE_TARGET)
  _halide_runtime_target_name("${HALIDE_TARGET}" RUNTIME_NAME)
  if(NOT TARGET "${RUNTIME_NAME}_runtime_gen")
    set(RUNTIME_LIB "${RUNTIME_NAME}${CMAKE_STATIC_LIBRARY_SUFFIX}")

    _halide_genfiles_dir(${RUNTIME_NAME} GENFILES_DIR)
    set(GENERATOR_EXEC_ARGS "-o" "${GENFILES_DIR}")
    list(APPEND GENERATOR_EXEC_ARGS "-r" "${RUNTIME_NAME}")
    list(APPEND GENERATOR_EXEC_ARGS "target=${HALIDE_TARGET}")

    _halide_add_exec_generator_target(
      "${RUNTIME_NAME}_runtime_gen"
      GENERATOR_BINARY "halide_library_runtime.generator_binary"
      GENERATOR_ARGS   "${GENERATOR_EXEC_ARGS}"
      OUTPUTS          "${GENFILES_DIR}/${RUNTIME_LIB}"
    )

    # By default, IMPORTED libraries are only visible to the declaration
    # directories (and subdirectories); since runtime libraries are declared
    # lazily, we need to ensure they are globally visible to avoid ordering issues.
    add_library("${RUNTIME_NAME}" STATIC IMPORTED GLOBAL)
    add_dependencies("${RUNTIME_NAME}" "${RUNTIME_NAME}_runtime_gen")
    set_target_properties("${RUNTIME_NAME}" PROPERTIES
      IMPORTED_LOCATION "${GENFILES_DIR}/${RUNTIME_LIB}")

    # It's hard to force specific system libraries to the end of link order
    # in CMake, because of course it is; to mitigate this, we do snooping
    # here for common targets with extra dependencies and add them to
    # the dependencies for runtime, to ensure that they get sorted into
    # an appropriate spot in link order.
    set(RT_LIBS )

    # opengl
    _halide_has_target_feature("${HALIDE_TARGET}" opengl HAS_OPENGL)
    if("${HAS_OPENGL}")
      find_package(OpenGL QUIET)
      if (OpenGL_FOUND)
        list(APPEND RT_LIBS ${OPENGL_LIBRARIES})
      endif()
      if(${CMAKE_SYSTEM_NAME} MATCHES "Linux")
        # Linux systems need X11 for OpenGL as well
        find_package(X11 QUIET)
        if (X11_FOUND)
          list(APPEND RT_LIBS ${X11_LIBRARIES})
        endif()
      endif()
    endif()

    set_target_properties("${RUNTIME_NAME}" PROPERTIES
      INTERFACE_LINK_LIBRARIES "${RT_LIBS}")

  endif()
  set(${OUTVAR} "${RUNTIME_NAME}" PARENT_SCOPE)
endfunction()

function(_halide_add_exec_generator_target EXEC_TARGET)
  set(options )
  set(oneValueArgs GENERATOR_BINARY)
  set(multiValueArgs OUTPUTS GENERATOR_ARGS)
  cmake_parse_arguments(args "" "${oneValueArgs}" "${multiValueArgs}" ${ARGN})

  set(EXTRA_OUTPUTS_COMMENT )
  foreach(OUTPUT ${args_OUTPUTS})
    if((${OUTPUT} MATCHES "^.*\\.h$")
       OR (${OUTPUT} MATCHES "^.*${CMAKE_STATIC_LIBRARY_SUFFIX}$")
       OR (${OUTPUT} MATCHES "^.*\\.registration\\.cpp$"))
      # Ignore
    else()
      set(EXTRA_OUTPUTS_COMMENT "${EXTRA_OUTPUTS_COMMENT}\nEmitting extra Halide output: ${OUTPUT}")
    endif()
  endforeach()

  add_custom_target(${EXEC_TARGET} DEPENDS ${args_OUTPUTS})

  # LLVM may leak memory during generator execution. If projects are built with address sanitizer enabled,
  # this may cause generators to fail, making it hard to use Halide and address sanitizer at the same time.
  # To work around this, we execute generators with an environment setting to disable leak checking.
  set(RUN_WITHOUT_LEAKCHECK ${CMAKE_COMMAND} -E env "ASAN_OPTIONS=detect_leaks=0")

  if(NOT WIN32)
    add_custom_command(
      OUTPUT ${args_OUTPUTS}
      DEPENDS ${args_GENERATOR_BINARY}
      # Reduce noise during build; uncomment for debugging
      # COMMAND ${CMAKE_COMMAND} -E echo Running $<TARGET_FILE:${args_GENERATOR_BINARY}> ${args_GENERATOR_ARGS}
      COMMAND ${RUN_WITHOUT_LEAKCHECK} $<TARGET_FILE:${args_GENERATOR_BINARY}> ${args_GENERATOR_ARGS}
      COMMENT "${EXTRA_OUTPUTS_COMMENT}"
    )
  else()
    add_custom_command(
      OUTPUT ${args_OUTPUTS}
      DEPENDS ${args_GENERATOR_BINARY}
      # Reduce noise during build; uncomment for debugging
      # COMMAND ${CMAKE_COMMAND} -E echo copying $<TARGET_FILE:${HALIDE_COMPILER_LIB}> to "$<TARGET_FILE_DIR:${args_GENERATOR_BINARY}>"
      COMMAND ${CMAKE_COMMAND} -E copy_if_different $<TARGET_FILE:${HALIDE_COMPILER_LIB}> "$<TARGET_FILE_DIR:${args_GENERATOR_BINARY}>"
      # Reduce noise during build; uncomment for debugging
      # COMMAND ${CMAKE_COMMAND} -E echo Running $<TARGET_FILE:${args_GENERATOR_BINARY}> ${args_GENERATOR_ARGS}
      COMMAND ${RUN_WITHOUT_LEAKCHECK} $<TARGET_FILE:${args_GENERATOR_BINARY}> ${args_GENERATOR_ARGS}
      COMMENT "${EXTRA_OUTPUTS_COMMENT}"
    )
  endif()
  foreach(OUT ${args_OUTPUTS})
    set_source_files_properties(${OUT} PROPERTIES GENERATED TRUE)
  endforeach()
endfunction()

function(_halide_force_link_library NAME LIB)
  # We need to ensure that the libraries are linked in with --whole-archive
  # (or the equivalent), to ensure that the Generator-registration code
  # isn't omitted. Sadly, there's no portable way to do this, so we do some
  # special-casing here:
  if(${CMAKE_SYSTEM_NAME} MATCHES "Darwin")
    _halide_get_static_library_actual_path("${LIB}" LIB_ACTUAL_PATH)
    target_link_libraries("${NAME}" PRIVATE "${LIB}")
    # Append to LINK_FLAGS, since we may call this multiple times
    get_property(flags TARGET "${NAME}" PROPERTY LINK_FLAGS)
    set(flags "${flags} -Wl,-force_load,${LIB_ACTUAL_PATH}")
    set_target_properties("${NAME}" PROPERTIES LINK_FLAGS ${flags})
  elseif(MSVC)
    # Note that this requires VS2015 R2+
    target_link_libraries("${NAME}" PRIVATE "${LIB}")
    # Append to LINK_FLAGS, since we may call this multiple times
    get_property(flags TARGET "${NAME}" PROPERTY LINK_FLAGS)
    set(flags "${flags} /WHOLEARCHIVE:${LIB}.lib")
    set_target_properties("${NAME}" PROPERTIES LINK_FLAGS ${flags})
  else()
    # Assume Linux or similar
    target_link_libraries("${NAME}" PRIVATE -Wl,--whole-archive "${LIB}" -Wl,-no-whole-archive)
  endif()
endfunction()

# ----------------------- Configuration code

# If paths to tools, include, and libHalide aren't specified, infer them
# based on the path to the distrib folder. If the path to the distrib
# folder isn't specified, fail.
if("${HALIDE_TOOLS_DIR}" STREQUAL "" OR
    "${HALIDE_INCLUDE_DIR}" STREQUAL "" OR
    "${HALIDE_COMPILER_LIB}" STREQUAL "")
  if("${HALIDE_DISTRIB_DIR}" STREQUAL "")
    message(FATAL_ERROR "HALIDE_DISTRIB_DIR must point to the Halide distribution directory.")
  endif()
  set(HALIDE_INCLUDE_DIR "${HALIDE_DISTRIB_DIR}/include")
  set(HALIDE_TOOLS_DIR "${HALIDE_DISTRIB_DIR}/tools")
  if(${HALIDE_DISTRIB_USE_STATIC_LIBRARY})
    message(STATUS "Using ${HALIDE_DISTRIB_DIR}/lib/${CMAKE_STATIC_LIBRARY_PREFIX}Halide${CMAKE_STATIC_LIBRARY_SUFFIX}")
    add_library(_halide_compiler_lib STATIC IMPORTED)
    set_target_properties(_halide_compiler_lib PROPERTIES
      IMPORTED_LOCATION "${HALIDE_DISTRIB_DIR}/lib/${CMAKE_STATIC_LIBRARY_PREFIX}Halide${CMAKE_STATIC_LIBRARY_SUFFIX}"
      INTERFACE_INCLUDE_DIRECTORIES ${HALIDE_INCLUDE_DIR})
    set(HALIDE_COMPILER_LIB _halide_compiler_lib)
  else()
    message(STATUS "Using ${HALIDE_DISTRIB_DIR}/bin/${CMAKE_SHARED_LIBRARY_PREFIX}Halide${CMAKE_SHARED_LIBRARY_SUFFIX}")
    add_library(_halide_compiler_lib SHARED IMPORTED)
    set_target_properties(_halide_compiler_lib PROPERTIES
      IMPORTED_LOCATION "${HALIDE_DISTRIB_DIR}/bin/${CMAKE_SHARED_LIBRARY_PREFIX}Halide${CMAKE_SHARED_LIBRARY_SUFFIX}"
      INTERFACE_INCLUDE_DIRECTORIES ${HALIDE_INCLUDE_DIR})
    if(WIN32)
      set_target_properties(_halide_compiler_lib PROPERTIES
        IMPORTED_IMPLIB "${HALIDE_DISTRIB_DIR}/lib/${CMAKE_STATIC_LIBRARY_PREFIX}Halide${CMAKE_STATIC_LIBRARY_SUFFIX}")
    endif()
    set(HALIDE_COMPILER_LIB _halide_compiler_lib)
  endif()
endif()

if("${HALIDE_SYSTEM_LIBS}" STREQUAL "")
  # If HALIDE_SYSTEM_LIBS isn't defined, we are compiling against a Halide distribution
  # folder; this is normally captured in the halide_config.cmake file. If that file
  # exists in the same directory as this one, just include it here.
  if(EXISTS "${CMAKE_CURRENT_LIST_DIR}/halide_config.cmake")
    include("${CMAKE_CURRENT_LIST_DIR}/halide_config.cmake")
  else()
    message(WARNING "HALIDE_SYSTEM_LIBS is not set and we could not find halide_config.cmake")
  endif()
endif()

define_property(TARGET PROPERTY _HALIDE_GENERATOR_NAME
                BRIEF_DOCS "Internal use by Halide build rules: do not use externally"
                FULL_DOCS "Internal use by Halide build rules: do not use externally")

add_library(_halide_library_from_generator_rungen "${HALIDE_TOOLS_DIR}/RunGenMain.cpp")
target_include_directories(_halide_library_from_generator_rungen PRIVATE "${HALIDE_INCLUDE_DIR}" "${HALIDE_TOOLS_DIR}")
halide_use_image_io(_halide_library_from_generator_rungen)
_halide_set_cxx_options(_halide_library_from_generator_rungen)
set_target_properties(_halide_library_from_generator_rungen PROPERTIES EXCLUDE_FROM_ALL TRUE)<|MERGE_RESOLUTION|>--- conflicted
+++ resolved
@@ -1,12 +1,6 @@
 include(CMakeParseArguments)
 
 cmake_minimum_required(VERSION 3.3)
-<<<<<<< HEAD
-
-# Allow VISIBILITY_INLINES_HIDDEN to work for static libraries as well as shared. Requires CMake 3.3+.
-cmake_policy(SET CMP0063 NEW)
-=======
->>>>>>> 2048adc7
 
 # ----------------------- Public Functions.
 # These are all documented in README_cmake.md.
@@ -87,11 +81,7 @@
     # when in static-library mode.
     _halide_force_link_library("${NAME}_binary" "${HALIDE_COMPILER_LIB}")
   else()
-<<<<<<< HEAD
     target_link_libraries("${NAME}_binary" PRIVATE "${HALIDE_COMPILER_LIB}")
-=======
-    target_link_libraries("${NAME}_binary" PRIVATE ${HALIDE_COMPILER_LIB})
->>>>>>> 2048adc7
   endif()
 
   _halide_genfiles_dir(${BASENAME} GENFILES_DIR)
