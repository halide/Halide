--- conflicted
+++ resolved
@@ -106,11 +106,8 @@
         -s ASSERTIONS=1
         -s ALLOW_MEMORY_GROWTH=1
         -s ENVIRONMENT=node
-<<<<<<< HEAD
+        -s STACK_SIZE=98304
         ${args_OPTIONS}
-=======
-        -s STACK_SIZE=98304
->>>>>>> b6a18b87
     )
 
     if ("${Halide_TARGET}" MATCHES "webgpu")
