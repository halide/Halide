--- conflicted
+++ resolved
@@ -16,16 +16,11 @@
 message(STATUS "Found LLVM ${LLVM_PACKAGE_VERSION}")
 message(STATUS "Using LLVMConfig.cmake in: ${LLVM_DIR}")
 
-<<<<<<< HEAD
 # LLVM_PACKAGE_VERSION does not propagate to higher scopes
 set(Halide_LLVM_VERSION ${LLVM_PACKAGE_VERSION} CACHE INTERNAL "Provided LLVM version")
 
-if (LLVM_PACKAGE_VERSION VERSION_LESS 10.0)
-    message(FATAL_ERROR "LLVM version must be 10.0 or newer")
-=======
 if (LLVM_PACKAGE_VERSION VERSION_LESS 11.0)
     message(FATAL_ERROR "LLVM version must be 11.0 or newer")
->>>>>>> 093e8dfb
 endif ()
 
 if (LLVM_PACKAGE_VERSION VERSION_GREATER 13.0)
