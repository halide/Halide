use std::io;
use std::io::Write;
use halide::build::{Generator, GenBuilder};

fn main() {

    let Hal = GenBuilder::new(
        "/home/jacob/Desktop/Halide",
        "src/gens"
    ).debug(true);
       // .out_dir("src/rs");


    let gen = Hal.new_gen("iir_blur".to_string());

<<<<<<< HEAD
    assert!(gen.compile().status.success());
=======
    let out = gen.compile();
    println!("compile Status: {}", out.status.success());
    io::stdout().write_all(&out.stdout);
    io::stderr().write_all(&out.stderr);
    assert!(out.status.success());
>>>>>>> b06f658b

    assert!(gen.run_gen().status.success());

    assert!(gen.bind().is_ok());

    assert!(gen.rename().is_ok());
    assert!(gen.make_runtime().is_ok());

}<|MERGE_RESOLUTION|>--- conflicted
+++ resolved
@@ -13,15 +13,12 @@
 
     let gen = Hal.new_gen("iir_blur".to_string());
 
-<<<<<<< HEAD
-    assert!(gen.compile().status.success());
-=======
+
     let out = gen.compile();
     println!("compile Status: {}", out.status.success());
     io::stdout().write_all(&out.stdout);
     io::stderr().write_all(&out.stderr);
     assert!(out.status.success());
->>>>>>> b06f658b
 
     assert!(gen.run_gen().status.success());
 
