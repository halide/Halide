--- conflicted
+++ resolved
@@ -575,22 +575,13 @@
         Expr e = op->a;
 
         // Start with multiply and keep high half
-<<<<<<< HEAD
-        if (multiplier != 0) {
-=======
         if (method > 0) {
->>>>>>> 306c4495
             Type wider = Int(32, op->type.width);
             e = cast(op->type, (cast(wider, e) * multiplier)/65536);
 
             // Possibly add a correcting factor
-<<<<<<< HEAD
-            if (method == 1) {
-                e += op->a;
-=======
             if (method == 2) {
                 e += (op->a - e) / 2;
->>>>>>> 306c4495
             }
         }
 
@@ -599,15 +590,7 @@
             e /= (1 << shift);
         }
 
-<<<<<<< HEAD
-        // Add one for negative numbers
-        Value *val = codegen(e);
-        Value *sh = codegen(cast(op->type, op->type.bits - 1));
-        Value *sign_bit = builder->CreateLShr(val, sh);
-        value = builder->CreateAdd(val, sign_bit);
-=======
         value = codegen(e);
->>>>>>> 306c4495
     } else if (op->type.element_of() == UInt(16) && 
                const_divisor > 1 && const_divisor < 64) {
         int method     = IntegerDivision::table_u16[const_divisor-2][0];
