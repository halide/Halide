#include <iostream>
#include "IRPrinter.h"
#include "CodeGen.h"
#include "IROperator.h"
#include "Log.h"
#include "CodeGen_C.h"
#include "Function.h"
#include "Deinterleave.h"

// No msvc warnings from llvm headers please
#ifdef _WIN32
#pragma warning(push, 0)
#endif
#include <llvm/Config/config.h>

#include <llvm/Analysis/Verifier.h>
#include <llvm/ExecutionEngine/MCJIT.h>
#include <llvm/Support/TargetSelect.h>
#include <llvm/Target/TargetLibraryInfo.h>
#include <llvm/Support/raw_ostream.h>
#include <llvm/Support/FormattedStream.h>
#include <llvm/Bitcode/ReaderWriter.h>
#include <llvm/Support/TargetRegistry.h>
#include <llvm/CodeGen/CommandFlags.h>
#include <llvm/ExecutionEngine/ExecutionEngine.h>
#include <llvm/PassManager.h>
#include <llvm/Transforms/IPO/PassManagerBuilder.h>
#include <llvm/Transforms/IPO.h>

// Temporary affordance to compile with both llvm 3.2 and 3.3.
// Protected as at least one installation of llvm elides version macros.
#if defined(LLVM_VERSION_MINOR) && LLVM_VERSION_MINOR < 3
#include <llvm/Value.h>
#include <llvm/Module.h>
#include <llvm/Function.h>
#include <llvm/TargetTransformInfo.h>
#include <llvm/DataLayout.h>
#include <llvm/IRBuilder.h>
#include <llvm/ExecutionEngine/JITMemoryManager.h>
#else
#include <llvm/IR/Value.h>
#include <llvm/IR/Module.h>
#include <llvm/IR/Function.h>
#include <llvm/Analysis/TargetTransformInfo.h>
#include <llvm/IR/DataLayout.h>
#include <llvm/IR/IRBuilder.h>
#include <llvm/ExecutionEngine/SectionMemoryManager.h>
#endif

// No msvc warnings from llvm headers please
#ifdef _WIN32
#pragma warning(pop)
#endif

#include <sstream>

namespace Halide { 
namespace Internal {

using namespace llvm;
using std::ostringstream;
using std::cout;
using std::endl;
using std::string;
using std::vector;
using std::pair;
using std::map;
using std::stack;

namespace {
LLVMContext &get_global_context() {
    static LLVMContext *c = NULL;
    if (!c) c = new LLVMContext;
    return *c;    
}

// Define a local empty inline function for each target
// to disable initialization.
#define LLVM_TARGET(target)             \
    void inline Initialize##target##Target() { \
    }

#include <llvm/Config/Targets.def>

#undef LLVM_TARGET

}

#define InitializeTarget(target)              \
        LLVMInitialize##target##Target();     \
        LLVMInitialize##target##TargetInfo(); \
        LLVMInitialize##target##AsmPrinter(); \
        LLVMInitialize##target##TargetMC();   \
        llvm_##target##_enabled = true;

// Override above empty init function with macro for supported targets.
#define InitializeX86Target()   InitializeTarget(X86)
#define InitializeARMTarget()   InitializeTarget(ARM)
#define InitializeNVPTXTarget() InitializeTarget(NVPTX)

CodeGen::CodeGen() : 
    module(NULL), function(NULL), context(get_global_context()), 
    builder(new IRBuilder<>(context)), 
    value(NULL), buffer_t(NULL) {
    // Define some types
    void_t = llvm::Type::getVoidTy(context);
    i1 = llvm::Type::getInt1Ty(context);
    i8 = llvm::Type::getInt8Ty(context);
    i16 = llvm::Type::getInt16Ty(context);
    i32 = llvm::Type::getInt32Ty(context);
    i64 = llvm::Type::getInt64Ty(context);
    f16 = llvm::Type::getHalfTy(context);
    f32 = llvm::Type::getFloatTy(context);
    f64 = llvm::Type::getDoubleTy(context);

    // Initialize the targets we want to generate code for which are enabled
    // in llvm configuration
    if (!llvm_initialized) {            
	InitializeNativeTarget();
        InitializeNativeTargetAsmPrinter();
        InitializeNativeTargetAsmParser();

        #define LLVM_TARGET(target)         \
            Initialize##target##Target();   \

        #include <llvm/Config/Targets.def>

        #undef LLVM_TARGET

        llvm_initialized = true;
    }
}

// llvm includes above disable assert.  Include Util.h here
// to reenable assert.
#include "Util.h"

CodeGen::~CodeGen() {
    if (module && owns_module) {
        delete module;
        module = NULL;
        owns_module = false;
    }
    delete builder;
    builder = NULL;
}

bool CodeGen::llvm_initialized = false;
bool CodeGen::llvm_X86_enabled = false;
bool CodeGen::llvm_ARM_enabled = false;
bool CodeGen::llvm_NVPTX_enabled = false;

void CodeGen::compile(Stmt stmt, string name, const vector<Argument> &args) {
    assert(module && "The CodeGen subclass should have made an initial module before calling CodeGen::compile");
    owns_module = true;

    // Start the module off with a definition of a buffer_t
    define_buffer_t();

    // Now deduce the types of the arguments to our function
    vector<llvm::Type *> arg_types(args.size());
    for (size_t i = 0; i < args.size(); i++) {
        if (args[i].is_buffer) {
            arg_types[i] = buffer_t->getPointerTo();
        } else {
            arg_types[i] = llvm_type_of(args[i].type);
        }
    }

    // Make our function
    function_name = name;
    FunctionType *func_t = FunctionType::get(void_t, arg_types, false);
    function = llvm::Function::Create(func_t, llvm::Function::ExternalLinkage, name, module);

    // Mark the buffer args as no alias
    // TODO: This may not be true, leave it out for now
    /*
    for (size_t i = 0; i < args.size(); i++) {
        if (args[i].is_buffer) {
            function->setDoesNotAlias(i+1);
        }
    }
    */

    // Make the initial basic block
    BasicBlock *block = BasicBlock::Create(context, "entry", function);
    builder->SetInsertPoint(block);

    // Put the arguments in the symbol table
    {
        size_t i = 0;
        for (llvm::Function::arg_iterator iter = function->arg_begin();
             iter != function->arg_end();
             iter++) {                        

            if (args[i].is_buffer) {
                unpack_buffer(args[i].name, iter);
            } else {
                sym_push(args[i].name, iter);
            }
            i++;
        }
    }

    log(1) << "Generating llvm bitcode...\n";
    // Ok, we have a module, function, context, and a builder
    // pointing at a brand new basic block. We're good to go.
    stmt.accept(this);

    // Now we need to end the function
    builder->CreateRetVoid();

    module->setModuleIdentifier("halide_" + name);

    // Now verify the function is ok
    verifyFunction(*function);

    // Now we need to make the wrapper function (useful for calling from jit)
    string wrapper_name = name + "_jit_wrapper";
    func_t = FunctionType::get(void_t, vec<llvm::Type *>(i8->getPointerTo()->getPointerTo()), false);
    llvm::Function *wrapper = llvm::Function::Create(func_t, llvm::Function::ExternalLinkage, wrapper_name, module);
    block = BasicBlock::Create(context, "entry", wrapper);
    builder->SetInsertPoint(block);

    Value *arg_array = wrapper->arg_begin();

    vector<Value *> wrapper_args(args.size());
    for (size_t i = 0; i < args.size(); i++) {
        // Get the address of the nth argument
        Value *ptr = builder->CreateConstGEP1_32(arg_array, (int)i);
        ptr = builder->CreateLoad(ptr);
        if (args[i].is_buffer) {
            // Cast the argument to a buffer_t * 
            wrapper_args[i] = builder->CreatePointerCast(ptr, buffer_t->getPointerTo());
        } else {
            // Cast to the appropriate type and load
            ptr = builder->CreatePointerCast(ptr, arg_types[i]->getPointerTo());
            wrapper_args[i] = builder->CreateLoad(ptr);
        }
    }
    log(4) << "Creating call from wrapper to actual function\n";
    builder->CreateCall(function, wrapper_args);
    builder->CreateRetVoid();
    verifyFunction(*wrapper);

    // Finally, verify the module is ok
    verifyModule(*module);
    log(2) << "Done generating llvm bitcode\n";

    // Optimize it
    optimize_module();

    if (log::debug_level >= 2) {
        module->dump();
    }
}

// Wraps an execution engine. Takes ownership of the given module and
// the memory for jit compiled code.
class JITModuleHolder {
public:
	mutable RefCount ref_count;    
    JITModuleHolder(Module *module, CodeGen *cg) {
        log(2) << "Creating new execution engine\n";
        string error_string;

	TargetOptions options;
	options.LessPreciseFPMADOption = true;
	options.NoFramePointerElim = false;
	options.NoFramePointerElimNonLeaf = false;
	options.AllowFPOpFusion = FPOpFusion::Fast;
	options.UnsafeFPMath = true;
	options.NoInfsFPMath = true;
	options.NoNaNsFPMath = true;
	options.HonorSignDependentRoundingFPMathOption = false;
	options.UseSoftFloat = false;
<<<<<<< HEAD
	options.FloatABIType = FloatABI::Hard;
=======
	options.FloatABIType = FloatABI::Soft;
>>>>>>> 306c4495
	options.NoZerosInBSS = false;
	options.GuaranteedTailCallOpt = false;
	options.DisableTailCalls = false;
	options.StackAlignmentOverride = 32;
	options.RealignStack = true;
	options.TrapFuncName = "";
	options.PositionIndependentExecutable = true;
	options.EnableSegmentedStacks = false;
	options.UseInitArray = false;
	options.SSPBufferSize = 0;
	
        EngineBuilder engine_builder(module);
	engine_builder.setTargetOptions(options);
        engine_builder.setErrorStr(&error_string);
        engine_builder.setEngineKind(EngineKind::JIT);
        engine_builder.setUseMCJIT(true);
        #if defined(LLVM_VERSION_MINOR) && LLVM_VERSION_MINOR < 3
        engine_builder.setJITMemoryManager(JITMemoryManager::CreateDefaultMemManager());
        #else
        engine_builder.setJITMemoryManager(new SectionMemoryManager());
        #endif
        engine_builder.setOptLevel(CodeGenOpt::Aggressive);
        engine_builder.setMCPU(cg->mcpu());
        engine_builder.setMAttrs(vec<string>(cg->mattrs()));
        execution_engine = engine_builder.create();
        if (!execution_engine) cout << error_string << endl;
        assert(execution_engine && "Couldn't create execution engine");        
	execution_engine->finalizeObject();	
	// TODO: I don't think this is necessary, we shouldn't have any static constructors
	// execution_engine->runStaticConstructorsDestructors(...);
    }
    ~JITModuleHolder() {
        shutdown_thread_pool();
        delete execution_engine;
    }
    void (*shutdown_thread_pool)();
    llvm::ExecutionEngine *execution_engine;    
};

template<>
EXPORT RefCount &ref_count<JITModuleHolder>(const JITModuleHolder *f) {return f->ref_count;}

template<>
EXPORT void destroy<JITModuleHolder>(const JITModuleHolder *f) {delete f;}


JITCompiledModule CodeGen::compile_to_function_pointers() {
    assert(module && "No module defined. Must call compile before calling compile_to_function_pointer");
               
    log(1) << "JIT compiling...\n";

    IntrusivePtr<JITModuleHolder> module_holder(new JITModuleHolder(module, this));
    ExecutionEngine *execution_engine = module_holder.ptr->execution_engine;

    llvm::Function *fn = module->getFunction(function_name);
    assert(fn && "Could not find function inside llvm module");

    compile_to_bitcode("jit.bc");

    JITCompiledModule m;
    void *f = execution_engine->getPointerToFunction(fn);
    m.function = f;    
    assert(f && "Compiling function returned NULL");

    llvm::Function *wrapper = module->getFunction(function_name + "_jit_wrapper");
    assert(wrapper && "Could not find wrapped function inside llvm module");
    f = execution_engine->getPointerToFunction(wrapper);
    m.wrapped_function = (void (*)(const void **))f;
    assert(f && "Compiling wrapped function returned NULL");

    llvm::Function *set_error_handler = module->getFunction("halide_set_error_handler");
    assert(set_error_handler && "Could not find set_error_handler function inside llvm module");
    f = execution_engine->getPointerToFunction(set_error_handler);
    m.set_error_handler = (void (*)(JITCompiledModule::ErrorHandler))f;
    assert(f && "Compiling set_error_handler function returned NULL");


    llvm::Function *set_custom_allocator = module->getFunction("halide_set_custom_allocator");
    assert(set_custom_allocator && "Could not find set_custom_allocator function inside llvm module");
    f = execution_engine->getPointerToFunction(set_custom_allocator);
    m.set_custom_allocator = (void (*)(void *(*)(size_t), void (*)(void *)))f;
    assert(f && "Compiling set_custom_allocator function returned NULL");

    m.module = module_holder;
    llvm::Function *shutdown_thread_pool = module->getFunction("halide_shutdown_thread_pool");
    assert(shutdown_thread_pool && "Could not find shutdown_thread_pool function inside llvm module");    
    f = execution_engine->getPointerToFunction(shutdown_thread_pool);
    m.module.ptr->shutdown_thread_pool = (void (*)())f;
    assert(f && "Compiling shutdown_thread_pool function returned NULL");

    // We now relinquish ownership of the module
    owns_module = false;
    
    return m;
}

void CodeGen::optimize_module() {
    FunctionPassManager function_pass_manager(module);
    PassManager module_pass_manager;

    // Make sure things marked as always-inline get inlined
    module_pass_manager.add(createAlwaysInlinerPass());
        
    PassManagerBuilder b;
    b.OptLevel = 3;
    b.populateFunctionPassManager(function_pass_manager);
    b.populateModulePassManager(module_pass_manager);
                
    llvm::Function *fn = module->getFunction(function_name);
    assert(fn && "Could not find function inside llvm module");
        
    // Run optimization passes
    module_pass_manager.run(*module);        
    function_pass_manager.doInitialization();
    function_pass_manager.run(*fn);
    function_pass_manager.doFinalization();

    if (log::debug_level >= 3) {
        module->dump();
    }
}

void CodeGen::compile_to_bitcode(const string &filename) {
    assert(module && "No module defined. Must call compile before calling compile_to_bitcode");        

    string error_string;
    raw_fd_ostream out(filename.c_str(), error_string);
    WriteBitcodeToFile(module, out);
}

void CodeGen::compile_to_native(const string &filename, bool assembly) {
    assert(module && "No module defined. Must call compile before calling compile_to_native");

    // Get the target specific parser.
    string error_string;
    log(1) << "Compiling to native code...\n";
    log(2) << "Target triple: " << module->getTargetTriple() << "\n";

    const Target *target = TargetRegistry::lookupTarget(module->getTargetTriple(), error_string);
    if (!target) {
        cout << error_string << endl;
        TargetRegistry::printRegisteredTargetsForVersion();   
    }
    assert(target && "Could not create target");

    log(2) << "Selected target: " << target->getName() << "\n";

    TargetOptions options;
    options.LessPreciseFPMADOption = true;
    options.NoFramePointerElim = false;
    options.NoFramePointerElimNonLeaf = false;
    options.AllowFPOpFusion = FPOpFusion::Fast;
    options.UnsafeFPMath = true;
    options.NoInfsFPMath = true;
    options.NoNaNsFPMath = true;
    options.HonorSignDependentRoundingFPMathOption = false;
    options.UseSoftFloat = false;
<<<<<<< HEAD
    options.FloatABIType = FloatABI::Hard;
=======
    options.FloatABIType = FloatABI::Soft;
>>>>>>> 306c4495
    options.NoZerosInBSS = false;
    options.GuaranteedTailCallOpt = false;
    options.DisableTailCalls = false;
    options.StackAlignmentOverride = 32;
    options.RealignStack = true;
    options.TrapFuncName = "";
    options.PositionIndependentExecutable = true;
    options.EnableSegmentedStacks = false;
    options.UseInitArray = false;
    options.SSPBufferSize = 0;
        
    TargetMachine *target_machine =
        target->createTargetMachine(module->getTargetTriple(), 
                                    mcpu(), mattrs(),
                                    options, 
                                    Reloc::PIC_, 
                                    CodeModel::Default, 
                                    CodeGenOpt::Aggressive);
                                
    assert(target_machine && "Could not allocate target machine!");

    // Figure out where we are going to send the output.
    raw_fd_ostream raw_out(filename.c_str(), error_string);
    if (!error_string.empty()) {
        std::cerr << "Error opening output " << filename << ": " << error_string << std::endl;
        assert(false);
    }
    formatted_raw_ostream out(raw_out);

    // Build up all of the passes that we want to do to the module.
    PassManager pass_manager;

    // Add an appropriate TargetLibraryInfo pass for the module's triple.
    pass_manager.add(new TargetLibraryInfo(Triple(module->getTargetTriple())));       

    #if defined(LLVM_VERSION_MINOR) && LLVM_VERSION_MINOR < 3
    pass_manager.add(new TargetTransformInfo(target_machine->getScalarTargetTransformInfo(),
                                             target_machine->getVectorTargetTransformInfo()));
    #else
    target_machine->addAnalysisPasses(pass_manager);
    #endif
    pass_manager.add(new DataLayout(module));

    // Make sure things marked as always-inline get inlined
    pass_manager.add(createAlwaysInlinerPass());

    // Override default to generate verbose assembly.
    target_machine->setAsmVerbosityDefault(true);

    // Ask the target to add backend passes as necessary.        
    TargetMachine::CodeGenFileType file_type =
        assembly ? TargetMachine::CGFT_AssemblyFile : 
        TargetMachine::CGFT_ObjectFile;
    target_machine->addPassesToEmitFile(pass_manager, out, file_type);

    pass_manager.run(*module);

    delete target_machine;
}

void CodeGen::sym_push(const string &name, llvm::Value *value) {
    value->setName(name);
    symbol_table.push(name, value);
}

void CodeGen::sym_pop(const string &name) {
    symbol_table.pop(name);
}

// Take an llvm Value representing a pointer to a buffer_t,
// and populate the symbol table with its constituent parts
void CodeGen::unpack_buffer(string name, llvm::Value *buffer) {
    Value *host_ptr = buffer_host(buffer);

    /*
    // Check it's 32-byte aligned

    // Andrew: There's no point. External buffers come in with unknown
    // mins, so accesses to them are never aligned anyway.

    Value *base = builder->CreatePtrToInt(host_ptr, i64);
    Value *check_alignment = builder->CreateAnd(base, 0x1f);
    check_alignment = builder->CreateIsNull(check_alignment);
                                            
    string error_message = "Buffer " + name + " is not 32-byte aligned";
    create_assertion(check_alignment, error_message);
    */

    sym_push(name + ".host", host_ptr);
    sym_push(name + ".dev", buffer_dev(buffer));
    sym_push(name + ".host_dirty", buffer_host_dirty(buffer));
    sym_push(name + ".dev_dirty", buffer_dev_dirty(buffer));
    sym_push(name + ".extent.0", buffer_extent(buffer, 0));
    sym_push(name + ".extent.1", buffer_extent(buffer, 1));
    sym_push(name + ".extent.2", buffer_extent(buffer, 2));
    sym_push(name + ".extent.3", buffer_extent(buffer, 3));
    sym_push(name + ".stride.0", buffer_stride(buffer, 0));
    sym_push(name + ".stride.1", buffer_stride(buffer, 1));
    sym_push(name + ".stride.2", buffer_stride(buffer, 2));
    sym_push(name + ".stride.3", buffer_stride(buffer, 3));
    sym_push(name + ".min.0", buffer_min(buffer, 0));
    sym_push(name + ".min.1", buffer_min(buffer, 1));
    sym_push(name + ".min.2", buffer_min(buffer, 2));
    sym_push(name + ".min.3", buffer_min(buffer, 3));
    sym_push(name + ".elem_size", buffer_elem_size(buffer));
}

// Add a definition of buffer_t to the module if it isn't already there
void CodeGen::define_buffer_t() {
    buffer_t = module->getTypeByName("struct.buffer_t");
    if (!buffer_t) {
        buffer_t = StructType::create(context, "struct.buffer_t");
    }

    vector<llvm::Type *> fields;
    fields.push_back(i8->getPointerTo());
    fields.push_back(i64);
    fields.push_back(i8);
    fields.push_back(i8);

    ArrayType* i32x4 = ArrayType::get(i32, 4);        
    fields.push_back(i32x4); // extent
    fields.push_back(i32x4); // stride
    fields.push_back(i32x4); // min
    fields.push_back(i32); // elem_size

    if (buffer_t->isOpaque()) {
        buffer_t->setBody(fields, false);
    }
}
       
// Given an llvm value representing a pointer to a buffer_t, extract various subfields
Value *CodeGen::buffer_host(Value *buffer) {
    Value *ptr = builder->CreateConstGEP2_32(buffer, 0, 0);
    return builder->CreateLoad(ptr);
}

Value *CodeGen::buffer_dev(Value *buffer) {
    Value *ptr = builder->CreateConstGEP2_32(buffer, 0, 1);
    return builder->CreateLoad(ptr);
}

Value *CodeGen::buffer_host_dirty(Value *buffer) {
    Value *ptr = builder->CreateConstGEP2_32(buffer, 0, 2);
    return builder->CreateLoad(ptr);
}

Value *CodeGen::buffer_dev_dirty(Value *buffer) {
    Value *ptr = builder->CreateConstGEP2_32(buffer, 0, 3);
    return builder->CreateLoad(ptr);
}

Value *CodeGen::buffer_extent(Value *buffer, int i) {
    llvm::Value *zero = ConstantInt::get(i32, 0);
    llvm::Value *field = ConstantInt::get(i32, 4);
    llvm::Value *idx = ConstantInt::get(i32, i);
    vector<llvm::Value *> args = vec(zero, field, idx);
    Value *ptr = builder->CreateGEP(buffer, args);
    return builder->CreateLoad(ptr);
}

Value *CodeGen::buffer_stride(Value *buffer, int i) {
    llvm::Value *zero = ConstantInt::get(i32, 0);
    llvm::Value *field = ConstantInt::get(i32, 5);
    llvm::Value *idx = ConstantInt::get(i32, i);
    vector<llvm::Value *> args = vec(zero, field, idx);
    Value *ptr = builder->CreateGEP(buffer, args);
    return builder->CreateLoad(ptr);
}

Value *CodeGen::buffer_min(Value *buffer, int i) {
    llvm::Value *zero = ConstantInt::get(i32, 0);
    llvm::Value *field = ConstantInt::get(i32, 6);
    llvm::Value *idx = ConstantInt::get(i32, i);
    vector<llvm::Value *> args = vec(zero, field, idx);
    Value *ptr = builder->CreateGEP(buffer, args);
    return builder->CreateLoad(ptr);
}

Value *CodeGen::buffer_elem_size(Value *buffer) {
    Value *ptr = builder->CreateConstGEP2_32(buffer, 0, 7);
    return builder->CreateLoad(ptr);
}

llvm::Type *CodeGen::llvm_type_of(Halide::Type t) {
    if (t.width == 1) {
        if (t.is_float()) {
            switch (t.bits) {
            case 16:
                return f16;
            case 32:
                return f32;
            case 64:
                return f64;
            default:
                assert(false && "There is no llvm type matching this floating-point bit width");
                return NULL;
            }
        } else {
            return llvm::Type::getIntNTy(context, t.bits);
        }
    } else {
        llvm::Type *element_type = llvm_type_of(t.element_of());
        return VectorType::get(element_type, t.width);
    }
}

Value *CodeGen::codegen(Expr e) {
    assert(e.defined());
    log(4) << "Codegen: " << e.type() << ", " << e << "\n";
    value = NULL;
    e.accept(this);
    assert(value && "Codegen of an expr did not produce an llvm value");
    return value;
}

void CodeGen::codegen(Stmt s) {
    assert(s.defined());
    log(3) << "Codegen: " << s << "\n";
    value = NULL;
    s.accept(this);
}

void CodeGen::visit(const IntImm *op) {
    value = ConstantInt::getSigned(i32, op->value);
}

void CodeGen::visit(const FloatImm *op) {
    value = ConstantFP::get(context, APFloat(op->value));
}

void CodeGen::visit(const Cast *op) {
    value = codegen(op->value);

    Halide::Type src = op->value.type();
    Halide::Type dst = op->type;
    llvm::Type *llvm_dst = llvm_type_of(dst);

    if (!src.is_float() && !dst.is_float()) {
        // This has the same semantics as the longer code in
        // cg_llvm.ml.  Widening integer casts either zero extend
        // or sign extend, depending on the source type. Narrowing
        // integer casts always truncate.
        value = builder->CreateIntCast(value, llvm_dst, src.is_int());
    } else if (src.is_float() && dst.is_int()) {
        value = builder->CreateFPToSI(value, llvm_dst);
    } else if (src.is_float() && dst.is_uint()) {
        value = builder->CreateFPToUI(value, llvm_dst);
    } else if (src.is_int() && dst.is_float()) {
        value = builder->CreateSIToFP(value, llvm_dst);
    } else if (src.is_uint() && dst.is_float()) {
        value = builder->CreateUIToFP(value, llvm_dst);
    } else {
        assert(src.is_float() && dst.is_float());
        // Float widening or narrowing
        value = builder->CreateFPCast(value, llvm_dst);
    }
}

void CodeGen::visit(const Variable *op) {
    // look in the symbol table
    if (!symbol_table.contains(op->name)) {
        std::cerr << "Symbol not found: " << op->name << std::endl;

        if (log::debug_level > 0) {
            std::cerr << "The following names are in scope:\n";
            const map<string, stack<pair<Value *, int> > > &table = symbol_table.get_table();
            map<string, stack<pair<Value *, int> > >::const_iterator iter;
            for (iter = table.begin(); iter != table.end(); iter++) {
                std::cerr << iter->first << "\n";
            }
        }

        assert(false);
    }
    value = symbol_table.get(op->name);
}

void CodeGen::visit(const Add *op) {
    if (op->type.is_float()) {
        value = builder->CreateFAdd(codegen(op->a), codegen(op->b));
    } else {
        value = builder->CreateAdd(codegen(op->a), codegen(op->b));
    }
}

void CodeGen::visit(const Sub *op) {
    if (op->type.is_float()) {
        value = builder->CreateFSub(codegen(op->a), codegen(op->b));
    } else {
        value = builder->CreateSub(codegen(op->a), codegen(op->b));
    }
}

void CodeGen::visit(const Mul *op) {
    if (op->type.is_float()) {
        value = builder->CreateFMul(codegen(op->a), codegen(op->b));
    } else {
        value = builder->CreateMul(codegen(op->a), codegen(op->b));
    }
}

void CodeGen::visit(const Div *op) {
    if (op->type.is_float()) {
        value = builder->CreateFDiv(codegen(op->a), codegen(op->b));
    } else if (op->type.is_uint()) {
        value = builder->CreateUDiv(codegen(op->a), codegen(op->b));        
    } else {
        // Signed integer division sucks. It should round down (to
        // make upsampling kernels work across the zero boundary), but
        // it doesn't.

        // If it's a small const power of two, then we can just
        // arithmetic right shift. This rounds towards negative
        // infinity.
        for (int bits = 1; bits < 30; bits++) {
            if (is_const(op->b, 1 << bits)) {
                Value *shift = codegen(make_const(op->a.type(), bits));
                value = builder->CreateAShr(codegen(op->a), shift);
                return;
            }
        }

        // Otherwise, we have to codegen a monster expression to do it right
        Value *num = codegen(op->a), *den = codegen(op->b);
        // First we compute the remainder
        value = builder->CreateSRem(num, den);
        value = builder->CreateAdd(value, den);
        value = builder->CreateSRem(value, den);
        // Subtract from the numerator
        value = builder->CreateSub(num, value);
        // Then do the divide
        value = builder->CreateSDiv(value, den);
    }
}

void CodeGen::visit(const Mod *op) {
    Value *a = codegen(op->a);
    Value *b = codegen(op->b);

    if (op->type.is_float()) {
        value = builder->CreateFRem(a, b);
    } else if (op->type.is_uint()) {
        value = builder->CreateURem(a, b);
    } else {
        Expr modulus = op->b;
        const Broadcast *broadcast = modulus.as<Broadcast>();
        const IntImm *int_imm = broadcast ? broadcast->value.as<IntImm>() : modulus.as<IntImm>();
        if (int_imm) {
            // if we're modding by a power of two, we can use the unsigned version
            bool is_power_of_two = true;
            for (int v = int_imm->value; v > 1; v >>= 1) {
                if (v & 1) is_power_of_two = false;
            }
            if (is_power_of_two) {
                value = builder->CreateURem(a, b);
                return;
            }
        }

        // to ensure the result of a signed mod is positive, we have to mod, add the modulus, then mod again
        value = builder->CreateSRem(a, b);
        value = builder->CreateAdd(value, b);
        value = builder->CreateSRem(value, b);
    }
}

void CodeGen::visit(const Min *op) {
    Expr a = new Variable(op->a.type(), "a");
    Expr b = new Variable(op->a.type(), "b");
    Expr equiv = new Let("a", op->a, new Let("b", op->b, new Select(a < b, a, b)));
    value = codegen(equiv);
}

void CodeGen::visit(const Max *op) {
    Expr a = new Variable(op->a.type(), "a");
    Expr b = new Variable(op->a.type(), "b");
    Expr equiv = new Let("a", op->a, new Let("b", op->b, new Select(a > b, a, b)));
    value = codegen(equiv);
}

void CodeGen::visit(const EQ *op) {    
    Value *a = codegen(op->a);
    Value *b = codegen(op->b);
    Halide::Type t = op->a.type();
    if (t.is_float()) {
        value = builder->CreateFCmpOEQ(a, b);
    } else {
        value = builder->CreateICmpEQ(a, b);
    }
}

void CodeGen::visit(const NE *op) {
    Value *a = codegen(op->a);
    Value *b = codegen(op->b);
    Halide::Type t = op->a.type();
    if (t.is_float()) {
        value = builder->CreateFCmpONE(a, b);
    } else {
        value = builder->CreateICmpNE(a, b);
    }
}

void CodeGen::visit(const LT *op) {
    Value *a = codegen(op->a);
    Value *b = codegen(op->b);
    Halide::Type t = op->a.type();
    if (t.is_float()) {
        value = builder->CreateFCmpOLT(a, b);
    } else if (t.is_int()) {
        value = builder->CreateICmpSLT(a, b);
    } else {
        value = builder->CreateICmpULT(a, b);
    }
}

void CodeGen::visit(const LE *op) {
    Value *a = codegen(op->a);
    Value *b = codegen(op->b);
    Halide::Type t = op->a.type();
    if (t.is_float()) {
        value = builder->CreateFCmpOLE(a, b);
    } else if (t.is_int()) {
        value = builder->CreateICmpSLE(a, b);
    } else {
        value = builder->CreateICmpULE(a, b);
    }
}

void CodeGen::visit(const GT *op) {
    Value *a = codegen(op->a);
    Value *b = codegen(op->b);
    Halide::Type t = op->a.type();
    if (t.is_float()) {
        value = builder->CreateFCmpOGT(a, b);
    } else if (t.is_int()) {
        value = builder->CreateICmpSGT(a, b);
    } else {
        value = builder->CreateICmpUGT(a, b);
    }
}

void CodeGen::visit(const GE *op) {
    Value *a = codegen(op->a);
    Value *b = codegen(op->b);
    Halide::Type t = op->a.type();
    if (t.is_float()) {
        value = builder->CreateFCmpOGE(a, b);
    } else if (t.is_int()) {
        value = builder->CreateICmpSGE(a, b);
    } else {
        value = builder->CreateICmpUGE(a, b);
    }
}

void CodeGen::visit(const And *op) {
    value = builder->CreateAnd(codegen(op->a), codegen(op->b));
}

void CodeGen::visit(const Or *op) {
    value = builder->CreateOr(codegen(op->a), codegen(op->b));
}

void CodeGen::visit(const Not *op) {
    value = builder->CreateNot(codegen(op->a));
}


void CodeGen::visit(const Select *op) {
    // For now we always generate select nodes, but the code is here
    // for if then elses if we need it
    if (false && op->condition.type().is_scalar()) {
        // Codegen an if-then-else so we don't go to the expense of
        // generating both vectors

        BasicBlock *true_bb = BasicBlock::Create(context, "true_bb", function);
        BasicBlock *false_bb = BasicBlock::Create(context, "false_bb", function);
        BasicBlock *after_bb = BasicBlock::Create(context, "after_bb", function);
        builder->CreateCondBr(codegen(op->condition), true_bb, false_bb);

        builder->SetInsertPoint(true_bb);
        Value *true_value = codegen(op->true_value);
        builder->CreateBr(after_bb);

        builder->SetInsertPoint(false_bb);
        Value *false_value = codegen(op->false_value);
        builder->CreateBr(after_bb);        

        builder->SetInsertPoint(after_bb);
        PHINode *phi = builder->CreatePHI(true_value->getType(), 2);
        phi->addIncoming(true_value, true_bb);
        phi->addIncoming(false_value, false_bb);

        value = phi;
    } else {
        value = builder->CreateSelect(codegen(op->condition), 
                                      codegen(op->true_value), 
                                      codegen(op->false_value));
    }
}

Value *CodeGen::codegen_buffer_pointer(string buffer, Halide::Type type, Value *index) {
    // Find the base address from the symbol table
    Value *base_address = symbol_table.get(buffer + ".host");
    llvm::Type *base_address_type = base_address->getType();
    unsigned address_space = base_address_type->getPointerAddressSpace();

    llvm::Type *load_type = llvm_type_of(type)->getPointerTo(address_space);

    // If the type doesn't match the expected type, we need to pointer cast
    if (load_type != base_address_type) {
        base_address = builder->CreatePointerCast(base_address, load_type);            
    }

    return builder->CreateGEP(base_address, index);
}

void CodeGen::visit(const Load *op) {
    // There are several cases. Different architectures may wish to override some

    if (op->type.is_scalar()) {
        // Scalar loads
        Value *index = codegen(op->index);
        Value *ptr = codegen_buffer_pointer(op->name, op->type, index);
        value = builder->CreateLoad(ptr);
    } else {            
        int alignment = op->type.bits / 8;
        const Ramp *ramp = op->index.as<Ramp>();
        const IntImm *stride = ramp ? ramp->stride.as<IntImm>() : NULL;

        bool internal = !op->image.defined() && !op->param.defined();

        if (ramp && internal) {
            // If it's an internal allocation, we can boost the
            // alignment using the results of the modulus remainder
            // analysis
            ModulusRemainder mod_rem = modulus_remainder(ramp->base);
            alignment *= gcd(gcd(mod_rem.modulus, mod_rem.remainder), 32); 
        }
                    
        if (ramp && stride && stride->value == 1) {
            Value *base = codegen(ramp->base);
            Value *ptr = codegen_buffer_pointer(op->name, op->type.element_of(), base);
            ptr = builder->CreatePointerCast(ptr, llvm_type_of(op->type)->getPointerTo());
            value = builder->CreateAlignedLoad(ptr, alignment);                
        } else if (ramp && stride && stride->value == 2) {
            // Load two vectors worth and then shuffle
            Value *base = codegen(ramp->base);
            Value *ptr = codegen_buffer_pointer(op->name, op->type.element_of(), base);
            ptr = builder->CreatePointerCast(ptr, llvm_type_of(op->type)->getPointerTo());
            Value *a = builder->CreateAlignedLoad(ptr, alignment);
            ptr = builder->CreateConstGEP1_32(ptr, 1);
            int bytes = (op->type.bits * op->type.width)/8;
            Value *b = builder->CreateAlignedLoad(ptr, gcd(alignment, bytes));
            vector<Constant *> indices(ramp->width);
            for (int i = 0; i < ramp->width; i++) {
                indices[i] = ConstantInt::get(i32, i*2);
            }
            value = builder->CreateShuffleVector(a, b, ConstantVector::get(indices));
        } else if (ramp && stride && stride->value == -1) {
            // Load the vector and then flip it in-place
            Value *base = codegen(ramp->base - ramp->width + 1);

            // Re-do alignment analysis for the flipped index
            if (internal) {
                alignment = op->type.bits / 8;
                ModulusRemainder mod_rem = modulus_remainder(ramp->base - ramp->width + 1);
                alignment *= gcd(gcd(mod_rem.modulus, mod_rem.remainder), 32);             
            }

            Value *ptr = codegen_buffer_pointer(op->name, op->type.element_of(), base);
            ptr = builder->CreatePointerCast(ptr, llvm_type_of(op->type)->getPointerTo());
            Value *vec = builder->CreateAlignedLoad(ptr, alignment);
            Value *undef = UndefValue::get(vec->getType());

            vector<Constant *> indices(ramp->width);
            for (int i = 0; i < ramp->width; i++) {
                indices[i] = ConstantInt::get(i32, ramp->width-1-i);
            }
            value = builder->CreateShuffleVector(vec, undef, ConstantVector::get(indices));
        } else if (ramp) {
            // Gather without generating the indices as a vector
            Value *ptr = codegen_buffer_pointer(op->name, op->type.element_of(), codegen(ramp->base));
            Value *stride = codegen(ramp->stride);
            value = UndefValue::get(llvm_type_of(op->type));
            for (int i = 0; i < ramp->width; i++) {                
                Value *lane = ConstantInt::get(i32, i);
                Value *val = builder->CreateLoad(ptr);
                value = builder->CreateInsertElement(value, val, lane);
                ptr = builder->CreateGEP(ptr, stride);
            }
        } else if (false /* should_scalarize(op->index) */) {
            // TODO: put something sensible in for
            // should_scalarize. Probably a good idea if there are no
            // loads in it, and it's all int32.

            // Compute the index as scalars, and then do a gather
            Value *vec = UndefValue::get(llvm_type_of(op->type));
            for (int i = 0; i < op->type.width; i++) {
                Value *idx = codegen(extract_lane(op->index, i));
                Value *ptr = codegen_buffer_pointer(op->name, op->type.element_of(), idx);
                Value *val = builder->CreateLoad(ptr);
                vec = builder->CreateInsertElement(vec, val, ConstantInt::get(i32, i));
            }
            value = vec;
        } else {                
            // General gathers
            Value *index = codegen(op->index);
            Value *vec = UndefValue::get(llvm_type_of(op->type));
            for (int i = 0; i < op->type.width; i++) {
                Value *idx = builder->CreateExtractElement(index, ConstantInt::get(i32, i));
                Value *ptr = codegen_buffer_pointer(op->name, op->type.element_of(), idx);
                Value *val = builder->CreateLoad(ptr);
                vec = builder->CreateInsertElement(vec, val, ConstantInt::get(i32, i));
            }
            value = vec;
        }            
    }
}

void CodeGen::visit(const Ramp *op) {        
    if (is_const(op->stride) && !is_const(op->base)) {
        // If the stride is const and the base is not (e.g. ramp(x, 1,
        // 4)), we can lift out the stride and broadcast the base so
        // we can do a single vector broadcast and add instead of
        // repeated insertion
        Expr broadcast = new Broadcast(op->base, op->width);
        Expr ramp = new Ramp(make_zero(op->base.type()), op->stride, op->width);
        value = codegen(broadcast + ramp);
    } else {
        // Otherwise we generate element by element by adding the stride to the base repeatedly        

        Value *base = codegen(op->base);
        Value *stride = codegen(op->stride);

        value = UndefValue::get(llvm_type_of(op->type));
        for (int i = 0; i < op->type.width; i++) {
            if (i > 0) {
                if (op->type.is_float()) {
                    base = builder->CreateFAdd(base, stride);
                } else {
                    base = builder->CreateAdd(base, stride);
                }
            }
            value = builder->CreateInsertElement(value, base, ConstantInt::get(i32, i));
        }
    }
}

void CodeGen::visit(const Broadcast *op) {
    value = codegen(op->value);        
    Constant *undef = UndefValue::get(VectorType::get(value->getType(), 1));
    Constant *zero = ConstantInt::get(i32, 0);
    value = builder->CreateInsertElement(undef, value, zero);
    Constant *zeros = ConstantVector::getSplat(op->width, zero);
    value = builder->CreateShuffleVector(value, undef, zeros);
}

void CodeGen::visit(const Call *op) {
    assert(op->call_type == Call::Extern && "Can only codegen extern calls");

    // Some call nodes are actually injected at various stages as a
    // cue for llvm to generate particular ops. In general these are
    // handled in the standard library, but ones with e.g. varying
    // types are handled here.
    if (op->name == "extract odd lanes" || op->name == "extract even lanes") {
        bool even = (op->name == "extract even lanes");
        assert(op->args.size() == 1);
        vector<Constant *> indices(op->type.width);
        for (size_t i = 0; i < indices.size(); i++) {
            const IntImm *idx = op->args[i+1].as<IntImm>();
            assert(idx);
            indices[i] = ConstantInt::get(i32, idx->value);
        }
        Value *arg = codegen(op->args[0]);
        value = builder->CreateShuffleVector(arg, arg, ConstantVector::get(indices));
        return;
    } 

    if (op->name == "interleave vectors") {
        assert(op->args.size() == 2);
        Expr a = op->args[0], b = op->args[1];
        log(3) << "Vectors to interleave: " << a << ", " << b << "\n";
        
        vector<Constant *> indices(op->type.width);
        for (int i = 0; i < op->type.width; i++) {
            int idx = i/2;
            if (i % 2 == 1) idx += a.type().width;
            indices[i] = ConstantInt::get(i32, idx);
        }
        
        value = builder->CreateShuffleVector(codegen(a), codegen(b), ConstantVector::get(indices));
        return;
    }

    if (op->name == "debug to file") {
        assert(op->args.size() == 8);
        const Call *filename = op->args[0].as<Call>();
        const Call *func = op->args[1].as<Call>();
        assert(func && filename && "Malformed debug_to_file node");
        // Grab the function from the initial module
        llvm::Function *debug_to_file = module->getFunction("halide_debug_to_file");
        assert(debug_to_file && "Could not find halide_debug_to_file function in initial module");

        // Make the filename a global string constant
        llvm::Type *filename_type = ArrayType::get(i8, filename->name.size()+1);
        GlobalVariable *filename_global = new GlobalVariable(*module, filename_type, 
                                                             true, GlobalValue::PrivateLinkage, 0);
        filename_global->setInitializer(ConstantDataArray::getString(context, filename->name));
        Value *char_ptr = builder->CreateConstGEP2_32(filename_global, 0, 0);
        Value *data_ptr = symbol_table.get(func->name + ".host");
        data_ptr = builder->CreatePointerCast(data_ptr, i8->getPointerTo());
        vector<Value *> args = vec(char_ptr, data_ptr);
        for (size_t i = 2; i < 8; i++) {
            args.push_back(codegen(op->args[i]));
        }

	log(4) << "Creating call to debug_to_file\n";
        value = builder->CreateCall(debug_to_file, args);
        return;
    }

    // Now, codegen the args
    vector<Value *> args(op->args.size());
    for (size_t i = 0; i < op->args.size(); i++) {
        args[i] = codegen(op->args[i]);
    }

    llvm::Function *fn = module->getFunction(op->name);
        
    llvm::Type *result_type = llvm_type_of(op->type);

    // If we can't find it, declare it extern "C"
    if (!fn) {
        // cout << "Didn't find " << op->name << " in initial module. Assuming it's extern." << endl;
        vector<llvm::Type *> arg_types(args.size());
        for (size_t i = 0; i < args.size(); i++) {
            arg_types[i] = args[i]->getType();
        }
        FunctionType *func_t = FunctionType::get(result_type, arg_types, false);
            
        fn = llvm::Function::Create(func_t, llvm::Function::ExternalLinkage, op->name, module);
        fn->setCallingConv(CallingConv::C);            
    }

    if (op->type.is_scalar()) {
        log(4) << "Creating call to " << op->name << "\n";
        value = builder->CreateCall(fn, args);
    } else {
        // Check if a vector version of the function already
        // exists. We use the naming convention that a N-wide
        // version of a function foo is called fooxN.
        ostringstream ss;
        ss << op->name << 'x' << op->type.width;
        llvm::Function *vec_fn = module->getFunction(ss.str());
        if (vec_fn) {
            log(4) << "Creating call to " << ss.str() << "\n";
            value = builder->CreateCall(vec_fn, args);
            fn = vec_fn;
        } else {
            // Scalarize. Extract each simd lane in turn and do
            // one scalar call to the function.
            value = UndefValue::get(result_type);
            for (int i = 0; i < op->type.width; i++) {
                Value *idx = ConstantInt::get(i32, i);
                vector<Value *> arg_lane(args.size());
                for (size_t j = 0; j < args.size(); j++) {
                    arg_lane[j] = builder->CreateExtractElement(args[j], idx);
                }
                log(4) << "Creating call to " << op->name << "\n";
                Value *result_lane = builder->CreateCall(fn, arg_lane);
                value = builder->CreateInsertElement(value, result_lane, idx);
            }
        }            
    }
}

void CodeGen::visit(const Let *op) {
    sym_push(op->name, codegen(op->value));
    if (op->value.type() == Int(32)) {
        alignment_info.push(op->name, modulus_remainder(op->value, alignment_info));
    }
    value = codegen(op->body);
    if (op->value.type() == Int(32)) {
        alignment_info.pop(op->name);
    }
    sym_pop(op->name);
}

void CodeGen::visit(const LetStmt *op) {
    sym_push(op->name, codegen(op->value));
    if (op->value.type() == Int(32)) {
        alignment_info.push(op->name, modulus_remainder(op->value, alignment_info));
    }
    codegen(op->body);
    if (op->value.type() == Int(32)) {
        alignment_info.pop(op->name);
    }
    sym_pop(op->name);
}

void CodeGen::visit(const PrintStmt *op) {
    // Codegen the args, and flatten them into an array of
    // scalars. Also generate a format string
    ostringstream format_string;        
    format_string << op->prefix;

    string fmt_of_type[3];
    fmt_of_type[Halide::Type::UInt] = "%u";
    fmt_of_type[Halide::Type::Int] = "%d";
    fmt_of_type[Halide::Type::Float] = "%3.3f";

    vector<Value *> args;
    vector<Halide::Type> dst_types;
    for (size_t i = 0; i < op->args.size(); i++) {
        format_string << ' ';
        Expr arg = op->args[i];
        Value *ll_arg = codegen(arg);
        if (arg.type().is_vector()) {
            format_string << '[';
            for (int j = 0; j < arg.type().width; j++) {
                if (j > 0) format_string << ' ';
                Value *idx = ConstantInt::get(i32, j);
                Value *ll_arg_lane = builder->CreateExtractElement(ll_arg, idx);
                args.push_back(ll_arg_lane);
                dst_types.push_back(arg.type().element_of());
                format_string << fmt_of_type[arg.type().t];
            }
            format_string << ']';
        } else {
            args.push_back(ll_arg);
            dst_types.push_back(arg.type());
            format_string << fmt_of_type[arg.type().t];
        }
    }

    format_string << endl;

    // Now cast all the args to the appropriate types
    for (size_t i = 0; i < args.size(); i++) {
        if (dst_types[i].is_int()) {
            args[i] = builder->CreateIntCast(args[i], i32, true);                
        } else if (dst_types[i].is_uint()) {
            args[i] = builder->CreateIntCast(args[i], i32, false);
        } else {
            args[i] = builder->CreateFPCast(args[i], f64);
        }            
    }

    // Make the format string a global constant
    string fmt_string = format_string.str();
    llvm::Type *fmt_type = ArrayType::get(i8, fmt_string.size()+1);
    GlobalVariable *fmt_global = new GlobalVariable(*module, fmt_type, true, GlobalValue::PrivateLinkage, 0);
    fmt_global->setInitializer(ConstantDataArray::getString(context, fmt_string));
    Value *char_ptr = builder->CreateConstGEP2_32(fmt_global, 0, 0);

    // The format string is the first argument
    args.insert(args.begin(), char_ptr);

    // Grab the print function from the initial module
    llvm::Function *halide_printf = module->getFunction("halide_printf");
    assert(halide_printf && "Could not find halide_printf in initial module");

    // Call it
    log(4) << "Creating call to halide_printf\n";
    builder->CreateCall(halide_printf, args);
}

void CodeGen::visit(const AssertStmt *op) {
    create_assertion(codegen(op->condition), op->message);
}

void CodeGen::create_assertion(Value *cond, const string &message) {

    // Make a new basic block for the assert
    BasicBlock *assert_fails_bb = BasicBlock::Create(context, "assert_failed", function);
    BasicBlock *assert_succeeds_bb = BasicBlock::Create(context, "after_assert", function);

    // If the condition fails, enter the assert body, otherwise, enter the block after
    builder->CreateCondBr(cond, assert_succeeds_bb, assert_fails_bb);

    // Build the failure case
    builder->SetInsertPoint(assert_fails_bb);

    // Make the error message string a global constant
    llvm::Type *msg_type = ArrayType::get(i8, message.size()+1);
    GlobalVariable *msg_global = new GlobalVariable(*module, msg_type, 
                                                    true, GlobalValue::PrivateLinkage, 0);
    msg_global->setInitializer(ConstantDataArray::getString(context, message));
    Value *char_ptr = builder->CreateConstGEP2_32(msg_global, 0, 0);

    // Call the error handler
    llvm::Function *error_handler = module->getFunction("halide_error");
    assert(error_handler && "Could not find halide_error in initial module");
    log(4) << "Creating call to error handlers\n";
    builder->CreateCall(error_handler, vec(char_ptr));

    // Do any architecture-specific cleanup necessary
    log(4) << "Creating cleanup code\n";
    prepare_for_early_exit();

    // Bail out

    // TODO: What if an assertion happens inside a parallel for loop?
    // This doesn't bail out all the way
    builder->CreateRetVoid();

    // Continue on using the success case
    builder->SetInsertPoint(assert_succeeds_bb);
}

void CodeGen::visit(const Pipeline *op) {
    codegen(op->produce);
    if (op->update.defined()) codegen(op->update);
    codegen(op->consume);
}

/* A helper class to manage closures - used for parallel for loops */
class CodeGen::Closure : public IRVisitor {
private:
    map<string, llvm::Type *> result;
    Scope<int> ignore;
    CodeGen *gen;

    using IRVisitor::visit;

    void visit(const Let *op) {
        op->value.accept(this);
        ignore.push(op->name, 0);
        op->body.accept(this);
        ignore.pop(op->name);
    }

    void visit(const LetStmt *op) {
        op->value.accept(this);
        ignore.push(op->name, 0);
        op->body.accept(this);
        ignore.pop(op->name);
    }

    void visit(const For *op) {
        ignore.push(op->name, 0);
        op->min.accept(this);
        op->extent.accept(this);
        op->body.accept(this);
        ignore.pop(op->name);
    }

    void visit(const Load *op) {
        op->index.accept(this);
        if (!ignore.contains(op->name)) {
            log(3) << "Adding " << op->name << " to closure\n";
            result[op->name + ".host"] = gen->llvm_type_of(op->type)->getPointerTo();
        } else {
            log(3) << "Not adding " << op->name << " to closure\n";
        }
    }

    void visit(const Store *op) {
        op->index.accept(this);
        op->value.accept(this);
        if (!ignore.contains(op->name)) {
            log(3) << "Adding " << op->name << " to closure\n";
            result[op->name + ".host"] = gen->llvm_type_of(op->value.type())->getPointerTo();
        } else {
            log(3) << "Not adding " << op->name << " to closure\n";
        }
    }

    void visit(const Allocate *op) {
        ignore.push(op->name, 0);
        op->size.accept(this);
        op->body.accept(this);
        ignore.pop(op->name);
    }

    void visit(const Variable *op) {            
        if (ignore.contains(op->name)) {
            log(3) << "Not adding " << op->name << " to closure\n";
        } else {
            log(3) << "Adding " << op->name << " to closure\n";
            result[op->name] = gen->llvm_type_of(op->type);
        }
    }

public:
    Closure(Stmt s, CodeGen *g, const string &loop_variable) : gen(g) {
        ignore.push(loop_variable, 0);
        s.accept(this);
    }

    StructType *build_type() {
        StructType *struct_t = StructType::create(gen->context, "closure_t");
        vector<llvm::Type *> fields;
        for (map<string, llvm::Type *>::const_iterator iter = result.begin(); 
             iter != result.end(); ++iter) {
            fields.push_back(iter->second);
        }
        struct_t->setBody(fields, false);
        return struct_t;
    }

    void pack_struct(Value *dst, const Scope<Value *> &src, IRBuilder<> *builder) {
        // dst should be a pointer to a struct of the type returned by build_type
        int idx = 0;
        for (map<string, llvm::Type *>::const_iterator iter = result.begin(); 
             iter != result.end(); ++iter) {
            // cout << "Putting " << iter->first << " in closure" << endl;
            Value *val = src.get(iter->first);
            Value *ptr = builder->CreateConstGEP2_32(dst, 0, idx++);
            if (val->getType() != iter->second) {
                val = builder->CreateBitCast(val, iter->second);
            }            
            builder->CreateStore(val, ptr);
        }
    }

    void unpack_struct(Scope<Value *> &dst, Value *src, IRBuilder<> *builder) {
        // src should be a pointer to a struct of the type returned by build_type
        int idx = 0;
        for (map<string, llvm::Type *>::const_iterator iter = result.begin(); 
             iter != result.end(); ++iter) {
            Value *ptr = builder->CreateConstGEP2_32(src, 0, idx++);
            Value *val = builder->CreateLoad(ptr);
            dst.push(iter->first, val);
            val->setName(iter->first);
        }
    }
};

void CodeGen::visit(const For *op) {
    Value *min = codegen(op->min);
    Value *extent = codegen(op->extent);
        
    if (op->for_type == For::Serial) {
        Value *max = builder->CreateAdd(min, extent);
            
        BasicBlock *preheader_bb = builder->GetInsertBlock();

        // Make a new basic block for the loop
        BasicBlock *loop_bb = BasicBlock::Create(context, op->name + "_loop", function);
        // Create the block that comes after the loop
        BasicBlock *after_bb = BasicBlock::Create(context, op->name + "_after_loop", function);

        // If min < max, fall through to the loop bb
        Value *enter_condition = builder->CreateICmpSLT(min, max);
        builder->CreateCondBr(enter_condition, loop_bb, after_bb);
        builder->SetInsertPoint(loop_bb);        

        // Make our phi node
        PHINode *phi = builder->CreatePHI(i32, 2);
        phi->addIncoming(min, preheader_bb);

        // Within the loop, the variable is equal to the phi value
        sym_push(op->name, phi);

        // Emit the loop body
        codegen(op->body);

        // Update the counter
        Value *next_var = builder->CreateAdd(phi, ConstantInt::get(i32, 1));

        // Add the back-edge to the phi node
        phi->addIncoming(next_var, builder->GetInsertBlock());

        // Maybe exit the loop
        Value *end_condition = builder->CreateICmpNE(next_var, max);
        builder->CreateCondBr(end_condition, loop_bb, after_bb);

        builder->SetInsertPoint(after_bb);

        // Pop the loop variable from the scope
        sym_pop(op->name);
    } else if (op->for_type == For::Parallel) {

        log(3) << "Entering parallel for loop over " << op->name << "\n";

        // Find every symbol that the body of this loop refers to
        // and dump it into a closure
        Closure closure(op->body, this, op->name);

        // Allocate a closure
        StructType *closure_t = closure.build_type();
        Value *ptr = builder->CreateAlloca(closure_t, ConstantInt::get(i32, 1)); 

        // Fill in the closure
        closure.pack_struct(ptr, symbol_table, builder);

        // Make a new function that does one iteration of the body of the loop
        FunctionType *func_t = FunctionType::get(void_t, vec(i32, (llvm::Type *)(i8->getPointerTo())), false);
        llvm::Function *containing_function = function;
        function = llvm::Function::Create(func_t, llvm::Function::InternalLinkage, "par_for_" + op->name, module);

        // Make the initial basic block and jump the builder into the new function
        BasicBlock *call_site = builder->GetInsertBlock();
        BasicBlock *block = BasicBlock::Create(context, "entry", function);
        builder->SetInsertPoint(block);

        // Make a new scope to use
        Scope<Value *> saved_symbol_table;
        std::swap(symbol_table, saved_symbol_table);

        // Get the function arguments

        // The loop variable is first argument of the function
        llvm::Function::arg_iterator iter = function->arg_begin();
        sym_push(op->name, iter);

        // The closure pointer is the second argument. 
        ++iter;
        iter->setName("closure");
        Value *closure_handle = builder->CreatePointerCast(iter, closure_t->getPointerTo());
        // Load everything from the closure into the new scope
        closure.unpack_struct(symbol_table, closure_handle, builder);

        // Generate the new function body
        codegen(op->body);
        
        builder->CreateRetVoid();

        // Move the builder back to the main function and call do_par_for
        builder->SetInsertPoint(call_site);
        llvm::Function *do_par_for = module->getFunction("halide_do_par_for");
        assert(do_par_for && "Could not find halide_do_par_for in initial module");
        ptr = builder->CreatePointerCast(ptr, i8->getPointerTo());
        vector<Value *> args = vec((Value *)function, min, extent, ptr);
	log(4) << "Creating call to do_par_for\n";
        builder->CreateCall(do_par_for, args);

        log(3) << "Leaving parallel for loop over " << op->name << "\n";

        // Now restore the scope
        std::swap(symbol_table, saved_symbol_table);
        function = containing_function;
    } else {
        assert(false && "Unknown type of For node. Only Serial and Parallel For nodes should survive down to codegen");
    }
}

void CodeGen::visit(const Store *op) {
    Value *val = codegen(op->value);
    Halide::Type value_type = op->value.type();
    // Scalar
    if (value_type.is_scalar()) {
        Value *index = codegen(op->index);
        Value *ptr = codegen_buffer_pointer(op->name, value_type, index);        
        builder->CreateStore(val, ptr);
    } else {
        int alignment = op->value.type().bits / 8;
        const Ramp *ramp = op->index.as<Ramp>();
        if (ramp && is_one(ramp->stride)) {

            // Boost the alignment if possible
            ModulusRemainder mod_rem = modulus_remainder(ramp->base, alignment_info);
            while ((mod_rem.remainder & 1) == 0 && 
                   (mod_rem.modulus & 1) == 0 &&
                   alignment < 256) {
                mod_rem.modulus /= 2;
                mod_rem.remainder /= 2;
                alignment *= 2;
            }

            Value *base = codegen(ramp->base);
            Value *ptr = codegen_buffer_pointer(op->name, value_type.element_of(), base);
            Value *ptr2 = builder->CreatePointerCast(ptr, llvm_type_of(value_type)->getPointerTo());
            builder->CreateAlignedStore(val, ptr2, alignment);
        } else if (ramp) {
            Value *ptr = codegen_buffer_pointer(op->name, value_type.element_of(), codegen(ramp->base));
            Value *stride = codegen(ramp->stride);
            // Scatter without generating the indices as a vector
            for (int i = 0; i < ramp->width; i++) {                
                Value *lane = ConstantInt::get(i32, i);
                Value *v = builder->CreateExtractElement(val, lane);
                builder->CreateAlignedStore(v, ptr, op->value.type().bits/8);
                ptr = builder->CreateGEP(ptr, stride);
            }
        } else {
            // Scatter
            Value *index = codegen(op->index);
            for (int i = 0; i < value_type.width; i++) {
                Value *lane = ConstantInt::get(i32, i);
                Value *idx = builder->CreateExtractElement(index, lane);
                Value *v = builder->CreateExtractElement(val, lane);
                Value *ptr = codegen_buffer_pointer(op->name, value_type.element_of(), idx);
                builder->CreateStore(v, ptr); 
            }
        }
        


    }
}

void CodeGen::visit(const Block *op) {
    codegen(op->first);
    if (op->rest.defined()) codegen(op->rest);
}        

void CodeGen::visit(const Realize *op) {
    assert(false && "Realize encountered during codegen");
}

void CodeGen::visit(const Provide *op) {
    assert(false && "Provide encountered during codegen");
}

template<>
EXPORT RefCount &ref_count<CodeGen>(const CodeGen *p) {return p->ref_count;}

template<>
EXPORT void destroy<CodeGen>(const CodeGen *p) {delete p;}

}}<|MERGE_RESOLUTION|>--- conflicted
+++ resolved
@@ -274,11 +274,7 @@
 	options.NoNaNsFPMath = true;
 	options.HonorSignDependentRoundingFPMathOption = false;
 	options.UseSoftFloat = false;
-<<<<<<< HEAD
-	options.FloatABIType = FloatABI::Hard;
-=======
 	options.FloatABIType = FloatABI::Soft;
->>>>>>> 306c4495
 	options.NoZerosInBSS = false;
 	options.GuaranteedTailCallOpt = false;
 	options.DisableTailCalls = false;
@@ -436,11 +432,7 @@
     options.NoNaNsFPMath = true;
     options.HonorSignDependentRoundingFPMathOption = false;
     options.UseSoftFloat = false;
-<<<<<<< HEAD
-    options.FloatABIType = FloatABI::Hard;
-=======
     options.FloatABIType = FloatABI::Soft;
->>>>>>> 306c4495
     options.NoZerosInBSS = false;
     options.GuaranteedTailCallOpt = false;
     options.DisableTailCalls = false;
