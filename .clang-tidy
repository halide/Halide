--- conflicted
+++ resolved
@@ -19,11 +19,8 @@
     -misc-unconventional-assign-operator,
     -misc-unused-parameters,
     modernize-deprecated-headers,
-<<<<<<< HEAD
     modernize-redundant-void-arg,
-=======
     modernize-use-bool-literals,
->>>>>>> 703531dc
     modernize-use-default-member-init,
     modernize-use-emplace,
     modernize-use-equals-default,
