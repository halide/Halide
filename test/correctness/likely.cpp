--- conflicted
+++ resolved
@@ -170,8 +170,6 @@
             Func h2 = h;
             h2.partition(x, Partition::Always);
             h2.partition(y, Partition::Always);
-<<<<<<< HEAD
-=======
             // All loops get partitioned, including the tails of outer loops, so we expect 9 zones:
             /*
                ----------------------------------------------
@@ -182,7 +180,6 @@
                | bottom left | bottom middle | bottom right |
                ----------------------------------------------
             */
->>>>>>> 9ce5fd6c
             count_partitions(h2, 9);
         }
     }
