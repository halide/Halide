--- conflicted
+++ resolved
@@ -109,13 +109,8 @@
     }
 
     // Verify that all inline reductions compile with implicit argument syntax.
-<<<<<<< HEAD
-    Image<float> input_3d = lambda(x, y, z, x * 100.0f + y * 10.0f + ((z + 5 % 10))).realize(10, 10, 10);
-    RDom all_z(input_3d.dim(2));
-=======
     Buffer<float> input_3d = lambda(x, y, z, x * 100.0f + y * 10.0f + ((z + 5 % 10))).realize(10, 10, 10);
     RDom all_z(input_3d.min(2), input_3d.extent(2));
->>>>>>> 5f873c2c
 
     Func sum_implicit;
     sum_implicit(_) = sum(input_3d(_, all_z));
