#include "Halide.h"
#include "halide_test_dirs.h"

#include <cstdio>

using namespace Halide;

std::string get_fname(const std::string &base) {
    return Internal::get_test_tmp_dir() + "halide_test_correctness_compile_to_multitarget_" + base;
}

void test_compile_to_static_library(Func j) {
    std::string fname = get_fname("c1");
    const char *a = get_host_target().os == Target::Windows ? ".lib" : ".a";

    std::vector<Target> targets = {
        Target("host-profile-no_bounds_query"),
        Target("host-profile"),
    };

    std::vector<std::string> files;
    files.push_back(fname + ".h");
    files.push_back(fname + a);

    for (auto f : files) {
        Internal::ensure_no_file_exists(f);
    }

    j.compile_to_multitarget_static_library(fname, j.infer_arguments(), targets);

    for (auto f : files) {
        Internal::assert_file_exists(f);
    }

    // TODO: would be nice to examine the contents of the library and verify the
    // sub-objects have the filenames we expect.
}

void test_compile_to_object_files(Func j) {
    std::string fname = get_fname("c2");
    const char *o = get_host_target().os == Target::Windows ? ".obj" : ".o";

    std::vector<std::string> target_strings = {
        "host-profile-no_bounds_query",
        "host-profile",
    };

    std::vector<Target> targets;
    for (auto s : target_strings) {
        targets.emplace_back(s);
    }

    std::vector<std::string> files;
    files.push_back(fname + ".h");
    files.push_back(fname + "_runtime" + o);
    files.push_back(fname + "_wrapper" + o);
    for (auto s : target_strings) {
        files.push_back(fname + "-" + s + o);
    }

    for (auto f : files) {
        Internal::ensure_no_file_exists(f);
    }

    j.compile_to_multitarget_object_files(fname, j.infer_arguments(), targets, target_strings);

    for (auto f : files) {
        Internal::assert_file_exists(f);
    }
}

void test_compile_to_object_files_no_runtime(Func j) {
    std::string fname = get_fname("c3");
    const char *o = get_host_target().os == Target::Windows ? ".obj" : ".o";

    std::vector<std::string> target_strings = {
        "host-profile-no_bounds_query-no_runtime",
        "host-profile-no_runtime",
    };

    std::vector<Target> targets;
    for (auto s : target_strings) {
        targets.emplace_back(s);
    }

    std::vector<std::string> files;
    files.push_back(fname + ".h");
    files.push_back(fname + "_wrapper" + o);
    for (auto s : target_strings) {
        files.push_back(fname + "-" + s + o);
    }

    for (auto f : files) {
        Internal::ensure_no_file_exists(f);
    }

    j.compile_to_multitarget_object_files(fname, j.infer_arguments(), targets, target_strings);

    for (auto f : files) {
        Internal::assert_file_exists(f);
    }
}

void test_compile_to_object_files_single_target(Func j) {
    std::string fname = get_fname("c4");
    const char *o = get_host_target().os == Target::Windows ? ".obj" : ".o";

    std::vector<std::string> target_strings = {
        "host-debug",
    };

    std::vector<Target> targets;
    for (auto s : target_strings) {
        targets.emplace_back(s);
    }

    std::vector<std::string> files;
    files.push_back(fname + ".h");
    files.push_back(fname + o);

    for (auto f : files) {
        Internal::ensure_no_file_exists(f);
    }

    j.compile_to_multitarget_object_files(fname, j.infer_arguments(), targets, target_strings);

    for (auto f : files) {
        Internal::assert_file_exists(f);
    }
}

void test_compile_to_everything(Func j, bool do_object) {
    std::string fname = get_fname(do_object ? "c5" : "c6");
    const char *a = get_host_target().os == Target::Windows ? ".lib" : ".a";
    const char *o = get_host_target().os == Target::Windows ? ".obj" : ".o";

    std::vector<std::string> target_strings = {
        "host-profile-no_bounds_query",
        "host-profile",
    };

    std::vector<Target> targets;
    for (auto s : target_strings) {
        targets.emplace_back(s);
    }

    std::vector<std::string> files;

    // single-file outputs
    for (const char *ext : {".h",
                            ".halide_generated.cpp",
                            ".halide_compiler_log",
                            ".py.cpp",
                            ".pytorch.h",
                            ".registration.cpp",
                            ".schedule.h",
                            "_schedule.py", a}) {
        if (do_object && !strcmp(ext, a)) continue;
        files.push_back(fname + ext);
    }
    if (do_object) {
        files.push_back(fname + "_runtime" + o);
        files.push_back(fname + "_wrapper" + o);
    }

    // multi-file outputs
    for (const auto &s : target_strings) {
        for (const char *ext : {".s", ".bc", ".featurization", ".path_featurization", ".ll", ".stmt", ".stmt.html", o}) {
            if (!do_object && !strcmp(ext, o)) continue;
            files.push_back(fname + "-" + s + ext);
        }
    }

    for (auto f : files) {
        Internal::ensure_no_file_exists(f);
    }

    // There isn't a public API that allows this directly, but Generators allow this
    // via command-line usage, so we'll test the internal API here.
    auto args = j.infer_arguments();
    auto module_producer = [&j, &args](const std::string &name, const Target &target) -> Module {
        return j.compile_to_module(args, name, target);
    };
    std::map<OutputFileType, std::string> outputs = {
        {OutputFileType::assembly, fname + ".s"},                        // IsMulti
        {OutputFileType::bitcode, fname + ".bc"},                        // IsMulti
        {OutputFileType::c_header, fname + ".h"},                        // IsSingle
        {OutputFileType::c_source, fname + ".halide_generated.cpp"},     // IsSingle
        {OutputFileType::compiler_log, fname + ".halide_compiler_log"},  // IsSingle
        // Note: compile_multitarget() doesn't produce cpp_stub output,
        // even if you pass this in.
<<<<<<< HEAD
        // {Output::cpp_stub, fname + ".stub.h"},  // IsSingle
        {Output::featurization, fname + ".featurization"},    // IsMulti
        {Output::path_featurization, fname + ".path_featurization"},    // IsMulti
        {Output::llvm_assembly, fname + ".ll"},               // IsMulti
        {Output::object, fname + o},                          // IsMulti
        {Output::python_extension, fname + ".py.cpp"},        // IsSingle
        {Output::pytorch_wrapper, fname + ".pytorch.h"},      // IsSingle
        {Output::registration, fname + ".registration.cpp"},  // IsSingle
        {Output::schedule, fname + ".schedule.h"},            // IsSingle
        {Output::python_schedule, fname + "_schedule.py"},    // IsSingle
        {Output::static_library, fname + a},                  // IsSingle
        {Output::stmt, fname + ".stmt"},                      // IsMulti
        {Output::stmt_html, fname + ".stmt.html"},            // IsMulti
=======
        // {OutputFileType::cpp_stub, fname + ".stub.h"},  // IsSingle
        {OutputFileType::featurization, fname + ".featurization"},    // IsMulti
        {OutputFileType::llvm_assembly, fname + ".ll"},               // IsMulti
        {OutputFileType::object, fname + o},                          // IsMulti
        {OutputFileType::python_extension, fname + ".py.cpp"},        // IsSingle
        {OutputFileType::pytorch_wrapper, fname + ".pytorch.h"},      // IsSingle
        {OutputFileType::registration, fname + ".registration.cpp"},  // IsSingle
        {OutputFileType::schedule, fname + ".schedule.h"},            // IsSingle
        {OutputFileType::static_library, fname + a},                  // IsSingle
        {OutputFileType::stmt, fname + ".stmt"},                      // IsMulti
        {OutputFileType::stmt_html, fname + ".stmt.html"},            // IsMulti
>>>>>>> 6b9ed2af
    };
    if (do_object) {
        outputs.erase(OutputFileType::static_library);
    } else {
        outputs.erase(OutputFileType::object);
    }
    const CompilerLoggerFactory compiler_logger_factory =
        [](const std::string &, const Target &) -> std::unique_ptr<Internal::CompilerLogger> {
        // We don't care about the contents of the compiler log - only whether
        // it exists or not --  so just fill in with arbitrary strings.
        return std::unique_ptr<Internal::CompilerLogger>(new Internal::JSONCompilerLogger("generator_name", "function_name", "autoscheduler_name", Target(), "generator_args", false));
    };
    compile_multitarget(fname, outputs, targets, target_strings, module_producer, compiler_logger_factory);

    for (auto f : files) {
        Internal::assert_file_exists(f);
    }
}

int main(int argc, char **argv) {
    Param<float> factor("factor");
    Func f, g, h, j;
    Var x, y;
    f(x, y) = x + y;
    g(x, y) = cast<float>(f(x, y) + f(x + 1, y));
    h(x, y) = f(x, y) + g(x, y);
    j(x, y) = h(x, y) * 2 * factor;

    f.compute_root();
    g.compute_root();
    h.compute_root();

    test_compile_to_static_library(j);
    test_compile_to_object_files(j);
    test_compile_to_object_files_no_runtime(j);
    test_compile_to_object_files_single_target(j);
    test_compile_to_everything(j, /*do_object*/ true);
    test_compile_to_everything(j, /*do_object*/ false);

    printf("Success!\n");
    return 0;
}<|MERGE_RESOLUTION|>--- conflicted
+++ resolved
@@ -189,21 +189,6 @@
         {OutputFileType::compiler_log, fname + ".halide_compiler_log"},  // IsSingle
         // Note: compile_multitarget() doesn't produce cpp_stub output,
         // even if you pass this in.
-<<<<<<< HEAD
-        // {Output::cpp_stub, fname + ".stub.h"},  // IsSingle
-        {Output::featurization, fname + ".featurization"},    // IsMulti
-        {Output::path_featurization, fname + ".path_featurization"},    // IsMulti
-        {Output::llvm_assembly, fname + ".ll"},               // IsMulti
-        {Output::object, fname + o},                          // IsMulti
-        {Output::python_extension, fname + ".py.cpp"},        // IsSingle
-        {Output::pytorch_wrapper, fname + ".pytorch.h"},      // IsSingle
-        {Output::registration, fname + ".registration.cpp"},  // IsSingle
-        {Output::schedule, fname + ".schedule.h"},            // IsSingle
-        {Output::python_schedule, fname + "_schedule.py"},    // IsSingle
-        {Output::static_library, fname + a},                  // IsSingle
-        {Output::stmt, fname + ".stmt"},                      // IsMulti
-        {Output::stmt_html, fname + ".stmt.html"},            // IsMulti
-=======
         // {OutputFileType::cpp_stub, fname + ".stub.h"},  // IsSingle
         {OutputFileType::featurization, fname + ".featurization"},    // IsMulti
         {OutputFileType::llvm_assembly, fname + ".ll"},               // IsMulti
@@ -212,10 +197,10 @@
         {OutputFileType::pytorch_wrapper, fname + ".pytorch.h"},      // IsSingle
         {OutputFileType::registration, fname + ".registration.cpp"},  // IsSingle
         {OutputFileType::schedule, fname + ".schedule.h"},            // IsSingle
+        {OutputFileType::python_schedule, fname + "_schedule.py"},    // IsSingle
         {OutputFileType::static_library, fname + a},                  // IsSingle
         {OutputFileType::stmt, fname + ".stmt"},                      // IsMulti
         {OutputFileType::stmt_html, fname + ".stmt.html"},            // IsMulti
->>>>>>> 6b9ed2af
     };
     if (do_object) {
         outputs.erase(OutputFileType::static_library);
