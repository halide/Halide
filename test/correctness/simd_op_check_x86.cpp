--- conflicted
+++ resolved
@@ -658,7 +658,6 @@
     return SimdOpCheckTest::main<SimdOpCheckX86>(
         argc, argv,
         {
-#if 0
             Target("x86-32-linux"),
             Target("x86-32-linux-sse41"),
             // Always turn on f16c when using avx. Sandy Bridge had avx without
@@ -670,19 +669,13 @@
             // isn't yet set up to test it properly.
             // Target("x86-64-linux-sse41-avx-avx2-avx512"),
             // Target("x86-64-linux-sse41-avx-avx2-avx512-avx512_knl"),
-<<<<<<< HEAD
-            Target("x86-64-linux-sse41-avx-f16c-avx2-avx512-avx512_skylake"),
-            Target("x86-64-linux-sse41-avx-f16c-avx2-avx512-avx512_skylake-avx512_cannonlake"),
-            Target("x86-64-linux-sse41-avx-f16c-avx2-avx512-avx512_skylake-avx512_cannonlake-avx512_zen4"),
-            Target("x86-64-linux-sse41-avx-f16c-avx2-avx512-avx512_skylake-avx512_cannonlake-avx512_zen4-avx512_sapphirerapids"),
-#else
-            Target("x86-64-linux-avx10_1-vector_bits_256-x86apx"),
-#endif
-=======
             Target("x86-64-linux-sse41-avx-f16c-fma-avx2-avx512-avx512_skylake"),
             Target("x86-64-linux-sse41-avx-f16c-fma-avx2-avx512-avx512_skylake-avx512_cannonlake"),
             Target("x86-64-linux-sse41-avx-f16c-fma-avx2-avx512-avx512_skylake-avx512_cannonlake-avx512_zen4"),
             Target("x86-64-linux-sse41-avx-f16c-fma-avx2-avx512-avx512_skylake-avx512_cannonlake-avx512_zen4-avx512_sapphirerapids"),
->>>>>>> d9668c5b
+#define AVX10_IN_LLVM_IS_READY 0
+#if AVX10_IN_LLVM_IS_READY
+            Target("x86-64-linux-avx10_1-vector_bits_256-x86apx"),
+#endif
         });
 }