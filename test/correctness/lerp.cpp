#include "Halide.h"
#include <stdio.h>
#include <limits>

using namespace Halide;

Var zero_val, one_val, weight;

template <typename weight_t>
double weight_type_scale() {
    if (std::numeric_limits<weight_t>::is_integer)
        return std::numeric_limits<weight_t>::max();
    else
      return static_cast<weight_t>(1.0);
}

template <typename value_t>
double conversion_rounding() {
    if (std::numeric_limits<value_t>::is_integer)
      return 0.5;
    else
      return 0.0;
}

template <typename value_t>
value_t convert_to_value(double interpolated) {
  return static_cast<value_t>(interpolated);
}

template <>
bool convert_to_value<bool>(double interpolated) {
  return interpolated >= 1; // Already has rounding added in
}

// Prevent iostream from printing 8-bit numbers as character constants.
template <typename t> struct promote_if_char { typedef t promoted;  };
template <> struct promote_if_char<signed char> { typedef int32_t promoted; };
template <> struct promote_if_char<unsigned char> { typedef int32_t promoted; };

template <typename value_t>
bool relatively_equal(value_t a, value_t b) {
    if (a == b) {
        return true;
    } else if (!std::numeric_limits<value_t>::is_integer) {
        double da = (double)a, db = (double)b;
        double relative_error;

        // This test seems a bit high.
        if (fabs(db - da) < .0001)
          return true;

        if (fabs(da) > fabs(db))
            relative_error = fabs((db - da) / da);
        else
            relative_error = fabs((db - da) / db);

        if (relative_error < .0000002)
          return true;
        std::cerr << "relatively_equal failed for (" << a << ", " << b <<
          ") with relative error " << relative_error << std::endl;
    }
    return false;
}

template <typename value_t, typename weight_t>
void check_range(int32_t zero_min, int32_t zero_extent, value_t zero_offset, value_t zero_scale,
                 int32_t one_min, int32_t one_extent, value_t one_offset, value_t one_scale,
                 int32_t weight_min, int32_t weight_extent, weight_t weight_offset, weight_t weight_scale,
                 const char *name)
{
    // Stuff everything in Params as these can represent uint32_t where
    // that fails in converting to Expr is we just use the raw C++ variables.
    Param<value_t> zero_scale_p, zero_offset_p;
    zero_scale_p.set(zero_scale); zero_offset_p.set(zero_offset);
    Param<value_t> one_scale_p, one_offset_p;
    one_scale_p.set(one_scale); one_offset_p.set(one_offset);
    Param<weight_t> weight_scale_p, weight_offset_p;
    weight_scale_p.set(weight_scale); weight_offset_p.set(weight_offset);

    Func lerp_test("lerp_test");
    lerp_test(zero_val, one_val, weight) =
<<<<<<< HEAD
      lerp(cast<value_t>(zero_val * zero_scale_p + zero_offset_p),
           cast<value_t>(one_val * one_scale_p + one_offset_p),
           cast<weight_t>(weight * weight_scale_p + weight_offset_p));

    Image<value_t> result(zero_extent, one_extent, weight_extent);
    result.set_min(zero_min, one_min, weight_min);
    lerp_test.realize(result);


    for (int32_t k = result.dim(2).min(); k <= result.dim(2).max(); k++) {
        for (int32_t j = result.dim(1).min(); j <= result.dim(1).max(); j++) {
            for (int32_t i = result.dim(0).min(); i <= result.dim(0).max(); i++) {
                value_t zero_verify = (i * zero_scale + zero_offset);
                value_t one_verify =  (j * one_scale + one_offset);
                weight_t weight_verify = (weight_t)(k * weight_scale + weight_offset);
=======
        lerp(cast<value_t>((zero_val + zero_min) * zero_scale_p + zero_offset_p),
             cast<value_t>((one_val + one_min) * one_scale_p + one_offset_p),
             cast<weight_t>((weight + weight_min) * weight_scale_p + weight_offset_p));

    Image<value_t> result(zero_extent, one_extent, weight_extent);
    lerp_test.realize(result);

    for (int32_t i = 0; i < result.extent(0); i++) {
        for (int32_t j = 0; j < result.extent(1); j++) {
            for (int32_t k = 0; k < result.extent(2); k++) {
                value_t zero_verify = ((i + zero_min) * zero_scale + zero_offset);
                value_t one_verify =  ((j + one_min) * one_scale + one_offset);
                weight_t weight_verify = (weight_t)((k + weight_min) * weight_scale + weight_offset);
>>>>>>> 120d0bd7
                double actual_weight = weight_verify / weight_type_scale<weight_t>();

                double verify_val_full = zero_verify * (1.0 - actual_weight) + one_verify * actual_weight;
                if (verify_val_full < 0) {
                    verify_val_full -= conversion_rounding<value_t>();
                } else {
                    verify_val_full += conversion_rounding<value_t>();
                }

                value_t verify_val = convert_to_value<value_t>(verify_val_full);
                value_t computed_val = result(i, j, k);

                if (!relatively_equal(verify_val, computed_val)) {
                    std::cerr << "Expected " << (typename promote_if_char<value_t>::promoted)(verify_val) <<
                      " got " << (typename promote_if_char<value_t>::promoted)(computed_val) <<
                      " for lerp(" << (typename promote_if_char<value_t>::promoted)(zero_verify) << ", " <<
                      (typename promote_if_char<value_t>::promoted)(one_verify) << ", " <<
                      (typename promote_if_char<weight_t>::promoted)(weight_verify) <<
                      ") " << actual_weight << ". " << name << std::endl;
                    assert(false);
                }
            }
        }
    }
}

int main(int argc, char **argv) {
    // Test bool
    check_range<bool, uint8_t>(0, 2, 0, 1,
                               0, 2, 0, 1,
                               0, 256, 0, 1,
                               "<bool, uint8_t> exhaustive");

    // Exhaustively test 8-bit cases
    check_range<uint8_t, uint8_t>(0, 256, 0, 1,
                                  0, 256, 0, 1,
                                  0, 256, 0, 1,
                                  "<uint8_t, uint8_t> exhaustive");
    check_range<int8_t, uint8_t>(0, 256, -128, 1,
                                 0, 256, -128, 1,
                                 0, 256, 0, 1,
                                 "<int8_t, uint8_t> exhaustive");
    check_range<uint8_t, float>(0, 256, 0, 1,
                                0, 256, 0, 1,
                                0, 256, 0, 1/255.0f,
                                "<uint8_t, float> exhaustive");
    check_range<int8_t, float>(0, 256, -128, 1,
                               0, 256, -128, 1,
                               0, 256, 0, 1/255.0f,
                               "<int8_t, float> exhaustive");

    // Check all delta values for 16-bit, verify swapping arguments doesn't break
    check_range<uint16_t, uint16_t>(0, 65536, 0, 1,
                                    65535, 1, 0, 1,
                                    0, 257, 255, 1,
                                    "<uint16_t, uint16_t> all zero starts");
    check_range<uint16_t, uint16_t>(65535, 1, 0, 1,
                                    0, 65536, 0, 1,
                                    0, 257, 255, 1,
                                    "<uint16_t, uint16_t> all one starts");


    // Verify different bit sizes for value and weight types
    check_range<uint16_t, uint8_t>(0, 1, 0, 1,
                                   65535, 1, 0, 1,
                                   0, 255, 1, 1,
                                   "<uint16_t, uint8_t> zero, one uint8_t weight test");
    check_range<uint16_t, uint32_t>(0, 1, 0, 1,
                                   65535, 1, 0, 1,
                                   std::numeric_limits<int32_t>::min(), 257, 255 * 65535, 1,
                                   "<uint16_t, uint8_t> zero, one uint32_t weight test");
    check_range<uint32_t, uint8_t>(0, 1, 0, 1,
                                   1 << 31, 1, 0, 1,
                                   0, 255, 0, 1,
                                   "<uint32_t, uint8_t> weight test");
    check_range<uint32_t, uint16_t>(0, 1, 0, 1,
                                    1 << 31, 1, 0, 1,
                                    0, 65535, 0, 1,
                                   "<uint32_t, uint16_t> weight test");

    // Verify float weights with integer values
    check_range<uint16_t, float>(0, 1, 0, 1,
                                 65535, 1, 0, 1,
                                 0, 257, 0, 255.0f/65535.0f,
                                 "<uint16_t, float> zero, one float weight test");

    check_range<int16_t, uint16_t>(0, 65536, -32768, 1,
                                   0, 1, 0, 1,
                                   0, 257, 0, 255,
                                   "<int16_t, uint16_t> all zero starts");

  #if 0 // takes too long, difficult to test with uint32_t
    // Check all delta values for 32-bit, do it in signed arithmetic
    check_range<int32_t, uint32_t>(std::numeric_limits<int32_t>::min(), std::numeric_limits<int32_t>::max(), 0, 1,
                                   1 << 31, 1, 0, 1,
                                   0, 1, 1 << 31, 1,
                                    "<uint32_t, uint32_t> all zero starts");
  #endif

    check_range<float, float>(0, 100, 0, .01,
                              0, 100, 0, .01,
                              0, 100, 0, .01,
                              "<float, float> float values 0 to 1 by 1/100ths");

    check_range<float, float>(0, 100, -5, .1,
                              0, 100, 0, .1,
                              0, 100, 0, .1,
                              "<float, float> float values -5 to 5 by 1/100ths");

    // Verify float values with integer weights
    check_range<float, uint8_t>(0, 100, -5, .1,
                              0, 100, 0, .1,
                              0, 255, 0, 1,
                              "<float, uint8_t> float values -5 to 5 by 1/100ths");
    check_range<float, uint16_t>(0, 100, -5, .1,
                                 0, 100, 0, .1,
                                 0, 255, 0, 257,
                                 "<float, uint16_t> float values -5 to 5 by 1/100ths");
    check_range<float, uint32_t>(0, 100, -5, .1,
                                 0, 100, 0, .1,
                                 std::numeric_limits<int32_t>::min(), 257, 255 * 65535, 1,
                                 "<float, uint32_t> float values -5 to 5 by 1/100ths");

    // Check constant and constant case:
    Func lerp_constants("lerp_constants");
    lerp_constants() = lerp(0, cast<uint32_t>(1023), .5f);
    Image<uint32_t> result = lerp_constants.realize();

    uint32_t expected = evaluate<uint32_t>(cast<uint32_t>(lerp(0, cast<uint16_t>(1023), .5f)));
    if (result(0) != expected)
        std::cerr << "Expected " << expected << " got " << result(0) << std::endl;
    assert(result(0) == expected);

    // Add a little more coverage for uint32_t as this was failing
    // without being detected for a long time.

    Image<uint8_t> input_a_img(16, 16);
    Image<uint8_t> input_b_img(16, 16);

    for (int i = 0; i < 16; i ++) {
        for (int j = 0; j < 16; j ++) {
  	    input_a_img(i, j) = (i << 4) + j;
	    input_b_img(i, j) = ((15 - i) << 4) + (15 - j);
	}
    }

    ImageParam input_a(UInt(8), 2);
    ImageParam input_b(UInt(8), 2);

    Var x, y;
    Func lerp_with_casts;
    Param<float> w;
    lerp_with_casts(x, y) = lerp(cast<int32_t>(input_a(x, y)), cast<int32_t>(input_b(x, y)), w);
    lerp_with_casts.vectorize(x, 4);

    input_a.set(input_a_img);
    input_b.set(input_b_img);

    w.set(0.0f);
    Image<int32_t> result_should_be_a = lerp_with_casts.realize(16, 16);
    w.set(1.0f);
    Image<int32_t> result_should_be_b = lerp_with_casts.realize(16, 16);

    for (int i = 0; i < 16; i ++) {
        for (int j = 0; j < 16; j ++) {
	    assert(input_a_img(i, j) == result_should_be_a(i, j));
	    assert(input_b_img(i, j) == result_should_be_b(i, j));
	}
    }

    std::cout << "Success!" << std::endl;
}<|MERGE_RESOLUTION|>--- conflicted
+++ resolved
@@ -79,23 +79,6 @@
 
     Func lerp_test("lerp_test");
     lerp_test(zero_val, one_val, weight) =
-<<<<<<< HEAD
-      lerp(cast<value_t>(zero_val * zero_scale_p + zero_offset_p),
-           cast<value_t>(one_val * one_scale_p + one_offset_p),
-           cast<weight_t>(weight * weight_scale_p + weight_offset_p));
-
-    Image<value_t> result(zero_extent, one_extent, weight_extent);
-    result.set_min(zero_min, one_min, weight_min);
-    lerp_test.realize(result);
-
-
-    for (int32_t k = result.dim(2).min(); k <= result.dim(2).max(); k++) {
-        for (int32_t j = result.dim(1).min(); j <= result.dim(1).max(); j++) {
-            for (int32_t i = result.dim(0).min(); i <= result.dim(0).max(); i++) {
-                value_t zero_verify = (i * zero_scale + zero_offset);
-                value_t one_verify =  (j * one_scale + one_offset);
-                weight_t weight_verify = (weight_t)(k * weight_scale + weight_offset);
-=======
         lerp(cast<value_t>((zero_val + zero_min) * zero_scale_p + zero_offset_p),
              cast<value_t>((one_val + one_min) * one_scale_p + one_offset_p),
              cast<weight_t>((weight + weight_min) * weight_scale_p + weight_offset_p));
@@ -103,13 +86,12 @@
     Image<value_t> result(zero_extent, one_extent, weight_extent);
     lerp_test.realize(result);
 
-    for (int32_t i = 0; i < result.extent(0); i++) {
-        for (int32_t j = 0; j < result.extent(1); j++) {
-            for (int32_t k = 0; k < result.extent(2); k++) {
+    for (int32_t i = 0; i < result.dim(0).extent(); i++) {
+        for (int32_t j = 0; j < result.dim(1).extent(); j++) {
+            for (int32_t k = 0; k < result.dim(2).extent(); k++) {
                 value_t zero_verify = ((i + zero_min) * zero_scale + zero_offset);
                 value_t one_verify =  ((j + one_min) * one_scale + one_offset);
                 weight_t weight_verify = (weight_t)((k + weight_min) * weight_scale + weight_offset);
->>>>>>> 120d0bd7
                 double actual_weight = weight_verify / weight_type_scale<weight_t>();
 
                 double verify_val_full = zero_verify * (1.0 - actual_weight) + one_verify * actual_weight;
