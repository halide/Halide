--- conflicted
+++ resolved
@@ -47,15 +47,6 @@
             .hexagon()
             .split(y, y, yi, H_img/2)
             .parallel(y)
-<<<<<<< HEAD
-            .vectorize(x, vector_size/2);
-
-        if (target.has_feature(Target::HVX_v65)) {
-            lut_vtcm
-                .store_in(MemoryType::VTCM)
-                .compute_at(output, Var::outermost())
-                .vectorize(x, vector_size/2);
-=======
             .vectorize(x, vector_size);
 
         if (target.features_any_of({Target::HVX_v65, Target::HVX_v66})) {
@@ -63,16 +54,11 @@
                 .store_in(MemoryType::VTCM)
                 .compute_at(output, Var::outermost())
                 .vectorize(x, vector_size);
->>>>>>> 3144e6ea
 
             output_vtcm
                 .store_in(MemoryType::VTCM)
                 .compute_at(output, y)
-<<<<<<< HEAD
-                .vectorize(x, vector_size/2);
-=======
                 .vectorize(x, vector_size);
->>>>>>> 3144e6ea
         }
     }
 
