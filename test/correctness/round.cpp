--- conflicted
+++ resolved
@@ -11,16 +11,15 @@
     f(x) = e;
     Target t = get_jit_target_from_environment();
     if (t.has_gpu_feature()) {
-<<<<<<< HEAD
+        if (!t.supports_type(e.type())) {
+            printf("(Target does not support (%s x %d), skipping...)\n", type_of<T>() == Float(32) ? "float" : "double", vector_width);
+            return true;
+        }
         if (e.type() == Float(64) &&
             ((t.has_feature(Target::OpenCL) && !t.has_feature(Target::CLDoubles)) ||
              t.has_feature(Target::Vulkan) ||
              t.has_feature(Target::Metal) ||
              t.has_feature(Target::D3D12Compute))) {
-=======
-        if (!t.supports_type(e.type())) {
-            printf("(Target does not support (%s x %d), skipping...)\n", type_of<T>() == Float(32) ? "float" : "double", vector_width);
->>>>>>> 4cb6dba4
             return true;
         }
         f.gpu_single_thread();
