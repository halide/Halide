#include "Halide.h"
#include <stdio.h>

#include <set>

using namespace Halide;

// Override Halide's malloc and free
<<<<<<< HEAD

=======
const int tolerance = 3 * sizeof(int);
>>>>>>> e75d9fba
std::set<size_t> custom_malloc_sizes;

void *my_malloc(void *user_context, size_t x) {
    custom_malloc_sizes.insert(x);
    void *orig = malloc(x + 32);
    void *ptr = (void *)((((size_t)orig + 32) >> 5) << 5);
    ((void **)ptr)[-1] = orig;
    return ptr;
}

void my_free(void *user_context, void *ptr) {
    free(((void **)ptr)[-1]);
}

<<<<<<< HEAD
bool check_expected_mallocs(const std::vector<size_t> &expected) {
    for (size_t i : expected) {
        if (custom_malloc_sizes.count(i) == 0) {
            printf("Expected an allocation of size %d. Got instead:\n", (int)i);
            for (size_t i : custom_malloc_sizes) {
                printf("  %d\n", (int)i);
            }
=======
bool check_expected_malloc(size_t expected) {
    for (size_t i : custom_malloc_sizes) {
        if (std::abs((int)i - (int)expected) <= tolerance) {
            return true;
        }
    }
    printf("Expected an allocation of size %d (tolerance %d). Got instead:\n", (int)expected, tolerance);
    for (size_t i : custom_malloc_sizes) {
        printf("  %d\n", (int)i);
    }
    return false;
}

bool check_expected_mallocs(const std::vector<size_t> &expected) {
    for (size_t i : expected) {
        if (!check_expected_malloc(i)) {
>>>>>>> e75d9fba
            return false;
        }
    }
    return true;
}

#ifdef _WIN32
#define DLLEXPORT __declspec(dllexport)
#else
#define DLLEXPORT
#endif

// An extern stage that copies input -> output
extern "C" DLLEXPORT int simple_buffer_copy(halide_buffer_t *in, halide_buffer_t *out) {
    if (in->is_bounds_query()) {
        memcpy(in->dim, out->dim, out->dimensions * sizeof(halide_dimension_t));
    } else {
        Halide::Runtime::Buffer<void>(*out).copy_from(Halide::Runtime::Buffer<void>(*in));
    }
    return 0;
}

// An extern stage accesses the input in a non-monotonic way in the y dimension.
extern "C" DLLEXPORT int zigzag_buffer_copy(halide_buffer_t *in, halide_buffer_t *out) {
    if (in->is_bounds_query()) {
        memcpy(in->dim, out->dim, out->dimensions * sizeof(halide_dimension_t));

        // An intentionally nasty mapping from y coords of the output to y coords of the input:
        auto coord_map =
            [](int y) {
                // Reverse the bottom 8 bits
                int new_y = y & ~255;
                for (int i = 0; i < 8; i++) {
                    if (y & (7 - i)) {
                        new_y |= (1 << i);
                    }
                }
                return new_y;
            };

        // Just manually take a min/max over all scanlines of the output
        int in_y_min = coord_map(out->dim[1].min);
        int in_y_max = in_y_min;
        for (int out_y = out->dim[1].min + 1; out_y < out->dim[1].min + out->dim[1].extent; out_y++) {
            int in_y = coord_map(out_y);
            in_y_min = std::min(in_y_min, in_y);
            in_y_max = std::max(in_y_max, in_y);
        }
        in->dim[1].min = in_y_min;
        in->dim[1].extent = in_y_max - in_y_min + 1;
    } else {
        // This extern stage is only used to see if it produces an
        // expected bounds error, so just fill it with a sentinel value.
        Halide::Runtime::Buffer<int>(*out).fill(99);
    }
    return 0;
}

bool error_occurred;
void expected_error(void *, const char *msg) {
    // Emitting "error.*:" to stdout or stderr will cause CMake to report the
    // test as a failure on Windows, regardless of error code returned,
    // hence the abbreviation to "err".
    printf("Expected err: %s\n", msg);
    error_occurred = true;
}

void realize_and_expect_error(Func f, int w, int h) {
    error_occurred = false;
    f.set_error_handler(expected_error);
    f.realize({w, h});
    if (!error_occurred) {
        printf("Expected an error!\n");
        abort();
    }
}

int main(int argc, char **argv) {
    if (get_jit_target_from_environment().arch == Target::WebAssembly) {
        printf("[SKIP] WebAssembly JIT does not support set_custom_allocator().\n");
        return 0;
    }

    Var x, y, c;

    {
        Func f, g;

        f(x, y, c) = x;
        g(x, y, c) = f(x - 1, y + 1, c) + f(x, y - 1, c);
        f.store_root().compute_at(g, x);

        // Should be able to fold storage in y and c

        g.set_custom_allocator(my_malloc, my_free);

        Buffer<int> im = g.realize({100, 1000, 3});

<<<<<<< HEAD
        size_t expected_size = 101 * 4 * sizeof(int) + sizeof(int);
=======
        size_t expected_size = 101 * 4 * sizeof(int);
>>>>>>> e75d9fba
        if (!check_expected_mallocs({expected_size})) {
            return -1;
        }
    }

    {
        Func f, g;

        f(x, y, c) = x;
        g(x, y, c) = f(x - 1, y + 1, c) + f(x, y - 1, c);
        f.store_root().compute_at(g, x);
        g.specialize(g.output_buffer().width() > 4).vectorize(x, 4);

        // Make sure that storage folding doesn't happen if there are
        // multiple producers of the folded buffer.

        g.set_custom_allocator(my_malloc, my_free);

        Buffer<int> im = g.realize({100, 1000, 3});

<<<<<<< HEAD
        size_t expected_size = 101 * 1002 * 3 * sizeof(int) + sizeof(int);
=======
        size_t expected_size = 101 * 1002 * 3 * sizeof(int);
>>>>>>> e75d9fba
        if (!check_expected_mallocs({expected_size})) {
            return -1;
        }
    }

    {
        Func f, g;

        f(x, y) = x;
        g(x, y) = f(x - 1, y + 1) + f(x, y - 1);
        f.store_root().compute_at(g, y).fold_storage(y, 3);
        g.specialize(g.output_buffer().width() > 4).vectorize(x, 4);

        // Make sure that explict storage folding happens, even if
        // there are multiple producers of the folded buffer. Note the
        // automatic storage folding refused to fold this (the case
        // above).

        g.set_custom_allocator(my_malloc, my_free);

        Buffer<int> im = g.realize({100, 1000});

<<<<<<< HEAD
        size_t expected_size = 101 * 3 * sizeof(int) + sizeof(int);
=======
        size_t expected_size = 101 * 3 * sizeof(int);
>>>>>>> e75d9fba
        if (!check_expected_mallocs({expected_size})) {
            return -1;
        }
    }

    {
        custom_malloc_sizes.clear();
        Func f, g;

        g(x, y) = x * y;
        f(x, y) = g(2 * x, 2 * y) + g(2 * x + 1, 2 * y + 1);

        // Each instance of f uses a non-overlapping 2x2 box of
        // g. Should be able to fold storage of g down to a stack
        // allocation.
        g.compute_at(f, x).store_root();

        f.set_custom_allocator(my_malloc, my_free);

        Buffer<int> im = f.realize({1000, 1000});

        if (!custom_malloc_sizes.empty()) {
            printf("There should not have been a heap allocation\n");
            return -1;
        }

        for (int y = 0; y < im.height(); y++) {
            for (int x = 0; x < im.width(); x++) {
                int correct = (2 * x) * (2 * y) + (2 * x + 1) * (2 * y + 1);
                if (im(x, y) != correct) {
                    printf("im(%d, %d) = %d instead of %d\n", x, y, im(x, y), correct);
                    return -1;
                }
            }
        }
    }

    {
        custom_malloc_sizes.clear();
        Func f, g;

        g(x, y) = x * y;
        f(x, y) = g(x, 2 * y) + g(x + 3, 2 * y + 1);

        // Each instance of f uses a non-overlapping 2-scanline slice
        // of g in y, and is a stencil over x. Should be able to fold
        // both x and y.

        g.compute_at(f, x).store_root();

        f.set_custom_allocator(my_malloc, my_free);

        Buffer<int> im = f.realize({1000, 1000});

        if (!custom_malloc_sizes.empty()) {
            printf("There should not have been a heap allocation\n");
            return -1;
        }

        for (int y = 0; y < im.height(); y++) {
            for (int x = 0; x < im.width(); x++) {
                int correct = x * (2 * y) + (x + 3) * (2 * y + 1);
                if (im(x, y) != correct) {
                    printf("im(%d, %d) = %d instead of %d\n", x, y, im(x, y), correct);
                    return -1;
                }
            }
        }
    }

    {
        custom_malloc_sizes.clear();
        Func f, g;

        g(x, y) = x * y;
        f(x, y) = g(2 * x, y) + g(2 * x + 1, y + 3);

        // Each instance of f uses a non-overlapping 2-scanline slice
        // of g in x, and is a stencil over y. We can't fold in x due
        // to the stencil in y. We need to keep around entire
        // scanlines.

        g.compute_at(f, x).store_root();

        f.set_custom_allocator(my_malloc, my_free);

        Buffer<int> im = f.realize({1000, 1000});

<<<<<<< HEAD
        // Halide allocates one extra scalar, so we account for that.
        size_t expected_size = 2 * 1000 * 4 * sizeof(int) + sizeof(int);
=======
        size_t expected_size = 2 * 1000 * 4 * sizeof(int);
>>>>>>> e75d9fba
        if (!check_expected_mallocs({expected_size})) {
            return -1;
        }

        for (int y = 0; y < im.height(); y++) {
            for (int x = 0; x < im.width(); x++) {
                int correct = (2 * x) * y + (2 * x + 1) * (y + 3);
                if (im(x, y) != correct) {
                    printf("im(%d, %d) = %d instead of %d\n", x, y, im(x, y), correct);
                    return -1;
                }
            }
        }
    }

    {
        custom_malloc_sizes.clear();
        Func f, g;

        g(x, y) = x * y;
        f(x, y) = g(x, y);

        Var yo, yi;
        f.bound(y, 0, (f.output_buffer().height() / 8) * 8).split(y, yo, yi, 8);
        g.compute_at(f, yo).store_root();

        // The split logic shouldn't interfere with the ability to
        // fold f down to an 8-scanline allocation, but it's only
        // correct to fold if we know the output height is a multiple
        // of the split factor.

        f.set_custom_allocator(my_malloc, my_free);

        Buffer<int> im = f.realize({1000, 1000});

<<<<<<< HEAD
        // Halide allocates one extra scalar, so we account for that.
        size_t expected_size = 1000 * 8 * sizeof(int) + sizeof(int);
=======
        size_t expected_size = 1000 * 8 * sizeof(int);
>>>>>>> e75d9fba
        if (!check_expected_mallocs({expected_size})) {
            return -1;
        }

        for (int y = 0; y < im.height(); y++) {
            for (int x = 0; x < im.width(); x++) {
                int correct = x * y;
                if (im(x, y) != correct) {
                    printf("im(%d, %d) = %d instead of %d\n", x, y, im(x, y), correct);
                    return -1;
                }
            }
        }
    }

    {
        custom_malloc_sizes.clear();
        Func f, g;

        g(x, y) = x * y;
        f(x, y) = g(2 * x, y) + g(2 * x + 1, y + 2);

        // This is the same test as the above, except the stencil
        // requires 3 rows, of g, not 4. Test explicit storage folding
        // by forcing it to fold over 3 elements. Automatic storage
        // folding would prefer to fold by 4 elements to make modular
        // arithmetic cheaper, but folding by 3 is valid and supported
        // (e.g. if memory usage is a concern.)
        g.compute_at(f, x).store_root().fold_storage(y, 3);

        f.set_custom_allocator(my_malloc, my_free);

        Buffer<int> im = f.realize({1000, 1000});

<<<<<<< HEAD
        // Halide allocates one extra scalar, so we account for that.
        size_t expected_size = 2 * 1000 * 3 * sizeof(int) + sizeof(int);
=======
        size_t expected_size = 2 * 1000 * 3 * sizeof(int);
>>>>>>> e75d9fba
        if (!check_expected_mallocs({expected_size})) {
            return -1;
        }

        for (int y = 0; y < im.height(); y++) {
            for (int x = 0; x < im.width(); x++) {
                int correct = (2 * x) * y + (2 * x + 1) * (y + 2);
                if (im(x, y) != correct) {
                    printf("im(%d, %d) = %d instead of %d\n", x, y, im(x, y), correct);
                    return -1;
                }
            }
        }
    }

    {
        custom_malloc_sizes.clear();
        Func f, g;

        // This is tricky due to upsampling.
        g(x, y) = x * y;
        f(x, y) = g(x, y / 2) + g(x, y / 2 + 1);

        g.compute_at(f, x).store_root();

        f.set_custom_allocator(my_malloc, my_free);

        Buffer<int> im = f.realize({1000, 1000});

<<<<<<< HEAD
        // Halide allocates one extra scalar, so we account for that.
        size_t expected_size = 1000 * 2 * sizeof(int) + sizeof(int);
=======
        size_t expected_size = 1000 * 2 * sizeof(int);
>>>>>>> e75d9fba
        if (!check_expected_mallocs({expected_size})) {
            return -1;
        }

        for (int y = 0; y < im.height(); y++) {
            for (int x = 0; x < im.width(); x++) {
                int correct = (x) * (y / 2) + (x) * (y / 2 + 1);
                if (im(x, y) != correct) {
                    printf("im(%d, %d) = %d instead of %d\n", x, y, im(x, y), correct);
                    return -1;
                }
            }
        }
    }

    {
        custom_malloc_sizes.clear();
        Func f, g, h;

        // Two stages of upsampling is even trickier.
        h(x, y) = x * y;
        g(x, y) = h(x, y / 2) + h(x, y / 2 + 1);
        f(x, y) = g(x, y / 2) + g(x, y / 2 + 1);

        h.compute_at(f, y).store_root().fold_storage(y, 4);
        g.compute_at(f, y).store_root().fold_storage(y, 2);

        f.set_custom_allocator(my_malloc, my_free);

        Buffer<int> im = f.realize({1000, 1000});

        // Halide allocates one extra scalar, so we account for that.
        size_t expected_size_g = 1000 * 4 * sizeof(int) + sizeof(int);
        size_t expected_size_h = 1000 * 2 * sizeof(int) + sizeof(int);
        if (!check_expected_mallocs({expected_size_g, expected_size_h})) {
            return -1;
        }

        for (int y = 0; y < im.height(); y++) {
            for (int x = 0; x < im.width(); x++) {
                auto correct_h = [](int x, int y) { return x * y; };
                auto correct_g = [=](int x, int y) { return correct_h(x, y / 2) + correct_h(x, y / 2 + 1); };
                auto correct_f = [=](int x, int y) { return correct_g(x, y / 2) + correct_g(x, y / 2 + 1); };
                if (im(x, y) != correct_f(x, y)) {
                    printf("im(%d, %d) = %d instead of %d\n", x, y, im(x, y), correct_f(x, y));
                    return -1;
                }
            }
        }
    }

    for (bool interleave : {false, true}) {
        Func f, g;

        f(x, y, c) = x;
        g(x, y, c) = f(x - 1, y + 1, c) + f(x, y - 1, c);
        f.store_root().compute_at(g, y).fold_storage(y, 3);

        if (interleave) {
            f.reorder(c, x, y).reorder_storage(c, x, y);
            g.reorder(c, x, y).reorder_storage(c, x, y);
        }

        // Make sure we can explicitly fold something with an outer
        // loop.

        g.set_custom_allocator(my_malloc, my_free);

        Buffer<int> im = g.realize({100, 1000, 3});

        size_t expected_size;
        if (interleave) {
            expected_size = 101 * 3 * 3 * sizeof(int);
        } else {
            expected_size = 101 * 3 * sizeof(int);
        }
        if (!check_expected_mallocs({expected_size})) {
            return -1;
        }
    }

    {
        // Fold the storage of the output of an extern stage
        Func f, g, h;
        Var x, y;
        f(x, y) = x + y;
        g.define_extern("simple_buffer_copy", {f}, Int(32), 2);
        h(x, y) = g(x, y);

        f.compute_root();
        g.store_root().compute_at(h, y).fold_storage(g.args()[1], 8);
        h.compute_root();

        Buffer<int> out = h.realize({64, 64});
        out.for_each_element([&](int x, int y) {
            if (out(x, y) != x + y) {
                printf("out(%d, %d) = %d instead of %d\n", x, y, out(x, y), x + y);
                abort();
            }
        });
    }

    {
        // Fold the storage of an input to an extern stage
        Func f, g, h;
        Var x, y;
        f(x, y) = x + y;
        g.define_extern("simple_buffer_copy", {f}, Int(32), 2);
        h(x, y) = g(x, y);

        f.store_root().compute_at(h, y).fold_storage(y, 8);
        g.compute_at(h, y);
        h.compute_root();

        Buffer<int> out = h.realize({64, 64});
        out.for_each_element([&](int x, int y) {
            if (out(x, y) != x + y) {
                printf("out(%d, %d) = %d instead of %d\n", x, y, out(x, y), x + y);
                abort();
            }
        });
    }

    // Now we check some error cases.

    {
        // Fold the storage of an input to an extern stage, with a too-small fold factor.
        Func f, g, h;
        Var x, y;
        f(x, y) = x + y;
        g.define_extern("simple_buffer_copy", {f}, Int(32), 2);
        h(x, y) = g(x, y);

        f.store_root().compute_at(h, y).fold_storage(y, 4);
        g.compute_at(h, y);
        Var yi;
        h.compute_root().split(y, y, yi, 8);

        realize_and_expect_error(h, 64, 64);
    }

    {
        // Fold the storage of an input to an extern stage, where one
        // of the regions required by the extern stage will overlap a
        // fold boundary (thanks to ShiftInwards).
        Func f, g, h;
        Var x, y;
        f(x, y) = x + y;
        g.define_extern("simple_buffer_copy", {f}, Int(32), 2);
        h(x, y) = g(x, y);

        f.store_root().compute_at(h, y).fold_storage(y, 4);
        g.compute_at(h, y);
        Var yi;
        h.compute_root().split(y, y, yi, 4);

        realize_and_expect_error(h, 64, 7);
    }

    {
        // Fold the storage of an input to an extern stage, where the
        // extern stage moves non-monotonically on the input.
        Func f, g, h;
        Var x, y;
        f(x, y) = x + y;
        g.define_extern("zigzag_buffer_copy", {f}, Int(32), 2);
        h(x, y) = g(x, y);

        f.store_root().compute_at(h, y).fold_storage(y, 4);
        g.compute_at(h, y);
        Var yi;
        h.compute_root().split(y, y, yi, 2);

        realize_and_expect_error(h, 64, 64);
    }

    {
        // Fold the storage of the output of an extern stage, where
        // one of the regions written crosses a fold boundary.
        Func f, g, h;
        Var x, y;
        f(x, y) = x + y;
        g.define_extern("simple_buffer_copy", {f}, Int(32), 2);
        h(x, y) = g(x, y);

        f.compute_root();
        g.store_root().compute_at(h, y).fold_storage(g.args()[1], 4);
        Var yi;
        h.compute_root().split(y, y, yi, 4);

        realize_and_expect_error(h, 64, 7);
    }

    {
        // Check a case which used to be problematic
        Func input, a, b, c, output;
        Var xo, yo, line, chunk;

        input(x, y) = x;
        a(x, y) = input(x, y);
        b(x, y) = select(y % 2 == 0, a(x, y / 2), a(x, y / 2 + 1));

        c = lambda(x, y, b(x, y));

        output(x, y) = c(x, y);

        output
            .bound(y, 0, 64)
            .compute_root()
            .split(y, line, y, 2, TailStrategy::RoundUp)
            .split(line, chunk, line, 32, TailStrategy::RoundUp);

        c
            .tile(x, y, xo, yo, x, y, 2, 2, TailStrategy::RoundUp)
            .compute_at(output, line)
            .store_at(output, chunk);

        a
            .tile(x, y, xo, yo, x, y, 2, 2, TailStrategy::RoundUp)
            .compute_at(c, yo)
            .store_at(output, chunk)
            .fold_storage(y, 4)  // <<-- this should be OK, but previously it sometimes wanted 6.
            .align_bounds(y, 2);

        Buffer<int> im = output.realize({64, 64});
    }

    printf("Success!\n");
    return 0;
}<|MERGE_RESOLUTION|>--- conflicted
+++ resolved
@@ -6,11 +6,7 @@
 using namespace Halide;
 
 // Override Halide's malloc and free
-<<<<<<< HEAD
-
-=======
 const int tolerance = 3 * sizeof(int);
->>>>>>> e75d9fba
 std::set<size_t> custom_malloc_sizes;
 
 void *my_malloc(void *user_context, size_t x) {
@@ -25,15 +21,6 @@
     free(((void **)ptr)[-1]);
 }
 
-<<<<<<< HEAD
-bool check_expected_mallocs(const std::vector<size_t> &expected) {
-    for (size_t i : expected) {
-        if (custom_malloc_sizes.count(i) == 0) {
-            printf("Expected an allocation of size %d. Got instead:\n", (int)i);
-            for (size_t i : custom_malloc_sizes) {
-                printf("  %d\n", (int)i);
-            }
-=======
 bool check_expected_malloc(size_t expected) {
     for (size_t i : custom_malloc_sizes) {
         if (std::abs((int)i - (int)expected) <= tolerance) {
@@ -50,7 +37,6 @@
 bool check_expected_mallocs(const std::vector<size_t> &expected) {
     for (size_t i : expected) {
         if (!check_expected_malloc(i)) {
->>>>>>> e75d9fba
             return false;
         }
     }
@@ -149,11 +135,7 @@
 
         Buffer<int> im = g.realize({100, 1000, 3});
 
-<<<<<<< HEAD
-        size_t expected_size = 101 * 4 * sizeof(int) + sizeof(int);
-=======
         size_t expected_size = 101 * 4 * sizeof(int);
->>>>>>> e75d9fba
         if (!check_expected_mallocs({expected_size})) {
             return -1;
         }
@@ -174,11 +156,7 @@
 
         Buffer<int> im = g.realize({100, 1000, 3});
 
-<<<<<<< HEAD
-        size_t expected_size = 101 * 1002 * 3 * sizeof(int) + sizeof(int);
-=======
         size_t expected_size = 101 * 1002 * 3 * sizeof(int);
->>>>>>> e75d9fba
         if (!check_expected_mallocs({expected_size})) {
             return -1;
         }
@@ -201,11 +179,7 @@
 
         Buffer<int> im = g.realize({100, 1000});
 
-<<<<<<< HEAD
-        size_t expected_size = 101 * 3 * sizeof(int) + sizeof(int);
-=======
         size_t expected_size = 101 * 3 * sizeof(int);
->>>>>>> e75d9fba
         if (!check_expected_mallocs({expected_size})) {
             return -1;
         }
@@ -294,12 +268,7 @@
 
         Buffer<int> im = f.realize({1000, 1000});
 
-<<<<<<< HEAD
-        // Halide allocates one extra scalar, so we account for that.
-        size_t expected_size = 2 * 1000 * 4 * sizeof(int) + sizeof(int);
-=======
         size_t expected_size = 2 * 1000 * 4 * sizeof(int);
->>>>>>> e75d9fba
         if (!check_expected_mallocs({expected_size})) {
             return -1;
         }
@@ -335,12 +304,7 @@
 
         Buffer<int> im = f.realize({1000, 1000});
 
-<<<<<<< HEAD
-        // Halide allocates one extra scalar, so we account for that.
-        size_t expected_size = 1000 * 8 * sizeof(int) + sizeof(int);
-=======
         size_t expected_size = 1000 * 8 * sizeof(int);
->>>>>>> e75d9fba
         if (!check_expected_mallocs({expected_size})) {
             return -1;
         }
@@ -375,12 +339,7 @@
 
         Buffer<int> im = f.realize({1000, 1000});
 
-<<<<<<< HEAD
-        // Halide allocates one extra scalar, so we account for that.
-        size_t expected_size = 2 * 1000 * 3 * sizeof(int) + sizeof(int);
-=======
         size_t expected_size = 2 * 1000 * 3 * sizeof(int);
->>>>>>> e75d9fba
         if (!check_expected_mallocs({expected_size})) {
             return -1;
         }
@@ -410,12 +369,7 @@
 
         Buffer<int> im = f.realize({1000, 1000});
 
-<<<<<<< HEAD
-        // Halide allocates one extra scalar, so we account for that.
-        size_t expected_size = 1000 * 2 * sizeof(int) + sizeof(int);
-=======
         size_t expected_size = 1000 * 2 * sizeof(int);
->>>>>>> e75d9fba
         if (!check_expected_mallocs({expected_size})) {
             return -1;
         }
