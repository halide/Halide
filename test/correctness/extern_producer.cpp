--- conflicted
+++ resolved
@@ -102,14 +102,7 @@
                              std::vector<ExternFuncArgument>(),
                              Float(32), {x, y});
         // Row stride should be 128B/32-element aligned.
-<<<<<<< HEAD
-        for (auto i : source.args()) {
-          Halide::Internal::debug(0) << i << "\n";
-        }
         source.align_storage(x, 32);
-=======
-        source.align_storage(_0, 32);
->>>>>>> 7853c0b4
         Func sink;
         sink(x, y) = source(x, y) - sin(x + y);
 
