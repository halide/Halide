--- conflicted
+++ resolved
@@ -938,114 +938,7 @@
             // VORR     X       -       Bitwise OR
             // check("vorr", bool1 | bool2);
 
-<<<<<<< HEAD
-            for (int f : {2, 4}) {
-                RDom r(0, f);
-
-                // A summation reduction that starts at something
-                // non-trivial, to avoid llvm simplifying accumulating
-                // widening summations into just widening summations.
-                auto sum_ = [&](Expr e) {
-                    Func f;
-                    f(x) = cast(e.type(), 123);
-                    f(x) += e;
-                    return f(x);
-                };
-
-                // VPADD    I, F    -       Pairwise Add
-                check(arm32 ? "vpadd.i8" : "addp", 16, sum_(in_i8(f * x + r)));
-                check(arm32 ? "vpadd.i8" : "addp", 16, sum_(in_u8(f * x + r)));
-                check(arm32 ? "vpadd.i16" : "addp", 8, sum_(in_i16(f * x + r)));
-                check(arm32 ? "vpadd.i16" : "addp", 8, sum_(in_u16(f * x + r)));
-                check(arm32 ? "vpadd.i32" : "addp", 4, sum_(in_i32(f * x + r)));
-                check(arm32 ? "vpadd.i32" : "addp", 4, sum_(in_u32(f * x + r)));
-                check(arm32 ? "vpadd.f32" : "addp", 4, sum_(in_f32(f * x + r)));
-                // In 32-bit, we don't have a pairwise op for doubles,
-                // and expect to just get vadd instructions on d
-                // registers.
-                check(arm32 ? "vadd.f64" : "addp", 4, sum_(in_f64(f * x + r)));
-
-                if (f == 2) {
-                    // VPADAL   I       -       Pairwise Add and Accumulate Long
-
-                    // If we're reducing by a factor of two, we can
-                    // use the forms with an accumulator
-                    check(arm32 ? "vpadal.s8" : "sadalp", 16, sum_(i16(in_i8(f * x + r))));
-                    check(arm32 ? "vpadal.u8" : "uadalp", 16, sum_(i16(in_u8(f * x + r))));
-                    check(arm32 ? "vpadal.u8" : "uadalp", 16, sum_(u16(in_u8(f * x + r))));
-
-                    check(arm32 ? "vpadal.s16" : "sadalp", 8, sum_(i32(in_i16(f * x + r))));
-                    check(arm32 ? "vpadal.u16" : "uadalp", 8, sum_(i32(in_u16(f * x + r))));
-                    check(arm32 ? "vpadal.u16" : "uadalp", 8, sum_(u32(in_u16(f * x + r))));
-
-                    check(arm32 ? "vpadal.s32" : "sadalp", 4, sum_(i64(in_i32(f * x + r))));
-                    check(arm32 ? "vpadal.u32" : "uadalp", 4, sum_(i64(in_u32(f * x + r))));
-                    check(arm32 ? "vpadal.u32" : "uadalp", 4, sum_(u64(in_u32(f * x + r))));
-                } else {
-                    // VPADDL   I       -       Pairwise Add Long
-
-                    // If we're reducing by more than that, that's not
-                    // possible.
-                    check(arm32 ? "vpaddl.s8" : "saddlp", 16, sum_(i16(in_i8(f * x + r))));
-                    check(arm32 ? "vpaddl.u8" : "uaddlp", 16, sum_(i16(in_u8(f * x + r))));
-                    check(arm32 ? "vpaddl.u8" : "uaddlp", 16, sum_(u16(in_u8(f * x + r))));
-
-                    check(arm32 ? "vpaddl.s16" : "saddlp", 8, sum_(i32(in_i16(f * x + r))));
-                    check(arm32 ? "vpaddl.u16" : "uaddlp", 8, sum_(i32(in_u16(f * x + r))));
-                    check(arm32 ? "vpaddl.u16" : "uaddlp", 8, sum_(u32(in_u16(f * x + r))));
-
-                    check(arm32 ? "vpaddl.s32" : "saddlp", 4, sum_(i64(in_i32(f * x + r))));
-                    check(arm32 ? "vpaddl.u32" : "uaddlp", 4, sum_(i64(in_u32(f * x + r))));
-                    check(arm32 ? "vpaddl.u32" : "uaddlp", 4, sum_(u64(in_u32(f * x + r))));
-
-                    // If we're widening the type by a factor of four
-                    // as well as reducing by a factor of four, we
-                    // expect vpaddl followed by vpadal
-                    check(arm32 ? "vpaddl.s8" : "saddlp", 8, sum_(i32(in_i8(f * x + r))));
-                    check(arm32 ? "vpaddl.u8" : "uaddlp", 8, sum_(i32(in_u8(f * x + r))));
-                    check(arm32 ? "vpaddl.u8" : "uaddlp", 8, sum_(u32(in_u8(f * x + r))));
-                    check(arm32 ? "vpaddl.s16" : "saddlp", 4, sum_(i64(in_i16(f * x + r))));
-                    check(arm32 ? "vpaddl.u16" : "uaddlp", 4, sum_(i64(in_u16(f * x + r))));
-                    check(arm32 ? "vpaddl.u16" : "uaddlp", 4, sum_(u64(in_u16(f * x + r))));
-
-                    // Note that when going from u8 to i32 like this,
-                    // the vpaddl is unsigned and the vpadal is a
-                    // signed, because the intermediate type is u16
-                    check(arm32 ? "vpadal.s16" : "sadalp", 8, sum_(i32(in_i8(f * x + r))));
-                    check(arm32 ? "vpadal.u16" : "uadalp", 8, sum_(i32(in_u8(f * x + r))));
-                    check(arm32 ? "vpadal.u16" : "uadalp", 8, sum_(u32(in_u8(f * x + r))));
-                    check(arm32 ? "vpadal.s32" : "sadalp", 4, sum_(i64(in_i16(f * x + r))));
-                    check(arm32 ? "vpadal.u32" : "uadalp", 4, sum_(i64(in_u16(f * x + r))));
-                    check(arm32 ? "vpadal.u32" : "uadalp", 4, sum_(u64(in_u16(f * x + r))));
-                }
-
-                // VPMAX    I, F    -       Pairwise Maximum
-                check(arm32 ? "vpmax.s8" : "smaxp", 16, maximum(in_i8(f * x + r)));
-                check(arm32 ? "vpmax.u8" : "umaxp", 16, maximum(in_u8(f * x + r)));
-                check(arm32 ? "vpmax.s16" : "smaxp", 8, maximum(in_i16(f * x + r)));
-                check(arm32 ? "vpmax.u16" : "umaxp", 8, maximum(in_u16(f * x + r)));
-                check(arm32 ? "vpmax.s32" : "smaxp", 4, maximum(in_i32(f * x + r)));
-                check(arm32 ? "vpmax.u32" : "umaxp", 4, maximum(in_u32(f * x + r)));
-
-                // VPMIN    I, F    -       Pairwise Minimum
-                check(arm32 ? "vpmin.s8" : "sminp", 16, minimum(in_i8(f * x + r)));
-                check(arm32 ? "vpmin.u8" : "uminp", 16, minimum(in_u8(f * x + r)));
-                check(arm32 ? "vpmin.s16" : "sminp", 8, minimum(in_i16(f * x + r)));
-                check(arm32 ? "vpmin.u16" : "uminp", 8, minimum(in_u16(f * x + r)));
-                check(arm32 ? "vpmin.s32" : "sminp", 4, minimum(in_i32(f * x + r)));
-                check(arm32 ? "vpmin.u32" : "uminp", 4, minimum(in_u32(f * x + r)));
-            }
-
-            // UDOT/SDOT
-            if (target.has_feature(Target::ARMDotProd)) {
-                for (int f : {4, 8}) {
-                    RDom r(0, f);
-                    for (int v : {2, 4}) {
-                        check("udot", v, sum(u32(in_u8(f * x + r)) * in_u8(f * x + r + 32)));
-                        check("sdot", v, sum(i32(in_i8(f * x + r)) * in_i8(f * x + r + 32)));
-=======
-            if (Halide::Internal::get_llvm_version() >= 100) {
-
+            {
                 for (int f : {2, 4}) {
                     RDom r(0, f);
 
@@ -1151,7 +1044,6 @@
                             check("udot*v*b", v, sum(u32(in_u8(f * x + r)) * in_u8(f * x + r + 32)));
                             check("sdot*v*b", v, sum(i32(in_i8(f * x + r)) * in_i8(f * x + r + 32)));
                         }
->>>>>>> 26ebef3f
                     }
                 }
             }
