--- conflicted
+++ resolved
@@ -305,11 +305,6 @@
     check((7 - y) / 7, (-y) / 7 + 1);
     check((y - 7) / 7, y / 7 + (-1));
 
-<<<<<<< HEAD
-    // TODO: The commented cases below should be handled by
-    // stronger rules in the simplifier.
-=======
->>>>>>> acebd507
     Scope<ModulusRemainder> alignment;
     alignment.push("x", ModulusRemainder(2, 0));
     check((x + 0) / 2, x / 2, alignment);
