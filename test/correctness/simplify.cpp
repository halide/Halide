--- conflicted
+++ resolved
@@ -2223,11 +2223,7 @@
 
     // This expression used to cause infinite recursion.
     check(Broadcast::make(-16, 2) < (ramp(Cast::make(UInt(16), 7), Cast::make(UInt(16), 11), 2) - Broadcast::make(1, 2)),
-<<<<<<< HEAD
-          const_true(2));
-=======
           Broadcast::make(make_const(UInt(1), 1), 2));
->>>>>>> 7cf2951b
 
     {
         // Verify that integer types passed to min() and max() are coerced to match
