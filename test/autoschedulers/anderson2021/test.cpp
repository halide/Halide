#include "Halide.h"

#include "test_sharding.h"

using namespace Halide;

namespace {

// Use a fixed target for the analysis to get consistent results from this test.
constexpr int hardware_parallelism = 80;
AutoschedulerParams params = {"Anderson2021", {{"parallelism", std::to_string(hardware_parallelism)}}};
Target target("x86-64-linux-sse41-avx-avx2-cuda");

// Reproduce issue #8557
// https://github.com/halide/Halide/issues/8557
int test_rfactor_with_split() {
    ImageParam im(Float(32), 2, "im");

    Func max_fn{"max_fn"}, sum_fn{"sum_fn"}, output{"output"};
    RDom r(0, 8192, "r");

    Var x{"x"}, y{"y"}, u{"u"};
    RVar ri{"ri"};

    max_fn(y) = Float(32).min();
    max_fn(y) = max(max_fn(y), im(r, y));

    sum_fn(y) += Halide::exp(im(r, y) - max_fn(y));
    sum_fn.update(0).split(r, r, ri, 8);
    sum_fn.update(0).rfactor(r, u);

    output(x, y) = sum_fn(x);

    output.set_estimates({{0, 8192}, {0, 32768}});
    im.set_estimates({{0, 8192}, {0, 32768}});

    const auto results = Pipeline(output).apply_autoscheduler(target, params);
    debug(1) << results.schedule_source;
    return 0;
}

// Reproduce issue #8256
// https://github.com/halide/Halide/issues/8256
int test_rfactor_softmax() {
    ImageParam im(Float(32), 1, "im");

    Func f{"f"}, output{"output"};
    RDom r(0, 8192, "r");

    Var x{"x"}, y{"y"}, u{"u"};

    f() += fast_exp(im(r));
    f.update(0).rfactor(r, u);

    output(x) = im(x) / f();

    output.set_estimate(x, 0, 8192);
    im.set_estimates({{0, 8192}});

    const auto results = Pipeline(output).apply_autoscheduler(target, params);
    debug(1) << results.schedule_source;
    return 0;
}

// In a point-wise pipeline, everything should be fully fused.
int test_pointwise_fusion() {
    Func f("f"), g("g"), h("h");
    Var x{"x"}, y{"y"};

    f(x, y) = (x + y) * (x + y);
    g(x, y) = f(x, y) * 2 + 1;
    h(x, y) = g(x, y) * 2 + 1;

    h.set_estimate(x, 0, 1000).set_estimate(y, 0, 1000);

    const auto results = Pipeline(h).apply_autoscheduler(target, params);
    debug(1) << results.schedule_source;
    return 0;
}

// In a pipeline with huge expensive stencils and low memory costs, nothing should be fused
int test_huge_stencils() {
    Func f("f"), g("g"), h("h");
    Var x{"x"}, y{"y"};

    f(x, y) = (x + y) * (x + 2 * y) * (x + 3 * y) * (x + 4 * y) * (x + 5 * y);

    Expr e = 0;
    for (int i = 0; i < 100; i++) {
        e += f(x + i * 10, y + i * 10);
    }
    g(x, y) = e;

    e = 0;
    for (int i = 0; i < 100; i++) {
        e += g(x + i * 10, y + i * 10);
    }
    h(x, y) = e;

    h.set_estimate(x, 0, 1000).set_estimate(y, 0, 1000);

    const auto results = Pipeline(h).apply_autoscheduler(target, params);
    debug(1) << results.schedule_source;
    return 0;
}

// In a pipeline with moderate isotropic stencils, there should be some square tiling
int test_isotropic_stencils() {
    Func f("f"), h("h");
    Var x{"x"}, y{"y"};

    f(x, y) = (x + y) * (x + 2 * y) * (x + 3 * y);
    h(x, y) = (f(x - 9, y - 9) + f(x, y - 9) + f(x + 9, y - 9) +
               f(x - 9, y) + f(x, y) + f(x + 9, y) +
               f(x - 9, y + 9) + f(x, y + 9) + f(x + 9, y - 9));

<<<<<<< HEAD
        // Reproduce issue #8557
        // https://github.com/halide/Halide/issues/8557
        if (true) {
            ImageParam im(Float(32), 2);

            Func max_fn{"max_fn"}, sum_fn{"sum_fn"}, output{"output"};
            Var u{"u"};
            RDom r(0, 8192);
            RVar ri{"ri"};

            max_fn(y) = Float(32).min();
            max_fn(y) = max(max_fn(y), im(r, y));

            sum_fn(y) += Halide::exp(im(r, y) - max_fn(y));
            sum_fn.update(0).split(r, r, ri, 8);
            sum_fn.update(0).rfactor(r, u);

            output(x, y) = sum_fn(x);

            output.set_estimates({{0, 8192}, {0, 32768}});

            Pipeline(output).apply_autoscheduler(target, params);
        }

        // Reproduce issue #8256
        // https://github.com/halide/Halide/issues/8256
        if (true) {
            ImageParam im(Float(32), 1);

            Func f{"f"}, output{"output"};
            Var u{"u"};
            RDom r(0, 8192);

            f() += fast_exp(im(r));
            f.update(0).rfactor(r, u);

            output(x) = im(x) / f();

            output.set_estimate(x, 0, 8192);

            Pipeline(output).apply_autoscheduler(target, params);
        }

        if (true) {
            // In a point-wise pipeline, everything should be fully fused.
            Func f("f"), g("g"), h("h");
            f(x, y) = (x + y) * (x + y);
            g(x, y) = f(x, y) * 2 + 1;
            h(x, y) = g(x, y) * 2 + 1;
=======
    h.set_estimate(x, 0, 2048).set_estimate(y, 0, 2048);
>>>>>>> ca3c6fde

    const auto results = Pipeline(h).apply_autoscheduler(target, params);
    debug(1) << results.schedule_source;
    return 0;
}

// Smaller footprint stencil -> smaller tiles
int test_small_stencils() {
    Func f("f"), g("g"), h("h");
    Var x{"x"}, y{"y"};

    f(x, y) = (x + y) * (x + 2 * y) * (x + 3 * y);
    h(x, y) = (f(x - 1, y - 1) + f(x, y - 1) + f(x + 1, y - 1) +
               f(x - 1, y) + f(x, y) + f(x + 1, y) +
               f(x - 1, y + 1) + f(x, y + 1) + f(x + 1, y - 1));

    h.set_estimate(x, 0, 2048).set_estimate(y, 0, 2048);

    const auto results = Pipeline(h).apply_autoscheduler(target, params);
    debug(1) << results.schedule_source;
    return 0;
}

// A stencil chain
int test_stencil_chain() {
    constexpr int N = 8;
    Func f[N];
    for (int i = 0; i < N; i++) {
        f[i] = Func{"f" + std::to_string(i)};
    }

    Var x{"x"}, y{"y"};

    f[0](x, y) = (x + y) * (x + 2 * y) * (x + 3 * y);
    for (int i = 1; i < N; i++) {
        Expr e = 0;
        for (int dy = -2; dy <= 2; dy++) {
            for (int dx = -2; dx <= 2; dx++) {
                e += f[i - 1](x + dx, y + dy);
            }
        }
        f[i](x, y) = e;
    }

    f[N - 1].set_estimate(x, 0, 2048).set_estimate(y, 0, 2048);

    const auto results = Pipeline(f[N - 1]).apply_autoscheduler(target, params);
    debug(1) << results.schedule_source;
    return 0;
}

// An outer product
int test_outer_product() {
    Buffer<float> a(2048, "a"), b(2048, "b");
    Func f{"f"};

    Var x{"x"}, y{"y"};

    f(x, y) = a(x) * b(y);

    f.set_estimate(x, 0, 2048).set_estimate(y, 0, 2048);

    const auto results = Pipeline(f).apply_autoscheduler(target, params);
    debug(1) << results.schedule_source;
    return 0;
}

// A separable downsample that models the start of local_laplacian
int test_separable_downsample() {
    Buffer<float> in(2048, 2048, "in");

    Func orig("orig"), expensive("expensive"), downy("downy"), downx("downx");

    Var x{"x"}, y{"y"}, k{"k"};

    Expr e = 0;
    for (int i = 0; i < 100; i++) {
        e += 1;
        e *= e;
    }
    orig(x, y) = e;
    expensive(x, y, k) = orig(x, y) * orig(x, y) + (x + orig(x, y)) * (1 + orig(x, y)) + sqrt(k + orig(x, y));
    downy(x, y, k) = expensive(x, 2 * y - 1, k) + expensive(x, 2 * y, k) + expensive(x, 2 * y + 1, k) + expensive(x, 2 * y + 2, k);
    downx(x, y, k) = downy(2 * x - 1, y, k) + downy(2 * x, y, k) + downy(2 * x + 1, y, k) + downy(2 * x + 2, y, k);
    downx.set_estimate(x, 1, 1022).set_estimate(y, 1, 1022).set_estimate(k, 0, 256);

    const auto results = Pipeline(downx).apply_autoscheduler(target, params);
    debug(1) << results.schedule_source;
    return 0;
}

// A Func with multiple stages, some of which include additional loops
int test_multiple_stages() {
    Buffer<float> a(1024, 1024, "a");

    Func f("multiple_stages"), g("g"), h("h");
    RDom r(0, 10, "r");

    Var x{"x"}, y{"y"};

    h(x, y) = pow(x, y);

    f(x, y) = a(x, y) * 2;
    f(x, y) += 17;
    f(x, y) += r * h(x, y);
    f(x, y) *= 2;
    f(0, y) = 23.0f;

    g(x, y) = f(x - 1, y - 1) + f(x + 1, y + 1);

    g.set_estimate(x, 1, 1022).set_estimate(y, 1, 1022);

    const auto results = Pipeline(g).apply_autoscheduler(target, params);
    debug(1) << results.schedule_source;
    return 0;
}

// A scan with pointwise stages before and after
int test_scan_with_pointwise_stages() {
    constexpr int N = 5;

    Buffer<float> a(1024, 1024, "a");

    Func before[N];
    for (int i = 0; i < N; i++) {
        before[i] = Func{"before" + std::to_string(i)};
    }

    Func after[5];
    for (int i = 0; i < N; i++) {
        after[i] = Func{"after" + std::to_string(i)};
    }

    Func s("scan");
    RDom r(1, 1023, "r");

    Var x{"x"}, y{"y"};

    before[0](x, y) = x + y;
    for (int i = 1; i < N; i++) {
        before[i](x, y) = before[i - 1](x, y) + 1;
    }

    s(x, y) = before[N - 1](x, y);
    s(r, y) += s(r - 1, y);

    after[0](x, y) = s(y, x) + s(y, x + 100);
    for (int i = 1; i < N; i++) {
        after[i](x, y) = after[i - 1](x, y) + 1;
    }

    after[N - 1].set_estimate(x, 0, 1024).set_estimate(y, 0, 1024);

    const auto results = Pipeline(after[N - 1]).apply_autoscheduler(target, params);
    debug(1) << results.schedule_source;
    return 0;
}

int test_matmul_basic() {
    Buffer<float> im_a(1024, 1024, "im_a"), im_b(1024, 1024, "im_b");

    Func c("c"), a("a"), b("b"), out("out");
    RDom k(0, 1024, "k");

    Var x{"x"}, y{"y"}, i{"i"}, j{"j"};

    im_a.fill(0.0f);
    im_b.fill(0.0f);

    a(j, i) = im_a(j, i);  // TODO: Add wrappers to the search space
    b(j, i) = im_b(j, i);
    c(j, i) += a(k, i) * b(j, k);
    out(j, i) = c(j, i);

    out.set_estimate(j, 0, 1024).set_estimate(i, 0, 1024);

    const auto results = Pipeline(out).apply_autoscheduler(target, params);
    debug(1) << results.schedule_source;
    return 0;
}

// A scan in x followed by a downsample in y, with pointwise stuff in between
int test_scan_x_pointwise_downsample_y() {
    constexpr int N = 3;

    Buffer<float> a(1024, 1024, "a");

    Func p1[N];
    for (int i = 0; i < N; i++) {
        p1[i] = Func{"p1_" + std::to_string(i)};
    }

    Func p2[N];
    for (int i = 0; i < N; i++) {
        p2[i] = Func{"p2_" + std::to_string(i)};
    }

    Func p3[N];
    for (int i = 0; i < N; i++) {
        p3[i] = Func{"p3_" + std::to_string(i)};
    }

    Func s("scan");
    RDom r(1, 1023, "r");

    Func down("downsample");

    Var x{"x"}, y{"y"};

    p1[0](x, y) = x + y;
    for (int i = 1; i < N; i++) {
        p1[i](x, y) = p1[i - 1](x, y) + 1;
    }

    s(x, y) = p1[N - 1](x, y);
    s(r, y) += s(r - 1, y);

    p2[0](x, y) = s(x, y);
    for (int i = 1; i < N; i++) {
        p2[i](x, y) = p2[i - 1](x, y) + 1;
    }

    down(x, y) = p2[N - 1](x, 2 * y);

    p3[0](x, y) = down(x, y);
    for (int i = 1; i < N; i++) {
        p3[i](x, y) = p3[i - 1](x, y) + 1;
    }

    p3[N - 1].set_estimate(x, 0, 1024).set_estimate(y, 0, 1024);

    const auto results = Pipeline(p3[N - 1]).apply_autoscheduler(target, params);
    debug(1) << results.schedule_source;
    return 0;
}

// A gather that only uses a small portion of a potentially
// large LUT. The number of points computed should be less
// than points computed minimum, and the LUT should be
// inlined, even if it's really expensive.
int test_gather_with_lut() {
    Func lut("lut"), idx("idx"), out("out");
    Var x{"x"}, y{"y"};

    lut(x) = (x + 1) * (x + 2) * (x + 3) * (x + 4) * (x + 5) * (x + 6);
    idx(x) = x * (10000 - x);
    out(x) = lut(clamp(idx(x), 0, 100000));

    out.set_estimate(x, 0, 10);

    const auto results = Pipeline(out).apply_autoscheduler(target, params);
    debug(1) << results.schedule_source;
    return 0;
}

// A pipeline where the vectorized dimension should alternate index
int test_alternate_indexing() {
    Func f("f"), g("g"), h("h");
    RDom r(-50, 100, -50, 100, "r");

    Var x{"x"}, y{"y"};

    f(x, y) = x * y;
    g(x, y) += f(y + r.y, x + r.x);
    h(x, y) += g(y + r.y, x + r.y);

    h.set_estimate(x, 0, 1000).set_estimate(y, 0, 1000);

    const auto results = Pipeline(h).apply_autoscheduler(target, params);
    debug(1) << results.schedule_source;
    return 0;
}

// A no-win scenario in which a Func is going to be read from
// lots of times using a vector gather no matter how it is
// scheduled.
int test_high_read_traffic() {
    Func in("in"), a("a"), b("b");
    RDom r(-50, 100, -50, 100, "r");

    Var x{"x"}, y{"y"};

    in(x, y) = sqrt(sqrt(sqrt(sqrt(x * y))));

    a(x, y) += in(x + r.x, y + r.y);
    b(x, y) += in(y + r.y, x + r.x);

    a.set_estimate(x, 0, 1000).set_estimate(y, 0, 1000);
    b.set_estimate(x, 0, 1000).set_estimate(y, 0, 1000);

    const auto results = Pipeline({a, b}).apply_autoscheduler(target, params);
    debug(1) << results.schedule_source;
    return 0;
}

// Boring memcpy
int test_boring_memcpy() {
    ImageParam im(Float(32), 2, "im");
    Func f("f"), g("g");
    Var x{"x"}, y{"y"};

    f(x, y) = im(x, y);
    g(x, y) = f(x, y);

    g.set_estimate(x, 0, 1000).set_estimate(y, 0, 1000);
    im.set_estimates({{0, 1000}, {0, 1000}});

    const auto results = Pipeline(g).apply_autoscheduler(target, params);
    debug(1) << results.schedule_source;
    return 0;
}

// A load from a tiny input image
int test_tiny_loads() {
    ImageParam im(Float(32), 2, "im");
    Func f("f");
    Var x{"x"}, y{"y"};

    f(x, y) = im(x, y) * 7;

    f.set_estimate(x, 0, 3).set_estimate(y, 0, 5);
    im.set_estimates({{0, 3}, {0, 5}});

    const auto results = Pipeline(f).apply_autoscheduler(target, params);
    debug(1) << results.schedule_source;
    return 0;
}

// Lots of dimensions
int test_many_dimensions() {
    ImageParam im(Float(32), 7, "im");
    Func f("f");

    Var x{"x"}, y{"y"}, z{"z"}, w{"w"}, t{"t"}, u{"u"}, v{"v"};

    f(x, y, z, w, t, u, v) = im(x, y, z, w, t, u, v) * 7;

    f.set_estimate(x, 0, 8)
        .set_estimate(y, 0, 9)
        .set_estimate(z, 0, 10)
        .set_estimate(w, 0, 5)
        .set_estimate(t, 0, 3)
        .set_estimate(u, 0, 2)
        .set_estimate(v, 0, 6);

    im.set_estimates({
        {0, 8},
        {0, 9},
        {0, 10},
        {0, 5},
        {0, 3},
        {0, 2},
        {0, 6},
    });

    const auto results = Pipeline(f).apply_autoscheduler(target, params);
    debug(1) << results.schedule_source;
    return 0;
}

// Long transpose chain.
int test_long_transpose_chain() {
    ImageParam im(Float(32), 2, "im");
    Func f("f"), g("g"), h("h"), out1("out1"), out2("out2");
    Var x{"x"}, y{"y"};

    f(x, y) = im(clamp(y * x, 0, 999), x);
    g(x, y) = f(clamp(y * x, 0, 999), x);
    h(x, y) = g(clamp(y * x, 0, 999), x);

    // Force everything to be compute root by accessing them in two separate outputs
    out1(x, y) = f(x, y) + g(x, y) + h(x, y);
    out2(x, y) = f(x, y) + g(x, y) + h(x, y);

    out1.set_estimate(x, 0, 1000).set_estimate(y, 0, 1000);
    out2.set_estimate(x, 0, 1000).set_estimate(y, 0, 1000);
    im.set_estimates({{0, 1000}, {0, 1000}});

    const auto results = Pipeline({out1, out2}).apply_autoscheduler(target, params);
    debug(1) << results.schedule_source;
    return 0;
}

// An inlinable Func used at the start and at the end of a long stencil chain.
int test_func_that_should_be_recomputed() {
    constexpr int N = 8;
    ImageParam im(Float(32), 2, "im");

    Func f[N];
    f[0] = Func("inline_me");
    for (int i = 1; i < N; i++) {
        f[i] = Func("f" + std::to_string(i));
    }

    Func g("output");

    Var x{"x"}, y{"y"};

    f[0](x, y) = im(x, y);  // inline me!
    for (int i = 1; i < N; i++) {
        Expr e = 0;
        for (int dy = -1; dy <= 1; dy++) {
            for (int dx = -1; dx <= 1; dx++) {
                e += f[i - 1](x + dx, y + dy);
            }
        }
        f[i](x, y) = e;
    }

    // Access it in a way that makes it insane not to inline.
    g(x, y) = f[N - 1](x, y) + f[0](clamp(cast<int>(sin(x) * 10000), 0, 100000), clamp(cast<int>(sin(x * y) * 10000), 0, 100000));

    g.set_estimate(x, 0, 2048).set_estimate(y, 0, 2048);
    im.set_estimates({{-N, 2048 + N}, {-N, 2048 + N}});

    const auto results = Pipeline(g).apply_autoscheduler(target, params);
    debug(1) << results.schedule_source;
    return 0;
}

// Vectorizing a pure var in an update using RoundUp
int test_roundup_in_update_stage() {
    Func f("f"), g("g");
    RDom r(0, 10, "r");

    Var x{"x"}, y{"y"};

    f(x, y) = x + y;
    f(x, y) += f(x, y) * r;

    g(x, y) = f(x, y);

    g.set_estimate(x, 0, 10).set_estimate(y, 0, 2048);

    const auto results = Pipeline(g).apply_autoscheduler(target, params);
    debug(1) << results.schedule_source;
    return 0;
}

int test_convolution_pyramid() {
    constexpr int N = 4;

    ImageParam im(Float(32), 2, "im");

    Func up[N];
    for (int i = 0; i < N; i++) {
        up[i] = Func("up" + std::to_string(i));
    }

    Func down[N];
    for (int i = 0; i < N; i++) {
        down[i] = Func("down" + std::to_string(i));
    }

    Func input{"input"};
    Func out{"out"};

    Var x{"x"}, y{"y"};

    // A convolution pyramid
    int sz = 2048;
    input(x, y) = im(x, y);

    Func prev = input;
    for (int i = 0; i < N; i++) {
        up[i] = Func("up" + std::to_string(i));
        down[i] = Func("down" + std::to_string(i));
        down[i](x, y) = prev(2 * x - 10, 2 * y - 10) + prev(2 * x + 10, 2 * y + 10);
        prev = BoundaryConditions::repeat_edge(down[i], {{0, sz}, {0, sz}});
        // prev = down[i];
        sz /= 2;
    }

    for (int i = N - 1; i >= 0; i--) {
        up[i](x, y) = prev(x / 2 + 10, y / 2 + 10) + prev(x / 2 - 10, y / 2 - 10) + down[i](x, y);
        prev = up[i];
    }

    out(x, y) = up[0](x, y);

    out.set_estimate(x, 0, 2048).set_estimate(y, 0, 2048);
    im.set_estimates({{0, 2048}, {0, 2048}});  // TODO: is this correct?

    const auto results = Pipeline(out).apply_autoscheduler(target, params);
    debug(1) << results.schedule_source;
    return 0;
}

int test_bidirectional_scan() {
    ImageParam im(Float(32), 2, "im");

    Func f("f"), scan("scan"), casted("casted");
    RDom r(1, 1999, "r");

    Var x{"x"}, y{"y"};

    f(x, y) = im(x, y);

    scan(x, y) = f(x, y);
    scan(x, r) += scan(x, r - 1);
    scan(x, 1999 - r) += scan(x, 2000 - r);

    casted(x, y) = scan(x, y);

    casted.set_estimate(x, 0, 2000).set_estimate(y, 0, 2000);
    im.set_estimates({{0, 2000}, {0, 2000}});

    const auto results = Pipeline(casted).apply_autoscheduler(target, params);
    debug(1) << results.schedule_source;
    return 0;
}

int test_histogram() {
    ImageParam im(Int(32), 2, "im");

    Func f("f"), hist("hist"), output("output");
    RDom r(0, 2000, 0, 2000, "r");

    Var x{"x"}, y{"y"}, i{"i"};

    f(x, y) = clamp(im(x, y), 0, 255);

    hist(i) = cast<uint32_t>(0);
    hist(f(r.x, r.y)) += cast<uint32_t>(1);

    output(i) = hist(i);

    f.set_estimate(x, 0, 2000).set_estimate(y, 0, 2000);
    output.set_estimate(i, 0, 256);
    im.set_estimates({{0, 2000}, {0, 2000}});

    const auto results = Pipeline(output).apply_autoscheduler(target, params);
    debug(1) << results.schedule_source;
    return 0;
}

// Scalars with a reduction
int test_scalars_with_reduction() {
    ImageParam im(Int(32), 2, "im");

    Func f("f"), output("output");
    RDom r(0, 2000, 0, 2000, "r");

    Var x{"x"}, y{"y"};

    f() = 5;
    output() = sum(im(r.x, r.y)) + f();

    im.set_estimates({{0, 2000}, {0, 2000}});

    const auto results = Pipeline(output).apply_autoscheduler(target, params);
    debug(1) << results.schedule_source;
    return 0;
}

}  // namespace

int main(int argc, char **argv) {
    if (argc != 2 || !strlen(argv[1])) {
        fprintf(stderr, "Usage: %s <autoscheduler-lib>\n", argv[0]);
        return 1;
    }

    load_plugin(argv[1]);

    struct Task {
        std::string desc;
        std::function<int()> fn;
    };

    std::vector<Task> tasks = {
        // {"test_rfactor_with_split", test_rfactor_with_split},
        // {"test_rfactor_softmax", test_rfactor_softmax},
        {"test_pointwise_fusion", test_pointwise_fusion},
        {"test_huge_stencils", test_huge_stencils},
        {"test_isotropic_stencils", test_isotropic_stencils},
        {"test_small_stencils", test_small_stencils},
        {"test_stencil_chain", test_stencil_chain},
        {"test_outer_product", test_outer_product},
        {"test_separable_downsample", test_separable_downsample},
        {"test_multiple_stages", test_multiple_stages},
        {"test_scan_with_pointwise_stages", test_scan_with_pointwise_stages},
        {"test_matmul_basic", test_matmul_basic},
        {"test_scan_x_pointwise_downsample_y", test_scan_x_pointwise_downsample_y},
        {"test_gather_with_lut", test_gather_with_lut},
        {"test_alternate_indexing", test_alternate_indexing},
        {"test_high_read_traffic", test_high_read_traffic},
        {"test_boring_memcpy", test_boring_memcpy},
        {"test_tiny_loads", test_tiny_loads},
        {"test_many_dimensions", test_many_dimensions},
        {"test_long_transpose_chain", test_long_transpose_chain},
        {"test_func_that_should_be_recomputed", test_func_that_should_be_recomputed},
        {"test_roundup_in_update_stage", test_roundup_in_update_stage},
        {"test_convolution_pyramid", test_convolution_pyramid},
        {"test_bidirectional_scan", test_bidirectional_scan},
        {"test_histogram", test_histogram},
        {"test_scalars_with_reduction", test_scalars_with_reduction},
    };

#ifdef HALIDE_WITH_EXCEPTIONS
    try {
#endif
        Internal::Test::Sharder sharder;
        for (size_t t = 0; t < tasks.size(); t++) {
            if (!sharder.should_run(t)) {
                continue;
            }
            const auto &[desc, task] = tasks.at(t);
            std::cout << desc << "\n";
            if (task() != 0) {
                return 1;
            }
        }
#ifdef HALIDE_WITH_EXCEPTIONS
    } catch (::Halide::Error &err) {
        // Do *not* use user_error here (or elsewhere in this function): it
        // will throw an exception, and since there is almost certainly no
        // try/catch block in our caller, it will call std::terminate,
        // swallowing all error messages.
        std::cerr << "Unhandled exception: " << err.what() << "\n";
        return 1;
    } catch (std::exception &err) {
        std::cerr << "Unhandled exception: " << err.what() << "\n";
        return 1;
    } catch (...) {
        std::cerr << "Unhandled exception: (unknown)\n";
        return 1;
    }
#endif

    printf("Success!\n");
    return 0;
}<|MERGE_RESOLUTION|>--- conflicted
+++ resolved
@@ -114,59 +114,7 @@
                f(x - 9, y) + f(x, y) + f(x + 9, y) +
                f(x - 9, y + 9) + f(x, y + 9) + f(x + 9, y - 9));
 
-<<<<<<< HEAD
-        // Reproduce issue #8557
-        // https://github.com/halide/Halide/issues/8557
-        if (true) {
-            ImageParam im(Float(32), 2);
-
-            Func max_fn{"max_fn"}, sum_fn{"sum_fn"}, output{"output"};
-            Var u{"u"};
-            RDom r(0, 8192);
-            RVar ri{"ri"};
-
-            max_fn(y) = Float(32).min();
-            max_fn(y) = max(max_fn(y), im(r, y));
-
-            sum_fn(y) += Halide::exp(im(r, y) - max_fn(y));
-            sum_fn.update(0).split(r, r, ri, 8);
-            sum_fn.update(0).rfactor(r, u);
-
-            output(x, y) = sum_fn(x);
-
-            output.set_estimates({{0, 8192}, {0, 32768}});
-
-            Pipeline(output).apply_autoscheduler(target, params);
-        }
-
-        // Reproduce issue #8256
-        // https://github.com/halide/Halide/issues/8256
-        if (true) {
-            ImageParam im(Float(32), 1);
-
-            Func f{"f"}, output{"output"};
-            Var u{"u"};
-            RDom r(0, 8192);
-
-            f() += fast_exp(im(r));
-            f.update(0).rfactor(r, u);
-
-            output(x) = im(x) / f();
-
-            output.set_estimate(x, 0, 8192);
-
-            Pipeline(output).apply_autoscheduler(target, params);
-        }
-
-        if (true) {
-            // In a point-wise pipeline, everything should be fully fused.
-            Func f("f"), g("g"), h("h");
-            f(x, y) = (x + y) * (x + y);
-            g(x, y) = f(x, y) * 2 + 1;
-            h(x, y) = g(x, y) * 2 + 1;
-=======
     h.set_estimate(x, 0, 2048).set_estimate(y, 0, 2048);
->>>>>>> ca3c6fde
 
     const auto results = Pipeline(h).apply_autoscheduler(target, params);
     debug(1) << results.schedule_source;
