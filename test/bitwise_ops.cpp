#include <Halide.h>
#include <stdio.h>

using namespace Halide;

int main(int argc, char **argv) {
	Image<uint32_t> input(256);
	for (int i = 0; i < 256; i++) {
		input(i) = rand();
	}
	Var x;

	// reinterpret cast
	Func f1;
	f1(x) = reinterpret<float>(input(x));
	Image<float> im1 = f1.realize(256);

<<<<<<< HEAD
	for (int x = 0; x < 256; x++) {        
		float y = im1(x);
		uint32_t output = *((int *)(&y));
		if (input(x) != output) {
			printf("Reinterpret cast turned %x into %x!", input(x), output);
			return -1;
		}
	}

	// bitwise xor
	Func f2;
	f2(x) = input(x) ^ input(x+1);
	Image<uint32_t> im2 = f2.realize(128);
	for (int x = 0; x < 128; x++) {
		uint32_t correct = input(x) ^ input(x+1);
		if (im2(x) != correct) {
			printf("%x ^ %x -> %x instead of %x\n", 
				input(x), input(x+1), im2(x), correct);
		}
	}

	// bitwise and
	Func f3;
	f3(x) = input(x) & input(x+1);
	Image<uint32_t> im3 = f3.realize(128);
	for (int x = 0; x < 128; x++) {
		uint32_t correct = input(x) & input(x+1);
		if (im3(x) != correct) {
			printf("%x & %x -> %x instead of %x\n", 
				input(x), input(x+1), im3(x), correct);
		}
	}

	// bitwise or
	Func f4;
	f4(x) = input(x) | input(x+1);
	Image<uint32_t> im4 = f4.realize(128);
	for (int x = 0; x < 128; x++) {
		uint32_t correct = input(x) | input(x+1);
		if (im4(x) != correct) {
			printf("%x | %x -> %x instead of %x\n", 
				input(x), input(x+1), im4(x), correct);
		}
	}

	// bitwise not
	Func f5;
	f5(x) = ~input(x);
	Image<uint32_t> im5 = f5.realize(128);
	for (int x = 0; x < 128; x++) {
		uint32_t correct = ~input(x);
		if (im5(x) != correct) {
			printf("~%x = %x instead of %x\n", 
				input(x), im5(x), correct);
		}
	}

	// shift left combined with masking
	Func f6;
	f6(x) = input(x) << (input(x+1) & 0xf);
	Image<uint32_t> im6 = f6.realize(128);
	for (int x = 0; x < 128; x++) {
		uint32_t correct = input(x) << (input(x+1) & 0xf);
		if (im6(x) != correct) {
			printf("%x << (%x & 0xf) -> %x instead of %x\n", 
				input(x), input(x+1), im6(x), correct);
		}
	}

	// logical shift right
	Func f7;
	f7(x) = input(x) >> (input(x+1) & 0xf);
	Image<uint32_t> im7 = f7.realize(128);
	for (int x = 0; x < 128; x++) {
		uint32_t correct = input(x) >> (input(x+1) & 0xf);
		if (im7(x) != correct) {
			printf("%x >> (%x & 0xf) -> %x instead of %x\n", 
				input(x), input(x+1), im7(x), correct);
		}
	}

	// arithmetic shift right
	Func f8;
	Expr a = reinterpret<int>(input(x));
	Expr b = reinterpret<int>(input(x+1));
	f8(x) = a >> (b & 0xf);
	Image<int> im8 = f8.realize(128);
	for (int x = 0; x < 128; x++) {
		uint32_t correct = ((int)(input(x))) >> (((int)(input(x+1))) & 0xf);
		if (im8(x) != correct) {
			printf("%x >> (%x & 0xf) -> %x instead of %x\n", 
				input(x), input(x+1), im8(x), correct);
		}
	}

	printf("Success!\n");
	return 0;
=======
    for (int x = 0; x < 256; x++) {
        float y = im1(x);
        uint32_t output = *((int *)(&y));
        if (input(x) != output) {
            printf("Reinterpret cast turned %x into %x!", input(x), output);
            return -1;
        }
    }

    // bitwise xor
    Func f2;
    f2(x) = input(x) ^ input(x+1);
    Image<uint32_t> im2 = f2.realize(128);
    for (int x = 0; x < 128; x++) {
        uint32_t correct = input(x) ^ input(x+1);
        if (im2(x) != correct) {
            printf("%x ^ %x -> %x instead of %x\n",
                   input(x), input(x+1), im2(x), correct);
        }
    }

    // bitwise and
    Func f3;
    f3(x) = input(x) & input(x+1);
    Image<uint32_t> im3 = f3.realize(128);
    for (int x = 0; x < 128; x++) {
        uint32_t correct = input(x) & input(x+1);
        if (im3(x) != correct) {
            printf("%x & %x -> %x instead of %x\n",
                   input(x), input(x+1), im3(x), correct);
        }
    }

    // bitwise or
    Func f4;
    f4(x) = input(x) | input(x+1);
    Image<uint32_t> im4 = f4.realize(128);
    for (int x = 0; x < 128; x++) {
        uint32_t correct = input(x) | input(x+1);
        if (im4(x) != correct) {
            printf("%x | %x -> %x instead of %x\n",
                   input(x), input(x+1), im4(x), correct);
        }
    }

    // bitwise not
    Func f5;
    f5(x) = ~input(x);
    Image<uint32_t> im5 = f5.realize(128);
    for (int x = 0; x < 128; x++) {
        uint32_t correct = ~input(x);
        if (im5(x) != correct) {
            printf("~%x = %x instead of %x\n",
                   input(x), im5(x), correct);
        }
    }

    // shift left combined with masking
    Func f6;
    f6(x) = input(x) << (input(x+1) & 0xf);
    Image<uint32_t> im6 = f6.realize(128);
    for (int x = 0; x < 128; x++) {
        uint32_t correct = input(x) << (input(x+1) & 0xf);
        if (im6(x) != correct) {
            printf("%x << (%x & 0xf) -> %x instead of %x\n",
                   input(x), input(x+1), im6(x), correct);
        }
    }

    // logical shift right
    Func f7;
    f7(x) = input(x) >> (input(x+1) & 0xf);
    Image<uint32_t> im7 = f7.realize(128);
    for (int x = 0; x < 128; x++) {
        uint32_t correct = input(x) >> (input(x+1) & 0xf);
        if (im7(x) != correct) {
            printf("%x >> (%x & 0xf) -> %x instead of %x\n",
                   input(x), input(x+1), im7(x), correct);
        }
    }

    // arithmetic shift right
    Func f8;
    Expr a = reinterpret<int>(input(x));
    Expr b = reinterpret<int>(input(x+1));
    f8(x) = a >> (b & 0xf);
    Image<int> im8 = f8.realize(128);
    for (int x = 0; x < 128; x++) {
        uint32_t correct = ((int)(input(x))) >> (((int)(input(x+1))) & 0xf);
        if (im8(x) != correct) {
            printf("%x >> (%x & 0xf) -> %x instead of %x\n",
                   input(x), input(x+1), im8(x), correct);
        }
    }


    // bit shift on mixed types
    Func f9;
    Expr a32 = cast<int32_t>(input(x));
    Expr b8  = cast<uint8_t>(input(x+1));
    f9(x) = a32 >> b8;
    Image<int> im9 = f9.realize(128);
    for (int x = 0; x < 128; x++) {
        uint32_t correct = ((int)(input(x))) >> ((uint8_t)(input(x+1)));
        if (im9(x) != correct) {
            printf("%x >> (uint8_t)%x -> %x instead of %x\n",
                   input(x), input(x+1), im9(x), correct);
        }
    }

    // bitwise and on mixed types
    Func f10;
    Expr a8 = cast<int8_t>(input(x));
    f10(x) = a8 & 0xf0;
    Image<int8_t> im10 = f10.realize(128);
    for (int x = 0; x < 128; x++) {
        int8_t correct = (int8_t)(input(x)) & 0xf0;
        if (im10(x) != correct) {
            printf("(int8_t)%x & 0xf0 -> %x instead of %x\n",
                   input(x), im10(x), correct);
        }
    }

    printf("Success!\n");
    return 0;
>>>>>>> 18b6a7ae

}<|MERGE_RESOLUTION|>--- conflicted
+++ resolved
@@ -15,105 +15,6 @@
 	f1(x) = reinterpret<float>(input(x));
 	Image<float> im1 = f1.realize(256);
 
-<<<<<<< HEAD
-	for (int x = 0; x < 256; x++) {        
-		float y = im1(x);
-		uint32_t output = *((int *)(&y));
-		if (input(x) != output) {
-			printf("Reinterpret cast turned %x into %x!", input(x), output);
-			return -1;
-		}
-	}
-
-	// bitwise xor
-	Func f2;
-	f2(x) = input(x) ^ input(x+1);
-	Image<uint32_t> im2 = f2.realize(128);
-	for (int x = 0; x < 128; x++) {
-		uint32_t correct = input(x) ^ input(x+1);
-		if (im2(x) != correct) {
-			printf("%x ^ %x -> %x instead of %x\n", 
-				input(x), input(x+1), im2(x), correct);
-		}
-	}
-
-	// bitwise and
-	Func f3;
-	f3(x) = input(x) & input(x+1);
-	Image<uint32_t> im3 = f3.realize(128);
-	for (int x = 0; x < 128; x++) {
-		uint32_t correct = input(x) & input(x+1);
-		if (im3(x) != correct) {
-			printf("%x & %x -> %x instead of %x\n", 
-				input(x), input(x+1), im3(x), correct);
-		}
-	}
-
-	// bitwise or
-	Func f4;
-	f4(x) = input(x) | input(x+1);
-	Image<uint32_t> im4 = f4.realize(128);
-	for (int x = 0; x < 128; x++) {
-		uint32_t correct = input(x) | input(x+1);
-		if (im4(x) != correct) {
-			printf("%x | %x -> %x instead of %x\n", 
-				input(x), input(x+1), im4(x), correct);
-		}
-	}
-
-	// bitwise not
-	Func f5;
-	f5(x) = ~input(x);
-	Image<uint32_t> im5 = f5.realize(128);
-	for (int x = 0; x < 128; x++) {
-		uint32_t correct = ~input(x);
-		if (im5(x) != correct) {
-			printf("~%x = %x instead of %x\n", 
-				input(x), im5(x), correct);
-		}
-	}
-
-	// shift left combined with masking
-	Func f6;
-	f6(x) = input(x) << (input(x+1) & 0xf);
-	Image<uint32_t> im6 = f6.realize(128);
-	for (int x = 0; x < 128; x++) {
-		uint32_t correct = input(x) << (input(x+1) & 0xf);
-		if (im6(x) != correct) {
-			printf("%x << (%x & 0xf) -> %x instead of %x\n", 
-				input(x), input(x+1), im6(x), correct);
-		}
-	}
-
-	// logical shift right
-	Func f7;
-	f7(x) = input(x) >> (input(x+1) & 0xf);
-	Image<uint32_t> im7 = f7.realize(128);
-	for (int x = 0; x < 128; x++) {
-		uint32_t correct = input(x) >> (input(x+1) & 0xf);
-		if (im7(x) != correct) {
-			printf("%x >> (%x & 0xf) -> %x instead of %x\n", 
-				input(x), input(x+1), im7(x), correct);
-		}
-	}
-
-	// arithmetic shift right
-	Func f8;
-	Expr a = reinterpret<int>(input(x));
-	Expr b = reinterpret<int>(input(x+1));
-	f8(x) = a >> (b & 0xf);
-	Image<int> im8 = f8.realize(128);
-	for (int x = 0; x < 128; x++) {
-		uint32_t correct = ((int)(input(x))) >> (((int)(input(x+1))) & 0xf);
-		if (im8(x) != correct) {
-			printf("%x >> (%x & 0xf) -> %x instead of %x\n", 
-				input(x), input(x+1), im8(x), correct);
-		}
-	}
-
-	printf("Success!\n");
-	return 0;
-=======
     for (int x = 0; x < 256; x++) {
         float y = im1(x);
         uint32_t output = *((int *)(&y));
@@ -239,6 +140,4 @@
 
     printf("Success!\n");
     return 0;
->>>>>>> 18b6a7ae
-
 }