// This FFT is an implementation of the algorithm described in
// http://research.microsoft.com/pubs/131400/fftgpusc08.pdf
// This algorithm is more well suited to Halide than in-place
// algorithms.

#include <stdio.h>
#include <Halide.h>
#include <vector>
#include "clock.h"

const float pi = 3.14159265f;

using namespace Halide;

// Halide complex number class.
class ComplexExpr {
public:
    Expr x, y;

    ComplexExpr(Tuple z) : x(z[0]), y(z[1]) {}
<<<<<<< HEAD
    ComplexExpr(Expr x, Expr y = 0.0f) : x(x), y(y) {}
=======
    ComplexExpr(Expr x = 0.0f, Expr y = 0.0f) : x(x), y(y) {}
>>>>>>> b1322e74
    ComplexExpr(float x, float y = 0.0f) : x(x), y(y) {}

    Expr re() { return x; }
    Expr im() { return y; }

    operator Tuple() const { return Tuple(x, y); }
};

Expr re(ComplexExpr z) { return z.re(); }
Expr im(ComplexExpr z) { return z.im(); }
Expr re(Expr x) { return x; }
Expr im(Expr x) { return 0.0f; }

ComplexExpr j(0.0f, 1.0f);
ComplexExpr undef_z(undef<float>(), undef<float>());

// Unary negation.
ComplexExpr operator -(ComplexExpr z) { return ComplexExpr(-re(z), -im(z)); }
// ComplexExpr conjugate.
ComplexExpr operator ~(ComplexExpr z) { return ComplexExpr(re(z), -im(z)); }
// Complex arithmetic.
ComplexExpr operator + (ComplexExpr a, ComplexExpr b) { return ComplexExpr(re(a) + re(b), im(a) + im(b)); }
ComplexExpr operator - (ComplexExpr a, ComplexExpr b) { return ComplexExpr(re(a) - re(b), im(a) - im(b)); }
ComplexExpr operator * (ComplexExpr a, ComplexExpr b) { return ComplexExpr(re(a)*re(b) - im(a)*im(b),
                                                                           re(a)*im(b) + im(a)*re(b)); }

// Compute exp(j*x)
ComplexExpr expj(Expr x) {
    return ComplexExpr(cos(x), sin(x));
}

// Some helpers for doing basic Halide operations with complex numbers.
ComplexExpr sum(ComplexExpr z, const std::string &s = "sum") {
    return ComplexExpr(sum(re(z), s + "_re"), sum(im(z), s + "_im"));
}

ComplexExpr select(Expr c, ComplexExpr t, ComplexExpr f) {
    return ComplexExpr(select(c, re(t), re(f)), select(c, im(t), im(f)));
}

typedef FuncT<ComplexExpr> ComplexFunc;
typedef FuncRefExprT<ComplexExpr> ComplexFuncRefExpr;

// Compute the product of the integers in R.
int product(const std::vector<int> &R) {
    int p = 1;
    for (size_t i = 0; i < R.size(); i++) {
        p *= R[i];
    }
    return p;
}

void add_implicit_args(std::vector<Var> &defined, Func implicit) {
    // Add implicit args for each argument missing in defined from
    // implicit's args.
    for (int i = 0; defined.size() < implicit.dimensions(); i++) {
        defined.push_back(Var::implicit(i));
    }
}

std::vector<Var> add_implicit_args(Var x0, const Func &implicit) {
    std::vector<Var> ret;
    ret.push_back(x0);
    add_implicit_args(ret, implicit);
    return ret;
}

std::vector<Var> add_implicit_args(Var x0, Var x1, const Func &implicit) {
    std::vector<Var> ret;
    ret.push_back(x0);
    ret.push_back(x1);
    add_implicit_args(ret, implicit);
    return ret;
}

// Find the first argument of f that is a placeholder, or outermost if
// no placeholders are found.
Var outermost(Func f) {
    for (size_t i = 0; i < f.dimensions(); i++) {
        if (f.args()[i].is_implicit()) {
            return f.args()[i];
        }
    }
    return Var::outermost();
}

// Compute the complex DFT of size N on dimension 0 of x. This is slow,
// if this is being used, consider implementing a specialization for N.
ComplexFunc dft_dim0(ComplexFunc x, int N, float sign) {
    Var n("n");
    ComplexFunc X("X");
    RDom k(0, N);
    X(n, _) = sum(x(k, _)*expj((sign*2*pi*k*n)/N));
    X.unroll(n);
    return X;
}

// Specializations for some small DFTs.
ComplexFunc dft2_dim0(ComplexFunc x, float sign) {
    Var n("n");
    ComplexFunc X("X2_dim0");
    X(add_implicit_args(n, x)) = undef_z;

    ComplexExpr x0 = x(0, _), x1 = x(1, _);
    ComplexFuncRefExpr X0 = X(0, _), X1 = X(1, _);

    X0 = x0 + x1;
    X1 = x0 - x1;

    return X;
}

ComplexFunc dft4_dim0(ComplexFunc x, float sign) {
    Var n("n");
    ComplexFunc X("X");
    X(add_implicit_args(n, x)) = undef_z;

    ComplexExpr x0 = x(0, _), x1 = x(1, _), x2 = x(2, _), x3 = x(3, _);
    ComplexFuncRefExpr X0 = X(0, _), X1 = X(1, _), X2 = X(2, _), X3 = X(3, _);

    ComplexFuncRefExpr T0 = X(-1, _);
    ComplexFuncRefExpr T2 = X(-2, _);
    T0 = x0 + x2;
    T2 = x1 + x3;
    X0 = T0 + T2;
    X2 = T0 - T2;

    ComplexFuncRefExpr T1 = T0;
    ComplexFuncRefExpr T3 = T2;
    T1 = x0 - x2;
    T3 = (x1 - x3)*j*sign;
    X1 = T1 + T3;
    X3 = T1 - T3;

    return X;
}

ComplexFunc dft8_dim0(ComplexFunc x, float sign) {
    const float sqrt2_2 = 0.70710678f;

    Var n("n");
    ComplexFunc X("X");
    X(add_implicit_args(n, x)) = undef_z;

    ComplexExpr x0 = x(0, _), x1 = x(1, _), x2 = x(2, _), x3 = x(3, _);
    ComplexExpr x4 = x(4, _), x5 = x(5, _), x6 = x(6, _), x7 = x(7, _);
    ComplexFuncRefExpr X0 = X(0, _), X1 = X(1, _), X2 = X(2, _), X3 = X(3, _);
    ComplexFuncRefExpr X4 = X(4, _), X5 = X(5, _), X6 = X(6, _), X7 = X(7, _);

    ComplexFuncRefExpr T0 = X(-1, _), T1 = X(-2, _), T2 = X(-3, _), T3 = X(-4, _);
    ComplexFuncRefExpr T4 = X(-5, _), T5 = X(-6, _), T6 = X(-7, _), T7 = X(-8, _);

    X0 = x0 + x4;
    X2 = x2 + x6;
    T0 = X0 + X2;
    T2 = X0 - X2;

    X1 = x0 - x4;
    X3 = (x2 - x6)*j*sign;
    T1 = X1 + X3;
    T3 = X1 - X3;

    X4 = x1 + x5;
    X6 = x3 + x7;
    T4 = X4 + X6;
    T6 = (X4 - X6)*j*sign;

    X5 = x1 - x5;
    X7 = (x3 - x7)*j*sign;
    T5 = (X5 + X7)*ComplexExpr(sqrt2_2, sign*sqrt2_2);
    T7 = (X5 - X7)*ComplexExpr(-sqrt2_2, sign*sqrt2_2);

    X0 = T0 + T4;
    X1 = T1 + T5;
    X2 = T2 + T6;
    X3 = T3 + T7;
    X4 = T0 - T4;
    X5 = T1 - T5;
    X6 = T2 - T6;
    X7 = T3 - T7;

    return X;
}

std::map<int, ComplexFunc> twiddles;

// Return a function computing the twiddle factors.
ComplexFunc W(int N, float sign) {
    // Check to see if this set of twiddle factors is already computed.
    ComplexFunc &w = twiddles[N*(int)sign];

    Var n("n");
    if (!w.defined()) {
        ComplexFunc W("W");
        W(n) = expj((sign*2*pi*n)/N);
        Realization compute_static = W.realize(N);
        Image<float> reW = compute_static[0];
        Image<float> imW = compute_static[1];
        w(n) = ComplexExpr(reW(n), imW(n));
    }

    return w;
}

// Compute the N point DFT of dimension 1 (columns) of x using
// radix R.
ComplexFunc fft_dim1(ComplexFunc x, const std::vector<int> &NR, float sign, int group_size = 8) {
    int N = product(NR);
    Var n0("n0"), n1("n1");

    std::vector<ComplexFunc> stages;

    RVar r_, s_;
    int S = 1;
    for (size_t i = 0; i < NR.size(); i++) {
        int R = NR[i];

        std::stringstream stage_id;
        stage_id << "S" << S << "_R" << R;

        ComplexFunc exchange("x_" + stage_id.str());
        Var r("r"), s("s");

        // Load the points from each subtransform and apply the
        // twiddle factors. Twiddle factors for S = 1 are all expj(0) = 1.
        ComplexFunc v("v_" + stage_id.str());
        ComplexExpr x_rs = x(n0, s + r*(N/R), _);
        if (S > 1) {
            ComplexFunc W_RS = W(R*S, sign);
            v(r, s, n0, _) = x_rs*select(r > 0, W_RS(r*(s%S)), 1.0f);
        } else {
            v(r, s, n0, _) = x_rs;
        }

        // Compute the R point DFT of the subtransform.
        ComplexFunc V;
        switch (R) {
        case 2: V = dft2_dim0(v, sign); break;
        case 4: V = dft4_dim0(v, sign); break;
        case 8: V = dft8_dim0(v, sign); break;
        default: V = dft_dim0(v, R, sign); break;
        }

        // Write the subtransform and use it as input to the next
        // pass.
        exchange(add_implicit_args(n0, n1, x)) = undef_z;
        exchange.bound(n1, 0, N);

        RDom rs(0, R, 0, N/R);
        r_ = rs.x;
        s_ = rs.y;
        exchange(n0, (s_/S)*R*S + s_%S + r_*S, _) = V(r_, s_, n0, _);

        v.compute_at(exchange, s_).unroll(r);
        v.reorder_storage(n0, r, s);

        V.compute_at(exchange, s_);
        V.reorder_storage(V.args()[2], V.args()[0], V.args()[1]);

        // TODO: Understand why these all vectorize in all but the last stage.
        if (S == N/R) {
            v.vectorize(n0);
            V.vectorize(V.args()[2]);
            for (int i = 0; i < V.num_update_definitions(); i++) {
                V.update(i).vectorize(V.args()[2]);
            }
        }

        exchange.update().unroll(r_);
        // Remember this stage for scheduling later.
        stages.push_back(exchange);

        x = exchange;
        S *= R;
    }

    // Split the tile into groups of DFTs, and vectorize within the
    // group.
    Var group("g");
    x.update().split(n0, group, n0, group_size).reorder(n0, r_, s_, group).vectorize(n0);
    for (size_t i = 0; i < stages.size() - 1; i++) {
        stages[i].compute_at(x, group).update().vectorize(n0);
    }

    return x;
}

// Transpose the first two dimensions of f.
template <typename T>
T transpose(T f) {
    std::vector<Var> argsT(f.args());
    std::swap(argsT[0], argsT[1]);
    T fT;
    fT(argsT) = f(f.args());
    return fT;
}

// Compute the N0 x N1 2D complex DFT of x using radixes R0, R1.
// sign = -1 indicates a forward DFT, sign = 1 indicates an inverse
// DFT.
ComplexFunc fft2d_c2c(ComplexFunc x, const std::vector<int> &R0, const std::vector<int> &R1, float sign) {
    // Transpose the input to the FFT.
    ComplexFunc xT = transpose(x);

    // Compute the DFT of dimension 1 (originally dimension 0).
    ComplexFunc dft1T = fft_dim1(xT, R0, sign);

    // Transpose back.
    ComplexFunc dft1 = transpose(dft1T);

    // Compute the DFT of dimension 1.
    ComplexFunc dft = fft_dim1(dft1, R1, sign);
    dft.bound(dft.args()[0], 0, product(R0));
    dft.bound(dft.args()[1], 0, product(R1));

    dft1T.compute_at(dft, outermost(dft));
    dft.compute_root();
    return dft;
}

// Compute the N0 x N1 2D real DFT of x using radixes R0, R1.
// Note that the transform domain is transposed and has dimensions
// N1/2+1 x N0 due to the conjugate symmetry of real DFTs.
ComplexFunc fft2d_r2cT(Func r, const std::vector<int> &R0, const std::vector<int> &R1) {
    // How many columns to group together in one FFT. This is the
    // vectorization width.
    const int group = 8;

    int N0 = product(R0);
    int N1 = product(R1);

    Var n0("n0"), n1("n1");

    // Combine pairs of real columns x, y into complex columns
    // z = x + j*y. This allows us to compute two real DFTs using
    // one complex FFT.

    // Grab columns from each half of the input data to improve
    // coherency of the zip/unzip operations, which improves
    // vectorization.
    // The zip location is aligned to the nearest group.
    int zip_n = ((N0/2 - 1) | (group - 1)) + 1;
    ComplexFunc zipped("zipped");
    zipped(n0, n1, _) = ComplexExpr(r(n0, n1, _),
                                    r(clamp(n0 + zip_n, 0, N0 - 1), n1, _));

    // DFT down the columns first.
    ComplexFunc dft1 = fft_dim1(zipped, R1, -1.0f, group);

    // Unzip the DFTs of the columns.
    ComplexFunc unzipped("unzipped");
    // By linearity of the DFT, Z = X + j*Y, where X, Y, and Z are the
    // DFTs of x, y and z.

    // By the conjugate symmetry of real DFTs, computing Z_n +
    // conj(Z_(N-n)) and Z_n - conj(Z_(N-n)) gives 2*X_n and 2*j*Y_n,
    // respectively.
    ComplexExpr Z = dft1(n0%zip_n, n1, _);
    ComplexExpr symZ = dft1(n0%zip_n, (N1 - n1)%N1, _);
    ComplexExpr X = Z + ~symZ;
    ComplexExpr Y = -j*(Z - ~symZ);
    unzipped(n0, n1, _) = 0.5f*select(n0 < zip_n, X, Y);

    // Transpose so we can FFT dimension 0 (by making it dimension 1).
    ComplexFunc unzippedT = transpose(unzipped);

    // DFT down the columns again (the rows of the original).
    ComplexFunc dft = fft_dim1(unzippedT, R0, -1.0f, group);
    dft.bound(dft.args()[0], 0, (N1 + 1)/2 + 1);
    dft.bound(dft.args()[1], 0, N0);

    unzipped.compute_at(dft, Var("g")).vectorize(n0, 8).unroll(n0);
    dft1.compute_at(dft, outermost(dft));
    dft.compute_root();

    return dft;
}

// Compute the N0 x N1 2D inverse DFT of x using radixes R0, R1.
// Note that the input domain is transposed and should have dimensions
// N1/2+1 x N0 due to the conjugate symmetry of real FFTs.
Func fft2d_cT2r(ComplexFunc cT,  const std::vector<int> &R0, const std::vector<int> &R1) {
    // How many columns to group together in one FFT. This is the
    // vectorization width.
    const int group = 8;

    int N0 = product(R0);
    int N1 = product(R1);

    Var n0("n0"), n1("n1");

    // Take the inverse DFT of the columns (rows in the final result).
    ComplexFunc dft0T = fft_dim1(cT, R0, 1.0f, group);

    // Transpose so we can take the DFT of the columns again.
    ComplexFunc dft0 = transpose(dft0T);

    // Zip two real DFTs X and Y into one complex DFT Z = X + j*Y
    ComplexFunc zipped("zipped");
    // Construct the whole DFT domain of X and Y via conjugate
    // symmetry. At n1 = N1/2, both branches are equal (the dft is
    // real, so the conjugate is a no-op), so the slightly less
    // intuitive form of this expression still works, but vectorizes
    // more cleanly than n1 <= N1/2.
    ComplexExpr X = select(n1 < N1/2,
                           dft0(n0, clamp(n1, 0, N1/2), _),
                           ~dft0(n0, clamp((N1 - n1)%N1, 0, N1/2), _));

    // The zip point is roughly half of the domain, aligned up to the
    // nearest group.
    int zip_n = ((N0/2 - 1) | (group - 1)) + 1;

    Expr n0_Y = n0 + zip_n;
    if (zip_n*2 != N0) {
        // When the group-aligned zip location isn't exactly half of
        // the domain, we need to clamp excess accesses.
        n0_Y = clamp(n0_Y, 0, N0 - 1);
    }
    ComplexExpr Y = select(n1 < N1/2,
                           dft0(n0_Y, clamp(n1, 0, N1/2), _),
                           ~dft0(n0_Y, clamp((N1 - n1)%N1, 0, N1/2), _));
    zipped(n0, n1, _) = X + j*Y;

    // Take the inverse DFT of the columns again.
    ComplexFunc dft = fft_dim1(zipped, R1, 1.0f, group);

    // Extract the real inverse DFTs.
    Func unzipped("unzipped");
    unzipped(n0, n1, _) = select(n0 < zip_n,
                                 re(dft(n0%zip_n, n1, _)),
                                 im(dft(n0%zip_n, n1, _)));
    unzipped.bound(n0, 0, N0);
    unzipped.bound(n1, 0, N1);

    dft0.compute_at(dft, outermost(dft)).vectorize(dft0.args()[0], 8).unroll(dft0.args()[0]);
    dft0T.compute_at(dft, outermost(dft));
    dft.compute_at(unzipped, outermost(unzipped));

    unzipped.compute_root().vectorize(n0, 8).unroll(n0);
    return unzipped;
}

// Compute an integer factorization of N made up of composite numbers
std::vector<int> radix_factor(int N) {
    const int radices[] = { 8, 5, 4, 3, 2 };

    std::vector<int> R;
    for (int i = 0; i < sizeof(radices)/sizeof(radices[0]); i++) {
        while (N % radices[i] == 0) {
            R.push_back(radices[i]);
            N /= radices[i];
        }
    }
    if (N != 1 || R.empty()) {
        R.push_back(N);
    }

    return R;
}

// Compute the N0 x N1 2D complex DFT of x. sign = -1 indicates a
// forward DFT, sign = 1 indicates an inverse DFT.
ComplexFunc fft2d_c2c(ComplexFunc c, int N0, int N1, float sign) {
    return fft2d_c2c(c, radix_factor(N0), radix_factor(N1), sign);
}

// Compute N0 x N1 real DFTs. The DFT is transposed.
ComplexFunc fft2d_r2cT(Func r, int N0, int N1) {
    return fft2d_r2cT(r, radix_factor(N0), radix_factor(N1));
}
Func fft2d_cT2r(ComplexFunc cT, int N0, int N1) {
    return fft2d_cT2r(cT, radix_factor(N0), radix_factor(N1));
}


template <typename T>
Func make_real(Image<T> &re) {
    Var x, y;
    Func ret;
    ret(x, y) = re(x, y);
    return ret;
}

template <typename T>
ComplexFunc make_complex(Image<T> &re) {
    Var x, y;
    ComplexFunc ret;
<<<<<<< HEAD
    ret(x, y) = ComplexExpr(re(x, y), 0.0f);
=======
    ret(x, y) = re(x, y);
>>>>>>> b1322e74
    return ret;
}

double log2(double x) {
    return log(x)/log(2.0);
}

int main(int argc, char **argv) {
    const int W = 32, H = 32;

    // Generate a random image to convolve with.
    Image<float> in(W, H);
    for (int y = 0; y < H; y++) {
        for (int x = 0; x < W; x++) {
            in(x, y) = (float)rand()/(float)RAND_MAX;
        }
    }

    // Construct a box filter kernel centered on the origin.
    const int box = 3;
    Image<float> kernel(W, H);
    for (int y = 0; y < H; y++) {
        for (int x = 0; x < W; x++) {
            int u = x < (W - x) ? x : (W - x);
            int v = y < (H - y) ? y : (H - y);
            kernel(x, y) = u <= box/2 && v <= box/2 ? 1.0f/(box*box) : 0.0f;
        }
    }

    Target target = get_jit_target_from_environment();

    Var x("x"), y("y");

    Func filtered_c2c;
    {
        // Compute the DFT of the input and the kernel.
        ComplexFunc dft_in = fft2d_c2c(make_complex(in), W, H, -1);
        ComplexFunc dft_kernel = fft2d_c2c(make_complex(kernel), W, H, -1);

        // Compute the convolution.
        ComplexFunc dft_filtered("dft_filtered");
        dft_filtered(x, y) = dft_in(x, y)*dft_kernel(x, y);

        // Compute the inverse DFT to get the result.
        ComplexFunc dft_out = fft2d_c2c(dft_filtered, W, H, 1);

        // Extract the real component and normalize.
        filtered_c2c(x, y) = re(dft_out(x, y))/cast<float>(W*H);
    }

    Func filtered_r2c;
    {
        // Compute the DFT of the input and the kernel.
        ComplexFunc dft_in = fft2d_r2cT(make_real(in), W, H);
        ComplexFunc dft_kernel = fft2d_r2cT(make_real(kernel), W, H);

        // Compute the convolution.
        ComplexFunc dft_filtered("dft_filtered");
        dft_filtered(x, y) = dft_in(x, y)*dft_kernel(x, y);
<<<<<<< HEAD
        //dft_filtered.compute_root().trace_realizations();
=======
>>>>>>> b1322e74

        // Compute the inverse DFT to get the result.
        filtered_r2c = fft2d_cT2r(dft_filtered, W, H);

        // Normalize the result.
        RDom xy(0, W, 0, H);
        filtered_r2c(xy.x, xy.y) /= cast<float>(W*H);
    }

    Image<float> result_c2c = filtered_c2c.realize(W, H, target);
    Image<float> result_r2c = filtered_r2c.realize(W, H, target);

    for (int y = 0; y < H; y++) {
        for (int x = 0; x < W; x++) {
            float correct = 0;
            for (int i = -box/2; i <= box/2; i++) {
                for (int j = -box/2; j <= box/2; j++) {
                    correct += in((x + j + W)%W, (y + i + H)%H);
                }
            }
            correct /= box*box;
            if (fabs(result_c2c(x, y) - correct) > 1e-6f) {
                printf("result_c2c(%d, %d) = %f instead of %f\n", x, y, result_c2c(x, y), correct);
                return -1;
            }
            if (fabs(result_r2c(x, y) - correct) > 1e-6f) {
                printf("result_r2c(%d, %d) = %f instead of %f\n", x, y, result_r2c(x, y), correct);
                return -1;
            }
        }
    }

    // For a description of the methodology used here, see
    // http://www.fftw.org/speed/method.html

    // Take the minimum time over many of iterations to minimize
    // noise.
    const int samples = 10;
    const int reps = 1000;
    double t = 1e6f;

    Var rep("rep");

    ComplexFunc c2c_in;
    c2c_in(x, y, rep) = ComplexExpr(in(x, y), 0.0f);
    ComplexFunc bench_c2c = fft2d_c2c(c2c_in, W, H, -1);
    Realization R_c2c = bench_c2c.realize(W, H, reps, target);

    for (int i = 0; i < samples; i++) {
        double t1 = current_time();
        bench_c2c.realize(R_c2c, target);
        double dt = (current_time() - t1)*1e3/reps;
        if (dt < t) t = dt;
    }
    printf("c2c  time: %f us, %f MFLOP/s\n", t, 5*W*H*(log2(W) + log2(H))/t);

    Func r2cT_in;
    r2cT_in(x, y, rep) = in(x, y);
    ComplexFunc bench_r2cT = fft2d_r2cT(r2cT_in, W, H);
    // Due to padding for vectorization, this has asserts that fail,
    // but are harmless (padding is overwritten, but no more).
    if (!target.has_feature(Target::NoAsserts)) {
        ComplexFunc clamp_r2cT;
        clamp_r2cT(x, y, rep) = bench_r2cT(clamp(x, 0, H/2), y, rep);
        clamp_r2cT.compute_root().vectorize(x, 8);
        bench_r2cT = clamp_r2cT;
    }
    Realization R_r2cT = bench_r2cT.realize(H/2 + 1, W, reps, target);

    t = 1e6f;
    for (int i = 0; i < samples; i++) {
        double t1 = current_time();
        bench_r2cT.realize(R_r2cT, target);
        double dt = (current_time() - t1)*1e3/reps;
        if (dt < t) t = dt;
    }
    printf("r2cT time: %f us, %f MFLOP/s\n", t, 2.5*W*H*(log2(W) + log2(H))/t);

    Image<float> cT(H/2 + 1, W);
    memset(cT.data(), 0, cT.width()*cT.height()*sizeof(float));
    ComplexFunc cT2r_in;
    cT2r_in(x, y, rep) = ComplexExpr(cT(x, y), cT(x, y));
    Func bench_cT2r = fft2d_cT2r(cT2r_in, W, H);
    Realization R_cT2r = bench_cT2r.realize(W, H, reps, target);

    t = 1e6f;
    for (int i = 0; i < samples; i++) {
        double t1 = current_time();
        bench_cT2r.realize(R_cT2r, target);
        double dt = (current_time() - t1)*1e3/reps;
        if (dt < t) t = dt;
    }
    printf("cT2r time: %f us, %f MFLOP/s\n", t, 2.5*W*H*(log2(W) + log2(H))/t);

    twiddles.clear();

    return 0;
}<|MERGE_RESOLUTION|>--- conflicted
+++ resolved
@@ -18,11 +18,7 @@
     Expr x, y;
 
     ComplexExpr(Tuple z) : x(z[0]), y(z[1]) {}
-<<<<<<< HEAD
-    ComplexExpr(Expr x, Expr y = 0.0f) : x(x), y(y) {}
-=======
     ComplexExpr(Expr x = 0.0f, Expr y = 0.0f) : x(x), y(y) {}
->>>>>>> b1322e74
     ComplexExpr(float x, float y = 0.0f) : x(x), y(y) {}
 
     Expr re() { return x; }
@@ -510,11 +506,7 @@
 ComplexFunc make_complex(Image<T> &re) {
     Var x, y;
     ComplexFunc ret;
-<<<<<<< HEAD
-    ret(x, y) = ComplexExpr(re(x, y), 0.0f);
-=======
     ret(x, y) = re(x, y);
->>>>>>> b1322e74
     return ret;
 }
 
@@ -574,10 +566,6 @@
         // Compute the convolution.
         ComplexFunc dft_filtered("dft_filtered");
         dft_filtered(x, y) = dft_in(x, y)*dft_kernel(x, y);
-<<<<<<< HEAD
-        //dft_filtered.compute_root().trace_realizations();
-=======
->>>>>>> b1322e74
 
         // Compute the inverse DFT to get the result.
         filtered_r2c = fft2d_cT2r(dft_filtered, W, H);
