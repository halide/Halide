#include "Halide.h"
#include <cstdio>
#include <memory>
#include "benchmark.h"

using namespace Halide;

void set_values(Image<uint8_t> im, uint8_t r, uint8_t g, uint8_t b) {
    for (int y = 0; y < im.height(); y++) {
        for (int x = 0; x < im.width(); x++) {
            im(x, y, 0) = r;
            im(x, y, 1) = g;
            im(x, y, 2) = b;
        }
    }
}

void check_values(Image<uint8_t> im, uint8_t r, uint8_t g, uint8_t b) {
    for (int y = 0; y < im.height(); y++) {
        for (int x = 0; x < im.width(); x++) {
            if (!(im(x, y, 0) == r &&
                  im(x, y, 1) == g &&
                  im(x, y, 2) == b)) {
                printf("im(%d, %d) = {%d, %d, %d} instead of {%d, %d, %d}\n",
                       x, y, im(x, y, 0), im(x, y, 1), im(x, y, 2), r, g, b);
                exit(-1);
            }
        }
    }
}

Image<uint8_t> make_planar(int size, uint8_t r, uint8_t g, uint8_t b) {
    Image<uint8_t> im(size, size, 3);
    set_values(im, r, g, b);
    return im;
}

Image<uint8_t> make_interleaved(int size, uint8_t r, uint8_t g, uint8_t b) {
    // The image type is naturally planar, but we can sneakily make an interleaved one like so...
    Image<uint8_t> im(3, size, size);

    // Swap the dimension descriptors in the raw buffer...
    std::swap(im.raw_buffer()->dim[0], im.raw_buffer()->dim[1]);
    std::swap(im.raw_buffer()->dim[1], im.raw_buffer()->dim[2]);

    // But the image type doesn't except those strides to change, and
    // actually caches them for fast access. We'll need to turn it
    // to a buffer and back to an image to get it to grab them again.
    im = Image<uint8_t>(Buffer(im));

    set_values(im, r, g, b);
    return im;
}

Image<uint8_t> make_semi_planar(int size, uint8_t r, uint8_t g, uint8_t b) {
    Image<uint8_t> im(size, 3, size);

    std::swap(im.raw_buffer()->dim[1], im.raw_buffer()->dim[2]);

    im = Image<uint8_t>(Buffer(im));

    set_values(im, r, g, b);
    return im;
}

void test_deinterleave() {
    ImageParam src(UInt(8), 3);
    Func dst;
    Var x, y, c;

    dst(x, y, c) = src(x, y, c);

<<<<<<< HEAD
    // src is interleaved
    src
        .dim(0).set_stride(3)
        .dim(2).set_stride(1).set_extent(3);

    // dst is planar
=======
    src.dim(0).set_stride(3)
        .dim(2).set_stride(1).set_bounds(0, 3);

    // This is the default format for Halide, but made explicit for illustration.
>>>>>>> 5f873c2c
    dst.output_buffer()
        .dim(0).set_stride(1)
        .dim(2).set_extent(3);

    dst.reorder(c, x, y).unroll(c);
    dst.vectorize(x, 16);

<<<<<<< HEAD
    // Allocate two 16 megapixel, 3 channel, 8-bit images -- input and output
    const int32_t size = (1 << 12);
    const int32_t buffer_size = size*size*3;

    // Setup src to be RGB interleaved, with no extra padding between
    // channels or rows.
    Image<uint8_t> src_image = make_interleaved(size, 0, 128, 255);

    // Setup dst to be planar, with no extra padding between channels or rows.
    Image<uint8_t> dst_image = make_planar(size, 0, 0, 0);

    src.set(src_image);

=======

    // Allocate two 16 megapixel, 3 channel, 8-bit images -- input and output

    // Setup src to be RGB interleaved, with no extra padding between channels or rows.
    Buffer<uint8_t> src_image = Buffer<uint8_t>::make_interleaved(1 << 12, 1 << 12, 3);

    // Setup dst to be planar, with no extra padding between channels or rows.
    Buffer<uint8_t> dst_image(1 << 12, 1 << 12, 3);

    src_image.for_each_element([&](int x, int y) {
            src_image(x, y, 0) = 0;
            src_image(x, y, 1) = 128;
            src_image(x, y, 2) = 255;
        });
    dst_image.fill(0);

    src.set(src_image);

    dst.compile_jit();

    // Warm up caches, etc.
    dst.realize(dst_image);

>>>>>>> 5f873c2c
    double t1 = benchmark(1, 20, [&]() {
        dst.realize(dst_image);
    });

<<<<<<< HEAD
    printf("Interleaved to planar bandwidth %.3e byte/s.\n", buffer_size / t1);
    check_values(dst_image, 0, 128, 255);

    // Setup a semi-planar output case.
    dst_image = make_semi_planar(size, 0, 0, 0);

    double t2 = benchmark(3, 3, [&]() {
        dst.realize(dst_image);
    });
    check_values(dst_image, 0, 128, 255);

    printf("Interleaved to semi-planar bandwidth %.3e byte/s.\n", buffer_size / t2);
=======
    printf("Interleaved to planar bandwidth %.3e byte/s.\n",
           dst_image.number_of_elements() / t1);

    dst_image.for_each_element([&](int x, int y) {
            assert(dst_image(x, y, 0) == 0);
            assert(dst_image(x, y, 1) == 128);
            assert(dst_image(x, y, 2) == 255);
        });

    // Setup a semi-planar output case.
    dst_image = Buffer<uint8_t>(1 << 12, 3, 1 << 12);
    dst_image.transpose(1, 2);
    dst_image.fill(0);

    double t2 = benchmark(1, 20, [&]() {
        dst.realize(dst_image);
    });

    dst_image.for_each_element([&](int x, int y) {
            assert(dst_image(x, y, 0) == 0);
            assert(dst_image(x, y, 1) == 128);
            assert(dst_image(x, y, 2) == 255);
        });

    printf("Interleaved to semi-planar bandwidth %.3e byte/s.\n",
           dst_image.number_of_elements() / t2);
>>>>>>> 5f873c2c
}

void test_interleave(bool fast) {
    ImageParam src(UInt(8), 3);
    Func dst;
    Var x, y, c;

    dst(x, y, c) = src(x, y, c);

<<<<<<< HEAD
    // src is planar
    src
        .dim(0).set_stride(1)
        .dim(2).set_extent(3);

    // dst is interleaved
=======
    // This is the default format for Halide, but made explicit for illustration.
    src.dim(0).set_stride(1).dim(2).set_extent(3);

>>>>>>> 5f873c2c
    dst.output_buffer()
        .dim(0).set_stride(3)
        .dim(2).set_stride(1).set_bounds(0, 3);

    if (fast) {
        dst.reorder(c, x, y).bound(c, 0, 3).unroll(c);
        dst.vectorize(x, 16);
    } else {
        dst.reorder(c, x, y).vectorize(x, 16);
    }

    // Allocate two 16 megapixel, 3 channel, 8-bit images -- input and output
<<<<<<< HEAD
    const int32_t size = (1 << 12);
    const int32_t buffer_size = size*size*3;

    // Setup src to be planar, with no extra padding between channels or rows.
    Image<uint8_t> src_image = make_planar(size, 0, 128, 255);
=======

    // Setup src to be planar
    Buffer<uint8_t> src_image(1 << 12, 1 << 12, 3);

    // Setup dst to be interleaved
    Buffer<uint8_t> dst_image = Buffer<uint8_t>::make_interleaved(1 << 12, 1 << 12, 3);

    src_image.for_each_element([&](int x, int y) {
            src_image(x, y, 0) = 0;
            src_image(x, y, 1) = 128;
            src_image(x, y, 2) = 255;
        });
    dst_image.fill(0);
>>>>>>> 5f873c2c

    // Setup dst to be RGB interleaved, with no extra padding between
    // channels or rows. Do it by making a 3 x size x size planar
    // buffer and swapping two of the dimension descriptors.
    Image<uint8_t> dst_image = make_interleaved(size, 0, 0, 0);

<<<<<<< HEAD
    src.set(src_image);

    double t = benchmark(3, 3, [&]() {
=======
    if (fast) {
        dst.compile_to_lowered_stmt("rgb_interleave_fast.stmt", dst.infer_arguments());
    } else {
        dst.compile_to_lowered_stmt("rgb_interleave_slow.stmt", dst.infer_arguments());
    }

    // Warm up caches, etc.
    dst.realize(dst_image);

    double t = benchmark(1, 20, [&]() {
>>>>>>> 5f873c2c
        dst.realize(dst_image);
    });

    printf("Planar to interleaved bandwidth %.3e byte/s.\n",
           dst_image.number_of_elements() / t);

<<<<<<< HEAD
    check_values(dst_image, 0, 128, 255);
=======
    dst_image.for_each_element([&](int x, int y) {
            assert(dst_image(x, y, 0) == 0);
            assert(dst_image(x, y, 1) == 128);
            assert(dst_image(x, y, 2) == 255);
        });
>>>>>>> 5f873c2c
}

int main(int argc, char **argv) {
    test_deinterleave();
    test_interleave(false);
    test_interleave(true);
    printf("Success!\n");
    return 0;
}<|MERGE_RESOLUTION|>--- conflicted
+++ resolved
@@ -4,64 +4,6 @@
 #include "benchmark.h"
 
 using namespace Halide;
-
-void set_values(Image<uint8_t> im, uint8_t r, uint8_t g, uint8_t b) {
-    for (int y = 0; y < im.height(); y++) {
-        for (int x = 0; x < im.width(); x++) {
-            im(x, y, 0) = r;
-            im(x, y, 1) = g;
-            im(x, y, 2) = b;
-        }
-    }
-}
-
-void check_values(Image<uint8_t> im, uint8_t r, uint8_t g, uint8_t b) {
-    for (int y = 0; y < im.height(); y++) {
-        for (int x = 0; x < im.width(); x++) {
-            if (!(im(x, y, 0) == r &&
-                  im(x, y, 1) == g &&
-                  im(x, y, 2) == b)) {
-                printf("im(%d, %d) = {%d, %d, %d} instead of {%d, %d, %d}\n",
-                       x, y, im(x, y, 0), im(x, y, 1), im(x, y, 2), r, g, b);
-                exit(-1);
-            }
-        }
-    }
-}
-
-Image<uint8_t> make_planar(int size, uint8_t r, uint8_t g, uint8_t b) {
-    Image<uint8_t> im(size, size, 3);
-    set_values(im, r, g, b);
-    return im;
-}
-
-Image<uint8_t> make_interleaved(int size, uint8_t r, uint8_t g, uint8_t b) {
-    // The image type is naturally planar, but we can sneakily make an interleaved one like so...
-    Image<uint8_t> im(3, size, size);
-
-    // Swap the dimension descriptors in the raw buffer...
-    std::swap(im.raw_buffer()->dim[0], im.raw_buffer()->dim[1]);
-    std::swap(im.raw_buffer()->dim[1], im.raw_buffer()->dim[2]);
-
-    // But the image type doesn't except those strides to change, and
-    // actually caches them for fast access. We'll need to turn it
-    // to a buffer and back to an image to get it to grab them again.
-    im = Image<uint8_t>(Buffer(im));
-
-    set_values(im, r, g, b);
-    return im;
-}
-
-Image<uint8_t> make_semi_planar(int size, uint8_t r, uint8_t g, uint8_t b) {
-    Image<uint8_t> im(size, 3, size);
-
-    std::swap(im.raw_buffer()->dim[1], im.raw_buffer()->dim[2]);
-
-    im = Image<uint8_t>(Buffer(im));
-
-    set_values(im, r, g, b);
-    return im;
-}
 
 void test_deinterleave() {
     ImageParam src(UInt(8), 3);
@@ -70,19 +12,10 @@
 
     dst(x, y, c) = src(x, y, c);
 
-<<<<<<< HEAD
-    // src is interleaved
-    src
-        .dim(0).set_stride(3)
-        .dim(2).set_stride(1).set_extent(3);
-
-    // dst is planar
-=======
     src.dim(0).set_stride(3)
         .dim(2).set_stride(1).set_bounds(0, 3);
 
     // This is the default format for Halide, but made explicit for illustration.
->>>>>>> 5f873c2c
     dst.output_buffer()
         .dim(0).set_stride(1)
         .dim(2).set_extent(3);
@@ -90,21 +23,6 @@
     dst.reorder(c, x, y).unroll(c);
     dst.vectorize(x, 16);
 
-<<<<<<< HEAD
-    // Allocate two 16 megapixel, 3 channel, 8-bit images -- input and output
-    const int32_t size = (1 << 12);
-    const int32_t buffer_size = size*size*3;
-
-    // Setup src to be RGB interleaved, with no extra padding between
-    // channels or rows.
-    Image<uint8_t> src_image = make_interleaved(size, 0, 128, 255);
-
-    // Setup dst to be planar, with no extra padding between channels or rows.
-    Image<uint8_t> dst_image = make_planar(size, 0, 0, 0);
-
-    src.set(src_image);
-
-=======
 
     // Allocate two 16 megapixel, 3 channel, 8-bit images -- input and output
 
@@ -128,25 +46,10 @@
     // Warm up caches, etc.
     dst.realize(dst_image);
 
->>>>>>> 5f873c2c
     double t1 = benchmark(1, 20, [&]() {
         dst.realize(dst_image);
     });
 
-<<<<<<< HEAD
-    printf("Interleaved to planar bandwidth %.3e byte/s.\n", buffer_size / t1);
-    check_values(dst_image, 0, 128, 255);
-
-    // Setup a semi-planar output case.
-    dst_image = make_semi_planar(size, 0, 0, 0);
-
-    double t2 = benchmark(3, 3, [&]() {
-        dst.realize(dst_image);
-    });
-    check_values(dst_image, 0, 128, 255);
-
-    printf("Interleaved to semi-planar bandwidth %.3e byte/s.\n", buffer_size / t2);
-=======
     printf("Interleaved to planar bandwidth %.3e byte/s.\n",
            dst_image.number_of_elements() / t1);
 
@@ -173,7 +76,6 @@
 
     printf("Interleaved to semi-planar bandwidth %.3e byte/s.\n",
            dst_image.number_of_elements() / t2);
->>>>>>> 5f873c2c
 }
 
 void test_interleave(bool fast) {
@@ -183,23 +85,14 @@
 
     dst(x, y, c) = src(x, y, c);
 
-<<<<<<< HEAD
-    // src is planar
-    src
-        .dim(0).set_stride(1)
-        .dim(2).set_extent(3);
-
-    // dst is interleaved
-=======
     // This is the default format for Halide, but made explicit for illustration.
     src.dim(0).set_stride(1).dim(2).set_extent(3);
 
->>>>>>> 5f873c2c
     dst.output_buffer()
         .dim(0).set_stride(3)
         .dim(2).set_stride(1).set_bounds(0, 3);
 
-    if (fast) {
+    if( fast ) {
         dst.reorder(c, x, y).bound(c, 0, 3).unroll(c);
         dst.vectorize(x, 16);
     } else {
@@ -207,13 +100,8 @@
     }
 
     // Allocate two 16 megapixel, 3 channel, 8-bit images -- input and output
-<<<<<<< HEAD
-    const int32_t size = (1 << 12);
-    const int32_t buffer_size = size*size*3;
-
-    // Setup src to be planar, with no extra padding between channels or rows.
-    Image<uint8_t> src_image = make_planar(size, 0, 128, 255);
-=======
+    const int32_t buffer_side_length = (1 << 12);
+    const int32_t buffer_size = buffer_side_length * buffer_side_length;
 
     // Setup src to be planar
     Buffer<uint8_t> src_image(1 << 12, 1 << 12, 3);
@@ -227,18 +115,9 @@
             src_image(x, y, 2) = 255;
         });
     dst_image.fill(0);
->>>>>>> 5f873c2c
 
-    // Setup dst to be RGB interleaved, with no extra padding between
-    // channels or rows. Do it by making a 3 x size x size planar
-    // buffer and swapping two of the dimension descriptors.
-    Image<uint8_t> dst_image = make_interleaved(size, 0, 0, 0);
-
-<<<<<<< HEAD
     src.set(src_image);
 
-    double t = benchmark(3, 3, [&]() {
-=======
     if (fast) {
         dst.compile_to_lowered_stmt("rgb_interleave_fast.stmt", dst.infer_arguments());
     } else {
@@ -249,22 +128,17 @@
     dst.realize(dst_image);
 
     double t = benchmark(1, 20, [&]() {
->>>>>>> 5f873c2c
         dst.realize(dst_image);
     });
 
     printf("Planar to interleaved bandwidth %.3e byte/s.\n",
            dst_image.number_of_elements() / t);
 
-<<<<<<< HEAD
-    check_values(dst_image, 0, 128, 255);
-=======
     dst_image.for_each_element([&](int x, int y) {
             assert(dst_image(x, y, 0) == 0);
             assert(dst_image(x, y, 1) == 128);
             assert(dst_image(x, y, 2) == 255);
         });
->>>>>>> 5f873c2c
 }
 
 int main(int argc, char **argv) {
