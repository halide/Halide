#include "Halide.h"
#include <stdio.h>

#include "testing.h"

using namespace Halide;

int main() {
    // This test must be run with an OpenGL target.
    const Target target = get_jit_target_from_environment().with_feature(Target::OpenGL);

    Buffer<float> input(255, 255, 3);
<<<<<<< HEAD
    for (int y = 0; y < input.height(); y++) {
        for (int x = 0; x < input.width(); x++) {
            for (int c = 0; c < 3; c++) {
                // Note: the following values can be >1.0f to test whether
                // OpenGL performs clamping operations as part of the copy
                // operation.  (It may do so if something other than floats
                // are stored in the actual texture.)
                float v = (10 * x + y + c);
                input(x, y, c) = v;
            }
        }
    }
=======
    input.fill([](int x, int y, int c) {
        // Note: the following values can be >1.0f to test whether
        // OpenGL performs clamping operations as part of the copy
        // operation.  (It may do so if something other than floats
        // are stored in the actual texture.)
        return (10 * x + y + c);
    });
>>>>>>> bef4a02b

    Var x, y, c;
    Func g;
    g(x, y, c) = input(x, y, c);

    Buffer<float> out(255, 255, 3);
    g.bound(c, 0, 3);
    g.glsl(x, y, c);
    g.realize(out, target);
    out.copy_to_host();

<<<<<<< HEAD
    for (int y = 0; y < out.height(); y++) {
        for (int x = 0; x < out.width(); x++) {
            if (!(out(x, y, 0) == input(x, y, 0) &&
                  out(x, y, 1) == input(x, y, 1) &&
                  out(x, y, 2) == input(x, y, 2))) {
                fprintf(stderr, "Incorrect pixel (%g,%g,%g) != (%g,%g,%g) at x=%d y=%d.\n",
                        out(x, y, 0), out(x, y, 1), out(x, y, 2),
                        input(x, y, 0), input(x, y, 1), input(x, y, 2),
                        x, y);
                return 1;
            }
        }
=======
    if (!Testing::check_result<float>(out, [&](int x, int y, int c) { return input(x, y, c); })) {
        return 1;
>>>>>>> bef4a02b
    }

    printf("Success!\n");
    return 0;
}<|MERGE_RESOLUTION|>--- conflicted
+++ resolved
@@ -10,20 +10,6 @@
     const Target target = get_jit_target_from_environment().with_feature(Target::OpenGL);
 
     Buffer<float> input(255, 255, 3);
-<<<<<<< HEAD
-    for (int y = 0; y < input.height(); y++) {
-        for (int x = 0; x < input.width(); x++) {
-            for (int c = 0; c < 3; c++) {
-                // Note: the following values can be >1.0f to test whether
-                // OpenGL performs clamping operations as part of the copy
-                // operation.  (It may do so if something other than floats
-                // are stored in the actual texture.)
-                float v = (10 * x + y + c);
-                input(x, y, c) = v;
-            }
-        }
-    }
-=======
     input.fill([](int x, int y, int c) {
         // Note: the following values can be >1.0f to test whether
         // OpenGL performs clamping operations as part of the copy
@@ -31,7 +17,6 @@
         // are stored in the actual texture.)
         return (10 * x + y + c);
     });
->>>>>>> bef4a02b
 
     Var x, y, c;
     Func g;
@@ -43,23 +28,8 @@
     g.realize(out, target);
     out.copy_to_host();
 
-<<<<<<< HEAD
-    for (int y = 0; y < out.height(); y++) {
-        for (int x = 0; x < out.width(); x++) {
-            if (!(out(x, y, 0) == input(x, y, 0) &&
-                  out(x, y, 1) == input(x, y, 1) &&
-                  out(x, y, 2) == input(x, y, 2))) {
-                fprintf(stderr, "Incorrect pixel (%g,%g,%g) != (%g,%g,%g) at x=%d y=%d.\n",
-                        out(x, y, 0), out(x, y, 1), out(x, y, 2),
-                        input(x, y, 0), input(x, y, 1), input(x, y, 2),
-                        x, y);
-                return 1;
-            }
-        }
-=======
     if (!Testing::check_result<float>(out, [&](int x, int y, int c) { return input(x, y, c); })) {
         return 1;
->>>>>>> bef4a02b
     }
 
     printf("Success!\n");
