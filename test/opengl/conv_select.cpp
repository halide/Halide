// test case provided by Lee Yuguang

#include "Halide.h"
#include <stdio.h>

#include "testing.h"

using namespace Halide;

int main() {
    // This test must be run with an OpenGL target.
    const Target target = get_jit_target_from_environment().with_feature(Target::OpenGL);

    // Define the input
    const int width = 10, height = 10, channels = 4, res_channels = 2;
    Buffer<float> input(width, height, channels);
    input.fill([](int x, int y, int c) {
        return float(x + y);
    });

    // Define the algorithm.
    Var x, y, c;
    RDom r(0, 2, "r");
    Func f, g;

    Expr coordx = clamp(x + r, 0, input.width() - 1);
    f(x, y, c) = cast<float>(sum(input(coordx, y, c)));

    Expr R = select(f(x, y, c) > 9.0f, 1.0f, 0.0f);
    Expr G = select(f(x, y, c) > 9.0f, 0.f, 1.0f);
    g(x, y, c) = select(c == 0, R, G);

    // Schedule f and g to compute in separate passes on the GPU.
    g.bound(c, 0, 2).glsl(x, y, c);

    // Generate the result.
    Buffer<float> result = g.realize(width, height, res_channels, target);
    result.copy_to_host();

    //Check the result.
<<<<<<< HEAD
    for (int c = 0; c < result.channels(); c++) {
        for (int y = 0; y < result.height(); y++) {
            for (int x = 0; x < result.width(); x++) {
                float temp = ((x + y) > 4) ? 1.0f : 0.0f;

                float correct = (c == 0) ? temp : (1.0f - temp);
                if (result(x, y, c) != correct) {
                    fprintf(stderr, "result(%d, %d, %d) = %f instead of %f\n",
                            x, y, c, result(x, y, c), correct);
                    return 1;
                }
            }
        }
=======
    if (!Testing::check_result<float>(result, [](int x, int y, int c) {
            const float temp = ((x + y) > 4) ? 1.0f : 0.0f;
            return (c == 0) ? temp : (1.0f - temp);
        })) {
        return 1;
>>>>>>> bef4a02b
    }

    printf("Success!\n");
    return 0;
}<|MERGE_RESOLUTION|>--- conflicted
+++ resolved
@@ -38,27 +38,11 @@
     result.copy_to_host();
 
     //Check the result.
-<<<<<<< HEAD
-    for (int c = 0; c < result.channels(); c++) {
-        for (int y = 0; y < result.height(); y++) {
-            for (int x = 0; x < result.width(); x++) {
-                float temp = ((x + y) > 4) ? 1.0f : 0.0f;
-
-                float correct = (c == 0) ? temp : (1.0f - temp);
-                if (result(x, y, c) != correct) {
-                    fprintf(stderr, "result(%d, %d, %d) = %f instead of %f\n",
-                            x, y, c, result(x, y, c), correct);
-                    return 1;
-                }
-            }
-        }
-=======
     if (!Testing::check_result<float>(result, [](int x, int y, int c) {
             const float temp = ((x + y) > 4) ? 1.0f : 0.0f;
             return (c == 0) ? temp : (1.0f - temp);
         })) {
         return 1;
->>>>>>> bef4a02b
     }
 
     printf("Success!\n");
