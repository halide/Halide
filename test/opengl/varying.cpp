--- conflicted
+++ resolved
@@ -54,97 +54,31 @@
 bool perform_test(const char *label, const Target target, Func f, int expected_nvarying, float tol, std::function<float(int x, int y, int c)> expected_val) {
     fprintf(stderr, "%s\n", label);
 
-<<<<<<< HEAD
-    float p_value = 8.0f;
-    Param<float> p("p");
-    p.set(p_value);
-
-    Func f0("f0");
-    f0(x, y, c) = select(c == 0, 4.0f,  // Constant term
-                         c == 1, p * 10.0f,  // Linear expression not in terms of a loop parameter
-                         cast<float>(x) * 100.0f);  // Linear expression in terms of x
-
-    Buffer<float> out0(8, 8, 3);
-    f0.bound(c, 0, 3);
-    f0.glsl(x, y, c);
-=======
     Buffer<float> out(8, 8, 3);
->>>>>>> bef4a02b
 
     varyings.clear();
     f.add_custom_lowering_pass(new CountVarying);
     f.realize(out, target);
 
     // Check for the correct number of varying attributes
-    if ((int)varyings.size() != expected_nvarying) {
+    if ((int) varyings.size() != expected_nvarying) {
         fprintf(stderr,
-<<<<<<< HEAD
-                "Error: wrong number of varying attributes: %d should be %d\n",
-                (int) varyings.size(), 2);
-        return 1;
-=======
                 "%s: Error: wrong number of varying attributes: %d should be %d\n",
-                label, (int)varyings.size(), expected_nvarying);
+                label, (int) varyings.size(), expected_nvarying);
         return false;
->>>>>>> bef4a02b
     }
 
     // Check for correct result values
     out.copy_to_host();
 
-<<<<<<< HEAD
-    for (int c = 0; c != out0.extent(2); ++c) {
-        for (int y = 0; y != out0.extent(1); ++y) {
-            for (int x = 0; x != out0.extent(0); ++x) {
-                float expected;
-                switch (c) {
-                case 0:
-                    expected = 4.0f;
-                    break;
-                case 1:
-                    expected = p_value * 10.0f;
-                    break;
-                default:
-                    expected = static_cast<float>(x) * 100.0f;
-                }
-                float result = out0(x, y, c);
-                if (result != expected) {
-                    fprintf(stderr, "Incorrect value: %f != %f at %d,%d,%d.\n",
-                            result, expected, x, y, c);
-                    return 1;
-                }
-            }
-        }
-=======
     if (!Testing::check_result<float>(out, tol, expected_val)) {
         return false;
->>>>>>> bef4a02b
     }
 
     fprintf(stderr, "%s Passed!\n", label);
     return true;
 }
 
-<<<<<<< HEAD
-    float th = 3.141592f / 8.0f;
-    float s_th = sinf(th);
-    float c_th = cosf(th);
-
-    float m[] = {
-        c_th, -s_th, 0.0f,
-        s_th, c_th, 0.0f
-    };
-
-    Param<float> m0("m0"), m1("m1"), m2("m2"),
-        m3("m3"), m4("m4"), m5("m5");
-
-    m0.set(m[0]);
-    m1.set(m[1]);
-    m2.set(m[2]);
-    m3.set(m[3]);
-    m4.set(m[4]);
-    m5.set(m[5]);
-=======
 // This is a simple test case where there are two expressions that are not
 // linearly varying in terms of a loop variable and one expression that is.
 bool test0(const Target target, Var &x, Var &y, Var &c) {
@@ -176,7 +110,8 @@
         s_th, c_th, 0.0f
     };
     Param<float> m0, m1, m2, m3, m4, m5;
-    CoordXform() : m0("m0"), m1("m1"), m2("m2"), m3("m3"), m4("m4"), m5("m5") {
+    CoordXform()
+        : m0("m0"), m1("m1"), m2("m2"), m3("m3"), m4("m4"), m5("m5") {
         m0.set(m[0]);
         m1.set(m[1]);
         m2.set(m[2]);
@@ -185,72 +120,19 @@
         m5.set(m[5]);
     }
 };
->>>>>>> bef4a02b
 
 // This is a more complicated test case where several expressions are linear
 // in all of the loop variables. This is the coordinate transformation case
 bool test1(const Target target, Var &x, Var &y, Var &c) {
     struct CoordXform m;
     Func f1("f1");
-<<<<<<< HEAD
-    f1(x, y, c) = select(c == 0, m0 * x + m1 * y + m2,
-                         c == 1, m3 * x + m4 * y + m5,
-=======
     f1(x, y, c) = select(c == 0, m.m0 * x + m.m1 * y + m.m2,
                          c == 1, m.m3 * x + m.m4 * y + m.m5,
->>>>>>> bef4a02b
                          1.0f);
 
     f1.bound(c, 0, 3);
     f1.glsl(x, y, c);
 
-<<<<<<< HEAD
-    Buffer<float> out1(8, 8, 3);
-
-    // Run the test
-    varyings.clear();
-    f1.add_custom_lowering_pass(new CountVarying);
-    f1.realize(out1, target);
-
-    // Check for the correct number of varying attributes
-    if (varyings.size() != 4) {
-        fprintf(stderr,
-                "Error: wrong number of varying attributes: %d should be %d\n",
-                (int) varyings.size(), 4);
-        return 1;
-    }
-
-    // Check for correct result values
-    out1.copy_to_host();
-    for (int c = 0; c != out1.extent(2); ++c) {
-        for (int y = 0; y != out1.extent(1); ++y) {
-            for (int x = 0; x != out1.extent(0); ++x) {
-                float expected;
-                switch (c) {
-                case 0:
-                    expected = m[0] * x + m[1] * y + m[2];
-                    break;
-                case 1:
-                    expected = m[3] * x + m[4] * y + m[5];
-                    break;
-                default:
-                    expected = 1.0f;
-                }
-                float result = out1(x, y, c);
-
-                // There is no defined precision requirement in this case so an
-                // arbitrary threshold is used to compare the result of the CPU
-                // and GPU arithmetic
-                if (fabs(result - expected) > 0.000001f) {
-                    fprintf(stderr, "Incorrect value: %f != %f at %d,%d,%d.\n",
-                            result, expected, x, y, c);
-                    return 1;
-                }
-            }
-        }
-    }
-    fprintf(stderr, "Passed!\n");
-=======
     return perform_test("Test1", target, f1, 4, 0.000001f, [&](int x, int y, int c) {
                 switch (c) {
                     case 0: return m.m[0] * x + m.m[1] * y + m.m[2];
@@ -258,7 +140,6 @@
                     default: return 1.0f;
                 } });
 }
->>>>>>> bef4a02b
 
 // The feature is supposed to find linearly varying sub-expressions as well
 // so for example, if the above expressions are wrapped in a non-linear
@@ -266,65 +147,6 @@
 bool test2(const Target target, Var &x, Var &y, Var &c) {
     struct CoordXform m;
     Func f2("f2");
-<<<<<<< HEAD
-    f2(x, y, c) = select(c == 0, sqrt(m0 * x + m1 * y + m2),
-                         c == 1, sqrt(m3 * x + m4 * y + m5),
-                         1.0f);
-
-    f2.bound(c, 0, 3);
-    f2.glsl(x, y, c);
-
-    Buffer<float> out2(8, 8, 3);
-
-    // Run the test
-    varyings.clear();
-    f2.add_custom_lowering_pass(new CountVarying);
-    f2.realize(out2, target);
-
-    // Check for the correct number of varying attributes
-    if (varyings.size() != 4) {
-        fprintf(stderr,
-                "Error: wrong number of varying attributes: %d should be %d\n",
-                (int) varyings.size(), 4);
-        return 1;
-    }
-
-    // Check for correct result values
-    out2.copy_to_host();
-
-    for (int c = 0; c != out2.extent(2); ++c) {
-        for (int y = 0; y != out2.extent(1); ++y) {
-            for (int x = 0; x != out2.extent(0); ++x) {
-                float expected;
-                switch (c) {
-                case 0:
-                    expected = sqrtf(m[0] * x + m[1] * y + m[2]);
-                    break;
-                case 1:
-                    expected = sqrtf(m[3] * x + m[4] * y + m[5]);
-                    break;
-                default:
-                    expected = 1.0f;
-                }
-                float result = out2(x, y, c);
-
-                // There is no defined precision requirement in this case so an
-                // arbitrary threshold is used to compare the result of the CPU
-                // and GPU arithmetic
-                if (fabs(result - expected) > 0.000001f) {
-                    fprintf(stderr, "Incorrect value: %f != %f at %d,%d,%d.\n",
-                            result, expected, x, y, c);
-                    return 1;
-                }
-            }
-        }
-    }
-    fprintf(stderr, "Passed!\n");
-
-    // This case tests a large expression linearly varying in terms of a loop
-    // variable
-    fprintf(stderr, "Test f3\n");
-=======
     f2(x, y, c) = select(c == 0, sqrt(m.m0 * x + m.m1 * y + m.m2),
                          c == 1, sqrt(m.m3 * x + m.m4 * y + m.m5),
                          1.0f);
@@ -338,7 +160,6 @@
                     default: return 1.0f;
                 } });
 }
->>>>>>> bef4a02b
 
 // This case tests a large expression linearly varying in terms of a loop
 // variable
@@ -373,52 +194,14 @@
                 } });
 }
 
-<<<<<<< HEAD
-    // Check for the correct number of varying attributes
-    if (varyings.size() != 2) {
-        fprintf(stderr,
-                "Error: wrong number of varying attributes: %d should be %d\n",
-                (int) varyings.size(), 2);
-        return 1;
-    }
-=======
 int main() {
     // This test must be run with an OpenGL target.
     const Target target = get_jit_target_from_environment().with_feature(Target::OpenGL);
->>>>>>> bef4a02b
 
     Var x("x");
     Var y("y");
     Var c("c");
 
-<<<<<<< HEAD
-    for (int c = 0; c != out3.extent(2); ++c) {
-        for (int y = 0; y != out3.extent(1); ++y) {
-            for (int x = 0; x != out3.extent(0); ++x) {
-                float expected;
-                switch (c) {
-                case 0:
-                    expected = (float) x + foo_value;
-                    break;
-                case 1:
-                    expected = 1.0f;
-                    break;
-                default:
-                    expected = 2.0f;
-                }
-                float result = out3(x, y, c);
-
-                // There is no defined precision requirement in this case so an
-                // arbitrary threshold is used to compare the result of the CPU
-                // and GPU arithmetic
-                if (fabs(result - expected) > 0.000001f) {
-                    fprintf(stderr, "Incorrect value: %f != %f at %d,%d,%d.\n",
-                            result, expected, x, y, c);
-                    return 1;
-                }
-            }
-        }
-=======
     bool pass = true;
     pass &= test0(target, x, y, c);
     pass &= test1(target, x, y, c);
@@ -426,7 +209,6 @@
     pass &= test3(target, x, y, c);
     if (!pass) {
         return 1;
->>>>>>> bef4a02b
     }
 
     // The test will return early on error.
