#include "Halide.h"
#include <stdio.h>

#include "testing.h"

using namespace Halide;

int main() {
    // This test must be run with an OpenGL target.
    const Target target = get_jit_target_from_environment().with_feature(Target::OpenGL);

    // Define the input
    const int width = 10, height = 10, channels = 4;
    Buffer<float> input(width, height, channels);
    input.fill([](int x, int y, int c) {
        return float(x + y);
    });

    // Define the algorithm.
    Var x, y, c;
    RDom r(0, 5, "r");
    Func g;
    Expr coordx = clamp(x + r, 0, input.width() - 1);
    g(x, y, c) = cast<float>(sum(input(coordx, y, c)) / sum(r) * 255.0f);

    // Schedule f and g to compute in separate passes on the GPU.
    g.bound(c, 0, 4).glsl(x, y, c);

    // Generate the result.
    Buffer<float> result = g.realize(width, height, channels, target);
    result.copy_to_host();

    // Check the result.
<<<<<<< HEAD
    for (int c = 0; c < result.channels(); c++) {
        for (int y = 0; y < result.height(); y++) {
            for (int x = 0; x < result.width(); x++) {
                float temp = 0.0f;
                for (int r = 0; r < 5; r++) {
                    temp += input(std::min(x + r, input.width() - 1), y, c);
                }
                float correct = temp / 10.0f * 255.0f;
                if (fabs(result(x, y, c) - correct) > 1e-3) {
                    fprintf(stderr, "result(%d, %d, %d) = %f instead of %f\n",
                            x, y, c, result(x, y, c), correct);
                    return 1;
                }
=======
    if (!Testing::check_result<float>(result, 1e-3, [&](int x, int y, int c) {
            float temp = 0.0f;
            for (int r = 0; r < 5; r++) {
                temp += input(std::min(x + r, input.width() - 1), y, c);
>>>>>>> bef4a02b
            }
            return temp / 10.0f * 255.0f;
        })) {
        return 1;
    }

    printf("Success!\n");
    return 0;
}<|MERGE_RESOLUTION|>--- conflicted
+++ resolved
@@ -31,26 +31,10 @@
     result.copy_to_host();
 
     // Check the result.
-<<<<<<< HEAD
-    for (int c = 0; c < result.channels(); c++) {
-        for (int y = 0; y < result.height(); y++) {
-            for (int x = 0; x < result.width(); x++) {
-                float temp = 0.0f;
-                for (int r = 0; r < 5; r++) {
-                    temp += input(std::min(x + r, input.width() - 1), y, c);
-                }
-                float correct = temp / 10.0f * 255.0f;
-                if (fabs(result(x, y, c) - correct) > 1e-3) {
-                    fprintf(stderr, "result(%d, %d, %d) = %f instead of %f\n",
-                            x, y, c, result(x, y, c), correct);
-                    return 1;
-                }
-=======
     if (!Testing::check_result<float>(result, 1e-3, [&](int x, int y, int c) {
             float temp = 0.0f;
             for (int r = 0; r < 5; r++) {
                 temp += input(std::min(x + r, input.width() - 1), y, c);
->>>>>>> bef4a02b
             }
             return temp / 10.0f * 255.0f;
         })) {
