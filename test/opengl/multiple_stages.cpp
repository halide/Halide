#include "Halide.h"
#include <stdio.h>

#include "testing.h"

using namespace Halide;

int main() {

    // This test must be run with an OpenGL target.
    const Target target = get_jit_target_from_environment().with_feature(Target::OpenGL);

    Func f, g, h;
    Var x, y, c;
    g(x, y, c) = cast<uint8_t>(x);
    h(x, y, c) = 1 + g(x, y, c);
    f(x, y, c) = h(x, y, c) + cast<uint8_t>(y);
    f.bound(c, 0, 3).glsl(x, y, c);
    h.bound(c, 0, 3).compute_root();
    g.bound(c, 0, 3).compute_root().glsl(x, y, c);

    Buffer<uint8_t> result = f.realize(10, 10, 3, target);
    result.copy_to_host();

<<<<<<< HEAD
    for (int i = 0; i < 10; i++) {
        for (int j = 0; j < 10; j++) {
            for (int k = 0; k < 3; k++) {
                if (result(i, j, k) != i + j + 1) {
                    printf("FAILED: expected %d but got %d\n",
                           i + j + 1, result(i, j, k));
                    return 1;
                }
            }
        }
=======
    if (!Testing::check_result<uint8_t>(result, [&](int i, int j, int k) { return i + j + 1; })) {
        return 1;
>>>>>>> bef4a02b
    }

    Func f2, g2;
    f2(x, y, c) = cast<float>(x);
    g2(x, y, c) = f2(x, y, c) + cast<float>(y);

    f2.bound(c, 0, 3).glsl(x, y, c).compute_root();
    g2.bound(c, 0, 3).glsl(x, y, c);

    Buffer<float> result2 = g2.realize(10, 10, 3, target);
<<<<<<< HEAD
    for (int i = 0; i < 10; i++) {
        for (int j = 0; j < 10; j++) {
            for (int k = 0; k < 3; k++) {
                float diff = (result2(i, j, k) - (float) (i + j));
                diff *= diff;
                if (diff > 0.0001) {
                    printf("FAILED: expected %f but got %f (diff is %f)\n",
                           (float) (i + j), result2(i, j, k), diff);
                    return 1;
                }
            }
        }
=======
    if (!Testing::check_result<float>(result2, 0.01f, [&](int i, int j, int k) { return (float)(i + j); })) {
        return 1;
>>>>>>> bef4a02b
    }

    printf("Success!\n");

    return 0;
}<|MERGE_RESOLUTION|>--- conflicted
+++ resolved
@@ -22,21 +22,8 @@
     Buffer<uint8_t> result = f.realize(10, 10, 3, target);
     result.copy_to_host();
 
-<<<<<<< HEAD
-    for (int i = 0; i < 10; i++) {
-        for (int j = 0; j < 10; j++) {
-            for (int k = 0; k < 3; k++) {
-                if (result(i, j, k) != i + j + 1) {
-                    printf("FAILED: expected %d but got %d\n",
-                           i + j + 1, result(i, j, k));
-                    return 1;
-                }
-            }
-        }
-=======
     if (!Testing::check_result<uint8_t>(result, [&](int i, int j, int k) { return i + j + 1; })) {
         return 1;
->>>>>>> bef4a02b
     }
 
     Func f2, g2;
@@ -47,23 +34,8 @@
     g2.bound(c, 0, 3).glsl(x, y, c);
 
     Buffer<float> result2 = g2.realize(10, 10, 3, target);
-<<<<<<< HEAD
-    for (int i = 0; i < 10; i++) {
-        for (int j = 0; j < 10; j++) {
-            for (int k = 0; k < 3; k++) {
-                float diff = (result2(i, j, k) - (float) (i + j));
-                diff *= diff;
-                if (diff > 0.0001) {
-                    printf("FAILED: expected %f but got %f (diff is %f)\n",
-                           (float) (i + j), result2(i, j, k), diff);
-                    return 1;
-                }
-            }
-        }
-=======
-    if (!Testing::check_result<float>(result2, 0.01f, [&](int i, int j, int k) { return (float)(i + j); })) {
+    if (!Testing::check_result<float>(result2, 0.01f, [&](int i, int j, int k) { return (float) (i + j); })) {
         return 1;
->>>>>>> bef4a02b
     }
 
     printf("Success!\n");
