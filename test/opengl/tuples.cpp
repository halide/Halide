--- conflicted
+++ resolved
@@ -10,19 +10,9 @@
     const Target target = get_jit_target_from_environment().with_feature(Target::OpenGL);
 
     Buffer<uint8_t> input(255, 10, 3);
-<<<<<<< HEAD
-    for (int y = 0; y < input.height(); y++) {
-        for (int x = 0; x < input.width(); x++) {
-            for (int c = 0; c < 3; c++) {
-                input(x, y, c) = 10 * x + y + c;
-            }
-        }
-    }
-=======
     input.fill([](int x, int y, int c) {
         return 10 * x + y + c;
     });
->>>>>>> bef4a02b
 
     Var x, y, c;
     Func g;
