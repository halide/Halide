--- conflicted
+++ resolved
@@ -19,16 +19,8 @@
     Var c("c");
 
     Buffer<uint8_t> input(8, 8, 3);
-<<<<<<< HEAD
-    for (int y = 0; y < input.height(); y++) {
-        for (int x = 0; x < input.width(); x++) {
-            float v = (1.0f / 16.0f) + (float) x / 8.0f;
-            input(x, y, 0) = (uint8_t)(v * 255.0f);
-            input(x, y, 1) = (uint8_t)((1.0f - v) * 255.0f);
-            input(x, y, 2) = (uint8_t)((v > 0.5 ? 1.0 : 0.0) * 255.0f);
-=======
     input.fill([](int x, int y, int c) {
-        const float v = (1.0f / 16.0f) + (float)x / 8.0f;
+        const float v = (1.0f / 16.0f) + (float) x / 8.0f;
         switch (c) {
         case 0:
             return (uint8_t)(v * 255.0f);
@@ -36,7 +28,6 @@
             return (uint8_t)((1.0f - v) * 255.0f);
         default:
             return (uint8_t)((v > 0.5 ? 1.0 : 0.0) * 255.0f);
->>>>>>> bef4a02b
         }
     });
 
@@ -60,31 +51,6 @@
     f0.realize(out0, target);
     out0.copy_to_host();
 
-<<<<<<< HEAD
-    for (int c = 0; c != out0.extent(2); ++c) {
-        for (int y = 0; y != out0.extent(1); ++y) {
-            for (int x = 0; x != out0.extent(0); ++x) {
-                float expected = std::numeric_limits<float>::infinity();
-                switch (c) {
-                case 0:
-                    expected = (float) (1 + x);
-                    break;
-                case 1:
-                    expected = (float) (8 - x);
-                    break;
-                case 2:
-                    expected = x > 3 ? 8.0f : 1.0f;
-                    break;
-                }
-                float result = out0(x, y, c);
-
-                if (result != expected) {
-                    fprintf(stderr, "Error at %d,%d,%d %f != %f\n", x, y, c, result, expected);
-                    return 1;
-                }
-            }
-        }
-=======
     if (!Testing::check_result<float>(out0, [](int x, int y, int c) {
             switch (c) {
                 case 0: return  (float)(1 + x);
@@ -93,7 +59,6 @@
                 default: return std::numeric_limits<float>::infinity();
             } })) {
         return 1;
->>>>>>> bef4a02b
     }
 
     return 0;
