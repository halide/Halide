--- conflicted
+++ resolved
@@ -4,20 +4,32 @@
 
 using namespace Halide;
 
+// FIXME: We should use a proper framework for this. See issue #898
+void h_assert(bool condition, const char *msg) {
+    if (!condition) {
+        printf("FAIL: %s\n", msg);
+        abort();
+    }
+}
+
 int main() {
-    Func f;
-    Var x, y;
+    Halide::Func f;
+    Halide::Var x, y;
 
     // This should throw an error because downcasting will lose precision which
     // should only happen if the user explicitly asks for it
     f(x, y) = 0.1f;
 
-<<<<<<< HEAD
-    Image<float16_t> simple = f.realize(10, 3);
-=======
     // Use JIT for computation
     Buffer<float16_t> simple = f.realize(10, 3);
->>>>>>> 5f873c2c
+
+    // Assert some basic properties of the image
+    h_assert(simple.extent(0) == 10, "invalid width");
+    h_assert(simple.extent(1) == 3, "invalid height");
+    h_assert(simple.min(0) == 0, "unexpected non zero min in x");
+    h_assert(simple.min(1) == 0, "unexpected non zero min in y");
+    h_assert(simple.channels() == 1, "invalid channels");
+    h_assert(simple.dimensions() == 2, "invalid number of dimensions");
 
     printf("Should not be reached!\n");
     return 0;
