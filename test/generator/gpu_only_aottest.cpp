#include <math.h>
#include <stdio.h>
#include "HalideRuntime.h"
<<<<<<< HEAD
#include "HalideImage.h"
=======
#include "HalideBuffer.h"
>>>>>>> 5f873c2c
#include <assert.h>
#if defined(TEST_OPENCL)
#include "HalideRuntimeOpenCL.h"
#elif defined(TEST_CUDA)
#include "HalideRuntimeCuda.h"
#endif

#include "gpu_only.h"
<<<<<<< HEAD
using namespace Halide::Tools;
=======
using namespace Halide;
>>>>>>> 5f873c2c

int main(int argc, char **argv) {
#if defined(TEST_OPENCL) || defined(TEST_CUDA)
    const int W = 32, H = 32;
    Buffer<int> input(W, H);
    for (int y = 0; y < input.height(); y++) {
        for (int x = 0; x < input.width(); x++) {
            input(x, y) = x + y;
        }
    }

    // Explicitly copy data to the GPU.
    input.set_host_dirty();
#if defined(TEST_OPENCL)
    input.copy_to_device(halide_opencl_device_interface());
#elif defined(TEST_CUDA)
    input.copy_to_device(halide_cuda_device_interface());
#endif

    Buffer<int> output(W, H);

    // Create buffer_ts without host pointers.
    buffer_t input_no_host = *((buffer_t *)input);
    input_no_host.host = nullptr;

    buffer_t output_no_host = *((buffer_t *)output);
    // We need a fake pointer here to trick Halide into creating the
    // device buffer (and not do bounds inference instead of running
    // the pipeline). Halide will not dereference this pointer.
    output_no_host.host = (uint8_t *)1;

    gpu_only(&input_no_host, &output_no_host);

    // Restore the host pointer and copy to host.
    output_no_host.host = (uint8_t *)output.data();
    halide_copy_to_host(nullptr, &output_no_host);

    // Verify output.
    for (int y = 0; y < H; y++) {
        for (int x = 0; x < W; x++) {
            if (input(x, y) * 2 != output(x, y)) {
                printf("Error at %d, %d: %d != %d\n", x, y, input(x, y), output(x, y));
                return -1;
            }
        }
    }

    printf("Success!\n");
#else
    printf("No GPU target enabled, skipping...\n");
#endif
    return 0;
}<|MERGE_RESOLUTION|>--- conflicted
+++ resolved
@@ -1,11 +1,7 @@
 #include <math.h>
 #include <stdio.h>
 #include "HalideRuntime.h"
-<<<<<<< HEAD
-#include "HalideImage.h"
-=======
 #include "HalideBuffer.h"
->>>>>>> 5f873c2c
 #include <assert.h>
 #if defined(TEST_OPENCL)
 #include "HalideRuntimeOpenCL.h"
@@ -14,11 +10,7 @@
 #endif
 
 #include "gpu_only.h"
-<<<<<<< HEAD
-using namespace Halide::Tools;
-=======
 using namespace Halide;
->>>>>>> 5f873c2c
 
 int main(int argc, char **argv) {
 #if defined(TEST_OPENCL) || defined(TEST_CUDA)
