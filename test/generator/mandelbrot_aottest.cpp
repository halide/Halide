--- conflicted
+++ resolved
@@ -3,11 +3,7 @@
 #include <stdio.h>
 
 #include "mandelbrot.h"
-<<<<<<< HEAD
-#include "HalideImage.h"
-=======
 #include "HalideBuffer.h"
->>>>>>> 5f873c2c
 
 using namespace Halide;
 
@@ -20,7 +16,7 @@
     for (float t = 0; t < 100; t++) {
         float fx = cos(t / 10.0f), fy = sin(t / 10.0f);
         mandelbrot(-2.0f, 2.0f, -1.4f, 1.4f, fx, fy, iters, output.width(), output.height(),
-                   &output);
+                   output);
     }
 
     char buf[4096];
