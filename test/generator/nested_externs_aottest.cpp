--- conflicted
+++ resolved
@@ -7,30 +7,6 @@
 using namespace Halide;
 
 int main(int argc, char **argv) {
-<<<<<<< HEAD
-    halide_buffer_t buf = {0};
-    halide_dimension_t shape[] = {{0, 100, 3},
-                                  {0, 200, 100*3},
-                                  {0, 3, 1}};
-    buf.host = (uint8_t *)malloc(4 * 100 * 200 * 3);
-    buf.dim = shape;
-    buf.dimensions = 3;
-    buf.type = halide_type_of<float>();
-    nested_externs_root(38.5f, &buf);
-
-    float *ptr = (float *)buf.host;
-    for (int y = 0; y < buf.dim[1].extent; y++) {
-        for (int x = 0; x < buf.dim[0].extent; x++) {
-            for (int c = 0; c < buf.dim[2].extent; c++) {
-                float correct = 158.0f;
-                float actual = ptr[x*buf.dim[0].stride + y*buf.dim[1].stride + c*buf.dim[2].stride];
-                if (actual != correct) {
-                    printf("result(%d, %d, %d) = %f instead of %f\n",
-                           x, y, c, actual, correct);
-                    return -1;
-                }
-            }
-=======
     auto buf = Buffer<float>::make_interleaved(100, 200, 3);
 
     nested_externs_root(38.5f, buf);
@@ -42,7 +18,6 @@
             printf("result(%d, %d, %d) = %f instead of %f\n",
                    x, y, c, actual, correct);
             exit(-1);
->>>>>>> 5f873c2c
         }
     });
 
