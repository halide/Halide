--- conflicted
+++ resolved
@@ -1,14 +1,11 @@
 #include <math.h>
 #include <stdio.h>
 #include "HalideRuntime.h"
-<<<<<<< HEAD
-#include "HalideImage.h"
-=======
 #include "HalideBuffer.h"
->>>>>>> 5f873c2c
 #include <assert.h>
 
 #include "tiled_blur.h"
+#include "halide_image.h"
 
 using namespace Halide;
 
@@ -51,9 +48,6 @@
     Buffer<float> output = factory(W, H, 3);
 
     printf("Evaluating output over %d x %d in tiles of size 32 x 32\n", W, H);
-<<<<<<< HEAD
-    tiled_blur(&input, &output);
-=======
     tiled_blur(input, output);
 }
 
@@ -65,7 +59,6 @@
 
     printf("Testing interleaved buffer...\n");
     test(buffer_factory_interleaved);
->>>>>>> 5f873c2c
 
     printf("Success!\n");
     return 0;
