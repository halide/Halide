##
# Convenience method for defining test cases in this directory.
##

function(halide_define_aot_test NAME)
    set(options OMIT_DEFAULT_GENERATOR)
    set(oneValueArgs FUNCTION_NAME)
    set(multiValueArgs GEN_DEPS EXTRA_LIBS ENABLE_IF FEATURES PARAMS GEN_TARGET GROUPS)
    cmake_parse_arguments(args "${options}" "${oneValueArgs}" "${multiValueArgs}" ${ARGN})

    if (args_ENABLE_IF AND NOT (${args_ENABLE_IF}))
        return()
    endif ()

    add_halide_generator("${NAME}.generator"
                         SOURCES "${NAME}_generator.cpp"
                         LINK_LIBRARIES ${args_GEN_DEPS})

    set(TARGET "generator_aot_${NAME}")
    set(DEPS ${args_EXTRA_LIBS})
    if (NOT args_OMIT_DEFAULT_GENERATOR)
        add_halide_library(${NAME}
                           FROM "${NAME}.generator"
                           PARAMS "${args_PARAMS}"
                           TARGETS "${args_GEN_TARGET}"
                           FUNCTION_NAME "${args_FUNCTION_NAME}"
                           FEATURES "${args_FEATURES}")
        list(APPEND DEPS ${NAME} ${NAME}.runtime)
    endif ()

    if (TARGET_WEBASSEMBLY AND Halide_TARGET MATCHES "wasm")
        if ("${Halide_TARGET}" MATCHES "webgpu")
            set(OPTIONS "-DTEST_WEBGPU")
        endif ()

        add_wasm_executable("${TARGET}"
                            SRCS "${NAME}_aottest.cpp"
                            DEPS "${DEPS}"
                            OPTIONS "${OPTIONS}"
                            INCLUDES
                            "${Halide_BINARY_DIR}/include"
                            "${Halide_SOURCE_DIR}/test/common"
                            "${Halide_SOURCE_DIR}/tools"
                            "${CMAKE_CURRENT_BINARY_DIR}")

        add_wasm_halide_test("${TARGET}" GROUPS generator "${args_GROUPS}")
    else ()
        add_executable("${TARGET}" "${NAME}_aottest.cpp")
        target_include_directories(
            "${TARGET}" PRIVATE
            "${Halide_SOURCE_DIR}/test/common"
            "${Halide_SOURCE_DIR}/tools"
        )
        if (NOT args_OMIT_DEFAULT_GENERATOR)
            target_link_libraries(${TARGET} PRIVATE ${NAME})
        endif ()
        if (args_EXTRA_LIBS)
            target_link_libraries(${TARGET} PRIVATE ${args_EXTRA_LIBS})
        endif ()

        # TODO(#4938): remove need for these definitions
        if ("${Halide_TARGET}" MATCHES "opencl")
            target_compile_definitions("${TARGET}" PRIVATE TEST_OPENCL)
        endif ()
        if ("${Halide_TARGET}" MATCHES "metal")
            target_compile_definitions("${TARGET}" PRIVATE TEST_METAL)
        endif ()
        if ("${Halide_TARGET}" MATCHES "cuda")
            target_compile_definitions("${TARGET}" PRIVATE TEST_CUDA)
        endif ()
<<<<<<< HEAD
        if ("${Halide_TARGET}" MATCHES "webgpu")
            target_compile_definitions("${TARGET}" PRIVATE TEST_WEBGPU)
        endif ()
        add_halide_test("${TARGET}" GROUPS generator)
=======
        add_halide_test("${TARGET}" GROUPS generator "${args_GROUPS}")
>>>>>>> fd63349e
    endif ()
endfunction()

##
# Some tests are not available when compiling for WASM.
##

set(USING_WASM (TARGET_WEBASSEMBLY AND Halide_TARGET MATCHES "wasm"))

if (NOT ${USING_WASM})
    # cxx_mangling_externs.cpp
    add_library(cxx_mangling_externs STATIC cxx_mangling_externs.cpp)

    # cxx_mangling_define_extern_externs.cpp
    add_library(cxx_mangling_define_extern_externs STATIC cxx_mangling_define_extern_externs.cpp)
    target_link_libraries(cxx_mangling_define_extern_externs PRIVATE cxx_mangling)
endif ()

if (TARGET_NVPTX AND Halide_TARGET MATCHES "cuda")
    find_package(CUDAToolkit REQUIRED)
endif ()
if (TARGET_NVPTX AND Halide_TARGET MATCHES "opencl")
    find_package(OpenCL REQUIRED)
endif ()

##
# Create targets for the AOT tests
##

# acquire_release_aottest.cpp
# acquire_release_generator.cpp
# acquire_release_generator.cpp
halide_define_aot_test(acquire_release)
if (TARGET_NVPTX AND Halide_TARGET MATCHES "cuda")
    target_link_libraries(generator_aot_acquire_release PRIVATE CUDA::cuda_driver CUDA::cudart)
endif ()
if (TARGET_NVPTX AND Halide_TARGET MATCHES "opencl")
    target_link_libraries(generator_aot_acquire_release PRIVATE OpenCL::OpenCL)
endif ()

# TODO: what are these?
# configure_jittest.cpp
# example_jittest.cpp
# registration_test.cpp
# rungen_test.cpp

# alias_aottest.cpp
# alias_generator.cpp
set(ALIAS_LIBS alias_with_offset_42 alias_Adams2019 alias_Li2018 alias_Mullapudi2016)
halide_define_aot_test(alias EXTRA_LIBS ${ALIAS_LIBS})
foreach (LIB IN LISTS ALIAS_LIBS)
    # We don't really need all the plugins at once here --
    # It's just easier to specify them all (and adds a test that loading
    # multiple plugins works)
    add_halide_library(${LIB}
                       FROM alias.generator
                       GENERATOR ${LIB}
                       PLUGINS Halide::Adams2019 Halide::Li2018 Halide::Mullapudi2016)
endforeach ()

# argvcall_aottest.cpp
# argvcall_generator.cpp
halide_define_aot_test(argvcall)

# async_parallel_aottest.cpp
# async_parallel_generator.cpp
halide_define_aot_test(async_parallel
                       # Requires threading support, not yet available for wasm tests
                       ENABLE_IF NOT ${USING_WASM}
                       FEATURES user_context
                       GROUPS multithreaded)

# autograd_aottest.cpp
# autograd_generator.cpp
halide_define_aot_test(autograd ENABLE_IF TARGET Halide::Mullapudi2016 AND NOT ${USING_WASM}
                       GROUPS multithreaded)
if (TARGET generator_aot_autograd)
    add_halide_library(autograd_grad
                       GRADIENT_DESCENT
                       FROM autograd.generator
                       GENERATOR autograd
                       AUTOSCHEDULER Halide::Mullapudi2016)
    target_link_libraries(generator_aot_autograd PRIVATE autograd_grad)
endif ()

# abstractgeneratortest_aottest.cpp
# abstractgeneratortest_generator.cpp
halide_define_aot_test(abstractgeneratortest)

# bit_operations_aottest.cpp
# bit_operations_generator.cpp
halide_define_aot_test(bit_operations)

# blur2x2_aottest.cpp
# blur2x2_generator.cpp
halide_define_aot_test(blur2x2)

# buffer_copy_aottest.cpp
# buffer_copy_generator.cpp
halide_define_aot_test(buffer_copy)

# can_use_target_aottest.cpp
# can_use_target_generator.cpp
halide_define_aot_test(can_use_target)

# cleanup_on_error_aottest.cpp
# cleanup_on_error_generator.cpp
# TODO: requires access to internal header runtime/device_interface.h
# halide_define_aot_test(cleanup_on_error)

# configure_aottest.cpp
# configure_generator.cpp
halide_define_aot_test(configure)

# cxx_mangling_define_extern_aottest.cpp
# cxx_mangling_define_extern_generator.cpp
halide_define_aot_test(cxx_mangling_define_extern
                       # Needs extra deps / build rules
                       ENABLE_IF NOT ${USING_WASM}
                       FUNCTION_NAME "HalideTest::cxx_mangling_define_extern"
                       FEATURES c_plus_plus_name_mangling user_context)
if (TARGET cxx_mangling_define_extern)
    target_link_libraries(cxx_mangling_define_extern INTERFACE cxx_mangling_externs cxx_mangling_define_extern_externs)
    target_link_libraries(cxx_mangling_define_extern_externs PRIVATE cxx_mangling_externs cxx_mangling)
endif ()

# cxx_mangling_aottest.cpp
# cxx_mangling_generator.cpp
halide_define_aot_test(cxx_mangling
                       # Needs extra deps / build rules
                       ENABLE_IF NOT ${USING_WASM}
                       FUNCTION_NAME HalideTest::AnotherNamespace::cxx_mangling
                       FEATURES c_plus_plus_name_mangling)
if (TARGET cxx_mangling)
    target_link_libraries(cxx_mangling INTERFACE cxx_mangling_externs)
    if (TARGET_NVPTX AND Halide_TARGET MATCHES "cuda")
        add_halide_library(cxx_mangling_gpu
                           FROM cxx_mangling.generator
                           GENERATOR cxx_mangling
                           FUNCTION_NAME HalideTest::cxx_mangling_gpu
                           FEATURES c_plus_plus_name_mangling cuda)
        target_link_libraries(generator_aot_cxx_mangling PRIVATE cxx_mangling_gpu)
    endif ()
endif ()

# define_extern_opencl_aottest.cpp
# define_extern_opencl_generator.cpp
halide_define_aot_test(define_extern_opencl)
if (TARGET_NVPTX AND Halide_TARGET MATCHES "opencl")
    find_package(OpenCL REQUIRED)
    target_link_libraries(generator_aot_define_extern_opencl PRIVATE OpenCL::OpenCL)
endif ()

# embed_image_aottest.cpp
# embed_image_generator.cpp
halide_define_aot_test(embed_image)

# error_codes_aottest.cpp
# error_codes_generator.cpp
halide_define_aot_test(error_codes)

# example_aottest.cpp
# example_generator.cpp
halide_define_aot_test(example
                       GROUPS multithreaded)

# extern_output_aottest.cpp
# extern_output_generator.cpp
halide_define_aot_test(extern_output
                       GROUPS multithreaded)

# float16_t_aottest.cpp
# float16_t_generator.cpp
halide_define_aot_test(float16_t)

# gpu_multi_context_threaded_aottest.cpp
# gpu_multi_context_threaded_generator.cpp
# (Doesn't build/link properly under wasm, and isn't useful there anyway)
if (NOT Halide_TARGET MATCHES "wasm")
    halide_define_aot_test(gpu_multi_context_threaded
                           OMIT_DEFAULT_GENERATOR
                           EXTRA_LIBS
                           gpu_multi_context_threaded_add
                           gpu_multi_context_threaded_mul)

    add_halide_library(gpu_multi_context_threaded_add FROM gpu_multi_context_threaded.generator
                       FEATURES user_context)
    add_halide_library(gpu_multi_context_threaded_mul FROM gpu_multi_context_threaded.generator
                       FEATURES user_context)

    if (TARGET_NVPTX AND Halide_TARGET MATCHES "cuda")
        target_link_libraries(generator_aot_gpu_multi_context_threaded PRIVATE CUDA::cuda_driver CUDA::cudart)
    endif ()
    if (TARGET_NVPTX AND Halide_TARGET MATCHES "opencl")
        target_link_libraries(generator_aot_gpu_multi_context_threaded PRIVATE OpenCL::OpenCL)
    endif ()
endif ()

# gpu_object_lifetime_aottest.cpp
# gpu_object_lifetime_generator.cpp
halide_define_aot_test(gpu_object_lifetime FEATURES debug)

# gpu_only_aottest.cpp
# gpu_only_generator.cpp
halide_define_aot_test(gpu_only)

# gpu_texture_aottest.cpp
# gpu_texture_generator.cpp
halide_define_aot_test(gpu_texture)

# image_from_array_aottest.cpp
# image_from_array_generator.cpp
halide_define_aot_test(image_from_array)

# mandelbrot_aottest.cpp
# mandelbrot_generator.cpp
halide_define_aot_test(mandelbrot
                       GROUPS multithreaded)

# memory_profiler_mandelbrot_aottest.cpp
# memory_profiler_mandelbrot_generator.cpp
halide_define_aot_test(memory_profiler_mandelbrot
                       # Requires profiler support (which requires threading), not yet available for wasm tests
                       ENABLE_IF NOT ${USING_WASM}
                       FEATURES profile
                       GROUPS multithreaded)

# metadata_tester_aottest.cpp
# metadata_tester_generator.cpp
set(metadata_tester_params
    input.type=uint8 input.dim=3
    dim_only_input_buffer.type=uint8
    untyped_input_buffer.type=uint8 untyped_input_buffer.dim=3
    output.type=float32,float32 output.dim=3
    input_not_nod.type=uint8 input_not_nod.dim=3
    input_nod.dim=3
    input_not.type=uint8
    array_input.size=2
    array_i8.size=2
    array_i16.size=2
    array_i32.size=2
    array_h.size=2
    buffer_array_input2.dim=3
    buffer_array_input3.type=float32
    buffer_array_input4.dim=3
    buffer_array_input4.type=float32
    buffer_array_input5.size=2
    buffer_array_input6.size=2
    buffer_array_input6.dim=3
    buffer_array_input7.size=2
    buffer_array_input7.type=float32
    buffer_array_input8.size=2
    buffer_array_input8.dim=3
    buffer_array_input8.type=float32
    buffer_f16_untyped.type=float16
    untyped_scalar_input.type=uint8
    array_outputs.size=2
    array_outputs7.size=2
    array_outputs8.size=2
    array_outputs9.size=2)

halide_define_aot_test(metadata_tester
                       EXTRA_LIBS metadata_tester_ucon
                       PARAMS ${metadata_tester_params})
add_halide_library(metadata_tester_ucon
                   FROM metadata_tester.generator
                   GENERATOR metadata_tester
                   FEATURES user_context
                   PARAMS ${metadata_tester_params})

# msan_aottest.cpp
# msan_generator.cpp
halide_define_aot_test(msan FEATURES msan
                       GROUPS multithreaded)

# (Doesn't build/link properly on windows / under wasm)
if (NOT Halide_TARGET MATCHES "windows" AND NOT CMAKE_SYSTEM_NAME MATCHES "Windows" AND NOT Halide_TARGET MATCHES "wasm")
    # sanitizercoverage_aottest.cpp
    # sanitizercoverage_generator.cpp
    halide_define_aot_test(sanitizercoverage FEATURES sanitizer_coverage)
endif ()

# multitarget_aottest.cpp
# multitarget_generator.cpp
halide_define_aot_test(multitarget
                       # Multitarget doesn't apply to WASM
                       ENABLE_IF NOT ${USING_WASM}
                       GEN_TARGET cmake-no_bounds_query cmake
                       FEATURES c_plus_plus_name_mangling
                       FUNCTION_NAME HalideTest::multitarget)

# nested_externs_aottest.cpp
# nested_externs_generator.cpp
halide_define_aot_test(nested_externs
                       OMIT_DEFAULT_GENERATOR
                       EXTRA_LIBS
                       nested_externs_root
                       nested_externs_inner
                       nested_externs_combine
                       nested_externs_leaf
                       nested_externs_root.runtime)

add_halide_library(nested_externs_root FROM nested_externs.generator)
add_halide_library(nested_externs_inner FROM nested_externs.generator)
add_halide_library(nested_externs_combine FROM nested_externs.generator)
add_halide_library(nested_externs_leaf FROM nested_externs.generator)

# opencl_runtime_aottest.cpp
# opencl_runtime_generator.cpp
halide_define_aot_test(opencl_runtime)

# output_assign_aottest.cpp
# output_assign_generator.cpp
halide_define_aot_test(output_assign)

# pyramid_aottest.cpp
# pyramid_generator.cpp
halide_define_aot_test(pyramid PARAMS levels=10
                       GROUPS multithreaded)

# rdom_input_aottest.cpp
# rdom_input_generator.cpp
halide_define_aot_test(rdom_input)

# string_param_aottest.cpp
# string_param_generator.cpp
halide_define_aot_test(string_param PARAMS "rpn_expr=5 y * x +")

# stubtest_aottest.cpp
# stubtest_generator.cpp
# stubtest_jittest.cpp
# stubs not supported in CMake

# stubuser_aottest.cpp
# stubuser_generator.cpp
# stubs not supported in CMake

# shuffler_aottest.cpp
# shuffler_generator.cpp
halide_define_aot_test(shuffler)

# templated_aottest.cpp
# templated_generator.cpp
halide_define_aot_test(templated)

# tiled_blur_aottest.cpp
# tiled_blur_generator.cpp
halide_define_aot_test(tiled_blur EXTRA_LIBS blur2x2)

# user_context_aottest.cpp
# user_context_generator.cpp
halide_define_aot_test(user_context FEATURES user_context
                       GROUPS multithreaded)

# user_context_insanity_aottest.cpp
# user_context_insanity_generator.cpp
halide_define_aot_test(user_context_insanity FEATURES user_context
                       GROUPS multithreaded)

# variable_num_threads_aottest.cpp
# variable_num_threads_generator.cpp
halide_define_aot_test(variable_num_threads
                       # Requires threading support, not yet available for wasm tests
                       ENABLE_IF NOT ${USING_WASM}
                       GROUPS multithreaded)<|MERGE_RESOLUTION|>--- conflicted
+++ resolved
@@ -68,14 +68,10 @@
         if ("${Halide_TARGET}" MATCHES "cuda")
             target_compile_definitions("${TARGET}" PRIVATE TEST_CUDA)
         endif ()
-<<<<<<< HEAD
         if ("${Halide_TARGET}" MATCHES "webgpu")
             target_compile_definitions("${TARGET}" PRIVATE TEST_WEBGPU)
         endif ()
-        add_halide_test("${TARGET}" GROUPS generator)
-=======
         add_halide_test("${TARGET}" GROUPS generator "${args_GROUPS}")
->>>>>>> fd63349e
     endif ()
 endfunction()
 
