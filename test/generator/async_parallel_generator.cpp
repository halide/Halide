#include "Halide.h"

<<<<<<< HEAD
=======
// The convenience macros only go up to 5 arguments; we need 6 here,
// so we'll just extend it.
>>>>>>> 73510702
#define HalideExtern_6(rt, name, t0, t1, t2, t3, t4, t5)                                                                                                                \
    Halide::Expr name(const Halide::Expr &a0, const Halide::Expr &a1, const Halide::Expr &a2, const Halide::Expr &a3, const Halide::Expr &a4, const Halide::Expr &a5) { \
        _halide_check_arg_type(Halide::type_of<t0>(), name, a0, 1);                                                                                                     \
        _halide_check_arg_type(Halide::type_of<t1>(), name, a1, 2);                                                                                                     \
        _halide_check_arg_type(Halide::type_of<t2>(), name, a2, 3);                                                                                                     \
        _halide_check_arg_type(Halide::type_of<t3>(), name, a3, 4);                                                                                                     \
        _halide_check_arg_type(Halide::type_of<t4>(), name, a4, 5);                                                                                                     \
        _halide_check_arg_type(Halide::type_of<t5>(), name, a5, 6);                                                                                                     \
        return Halide::Internal::Call::make(Halide::type_of<rt>(), #name, {a0, a1, a2, a3, a4, a5}, Halide::Internal::Call::Extern);                                    \
    }

namespace Ext {
HalideExtern_6(int, sleeper, void *, int, int, int, int, int)
}

using namespace Halide;

class AsyncParallel : public Generator<AsyncParallel> {
public:
    // Define a pipeline that needs a mess of threads due to nested parallelism.

    Output<Func> output{"output", Int(32), 3};

    void generate() {
        Func consumer_2{"consumer_2"};
        Func producer_1{"producer_1"};
        Func consumer_1{"consumer_1"};
        Func producer_2{"producer_2"};

        Var x, y, z;

        Expr ucon = user_context_value();
        producer_1(x, y, z) = x + y + Ext::sleeper(ucon, 0, x, y, z, z);
        consumer_1(x, y, z) = Ext::sleeper(ucon, 1, x, y, z, producer_1(x - 1, y, z)) + Ext::sleeper(ucon, 2, x, y, z, producer_1(x + 1, y, z));
        producer_2(x, y, z) = Ext::sleeper(ucon, 3, x, y, z, consumer_1(x, y - 1, z)) + Ext::sleeper(ucon, 4, x, y, z, consumer_1(x, y + 1, z));
        consumer_2(x, y, z) = Ext::sleeper(ucon, 5, x, y, z, producer_2(x - 1, y, z)) + Ext::sleeper(ucon, 6, x, y, z, producer_2(x + 1, y, z));
        output(x, y, z) = Ext::sleeper(ucon, 7, x, y, z, consumer_2(x, y, z));

        consumer_2.compute_at(output, z);
        producer_2.store_at(consumer_2, y).compute_at(consumer_2, x).async();
        consumer_1.store_at(output, z).compute_at(consumer_2, y).async();
        producer_1.store_at(consumer_2, y).compute_at(consumer_1, x).async();
        output.parallel(z);
    }
};

HALIDE_REGISTER_GENERATOR(AsyncParallel, async_parallel)<|MERGE_RESOLUTION|>--- conflicted
+++ resolved
@@ -1,10 +1,7 @@
 #include "Halide.h"
 
-<<<<<<< HEAD
-=======
 // The convenience macros only go up to 5 arguments; we need 6 here,
 // so we'll just extend it.
->>>>>>> 73510702
 #define HalideExtern_6(rt, name, t0, t1, t2, t3, t4, t5)                                                                                                                \
     Halide::Expr name(const Halide::Expr &a0, const Halide::Expr &a1, const Halide::Expr &a2, const Halide::Expr &a3, const Halide::Expr &a4, const Halide::Expr &a5) { \
         _halide_check_arg_type(Halide::type_of<t0>(), name, a0, 1);                                                                                                     \
