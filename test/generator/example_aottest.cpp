--- conflicted
+++ resolved
@@ -1,9 +1,4 @@
 #include "HalideRuntime.h"
-<<<<<<< HEAD
-#include "HalideImage.h"
-=======
-#include "HalideBuffer.h"
->>>>>>> 5f873c2c
 
 #include <math.h>
 #include <stdio.h>
@@ -39,10 +34,10 @@
   const int channels = 3;
 
   // We can, of course, pass whatever values for Param/ImageParam that we like.
-  example(3.3245f, &output);
+  example(3.3245f, output);
   verify(output, compiletime_factor, 3.3245f, channels);
 
-  example(-1.234f, &output);
+  example(-1.234f, output);
   verify(output, compiletime_factor, -1.234f, channels);
 
   printf("Success!\n");
