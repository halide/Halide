#include <math.h>
#include <stdio.h>
#include <assert.h>

#include "HalideRuntime.h"
<<<<<<< HEAD
#include "HalideImage.h"
=======
#include "HalideBuffer.h"
>>>>>>> 5f873c2c
#include "user_context.h"

using namespace Halide;

<<<<<<< HEAD
static void *context_pointer = (void *)0xf00dd00d;
=======
static void *context_pointer = (void *)(intptr_t)0xf00dd00d;
>>>>>>> 5f873c2c

static bool called_error = false;
static bool called_trace = false;
static bool called_malloc = false;
static bool called_free = false;

void my_halide_error(void *context, const char *msg) {
    called_error = true;
    assert(context == context_pointer);
}

int32_t my_halide_trace(void *context, const halide_trace_event *e) {
    called_trace = true;
    assert(context == context_pointer);
    return 0;
}

void *my_halide_malloc(void *context, size_t sz) {
    assert(context == context_pointer);
    called_malloc = true;
    return malloc(sz);
}

void my_halide_free(void *context, void *ptr) {
    assert(context == context_pointer);
    called_free = true;
    free(ptr);
}

int main(int argc, char **argv) {
    halide_set_error_handler(&my_halide_error);
    halide_set_custom_malloc(&my_halide_malloc);
    halide_set_custom_free(&my_halide_free);
    halide_set_custom_trace(&my_halide_trace);

    int result;

    Buffer<float> input(10, 10);
    for (int y = 0; y < 10; y++) {
        for (int x = 0; x < 10; x++) {
            input(x, y) = 1;
        }
    }
    Buffer<float> output(10, 10);

    called_error = false;
    called_trace = false;
    called_malloc = false;
    called_free = false;
    result = user_context(context_pointer, &input, &output);
    if (result != 0) {
        fprintf(stderr, "Result: %d\n", result);
        exit(-1);
    }
    assert(called_malloc && called_free);
    assert(called_trace && !called_error);

    // verify that calling via the _argv entry point
    // also produces the correct result
    const void* arg0 = context_pointer;
<<<<<<< HEAD
    void* args[3] = { &arg0, &input, &output };
=======
    void* args[3] = { &arg0, (buffer_t *)input, (buffer_t *)output };
>>>>>>> 5f873c2c
    called_error = false;
    called_trace = false;
    called_malloc = false;
    called_free = false;
    result = user_context_argv(args);
    if (result != 0) {
        fprintf(stderr, "Result: %d\n", result);
        exit(-1);
    }
    assert(called_malloc && called_free);
    assert(called_trace && !called_error);

    Buffer<float> big_output(11, 11);
    called_error = false;
    called_trace = false;
    called_malloc = false;
    called_free = false;
    result = user_context(context_pointer, &input, &big_output);
    if (result == 0) {
        fprintf(stderr, "Expected this to fail, but got %d\n", result);
        exit(-1);
    }
    assert(called_error);

    printf("Success!\n");
    return 0;
}<|MERGE_RESOLUTION|>--- conflicted
+++ resolved
@@ -3,20 +3,12 @@
 #include <assert.h>
 
 #include "HalideRuntime.h"
-<<<<<<< HEAD
-#include "HalideImage.h"
-=======
 #include "HalideBuffer.h"
->>>>>>> 5f873c2c
 #include "user_context.h"
 
 using namespace Halide;
 
-<<<<<<< HEAD
-static void *context_pointer = (void *)0xf00dd00d;
-=======
 static void *context_pointer = (void *)(intptr_t)0xf00dd00d;
->>>>>>> 5f873c2c
 
 static bool called_error = false;
 static bool called_trace = false;
@@ -66,7 +58,7 @@
     called_trace = false;
     called_malloc = false;
     called_free = false;
-    result = user_context(context_pointer, &input, &output);
+    result = user_context(context_pointer, input, output);
     if (result != 0) {
         fprintf(stderr, "Result: %d\n", result);
         exit(-1);
@@ -77,11 +69,7 @@
     // verify that calling via the _argv entry point
     // also produces the correct result
     const void* arg0 = context_pointer;
-<<<<<<< HEAD
-    void* args[3] = { &arg0, &input, &output };
-=======
-    void* args[3] = { &arg0, (buffer_t *)input, (buffer_t *)output };
->>>>>>> 5f873c2c
+    void* args[3] = { &arg0, input.raw_buffer(), output.raw_buffer() };
     called_error = false;
     called_trace = false;
     called_malloc = false;
@@ -99,7 +87,7 @@
     called_trace = false;
     called_malloc = false;
     called_free = false;
-    result = user_context(context_pointer, &input, &big_output);
+    result = user_context(context_pointer, input, big_output);
     if (result == 0) {
         fprintf(stderr, "Expected this to fail, but got %d\n", result);
         exit(-1);
