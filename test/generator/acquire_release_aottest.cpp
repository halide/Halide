--- conflicted
+++ resolved
@@ -10,19 +10,11 @@
 
 #include <math.h>
 #include "HalideRuntime.h"
-<<<<<<< HEAD
-#include "HalideImage.h"
-=======
 #include "HalideBuffer.h"
->>>>>>> 5f873c2c
 #include <assert.h>
 #include <string.h>
 
 #include "acquire_release.h"
-<<<<<<< HEAD
-
-=======
->>>>>>> 5f873c2c
 
 
 using namespace Halide;
@@ -226,7 +218,7 @@
 
     Buffer<float> output(W, H);
 
-    acquire_release(&input, &output);
+    acquire_release(input, output);
 
     output.copy_to_host();
 
