# 'make' builds libHalide.a, the internal test suite, and runs the internal test suite
# 'make run_tests' builds and runs all the end-to-end tests in the test subdirectory
# 'make {error,performance}_foo' builds and runs test/{...}/foo.cpp for any
#     c_source file in the corresponding subdirectory of the test folder
# 'make correctness_foo' builds and runs test/correctness/foo.cpp for any
#     c_source file in the correctness/ subdirectory of the test folder
# 'make test_apps' checks some of the apps build and run (but does not check their output)
# 'make time_compilation_tests' records the compile time for each test module into a csv file.
#     For correctness and performance tests this include halide build time and run time. For
#     the tests in test/generator/ this times only the halide build time.

# Disable built-in makefile rules for all apps to avoid pointless file-system
# scanning and general weirdness resulting from implicit rules.
MAKEFLAGS += --no-builtin-rules
.SUFFIXES:

UNAME = $(shell uname)

ifeq ($(OS), Windows_NT)
    $(error Halide no longer supports the MinGW environment. Please use MSVC through CMake instead.)
else
    # let's assume "normal" UNIX such as linux
    COMMON_LD_FLAGS=$(LDFLAGS) -ldl -lpthread -lz
    FPIC=-fPIC
ifeq ($(UNAME), Darwin)
    SHARED_EXT=dylib
else
    SHARED_EXT=so
endif
endif

# We want to build Halide plugins as .so on all posixy systems, including OSX.
# This is called out as a named var to make it clear that the use
# is deliberate, not an accident.
PLUGIN_EXT=so

ifeq ($(UNAME), Darwin)
  # Anything that we us install_name_tool on needs these linker flags
  # to ensure there is enough padding for install_name_tool to use
  INSTALL_NAME_TOOL_LD_FLAGS=-Wl,-headerpad_max_install_names
else
  INSTALL_NAME_TOOL_LD_FLAGS=
endif

ifeq ($(UNAME), Darwin)
define alwayslink
	-Wl,-force_load,$(1)
endef
else
define alwayslink
	-Wl,--whole-archive $(1) -Wl,-no-whole-archive
endef
endif

SHELL = bash
CXX ?= g++
PREFIX ?= /usr/local
LLVM_CONFIG ?= llvm-config
LLVM_COMPONENTS= $(shell $(LLVM_CONFIG) --components)
LLVM_VERSION = $(shell $(LLVM_CONFIG) --version | sed 's/\([0-9][0-9]*\)\.\([0-9]\).*/\1.\2/')

LLVM_FULL_VERSION = $(shell $(LLVM_CONFIG) --version)
LLVM_BINDIR = $(shell $(LLVM_CONFIG) --bindir | sed -e 's/\\/\//g' -e 's/\([a-zA-Z]\):/\/\1/g')
LLVM_LIBDIR = $(shell $(LLVM_CONFIG) --libdir | sed -e 's/\\/\//g' -e 's/\([a-zA-Z]\):/\/\1/g')
# Apparently there is no llvm_config flag to get canonical paths to tools,
# so we'll just construct one relative to --src-root and hope that is stable everywhere.
LLVM_GIT_LLD_INCLUDE_DIR = $(shell $(LLVM_CONFIG) --src-root | sed -e 's/\\/\//g' -e 's/\([a-zA-Z]\):/\/\1/g')/../lld/include
LLVM_SYSTEM_LIBS=$(shell ${LLVM_CONFIG} --system-libs --link-static | sed -e 's/[\/&]/\\&/g' | sed 's/-llibxml2.tbd/-lxml2/')
LLVM_AS = $(LLVM_BINDIR)/llvm-as
LLVM_NM = $(LLVM_BINDIR)/llvm-nm
LLVM_CXX_FLAGS = -std=c++17  $(filter-out -O% -g -fomit-frame-pointer -pedantic -W% -W, $(shell $(LLVM_CONFIG) --cxxflags | sed -e 's/\\/\//g' -e 's/\([a-zA-Z]\):/\/\1/g;s/-D/ -D/g;s/-O/ -O/;s/c++14/c++17/g')) -I$(LLVM_GIT_LLD_INCLUDE_DIR)
OPTIMIZE ?= -O3
OPTIMIZE_FOR_BUILD_TIME ?= -O0

CLANG ?= $(LLVM_BINDIR)/clang
CLANG_VERSION = $(shell $(CLANG) --version)

SANITIZER_FLAGS ?=

# TODO: this is suboptimal hackery; we should really add the relevant
# support libs for the sanitizer(s) as weak symbols in Codegen_LLVM.
# (Note also that, in general, most Sanitizers work most reliably with an all-Clang
# build system.)

ifneq (,$(findstring tsan,$(HL_TARGET)$(HL_JIT_TARGET)))

# Note that attempting to use TSAN with the JIT can produce false positives
# if libHalide is not also compiled with TSAN enabled; we tack the relevant
# flag onto OPTIMIZE here, but that's really only effective if you ensure
# to do a clean build before testing. (In general, most of the Sanitizers
# only work well when used in a completely clean environment.)
OPTIMIZE += -fsanitize=thread
SANITIZER_FLAGS += -fsanitize=thread

endif

ifneq (,$(findstring asan,$(HL_TARGET)$(HL_JIT_TARGET)))
OPTIMIZE += -fsanitize=address
SANITIZER_FLAGS += -fsanitize=address
endif

COMMON_LD_FLAGS += $(SANITIZER_FLAGS)

LLVM_VERSION_TIMES_10 = $(shell $(LLVM_CONFIG) --version | sed 's/\([0-9][0-9]*\)\.\([0-9]\).*/\1\2/')

LLVM_CXX_FLAGS += -DLLVM_VERSION=$(LLVM_VERSION_TIMES_10)

# All WITH_* flags are either empty or not-empty. They do not behave
# like true/false values in most languages.  To turn one off, either
# edit this file, add "WITH_FOO=" (no assigned value) to the make
# line, or define an environment variable WITH_FOO that has an empty
# value.
WITH_X86 ?= $(findstring x86, $(LLVM_COMPONENTS))
WITH_ARM ?= $(findstring arm, $(LLVM_COMPONENTS))
WITH_HEXAGON ?= $(findstring hexagon, $(LLVM_COMPONENTS))
WITH_MIPS ?= $(findstring mips, $(LLVM_COMPONENTS))
WITH_RISCV ?= $(findstring riscv, $(LLVM_COMPONENTS))
WITH_AARCH64 ?= $(findstring aarch64, $(LLVM_COMPONENTS))
WITH_POWERPC ?= $(findstring powerpc, $(LLVM_COMPONENTS))
WITH_NVPTX ?= $(findstring nvptx, $(LLVM_COMPONENTS))
WITH_WEBASSEMBLY ?= $(findstring webassembly, $(LLVM_COMPONENTS))
# AMDGPU target is WIP
WITH_AMDGPU ?= $(findstring amdgpu, $(LLVM_COMPONENTS))
WITH_OPENCL ?= not-empty
WITH_METAL ?= not-empty
WITH_OPENGLCOMPUTE ?= not-empty
WITH_D3D12 ?= not-empty
WITH_INTROSPECTION ?= not-empty
WITH_EXCEPTIONS ?=
WITH_LLVM_INSIDE_SHARED_LIBHALIDE ?= not-empty


# If HL_TARGET or HL_JIT_TARGET aren't set, use host
HL_TARGET ?= host
HL_JIT_TARGET ?= host

X86_CXX_FLAGS=$(if $(WITH_X86), -DWITH_X86, )
X86_LLVM_CONFIG_LIB=$(if $(WITH_X86), x86, )

ARM_CXX_FLAGS=$(if $(WITH_ARM), -DWITH_ARM, )
ARM_LLVM_CONFIG_LIB=$(if $(WITH_ARM), arm, )

MIPS_CXX_FLAGS=$(if $(WITH_MIPS), -DWITH_MIPS, )
MIPS_LLVM_CONFIG_LIB=$(if $(WITH_MIPS), mips, )

POWERPC_CXX_FLAGS=$(if $(WITH_POWERPC), -DWITH_POWERPC, )
POWERPC_LLVM_CONFIG_LIB=$(if $(WITH_POWERPC), powerpc, )

PTX_CXX_FLAGS=$(if $(WITH_NVPTX), -DWITH_NVPTX, )
PTX_LLVM_CONFIG_LIB=$(if $(WITH_NVPTX), nvptx, )
PTX_DEVICE_INITIAL_MODULES=$(if $(WITH_NVPTX), libdevice.compute_20.10.bc libdevice.compute_30.10.bc libdevice.compute_35.10.bc, )

AMDGPU_CXX_FLAGS=$(if $(WITH_AMDGPU), -DWITH_AMDGPU, )
AMDGPU_LLVM_CONFIG_LIB=$(if $(WITH_AMDGPU), amdgpu, )
# TODO add bitcode files

OPENCL_CXX_FLAGS=$(if $(WITH_OPENCL), -DWITH_OPENCL, )
OPENCL_LLVM_CONFIG_LIB=$(if $(WITH_OPENCL), , )

METAL_CXX_FLAGS=$(if $(WITH_METAL), -DWITH_METAL, )
METAL_LLVM_CONFIG_LIB=$(if $(WITH_METAL), , )

OPENGLCOMPUTE_CXX_FLAGS=$(if $(WITH_OPENGLCOMPUTE), -DWITH_OPENGLCOMPUTE, )

D3D12_CXX_FLAGS=$(if $(WITH_D3D12), -DWITH_D3D12, )
D3D12_LLVM_CONFIG_LIB=$(if $(WITH_D3D12), , )

AARCH64_CXX_FLAGS=$(if $(WITH_AARCH64), -DWITH_AARCH64, )
AARCH64_LLVM_CONFIG_LIB=$(if $(WITH_AARCH64), aarch64, )

RISCV_CXX_FLAGS=$(if $(WITH_RISCV), -DWITH_RISCV, )
RISCV_LLVM_CONFIG_LIB=$(if $(WITH_RISCV), riscv, )

INTROSPECTION_CXX_FLAGS=$(if $(WITH_INTROSPECTION), -DWITH_INTROSPECTION, )
EXCEPTIONS_CXX_FLAGS=$(if $(WITH_EXCEPTIONS), -DHALIDE_WITH_EXCEPTIONS -fexceptions, )

HEXAGON_CXX_FLAGS=$(if $(WITH_HEXAGON), -DWITH_HEXAGON, )
HEXAGON_LLVM_CONFIG_LIB=$(if $(WITH_HEXAGON), hexagon, )

WEBASSEMBLY_CXX_FLAGS=$(if $(WITH_WEBASSEMBLY), -DWITH_WEBASSEMBLY, )
WEBASSEMBLY_LLVM_CONFIG_LIB=$(if $(WITH_WEBASSEMBLY), webassembly, )

LLVM_HAS_NO_RTTI = $(findstring -fno-rtti, $(LLVM_CXX_FLAGS))
WITH_RTTI ?= $(if $(LLVM_HAS_NO_RTTI),, not-empty)
RTTI_CXX_FLAGS=$(if $(WITH_RTTI), , -fno-rtti )

CXX_VERSION = $(shell $(CXX) --version | head -n1)
CXX_WARNING_FLAGS = -Wall -Werror -Wno-unused-function -Wcast-qual -Wignored-qualifiers -Wno-comment -Wsign-compare -Wno-unknown-warning-option -Wno-psabi
ifneq (,$(findstring g++,$(CXX_VERSION)))
GCC_MAJOR_VERSION := $(shell $(CXX) -dumpfullversion -dumpversion | cut -f1 -d.)
GCC_MINOR_VERSION := $(shell $(CXX) -dumpfullversion -dumpversion | cut -f2 -d.)
ifeq (1,$(shell expr $(GCC_MAJOR_VERSION) \> 5 \| $(GCC_MAJOR_VERSION) = 5 \& $(GCC_MINOR_VERSION) \>= 1))
CXX_WARNING_FLAGS += -Wsuggest-override
endif
endif

ifneq (,$(findstring clang,$(CXX_VERSION)))
LLVM_CXX_FLAGS_LIBCPP := $(findstring -stdlib=libc++, $(LLVM_CXX_FLAGS))
endif

CXX_FLAGS = $(CXXFLAGS) $(CXX_WARNING_FLAGS) $(RTTI_CXX_FLAGS) -Woverloaded-virtual $(FPIC) $(OPTIMIZE) -fno-omit-frame-pointer -DCOMPILING_HALIDE

CXX_FLAGS += $(LLVM_CXX_FLAGS)
CXX_FLAGS += $(PTX_CXX_FLAGS)
CXX_FLAGS += $(ARM_CXX_FLAGS)
CXX_FLAGS += $(HEXAGON_CXX_FLAGS)
CXX_FLAGS += $(AARCH64_CXX_FLAGS)
CXX_FLAGS += $(X86_CXX_FLAGS)
CXX_FLAGS += $(OPENCL_CXX_FLAGS)
CXX_FLAGS += $(METAL_CXX_FLAGS)
CXX_FLAGS += $(OPENGLCOMPUTE_CXX_FLAGS)
CXX_FLAGS += $(D3D12_CXX_FLAGS)
CXX_FLAGS += $(MIPS_CXX_FLAGS)
CXX_FLAGS += $(POWERPC_CXX_FLAGS)
CXX_FLAGS += $(INTROSPECTION_CXX_FLAGS)
CXX_FLAGS += $(EXCEPTIONS_CXX_FLAGS)
CXX_FLAGS += $(AMDGPU_CXX_FLAGS)
CXX_FLAGS += $(RISCV_CXX_FLAGS)
CXX_FLAGS += $(WEBASSEMBLY_CXX_FLAGS)

# This is required on some hosts like powerpc64le-linux-gnu because we may build
# everything with -fno-exceptions.  Without -funwind-tables, libHalide.so fails
# to propagate exceptions and causes a test failure.
CXX_FLAGS += -funwind-tables

print-%:
	@echo '$*=$($*)'

LLVM_STATIC_LIBFILES = \
	bitwriter \
	bitreader \
	linker \
	ipo \
	passes \
	mcjit \
	$(X86_LLVM_CONFIG_LIB) \
	$(ARM_LLVM_CONFIG_LIB) \
	$(OPENCL_LLVM_CONFIG_LIB) \
	$(METAL_LLVM_CONFIG_LIB) \
	$(PTX_LLVM_CONFIG_LIB) \
	$(AARCH64_LLVM_CONFIG_LIB) \
	$(MIPS_LLVM_CONFIG_LIB) \
	$(POWERPC_LLVM_CONFIG_LIB) \
	$(HEXAGON_LLVM_CONFIG_LIB) \
	$(AMDGPU_LLVM_CONFIG_LIB) \
	$(WEBASSEMBLY_LLVM_CONFIG_LIB) \
	$(RISCV_LLVM_CONFIG_LIB)

LLVM_STATIC_LIBS = -L $(LLVM_LIBDIR) $(shell $(LLVM_CONFIG) --link-static --libfiles $(LLVM_STATIC_LIBFILES) | sed -e 's/\\/\//g' -e 's/\([a-zA-Z]\):/\/\1/g')

# Add a rpath to the llvm used for linking, in case multiple llvms are
# installed. Bakes a path on the build system into the .so, so don't
# use this config for distributions.
LLVM_SHARED_LIBS = -Wl,-rpath=$(LLVM_LIBDIR) -L $(LLVM_LIBDIR) -lLLVM

LLVM_LIBS_FOR_SHARED_LIBHALIDE=$(if $(WITH_LLVM_INSIDE_SHARED_LIBHALIDE),$(LLVM_STATIC_LIBS),$(LLVM_SHARED_LIBS))

TUTORIAL_CXX_FLAGS ?= -std=c++17 -g -fno-omit-frame-pointer $(RTTI_CXX_FLAGS) -I $(ROOT_DIR)/tools $(SANITIZER_FLAGS) $(LLVM_CXX_FLAGS_LIBCPP)
# The tutorials contain example code with warnings that we don't want
# to be flagged as errors, so the test flags are the tutorial flags
# plus our warning flags.
# Also allow tests, via conditional compilation, to use the entire
# capability of the CPU being compiled on via -march=native. This
# presumes tests are run on the same machine they are compiled on.
TEST_CXX_FLAGS ?= $(TUTORIAL_CXX_FLAGS) $(CXX_WARNING_FLAGS)
TEST_LD_FLAGS = -L$(BIN_DIR) -lHalide $(COMMON_LD_FLAGS)

# In the tests, some of our expectations change depending on the llvm version
TEST_CXX_FLAGS += -DLLVM_VERSION=$(LLVM_VERSION_TIMES_10)

# In the tests, default to exporting no symbols that aren't explicitly exported
TEST_CXX_FLAGS += -fvisibility=hidden -fvisibility-inlines-hidden

# gcc 4.8 fires a bogus warning on old versions of png.h
ifneq (,$(findstring g++,$(CXX_VERSION)))
ifneq (,$(findstring 4.8,$(CXX_VERSION)))
TEST_CXX_FLAGS += -Wno-literal-suffix
endif
endif

ifeq ($(UNAME), Linux)
TEST_LD_FLAGS += -rdynamic -Wl,--rpath=$(CURDIR)/$(BIN_DIR)
endif

ifeq ($(WITH_LLVM_INSIDE_SHARED_LIBHALIDE), )
TEST_LD_FLAGS += -Wl,--rpath=$(LLVM_LIBDIR)
endif

ifneq ($(WITH_NVPTX), )
ifneq (,$(findstring ptx,$(HL_TARGET)))
TEST_CUDA = 1
endif
ifneq (,$(findstring cuda,$(HL_TARGET)))
TEST_CUDA = 1
endif
endif

ifneq ($(WITH_OPENCL), )
ifneq (,$(findstring opencl,$(HL_TARGET)))
TEST_OPENCL = 1
endif
endif

ifneq ($(WITH_METAL), )
ifneq (,$(findstring metal,$(HL_TARGET)))
TEST_METAL = 1
endif
endif

ifeq ($(UNAME), Linux)
ifneq ($(TEST_CUDA), )
CUDA_LD_FLAGS ?= -L/usr/lib/nvidia-current -lcuda
endif
ifneq ($(TEST_OPENCL), )
OPENCL_LD_FLAGS ?= -lOpenCL
endif
OPENGL_LD_FLAGS ?= -lGL
HOST_OS=linux
endif

ifeq ($(UNAME), Darwin)
# Someone with an osx box with cuda installed please fix the line below
ifneq ($(TEST_CUDA), )
CUDA_LD_FLAGS ?= -L/usr/local/cuda/lib -lcuda
endif
ifneq ($(TEST_OPENCL), )
OPENCL_LD_FLAGS ?= -framework OpenCL
endif
ifneq ($(TEST_METAL), )
METAL_LD_FLAGS ?= -framework Metal -framework Foundation
endif
OPENGL_LD_FLAGS ?= -framework OpenGL
HOST_OS=os_x
endif

ifneq ($(TEST_OPENCL), )
TEST_CXX_FLAGS += -DTEST_OPENCL
endif

ifneq ($(TEST_METAL), )
# Using Metal APIs requires writing Objective-C++ (or Swift). Add ObjC++
# to allow tests to create and destroy Metal contexts, etc. This requires
# tests to be valid Objective-C++, e.g. avoiding using the identifier "id"
# in certain ways. In practice this is not enough of a problem to justify
# the work to limit which files are compiled this way.
TEST_CXX_FLAGS += -DTEST_METAL -ObjC++
endif

ifneq ($(TEST_CUDA), )
TEST_CXX_FLAGS += -DTEST_CUDA
TEST_CXX_FLAGS += -I/usr/local/cuda/include
endif

# Compiling the tutorials requires libpng
LIBPNG_LIBS_DEFAULT = $(shell libpng-config --ldflags)
LIBPNG_CXX_FLAGS ?= $(shell libpng-config --cflags)
# Workaround for libpng-config pointing to 64-bit versions on linux even when we're building for 32-bit
ifneq (,$(findstring -m32,$(CXX)))
ifneq (,$(findstring x86_64,$(LIBPNG_LIBS_DEFAULT)))
LIBPNG_LIBS ?= -lpng
endif
endif
LIBPNG_LIBS ?= $(LIBPNG_LIBS_DEFAULT)

# Workaround brew Cellar path for libpng-config output.
LIBJPEG_LINKER_PATH ?= $(shell echo $(LIBPNG_LIBS_DEFAULT) | sed -e'/-L.*[/][Cc]ellar[/]libpng/!d;s=\(.*\)/[Cc]ellar/libpng/.*=\1/lib=')
LIBJPEG_LIBS ?= $(LIBJPEG_LINKER_PATH) -ljpeg

# There's no libjpeg-config, unfortunately. We should look for
# jpeglib.h one directory level up from png.h . Also handle
# Mac OS brew installs where libpng-config returns paths
# into the PNG cellar.
LIBPNG_INCLUDE_DIRS = $(filter -I%,$(LIBPNG_CXX_FLAGS))
LIBJPEG_CXX_FLAGS ?= $(shell echo $(LIBPNG_INCLUDE_DIRS) | sed -e'/[Cc]ellar[/]libpng/!s=\(.*\)=\1/..=;s=\(.*\)/[Cc]ellar/libpng/.*=\1/include=')

IMAGE_IO_LIBS = $(LIBPNG_LIBS) $(LIBJPEG_LIBS)
IMAGE_IO_CXX_FLAGS = $(LIBPNG_CXX_FLAGS) $(LIBJPEG_CXX_FLAGS)

# We're building into the current directory $(CURDIR). Find the Halide
# repo root directory (the location of the makefile)
THIS_MAKEFILE = $(realpath $(filter %Makefile, $(MAKEFILE_LIST)))
ROOT_DIR = $(strip $(shell dirname $(THIS_MAKEFILE)))
SRC_DIR  = $(ROOT_DIR)/src

TARGET=$(if $(HL_TARGET),$(HL_TARGET),host)

# The following directories are all relative to the output directory (i.e. $(CURDIR), not $(SRC_DIR))
LIB_DIR     = lib
BIN_DIR     = bin
DISTRIB_DIR = distrib
INCLUDE_DIR = include
SHARE_DIR   = share
DOC_DIR     = $(SHARE_DIR)/doc/Halide
BUILD_DIR   = $(BIN_DIR)/build
FILTERS_DIR = $(BIN_DIR)/$(TARGET)/build
TMP_DIR     = $(BUILD_DIR)/tmp
HEXAGON_RUNTIME_LIBS_DIR = src/runtime/hexagon_remote/bin
HEXAGON_RUNTIME_LIBS = \
  $(HEXAGON_RUNTIME_LIBS_DIR)/arm-32-android/libhalide_hexagon_host.so \
  $(HEXAGON_RUNTIME_LIBS_DIR)/arm-64-android/libhalide_hexagon_host.so \
  $(HEXAGON_RUNTIME_LIBS_DIR)/host/libhalide_hexagon_host.so \
  $(HEXAGON_RUNTIME_LIBS_DIR)/v65/hexagon_sim_remote \
  $(HEXAGON_RUNTIME_LIBS_DIR)/v65/libhalide_hexagon_remote_skel.so \
  $(HEXAGON_RUNTIME_LIBS_DIR)/v65/signed_by_debug/libhalide_hexagon_remote_skel.so

# Keep this list sorted in alphabetical order.
SOURCE_FILES = \
  AbstractGenerator.cpp \
  AddAtomicMutex.cpp \
  AddImageChecks.cpp \
  AddParameterChecks.cpp \
  AlignLoads.cpp \
  AllocationBoundsInference.cpp \
  ApplySplit.cpp \
  Argument.cpp \
  AssociativeOpsTable.cpp \
  Associativity.cpp \
  AsyncProducers.cpp \
  AutoScheduleUtils.cpp \
  BoundaryConditions.cpp \
  Bounds.cpp \
  BoundsInference.cpp \
  BoundSmallAllocations.cpp \
  Buffer.cpp \
  Callable.cpp \
  CanonicalizeGPUVars.cpp \
  Closure.cpp \
  ClampUnsafeAccesses.cpp \
  CodeGen_ARM.cpp \
  CodeGen_C.cpp \
  CodeGen_D3D12Compute_Dev.cpp \
  CodeGen_GPU_Dev.cpp \
  CodeGen_Hexagon.cpp \
  CodeGen_Internal.cpp \
  CodeGen_LLVM.cpp \
  CodeGen_Metal_Dev.cpp \
  CodeGen_MIPS.cpp \
  CodeGen_OpenCL_Dev.cpp \
  CodeGen_OpenGLCompute_Dev.cpp \
  CodeGen_Posix.cpp \
  CodeGen_PowerPC.cpp \
  CodeGen_PTX_Dev.cpp \
  CodeGen_PyTorch.cpp \
  CodeGen_RISCV.cpp \
  CodeGen_WebAssembly.cpp \
  CodeGen_X86.cpp \
  CodeGen_Xtensa.cpp \
  CompilerLogger.cpp \
  CPlusPlusMangle.cpp \
  CSE.cpp \
  Debug.cpp \
  DebugArguments.cpp \
  DebugToFile.cpp \
  Definition.cpp \
  Deinterleave.cpp \
  Derivative.cpp \
  DerivativeUtils.cpp \
  DeviceArgument.cpp \
  DeviceInterface.cpp \
  Dimension.cpp \
  EarlyFree.cpp \
  Elf.cpp \
  EliminateBoolVectors.cpp \
  EmulateFloat16Math.cpp \
  Error.cpp \
  Expr.cpp \
  ExtractTileOperations.cpp \
  FastIntegerDivide.cpp \
  FindCalls.cpp \
  FindIntrinsics.cpp \
  FlattenNestedRamps.cpp \
  Float16.cpp \
  Func.cpp \
  Function.cpp \
  FuseGPUThreadLoops.cpp \
  FuzzFloatStores.cpp \
  Generator.cpp \
  HexagonOffload.cpp \
  HexagonOptimize.cpp \
  ImageParam.cpp \
  InferArguments.cpp \
  InjectDmaTransfer.cpp \
  InjectHostDevBufferCopies.cpp \
  Inline.cpp \
  InlineReductions.cpp \
  InstructionSelector.cpp \
  IntegerDivisionTable.cpp \
  Interval.cpp \
  Introspection.cpp \
  IR.cpp \
  IREquality.cpp \
  IRMatch.cpp \
  IRMutator.cpp \
  IROperator.cpp \
  IRPrinter.cpp \
  IRVisitor.cpp \
  JITModule.cpp \
  Lambda.cpp \
  Lerp.cpp \
  LICM.cpp \
  LLVM_Output.cpp \
  LLVM_Runtime_Linker.cpp \
  LoopCarry.cpp \
  Lower.cpp \
  LowerParallelTasks.cpp \
  LowerWarpShuffles.cpp \
  Memoization.cpp \
  Module.cpp \
  ModulusRemainder.cpp \
  Monotonic.cpp \
  ObjectInstanceRegistry.cpp \
  OffloadGPULoops.cpp \
  OutputImageParam.cpp \
  ParallelRVar.cpp \
  Parameter.cpp \
  ParamMap.cpp \
  PartitionLoops.cpp \
  Pipeline.cpp \
  Prefetch.cpp \
  PrintLoopNest.cpp \
  Profiling.cpp \
  PurifyIndexMath.cpp \
  PythonExtensionGen.cpp \
  Qualify.cpp \
  Random.cpp \
  RDom.cpp \
  Realization.cpp \
  RealizationOrder.cpp \
  RebaseLoopsToZero.cpp \
  Reduction.cpp \
  RegionCosts.cpp \
  RemoveDeadAllocations.cpp \
  RemoveExternLoops.cpp \
  RemoveUndef.cpp \
  Schedule.cpp \
  ScheduleFunctions.cpp \
  SelectGPUAPI.cpp \
  Simplify.cpp \
  Simplify_Add.cpp \
  Simplify_And.cpp \
  Simplify_Call.cpp \
  Simplify_Cast.cpp \
  Simplify_Reinterpret.cpp \
  Simplify_Div.cpp \
  Simplify_EQ.cpp \
  Simplify_Exprs.cpp \
  Simplify_Let.cpp \
  Simplify_LT.cpp \
  Simplify_Max.cpp \
  Simplify_Min.cpp \
  Simplify_Mod.cpp \
  Simplify_Mul.cpp \
  Simplify_Not.cpp \
  Simplify_Or.cpp \
  Simplify_Select.cpp \
  Simplify_Shuffle.cpp \
  Simplify_Stmts.cpp \
  Simplify_Sub.cpp \
  SimplifyCorrelatedDifferences.cpp \
  SimplifySpecializations.cpp \
  SkipStages.cpp \
  SlidingWindow.cpp \
  Solve.cpp \
  SpirvIR.cpp \
  SplitTuples.cpp \
  StmtToHtml.cpp \
  StorageFlattening.cpp \
  StorageFolding.cpp \
  StrictifyFloat.cpp \
  Substitute.cpp \
  Target.cpp \
  Tracing.cpp \
  TrimNoOps.cpp \
  Tuple.cpp \
  Type.cpp \
  UnifyDuplicateLets.cpp \
  UniquifyVariableNames.cpp \
  UnpackBuffers.cpp \
  UnrollLoops.cpp \
  UnsafePromises.cpp \
  Util.cpp \
  Var.cpp \
  VectorizeLoops.cpp \
  WasmExecutor.cpp \
  WrapCalls.cpp \
<<<<<<< HEAD
  X86Optimize.cpp
=======
  XtensaOptimize.cpp
>>>>>>> dca289e1

# The externally-visible header files that go into making Halide.h.
# Don't include anything here that includes llvm headers.
# Also *don't* include anything that's only used internally (eg SpirvIR.h).
# Keep this list sorted in alphabetical order.
HEADER_FILES = \
  AbstractGenerator.h \
  AddAtomicMutex.h \
  AddImageChecks.h \
  AddParameterChecks.h \
  AlignLoads.h \
  AllocationBoundsInference.h \
  ApplySplit.h \
  Argument.h \
  AssociativeOpsTable.h \
  Associativity.h \
  AsyncProducers.h \
  AutoScheduleUtils.h \
  BoundaryConditions.h \
  Bounds.h \
  BoundsInference.h \
  BoundSmallAllocations.h \
  Buffer.h \
  Callable.h \
  CanonicalizeGPUVars.h \
  ClampUnsafeAccesses.h \
  Closure.h \
  CodeGen_C.h \
  CodeGen_D3D12Compute_Dev.h \
  CodeGen_GPU_Dev.h \
  CodeGen_Internal.h \
  CodeGen_LLVM.h \
  CodeGen_Metal_Dev.h \
  CodeGen_OpenCL_Dev.h \
  CodeGen_OpenGLCompute_Dev.h \
  CodeGen_Posix.h \
  CodeGen_PTX_Dev.h \
  CodeGen_PyTorch.h \
  CodeGen_Targets.h \
  CodeGen_Xtensa.h \
  CompilerLogger.h \
  ConciseCasts.h \
  CPlusPlusMangle.h \
  CSE.h \
  Debug.h \
  DebugArguments.h \
  DebugToFile.h \
  Definition.h \
  Deinterleave.h \
  Derivative.h \
  DerivativeUtils.h \
  DeviceAPI.h \
  DeviceArgument.h \
  DeviceInterface.h \
  Dimension.h \
  EarlyFree.h \
  Elf.h \
  EliminateBoolVectors.h \
  EmulateFloat16Math.h \
  Error.h \
  Expr.h \
  ExprUsesVar.h \
  Extern.h \
  ExternFuncArgument.h \
  ExtractTileOperations.h \
  FastIntegerDivide.h \
  FindCalls.h \
  FindIntrinsics.h \
  FlattenNestedRamps.h \
  Float16.h \
  Func.h \
  Function.h \
  FunctionPtr.h \
  FuseGPUThreadLoops.h \
  FuzzFloatStores.h \
  Generator.h \
  HexagonOffload.h \
  HexagonOptimize.h \
  ImageParam.h \
  InferArguments.h \
  InjectDmaTransfer.h \
  InjectHostDevBufferCopies.h \
  Inline.h \
  InlineReductions.h \
  InstructionSelector.h \
  IntegerDivisionTable.h \
  Interval.h \
  Introspection.h \
  IntrusivePtr.h \
  IR.h \
  IREquality.h \
  IRMatch.h \
  IRMutator.h \
  IROperator.h \
  IRPrinter.h \
  IRVisitor.h \
  WasmExecutor.h \
  JITModule.h \
  Lambda.h \
  Lerp.h \
  LICM.h \
  LLVM_Output.h \
  LLVM_Runtime_Linker.h \
  LoopCarry.h \
  Lower.h \
  LowerParallelTasks.h \
  LowerWarpShuffles.h \
  MainPage.h \
  Memoization.h \
  Module.h \
  ModulusRemainder.h \
  Monotonic.h \
  ObjectInstanceRegistry.h \
  OffloadGPULoops.h \
  OutputImageParam.h \
  ParallelRVar.h \
  Param.h \
  Parameter.h \
  ParamMap.h \
  PartitionLoops.h \
  Pipeline.h \
  Prefetch.h \
  Profiling.h \
  PurifyIndexMath.h \
  PythonExtensionGen.h \
  Qualify.h \
  Random.h \
  Realization.h \
  RDom.h \
  RealizationOrder.h \
  RebaseLoopsToZero.h \
  Reduction.h \
  RegionCosts.h \
  RemoveDeadAllocations.h \
  RemoveExternLoops.h \
  RemoveUndef.h \
  runtime/HalideBuffer.h \
  runtime/HalideRuntime.h \
  Schedule.h \
  ScheduleFunctions.h \
  Scope.h \
  SelectGPUAPI.h \
  Simplify.h \
  SimplifyCorrelatedDifferences.h \
  SimplifySpecializations.h \
  SkipStages.h \
  SlidingWindow.h \
  Solve.h \
  SplitTuples.h \
  StmtToHtml.h \
  StorageFlattening.h \
  StorageFolding.h \
  StrictifyFloat.h \
  Substitute.h \
  Target.h \
  ThreadPool.h \
  Tracing.h \
  TrimNoOps.h \
  Tuple.h \
  Type.h \
  UnifyDuplicateLets.h \
  UniquifyVariableNames.h \
  UnpackBuffers.h \
  UnrollLoops.h \
  UnsafePromises.h \
  Util.h \
  Var.h \
  VectorizeLoops.h \
  WrapCalls.h \
<<<<<<< HEAD
  X86Optimize.h
=======
  XtensaOptimize.h
>>>>>>> dca289e1

OBJECTS = $(SOURCE_FILES:%.cpp=$(BUILD_DIR)/%.o)
HEADERS = $(HEADER_FILES:%.h=$(SRC_DIR)/%.h)

RUNTIME_CPP_COMPONENTS = \
  aarch64_cpu_features \
  alignment_128 \
  alignment_32 \
  allocation_cache \
  alignment_64 \
  android_clock \
  android_host_cpu_count \
  android_io \
  arm_cpu_features \
  cache \
  can_use_target \
  cuda \
  destructors \
  device_interface \
  errors \
  fake_get_symbol \
  fake_thread_pool \
  float16_t \
  force_include_types \
  fuchsia_clock \
  fuchsia_host_cpu_count \
  fuchsia_yield \
  gpu_device_selection \
  halide_buffer_t \
  hexagon_cache_allocator \
  hexagon_cpu_features \
  hexagon_dma_pool \
  hexagon_dma \
  hexagon_host \
  ios_io \
  linux_clock \
  linux_host_cpu_count \
  linux_yield \
  metal \
  metal_objc_arm \
  metal_objc_x86 \
  mips_cpu_features \
  module_aot_ref_count \
  module_jit_ref_count \
  msan \
  msan_stubs \
  opencl \
  openglcompute \
  opengl_egl_context \
  opengl_glx_context \
  osx_clock \
  osx_get_symbol \
  osx_host_cpu_count \
  osx_opengl_context \
  osx_yield \
  posix_allocator \
  posix_clock \
  posix_error_handler \
  posix_get_symbol \
  posix_io \
  posix_print \
  posix_threads \
  posix_threads_tsan \
  posix_timer_profiler \
  powerpc_cpu_features \
  prefetch \
  profiler \
  profiler_inlined \
  pseudostack \
  qurt_allocator \
  qurt_hvx \
  qurt_hvx_vtcm \
  qurt_threads \
  qurt_threads_tsan \
  qurt_yield \
  riscv_cpu_features \
  runtime_api \
  timer_profiler \
  to_string \
  trace_helper \
  tracing \
  wasm_cpu_features \
  windows_clock \
  windows_cuda \
  windows_d3d12compute_arm \
  windows_d3d12compute_x86 \
  windows_get_symbol \
  windows_io \
  windows_opencl \
  windows_profiler \
  windows_threads \
  windows_threads_tsan \
  windows_yield \
  write_debug_image \
  x86_cpu_features \

RUNTIME_LL_COMPONENTS = \
  aarch64 \
  arm \
  arm_no_neon \
  hvx_128 \
  mips \
  posix_math \
  powerpc \
  ptx_dev \
  wasm_math \
  win32_math \
  x86 \
  x86_amx \
  x86_avx \
  x86_avx2 \
  x86_avx512 \
  x86_sse41

RUNTIME_EXPORTED_INCLUDES = $(INCLUDE_DIR)/HalideRuntime.h \
                            $(INCLUDE_DIR)/HalideRuntimeD3D12Compute.h \
                            $(INCLUDE_DIR)/HalideRuntimeCuda.h \
                            $(INCLUDE_DIR)/HalideRuntimeHexagonDma.h \
                            $(INCLUDE_DIR)/HalideRuntimeHexagonHost.h \
                            $(INCLUDE_DIR)/HalideRuntimeOpenCL.h \
                            $(INCLUDE_DIR)/HalideRuntimeOpenGLCompute.h \
                            $(INCLUDE_DIR)/HalideRuntimeMetal.h	\
                            $(INCLUDE_DIR)/HalideRuntimeQurt.h \
                            $(INCLUDE_DIR)/HalideBuffer.h \
                            $(INCLUDE_DIR)/HalidePyTorchHelpers.h \
                            $(INCLUDE_DIR)/HalidePyTorchCudaHelpers.h

INITIAL_MODULES = $(RUNTIME_CPP_COMPONENTS:%=$(BUILD_DIR)/initmod.%_32.o) \
                  $(RUNTIME_CPP_COMPONENTS:%=$(BUILD_DIR)/initmod.%_64.o) \
                  $(RUNTIME_CPP_COMPONENTS:%=$(BUILD_DIR)/initmod.%_32_debug.o) \
                  $(RUNTIME_CPP_COMPONENTS:%=$(BUILD_DIR)/initmod.%_64_debug.o) \
                  $(RUNTIME_EXPORTED_INCLUDES:$(INCLUDE_DIR)/%.h=$(BUILD_DIR)/initmod.%_h.o) \
                  $(BUILD_DIR)/initmod.inlined_c.o \
                  $(RUNTIME_LL_COMPONENTS:%=$(BUILD_DIR)/initmod.%_ll.o) \
                  $(PTX_DEVICE_INITIAL_MODULES:libdevice.%.bc=$(BUILD_DIR)/initmod_ptx.%_ll.o)

# Add the Hexagon simulator to the rpath on Linux. (Not supported elsewhere, so no else cases.)
ifeq ($(UNAME), Linux)
ifneq (,$(WITH_HEXAGON))
ifneq (,$(HL_HEXAGON_TOOLS))
TEST_LD_FLAGS += -Wl,--rpath=$(ROOT_DIR)/src/runtime/hexagon_remote/bin/host
TEST_LD_FLAGS += -Wl,--rpath=$(HL_HEXAGON_TOOLS)/lib/iss
endif
endif
endif

.PHONY: all
all: distrib test_internal

# Depending on which linker we're using,
# we need a different invocation to get the
# linker map file.
ifeq ($(UNAME), Darwin)
    MAP_FLAGS= -Wl,-map -Wl,$(BUILD_DIR)/llvm_objects/list.all
else
    MAP_FLAGS= -Wl,-Map=$(BUILD_DIR)/llvm_objects/list.all
endif

$(BUILD_DIR)/llvm_objects/list: $(OBJECTS) $(INITIAL_MODULES)
	# Determine the relevant object files from llvm with a dummy
	# compilation. Passing -map to the linker gets it to list, as
	# part of the linker map file, the object files in which archives it uses to
	# resolve symbols. We only care about the libLLVM ones, which we will filter below.
	@mkdir -p $(@D)
	$(CXX) -o /dev/null -shared $(MAP_FLAGS) $(OBJECTS) $(INITIAL_MODULES) $(LLVM_STATIC_LIBS) $(LLVM_SYSTEM_LIBS) $(COMMON_LD_FLAGS) > /dev/null
	# if the list has changed since the previous build, or there
	# is no list from a previous build, then delete any old object
	# files and re-extract the required object files
	cd $(BUILD_DIR)/llvm_objects; \
	cat list.all | LANG=C sed -n 's/^[^\/]*\(\/[^ ()]*libLLVM.*[.]a\)[^a-zA-Z]*\([^ ()]*[.]o\).*$$/\1 \2/p' | sort | uniq > list.new; \
	rm list.all; \
	if cmp -s list.new list; \
	then \
	echo "No changes in LLVM deps"; \
	touch list; \
	else \
	rm -f llvm_*.o*; \
	cat list.new | sed = | sed "N;s/\n /\n/;s/\([0-9]*\)\n\([^ ]*\) \([^ ]*\)/ar x \2 \3; mv \3 llvm_\1_\3/" | bash - ; \
	mv list.new list; \
	fi

$(LIB_DIR)/libHalide.a: $(OBJECTS) $(INITIAL_MODULES) $(BUILD_DIR)/llvm_objects/list
	# Archive together all the halide and llvm object files
	@mkdir -p $(@D)
	@rm -f $(LIB_DIR)/libHalide.a
	ar q $(LIB_DIR)/libHalide.a $(OBJECTS) $(INITIAL_MODULES) $(BUILD_DIR)/llvm_objects/llvm_*.o*
	ranlib $(LIB_DIR)/libHalide.a

ifeq ($(UNAME), Linux)
LIBHALIDE_SONAME_FLAGS=-Wl,-soname,libHalide.so
else
LIBHALIDE_SONAME_FLAGS=
endif

ifeq ($(UNAME), Linux)
LIBHALIDE_EXPORTS=-Wl,--version-script=$(ROOT_DIR)/src/exported_symbols.ldscript
else
LIBHALIDE_EXPORTS=-Wl,-exported_symbols_list $(ROOT_DIR)/src/exported_symbols.osx
endif

$(BIN_DIR)/libHalide.$(SHARED_EXT): $(OBJECTS) $(INITIAL_MODULES)
	@mkdir -p $(@D)
	$(CXX) -shared $(LIBHALIDE_EXPORTS) $(OBJECTS) $(INITIAL_MODULES) $(LLVM_LIBS_FOR_SHARED_LIBHALIDE) $(LLVM_SYSTEM_LIBS) $(COMMON_LD_FLAGS) $(INSTALL_NAME_TOOL_LD_FLAGS) $(LIBHALIDE_SONAME_FLAGS) -o $(BIN_DIR)/libHalide.$(SHARED_EXT)
ifeq ($(UNAME), Darwin)
	install_name_tool -id $(CURDIR)/$(BIN_DIR)/libHalide.$(SHARED_EXT) $(BIN_DIR)/libHalide.$(SHARED_EXT)
endif

$(INCLUDE_DIR)/Halide.h: $(SRC_DIR)/../LICENSE.txt $(HEADERS) $(BIN_DIR)/build_halide_h
	@mkdir -p $(@D)
	$(BIN_DIR)/build_halide_h $(SRC_DIR)/../LICENSE.txt $(HEADERS) > $(INCLUDE_DIR)/Halide.h
	# Also generate a precompiled version in the same folder so that anything compiled with a compatible set of flags can use it
	@mkdir -p $(INCLUDE_DIR)/Halide.h.gch
	$(CXX) -std=c++17 $(TEST_CXX_FLAGS) -I$(ROOT_DIR) $(OPTIMIZE) -x c++-header $(INCLUDE_DIR)/Halide.h -o $(INCLUDE_DIR)/Halide.h.gch/Halide.default.gch
	$(CXX) -std=c++17 $(TEST_CXX_FLAGS) -I$(ROOT_DIR) $(OPTIMIZE_FOR_BUILD_TIME) -x c++-header $(INCLUDE_DIR)/Halide.h -o $(INCLUDE_DIR)/Halide.h.gch/Halide.test.gch

$(INCLUDE_DIR)/HalideRuntime%: $(SRC_DIR)/runtime/HalideRuntime%
	echo Copying $<
	@mkdir -p $(@D)
	cp $< $(INCLUDE_DIR)/

$(INCLUDE_DIR)/HalideBuffer.h: $(SRC_DIR)/runtime/HalideBuffer.h
	echo Copying $<
	@mkdir -p $(@D)
	cp $< $(INCLUDE_DIR)/

$(INCLUDE_DIR)/HalidePyTorchHelpers.h: $(SRC_DIR)/runtime/HalidePyTorchHelpers.h
	echo Copying $<
	@mkdir -p $(@D)
	cp $< $(INCLUDE_DIR)/

$(INCLUDE_DIR)/HalidePyTorchCudaHelpers.h: $(SRC_DIR)/runtime/HalidePyTorchCudaHelpers.h
	echo Copying $<
	@mkdir -p $(@D)
	cp $< $(INCLUDE_DIR)/

$(BIN_DIR)/build_halide_h: $(ROOT_DIR)/tools/build_halide_h.cpp
	@-mkdir -p $(@D)
	$(CXX) -std=c++17 $< -o $@

-include $(OBJECTS:.o=.d)
-include $(INITIAL_MODULES:.o=.d)

.SECONDARY:

# Compile generic 32- or 64-bit code
# (The 'nacl' is a red herring. This is just a generic 32-bit little-endian target.)
RUNTIME_TRIPLE_32 = "le32-unknown-nacl-unknown"
RUNTIME_TRIPLE_64 = "le64-unknown-unknown-unknown"

# Windows requires special handling.  The generic windows_* modules must have -fpic elided
# and (for 64 bit) must set wchar to be 2 bytes.  The windows_*_x86 and windows_*_arm
# modules need to interact with specific calling conventions related to D3D12.
#
# TODO(marcos): generic code won't hold for ARM32... If ARM32 support becomes necessary,
# all windows-related runtime modules will have to be wrapped in windows_*_arm.cpp files
# for now, generic Windows 32bit code just assumes x86 (i386)
RUNTIME_TRIPLE_WIN_X86_32 = "i386-unknown-windows-unknown"
RUNTIME_TRIPLE_WIN_X86_64 = "x86_64-unknown-windows-unknown"
RUNTIME_TRIPLE_WIN_ARM_32 = "arm-unknown-windows-unknown"
RUNTIME_TRIPLE_WIN_ARM_64 = "aarch64-unknown-windows-unknown"
RUNTIME_TRIPLE_WIN_GENERIC_64 = "le64-unknown-windows-unknown"

# `-fno-threadsafe-statics` is very important here (note that it allows us to use a 'modern' C++
# standard but still skip threadsafe guards for static initialization in our runtime code)
#
# `-fno-rtti` is necessary to allow us to use classes with virtual functions in the runtime code
RUNTIME_CXX_FLAGS = -std=c++17 -O3 -fno-vectorize -ffreestanding -fno-blocks -fno-exceptions -fno-unwind-tables -fno-threadsafe-statics -fno-rtti

$(BUILD_DIR)/initmod.windows_%_x86_32.ll: $(SRC_DIR)/runtime/windows_%_x86.cpp $(BUILD_DIR)/clang_ok
	@mkdir -p $(@D)
	$(CLANG) $(CXX_WARNING_FLAGS) $(RUNTIME_CXX_FLAGS) -m32 -target $(RUNTIME_TRIPLE_WIN_X86_32) -DCOMPILING_HALIDE_RUNTIME -DBITS_32 -emit-llvm -S $(SRC_DIR)/runtime/windows_$*_x86.cpp -o $@ -MMD -MP -MF $(BUILD_DIR)/initmod.windows_$*_x86_32.d

$(BUILD_DIR)/initmod.windows_%_x86_64.ll: $(SRC_DIR)/runtime/windows_%_x86.cpp $(BUILD_DIR)/clang_ok
	@mkdir -p $(@D)
	$(CLANG) $(CXX_WARNING_FLAGS) $(RUNTIME_CXX_FLAGS) -m64 -target $(RUNTIME_TRIPLE_WIN_X86_64) -DCOMPILING_HALIDE_RUNTIME -DBITS_64 -emit-llvm -S $(SRC_DIR)/runtime/windows_$*_x86.cpp -o $@ -MMD -MP -MF $(BUILD_DIR)/initmod.windows_$*_x86_64.d

$(BUILD_DIR)/initmod.windows_%_arm_32.ll: $(SRC_DIR)/runtime/windows_%_arm.cpp $(BUILD_DIR)/clang_ok
	@mkdir -p $(@D)
	$(CLANG) $(CXX_WARNING_FLAGS) $(RUNTIME_CXX_FLAGS) -m32 -target $(RUNTIME_TRIPLE_WIN_ARM_32) -DCOMPILING_HALIDE_RUNTIME -DBITS_32 -emit-llvm -S $(SRC_DIR)/runtime/windows_$*_arm.cpp -o $@ -MMD -MP -MF $(BUILD_DIR)/initmod.windows_$*_arm_32.d

$(BUILD_DIR)/initmod.windows_%_arm_64.ll: $(SRC_DIR)/runtime/windows_%_arm.cpp $(BUILD_DIR)/clang_ok
	@mkdir -p $(@D)
	$(CLANG) $(CXX_WARNING_FLAGS) $(RUNTIME_CXX_FLAGS) -m64 -target $(RUNTIME_TRIPLE_WIN_ARM_64) -DCOMPILING_HALIDE_RUNTIME -DBITS_64 -emit-llvm -S $(SRC_DIR)/runtime/windows_$*_arm.cpp -o $@ -MMD -MP -MF $(BUILD_DIR)/initmod.windows_$*_arm_64.d

$(BUILD_DIR)/initmod.windows_%_32.ll: $(SRC_DIR)/runtime/windows_%.cpp $(BUILD_DIR)/clang_ok
	@mkdir -p $(@D)
	$(CLANG) $(CXX_WARNING_FLAGS) $(RUNTIME_CXX_FLAGS) -m32 -target $(RUNTIME_TRIPLE_WIN_X86_32) -DCOMPILING_HALIDE_RUNTIME -DBITS_32 -emit-llvm -S $(SRC_DIR)/runtime/windows_$*.cpp -o $@ -MMD -MP -MF $(BUILD_DIR)/initmod.windows_$*_32.d

$(BUILD_DIR)/initmod.windows_%_64.ll: $(SRC_DIR)/runtime/windows_%.cpp $(BUILD_DIR)/clang_ok
	@mkdir -p $(@D)
	$(CLANG) $(CXX_WARNING_FLAGS) $(RUNTIME_CXX_FLAGS) -m64 -target $(RUNTIME_TRIPLE_WIN_GENERIC_64) -fshort-wchar -DCOMPILING_HALIDE_RUNTIME -DBITS_64 -emit-llvm -S $(SRC_DIR)/runtime/windows_$*.cpp -o $@ -MMD -MP -MF $(BUILD_DIR)/initmod.windows_$*_64.d

$(BUILD_DIR)/initmod.%_64.ll: $(SRC_DIR)/runtime/%.cpp $(BUILD_DIR)/clang_ok
	@mkdir -p $(@D)
	$(CLANG) $(CXX_WARNING_FLAGS) $(RUNTIME_CXX_FLAGS) -fpic -m64 -target $(RUNTIME_TRIPLE_64) -DCOMPILING_HALIDE_RUNTIME -DBITS_64 -emit-llvm -S $(SRC_DIR)/runtime/$*.cpp -o $@ -MMD -MP -MF $(BUILD_DIR)/initmod.$*_64.d

$(BUILD_DIR)/initmod.%_32.ll: $(SRC_DIR)/runtime/%.cpp $(BUILD_DIR)/clang_ok
	@mkdir -p $(@D)
	$(CLANG) $(CXX_WARNING_FLAGS) $(RUNTIME_CXX_FLAGS) -fpic -m32 -target $(RUNTIME_TRIPLE_32) -DCOMPILING_HALIDE_RUNTIME -DBITS_32 -emit-llvm -S $(SRC_DIR)/runtime/$*.cpp -o $@ -MMD -MP -MF $(BUILD_DIR)/initmod.$*_32.d

$(BUILD_DIR)/initmod.windows_%_x86_32_debug.ll: $(SRC_DIR)/runtime/windows_%_x86.cpp $(BUILD_DIR)/clang_ok
	@mkdir -p $(@D)
	$(CLANG) $(CXX_WARNING_FLAGS) -g -DDEBUG_RUNTIME $(RUNTIME_CXX_FLAGS) -m32 -target $(RUNTIME_TRIPLE_WIN_X86_32) -DCOMPILING_HALIDE_RUNTIME -DBITS_32 -emit-llvm -S $(SRC_DIR)/runtime/windows_$*_x86.cpp -o $@ -MMD -MP -MF $(BUILD_DIR)/initmod.windows_$*_x86_32_debug.d

$(BUILD_DIR)/initmod.windows_%_x86_64_debug.ll: $(SRC_DIR)/runtime/windows_%_x86.cpp $(BUILD_DIR)/clang_ok
	@mkdir -p $(@D)
	$(CLANG) $(CXX_WARNING_FLAGS) -g -DDEBUG_RUNTIME $(RUNTIME_CXX_FLAGS) -m64 -target $(RUNTIME_TRIPLE_WIN_X86_64) -DCOMPILING_HALIDE_RUNTIME -DBITS_64 -emit-llvm -S $(SRC_DIR)/runtime/windows_$*_x86.cpp -o $@ -MMD -MP -MF $(BUILD_DIR)/initmod.windows_$*_x86_64_debug.d

$(BUILD_DIR)/initmod.windows_%_arm_32_debug.ll: $(SRC_DIR)/runtime/windows_%_arm.cpp $(BUILD_DIR)/clang_ok
	@mkdir -p $(@D)
	$(CLANG) $(CXX_WARNING_FLAGS) -g -DDEBUG_RUNTIME $(RUNTIME_CXX_FLAGS) -m32 -target $(RUNTIME_TRIPLE_WIN_ARM_32) -DCOMPILING_HALIDE_RUNTIME -DBITS_32 -emit-llvm -S $(SRC_DIR)/runtime/windows_$*_arm.cpp -o $@ -MMD -MP -MF $(BUILD_DIR)/initmod.windows_$*_arm_32_debug.d

$(BUILD_DIR)/initmod.windows_%_arm_64_debug.ll: $(SRC_DIR)/runtime/windows_%_arm.cpp $(BUILD_DIR)/clang_ok
	@mkdir -p $(@D)
	$(CLANG) $(CXX_WARNING_FLAGS) -g -DDEBUG_RUNTIME $(RUNTIME_CXX_FLAGS) -m64 -target $(RUNTIME_TRIPLE_WIN_ARM_64) -DCOMPILING_HALIDE_RUNTIME -DBITS_64 -emit-llvm -S $(SRC_DIR)/runtime/windows_$*_arm.cpp -o $@ -MMD -MP -MF $(BUILD_DIR)/initmod.windows_$*_arm_64_debug.d

$(BUILD_DIR)/initmod.windows_%_64_debug.ll: $(SRC_DIR)/runtime/windows_%.cpp $(BUILD_DIR)/clang_ok
	@mkdir -p $(@D)
	$(CLANG) $(CXX_WARNING_FLAGS) -g -DDEBUG_RUNTIME $(RUNTIME_CXX_FLAGS) -m64 -target $(RUNTIME_TRIPLE_WIN_GENERIC_64) -DCOMPILING_HALIDE_RUNTIME -DBITS_64 -emit-llvm -S $(SRC_DIR)/runtime/windows_$*.cpp -o $@ -MMD -MP -MF $(BUILD_DIR)/initmod.windows_$*_64_debug.d

$(BUILD_DIR)/initmod.%_64_debug.ll: $(SRC_DIR)/runtime/%.cpp $(BUILD_DIR)/clang_ok
	@mkdir -p $(@D)
	$(CLANG) $(CXX_WARNING_FLAGS) -g -DDEBUG_RUNTIME $(RUNTIME_CXX_FLAGS) -fpic -m64 -target  $(RUNTIME_TRIPLE_64) -DCOMPILING_HALIDE_RUNTIME -DBITS_64 -emit-llvm -S $(SRC_DIR)/runtime/$*.cpp -o $@ -MMD -MP -MF $(BUILD_DIR)/initmod.$*_64_debug.d

$(BUILD_DIR)/initmod.windows_%_32_debug.ll: $(SRC_DIR)/runtime/windows_%.cpp $(BUILD_DIR)/clang_ok
	@mkdir -p $(@D)
	$(CLANG) $(CXX_WARNING_FLAGS) -g -DDEBUG_RUNTIME $(RUNTIME_CXX_FLAGS) -m32 -target $(RUNTIME_TRIPLE_WIN_X86_32) -DCOMPILING_HALIDE_RUNTIME -DBITS_32 -emit-llvm -S $(SRC_DIR)/runtime/windows_$*.cpp -o $@ -MMD -MP -MF $(BUILD_DIR)/initmod.windows_$*_32_debug.d

$(BUILD_DIR)/initmod.%_32_debug.ll: $(SRC_DIR)/runtime/%.cpp $(BUILD_DIR)/clang_ok
	@mkdir -p $(@D)
	$(CLANG) $(CXX_WARNING_FLAGS) -g -DDEBUG_RUNTIME -O3 $(RUNTIME_CXX_FLAGS) -fpic -m32 -target $(RUNTIME_TRIPLE_32) -DCOMPILING_HALIDE_RUNTIME -DBITS_32 -emit-llvm -S $(SRC_DIR)/runtime/$*.cpp -o $@ -MMD -MP -MF $(BUILD_DIR)/initmod.$*_32_debug.d

ifneq (,$(findstring $(LLVM_VERSION_TIMES_10), 130))
# For LLVM14+, we must add elementtype() annotations to some of our LLVM IR;
# earlier versions either don't understand that keyword at all, or don't support
# the uses we have for it. Rather than forking these sources, for now we'll just
# edit the files at build time to remove the offending uses. Note that while we could use `sed`
# here, that isn't an option for CMake builds (since they must support Windows environments without
# such tooling); to ensure consistent transformations in all builds, we'll use the tool here, too.
#
# (This may well need attention in the future, depending on how the LLVM opaque-pointers work proceeeds;
# see https://llvm.org/docs/OpaquePointers.html)
$(BUILD_DIR)/initmod.%_ll.ll: $(SRC_DIR)/runtime/%.ll $(BIN_DIR)/regexp_replace
	@mkdir -p $(@D)
	$(BIN_DIR)/regexp_replace 'elementtype\(i[0-9]+\)' '' < $(SRC_DIR)/runtime/$*.ll > $(BUILD_DIR)/initmod.$*_ll.ll
else
$(BUILD_DIR)/initmod.%_ll.ll: $(SRC_DIR)/runtime/%.ll
	@mkdir -p $(@D)
	cp $(SRC_DIR)/runtime/$*.ll $(BUILD_DIR)/initmod.$*_ll.ll
endif


$(BUILD_DIR)/initmod.%.bc: $(BUILD_DIR)/initmod.%.ll $(BUILD_DIR)/llvm_ok
	$(LLVM_AS) $(BUILD_DIR)/initmod.$*.ll -o $(BUILD_DIR)/initmod.$*.bc

$(BUILD_DIR)/initmod.%.cpp: $(BIN_DIR)/binary2cpp $(BUILD_DIR)/initmod.%.bc
	./$(BIN_DIR)/binary2cpp halide_internal_initmod_$* < $(BUILD_DIR)/initmod.$*.bc > $@

$(BUILD_DIR)/initmod.%_h.cpp: $(BIN_DIR)/binary2cpp $(SRC_DIR)/runtime/%.h
	./$(BIN_DIR)/binary2cpp halide_internal_runtime_header_$*_h < $(SRC_DIR)/runtime/$*.h > $@

# Any c in the runtime that must be inlined needs to be copy-pasted into the output for the C backend.
$(BUILD_DIR)/initmod.inlined_c.cpp: $(BIN_DIR)/binary2cpp $(SRC_DIR)/runtime/halide_buffer_t.cpp
	./$(BIN_DIR)/binary2cpp halide_internal_initmod_inlined_c < $(SRC_DIR)/runtime/halide_buffer_t.cpp > $@

$(BUILD_DIR)/initmod_ptx.%_ll.cpp: $(BIN_DIR)/binary2cpp $(SRC_DIR)/runtime/nvidia_libdevice_bitcode/libdevice.%.bc
	./$(BIN_DIR)/binary2cpp halide_internal_initmod_ptx_$(basename $*)_ll < $(SRC_DIR)/runtime/nvidia_libdevice_bitcode/libdevice.$*.bc > $@

$(BIN_DIR)/binary2cpp: $(ROOT_DIR)/tools/binary2cpp.cpp
	@mkdir -p $(@D)
	$(CXX) $< -o $@

$(BIN_DIR)/regexp_replace: $(ROOT_DIR)/tools/regexp_replace.cpp
	@mkdir -p $(@D)
	$(CXX) -std=c++11 $< -o $@

$(BUILD_DIR)/initmod_ptx.%_ll.o: $(BUILD_DIR)/initmod_ptx.%_ll.cpp
	$(CXX) -c $< -o $@ -MMD -MP -MF $(BUILD_DIR)/$*.d -MT $(BUILD_DIR)/$*.o

$(BUILD_DIR)/initmod.%.o: $(BUILD_DIR)/initmod.%.cpp
	$(CXX) -c $< -o $@ -MMD -MP -MF $(BUILD_DIR)/$*.d -MT $(BUILD_DIR)/$*.o

$(BUILD_DIR)/%.o: $(SRC_DIR)/%.cpp $(BUILD_DIR)/llvm_ok
	@mkdir -p $(@D)
	$(CXX) $(CXX_FLAGS) -c $< -o $@ -MMD -MP -MF $(BUILD_DIR)/$*.d -MT $(BUILD_DIR)/$*.o

$(BUILD_DIR)/Simplify_%.o: $(SRC_DIR)/Simplify_%.cpp $(SRC_DIR)/Simplify_Internal.h $(BUILD_DIR)/llvm_ok
	@mkdir -p $(@D)
	$(CXX) $(CXX_FLAGS) -c $< -o $@ -MMD -MP -MF $(BUILD_DIR)/Simplify_$*.d -MT $@

.PHONY: clean
clean:
	rm -rf $(LIB_DIR)
	rm -rf $(BIN_DIR)
	rm -rf $(BUILD_DIR)
	rm -rf $(TMP_DIR)
	rm -rf $(FILTERS_DIR)
	rm -rf $(INCLUDE_DIR)
	rm -rf $(SHARE_DIR)
	rm -rf $(DISTRIB_DIR)
	rm -rf $(ROOT_DIR)/apps/*/bin

CORRECTNESS_TESTS = $(shell ls $(ROOT_DIR)/test/correctness/*.cpp) $(shell ls $(ROOT_DIR)/test/correctness/*.c)
PERFORMANCE_TESTS = $(shell ls $(ROOT_DIR)/test/performance/*.cpp)
ERROR_TESTS = $(shell ls $(ROOT_DIR)/test/error/*.cpp)
WARNING_TESTS = $(shell ls $(ROOT_DIR)/test/warning/*.cpp)
RUNTIME_TESTS = $(shell ls $(ROOT_DIR)/test/runtime/*.cpp)
GENERATOR_EXTERNAL_TESTS := $(shell ls $(ROOT_DIR)/test/generator/*test.cpp)
GENERATOR_EXTERNAL_TEST_GENERATOR := $(shell ls $(ROOT_DIR)/test/generator/*_generator.cpp)
TUTORIALS = $(filter-out %_generate.cpp, $(shell ls $(ROOT_DIR)/tutorial/*.cpp))
AUTO_SCHEDULE_TESTS = $(shell ls $(ROOT_DIR)/test/auto_schedule/*.cpp)

test_correctness: $(CORRECTNESS_TESTS:$(ROOT_DIR)/test/correctness/%.cpp=quiet_correctness_%) $(CORRECTNESS_TESTS:$(ROOT_DIR)/test/correctness/%.c=quiet_correctness_%)
test_performance: $(PERFORMANCE_TESTS:$(ROOT_DIR)/test/performance/%.cpp=performance_%)
test_error: $(ERROR_TESTS:$(ROOT_DIR)/test/error/%.cpp=error_%)
test_warning: $(WARNING_TESTS:$(ROOT_DIR)/test/warning/%.cpp=warning_%)
test_runtime: $(RUNTIME_TESTS:$(ROOT_DIR)/test/runtime/%.cpp=runtime_%)
test_tutorial: $(TUTORIALS:$(ROOT_DIR)/tutorial/%.cpp=tutorial_%)
test_valgrind: $(CORRECTNESS_TESTS:$(ROOT_DIR)/test/correctness/%.cpp=valgrind_%)
test_avx512: $(CORRECTNESS_TESTS:$(ROOT_DIR)/test/correctness/%.cpp=avx512_%)
test_auto_schedule: test_mullapudi2016 test_li2018 test_adams2019

.PHONY: test_correctness_multi_gpu
test_correctness_multi_gpu: correctness_gpu_multi_device

# There are 3 types of tests for generators:
# 1) Externally-written aot-based tests
# 2) Externally-written aot-based tests (compiled using C++ backend)
# 3) Externally-written JIT-based tests
GENERATOR_AOT_TESTS = $(GENERATOR_EXTERNAL_TESTS:$(ROOT_DIR)/test/generator/%_aottest.cpp=generator_aot_%)
GENERATOR_AOTCPP_TESTS = $(GENERATOR_EXTERNAL_TESTS:$(ROOT_DIR)/test/generator/%_aottest.cpp=generator_aotcpp_%)
GENERATOR_JIT_TESTS = $(GENERATOR_EXTERNAL_TESTS:$(ROOT_DIR)/test/generator/%_jittest.cpp=generator_jit_%)

# multitarget test doesn't make any sense for the CPP backend; just skip it.
GENERATOR_AOTCPP_TESTS := $(filter-out generator_aotcpp_multitarget,$(GENERATOR_AOTCPP_TESTS))

# Note that many of the AOT-CPP tests are broken right now;
# remove AOT-CPP tests that don't (yet) work for C++ backend
# (each tagged with the *known* blocking issue(s))

# https://github.com/halide/Halide/issues/2084 (only if opencl enabled)
GENERATOR_AOTCPP_TESTS := $(filter-out generator_aotcpp_gpu_texture,$(GENERATOR_AOTCPP_TESTS))

# https://github.com/halide/Halide/issues/2084 (only if opencl enabled)
GENERATOR_AOTCPP_TESTS := $(filter-out generator_aotcpp_acquire_release,$(GENERATOR_AOTCPP_TESTS))

# https://github.com/halide/Halide/issues/2084 (only if opencl enabled)
GENERATOR_AOTCPP_TESTS := $(filter-out generator_aotcpp_define_extern_opencl,$(GENERATOR_AOTCPP_TESTS))

# https://github.com/halide/Halide/issues/2084 (only if opencl enabled)
GENERATOR_AOTCPP_TESTS := $(filter-out generator_aotcpp_gpu_object_lifetime,$(GENERATOR_AOTCPP_TESTS))

# https://github.com/halide/Halide/issues/2084 (only if opencl enabled)
GENERATOR_AOTCPP_TESTS := $(filter-out generator_aotcpp_gpu_only,$(GENERATOR_AOTCPP_TESTS))

# https://github.com/halide/Halide/issues/2084 (only if opencl enabled))
GENERATOR_AOTCPP_TESTS := $(filter-out generator_aotcpp_cleanup_on_error,$(GENERATOR_AOTCPP_TESTS))

# https://github.com/halide/Halide/issues/2084 (only if opencl enabled)
GENERATOR_AOTCPP_TESTS := $(filter-out generator_aotcpp_buffer_copy,$(GENERATOR_AOTCPP_TESTS))

# https://github.com/halide/Halide/issues/2075
GENERATOR_AOTCPP_TESTS := $(filter-out generator_aotcpp_msan,$(GENERATOR_AOTCPP_TESTS))

# https://github.com/halide/Halide/issues/2075
GENERATOR_AOTCPP_TESTS := $(filter-out generator_aotcpp_memory_profiler_mandelbrot,$(GENERATOR_AOTCPP_TESTS))

# https://github.com/halide/Halide/issues/4916
GENERATOR_AOTCPP_TESTS := $(filter-out generator_aotcpp_stubtest,$(GENERATOR_AOTCPP_TESTS))
GENERATOR_AOTCPP_TESTS := $(filter-out generator_aotcpp_stubuser,$(GENERATOR_AOTCPP_TESTS))

GENERATOR_AOTCPP_TESTS := $(filter-out generator_aotcpp_gpu_multi_context_threaded,$(GENERATOR_AOTCPP_TESTS))

test_aotcpp_generator: $(GENERATOR_AOTCPP_TESTS)

# This is just a test to ensure than RunGen builds and links for a critical mass of Generators;
# not all will work directly (e.g. due to missing define_externs at link time), so we disable
# those known to be broken for plausible reasons.
GENERATOR_BUILD_RUNGEN_TESTS = $(GENERATOR_EXTERNAL_TEST_GENERATOR:$(ROOT_DIR)/test/generator/%_generator.cpp=$(FILTERS_DIR)/%.rungen)
GENERATOR_BUILD_RUNGEN_TESTS := $(filter-out $(FILTERS_DIR)/async_parallel.rungen,$(GENERATOR_BUILD_RUNGEN_TESTS))
GENERATOR_BUILD_RUNGEN_TESTS := $(filter-out $(FILTERS_DIR)/cxx_mangling_define_extern.rungen,$(GENERATOR_BUILD_RUNGEN_TESTS))
GENERATOR_BUILD_RUNGEN_TESTS := $(filter-out $(FILTERS_DIR)/define_extern_opencl.rungen,$(GENERATOR_BUILD_RUNGEN_TESTS))
GENERATOR_BUILD_RUNGEN_TESTS := $(filter-out $(FILTERS_DIR)/msan.rungen,$(GENERATOR_BUILD_RUNGEN_TESTS))
GENERATOR_BUILD_RUNGEN_TESTS := $(filter-out $(FILTERS_DIR)/sanitizercoverage.rungen,$(GENERATOR_BUILD_RUNGEN_TESTS))
GENERATOR_BUILD_RUNGEN_TESTS := $(filter-out $(FILTERS_DIR)/multitarget.rungen,$(GENERATOR_BUILD_RUNGEN_TESTS))
GENERATOR_BUILD_RUNGEN_TESTS := $(filter-out $(FILTERS_DIR)/nested_externs.rungen,$(GENERATOR_BUILD_RUNGEN_TESTS))
GENERATOR_BUILD_RUNGEN_TESTS := $(filter-out $(FILTERS_DIR)/tiled_blur.rungen,$(GENERATOR_BUILD_RUNGEN_TESTS))
GENERATOR_BUILD_RUNGEN_TESTS := $(filter-out $(FILTERS_DIR)/extern_output.rungen,$(GENERATOR_BUILD_RUNGEN_TESTS))
GENERATOR_BUILD_RUNGEN_TESTS := $(filter-out $(FILTERS_DIR)/gpu_multi_context_threaded.rungen,$(GENERATOR_BUILD_RUNGEN_TESTS))
GENERATOR_BUILD_RUNGEN_TESTS := $(GENERATOR_BUILD_RUNGEN_TESTS) \
	$(FILTERS_DIR)/multi_rungen \
	$(FILTERS_DIR)/multi_rungen2 \
	$(FILTERS_DIR)/rungen_test \
	$(FILTERS_DIR)/registration_test

test_rungen: $(GENERATOR_BUILD_RUNGEN_TESTS)
	$(FILTERS_DIR)/rungen_test
	$(FILTERS_DIR)/registration_test

test_generator: $(GENERATOR_AOT_TESTS) $(GENERATOR_AOTCPP_TESTS) $(GENERATOR_JIT_TESTS) $(GENERATOR_BUILD_RUNGEN_TESTS)
	$(FILTERS_DIR)/rungen_test
	$(FILTERS_DIR)/registration_test

ALL_TESTS = test_internal test_correctness test_error test_tutorial test_warning test_runtime test_generator

# These targets perform timings of each test. For most tests this includes Halide JIT compile times, and run times.
# For generator tests they time the compile time only. The times are recorded in CSV files.
time_compilation_correctness: init_time_compilation_correctness $(CORRECTNESS_TESTS:$(ROOT_DIR)/test/correctness/%.cpp=time_compilation_test_%)
time_compilation_performance: init_time_compilation_performance $(PERFORMANCE_TESTS:$(ROOT_DIR)/test/performance/%.cpp=time_compilation_performance_%)
time_compilation_generator: init_time_compilation_generator $(GENERATOR_TESTS:$(ROOT_DIR)/test/generator/%_aottest.cpp=time_compilation_generator_%)

init_time_compilation_%:
	echo "TEST,User (s),System (s),Real" > $(@:init_time_compilation_%=compile_times_%.csv)

TIME_COMPILATION ?= /usr/bin/time -a -f "$@,%U,%S,%E" -o

run_tests: $(ALL_TESTS)
	make -f $(THIS_MAKEFILE) test_performance test_auto_schedule

.PHONY: build_tests
build_tests: $(CORRECTNESS_TESTS:$(ROOT_DIR)/test/correctness/%.cpp=$(BIN_DIR)/correctness_%) \
	$(PERFORMANCE_TESTS:$(ROOT_DIR)/test/performance/%.cpp=$(BIN_DIR)/performance_%) \
	$(ERROR_TESTS:$(ROOT_DIR)/test/error/%.cpp=$(BIN_DIR)/error_%) \
	$(WARNING_TESTS:$(ROOT_DIR)/test/warning/%.cpp=$(BIN_DIR)/warning_%) \
	$(RUNTIME_TESTS:$(ROOT_DIR)/test/runtime/%.cpp=$(BIN_DIR)/runtime_%) \
	$(GENERATOR_EXTERNAL_TESTS:$(ROOT_DIR)/test/generator/%_aottest.cpp=$(BIN_DIR)/$(TARGET)/generator_aot_%) \
	$(GENERATOR_EXTERNAL_TESTS:$(ROOT_DIR)/test/generator/%_jittest.cpp=$(BIN_DIR)/generator_jit_%) \
	$(AUTO_SCHEDULE_TESTS:$(ROOT_DIR)/test/auto_schedule/%.cpp=$(BIN_DIR)/auto_schedule_%)

clean_generator:
	rm -rf $(BIN_DIR)/*.generator
	rm -rf $(BIN_DIR)/*/runtime.a
	rm -rf $(FILTERS_DIR)
	rm -rf $(BIN_DIR)/*/generator_*
	rm -rf $(BUILD_DIR)/*_generator.o
	rm -f $(BUILD_DIR)/GenGen.o
	rm -f $(BUILD_DIR)/RunGenMain.o

time_compilation_tests: time_compilation_correctness time_compilation_performance time_compilation_generator

# These are just aliases to the autoscheduler plugins to make Generator rules & deps a little terser
BIN_ADAMS2019=$(BIN_DIR)/libautoschedule_adams2019.$(PLUGIN_EXT)
BIN_LI2018=$(BIN_DIR)/libautoschedule_li2018.$(PLUGIN_EXT)
BIN_MULLAPUDI2016=$(BIN_DIR)/libautoschedule_mullapudi2016.$(PLUGIN_EXT)

$(BUILD_DIR)/GenGen.o: $(ROOT_DIR)/tools/GenGen.cpp $(INCLUDE_DIR)/Halide.h
	@mkdir -p $(@D)
	$(CXX) -c $< $(TEST_CXX_FLAGS) -I$(INCLUDE_DIR) -o $@

# Make an empty generator for generating runtimes.
$(BIN_DIR)/runtime.generator: $(BUILD_DIR)/GenGen.o $(BIN_DIR)/libHalide.$(SHARED_EXT)
	@mkdir -p $(@D)
	$(CXX) $< $(TEST_LD_FLAGS) -o $@

# Generate a standalone runtime for a given target string
$(BIN_DIR)/%/runtime.a: $(BIN_DIR)/runtime.generator
	@mkdir -p $(@D)
	$(CURDIR)/$< -r runtime -o $(CURDIR)/$(BIN_DIR)/$* target=$*

$(BIN_DIR)/test_internal: $(ROOT_DIR)/test/internal.cpp $(BIN_DIR)/libHalide.$(SHARED_EXT)
	@mkdir -p $(@D)
	$(CXX) $(TEST_CXX_FLAGS) $< -I$(SRC_DIR) $(TEST_LD_FLAGS) -o $@

# Correctness test that link against libHalide
$(BIN_DIR)/correctness_%: $(ROOT_DIR)/test/correctness/%.cpp $(BIN_DIR)/libHalide.$(SHARED_EXT) $(INCLUDE_DIR)/Halide.h $(RUNTIME_EXPORTED_INCLUDES)
	@mkdir -p $(@D)
	$(CXX) $(TEST_CXX_FLAGS) -I$(ROOT_DIR)/src/runtime -I$(ROOT_DIR)/test/common $(OPTIMIZE_FOR_BUILD_TIME) $< -I$(INCLUDE_DIR) $(TEST_LD_FLAGS) -o $@

# Correctness tests that do NOT link against libHalide
$(BIN_DIR)/correctness_plain_c_includes: $(ROOT_DIR)/test/correctness/plain_c_includes.c $(RUNTIME_EXPORTED_INCLUDES)
	$(CXX) -x c -Wall -Werror -I$(ROOT_DIR)/src/runtime $(OPTIMIZE_FOR_BUILD_TIME) $< -I$(ROOT_DIR)/src/runtime -o $@

# Note that this test must *not* link in either libHalide, or a Halide runtime;
# this test should be usable without either.
$(BIN_DIR)/correctness_halide_buffer: $(ROOT_DIR)/test/correctness/halide_buffer.cpp $(INCLUDE_DIR)/HalideBuffer.h $(RUNTIME_EXPORTED_INCLUDES)
	$(CXX) $(TEST_CXX_FLAGS) $(OPTIMIZE_FOR_BUILD_TIME) $< -I$(INCLUDE_DIR) -o $@

# The image_io test additionally needs to link to libpng and
# libjpeg.
$(BIN_DIR)/correctness_image_io: $(ROOT_DIR)/test/correctness/image_io.cpp $(BIN_DIR)/libHalide.$(SHARED_EXT) $(INCLUDE_DIR)/Halide.h $(RUNTIME_EXPORTED_INCLUDES)
	$(CXX) $(TEST_CXX_FLAGS) $(IMAGE_IO_CXX_FLAGS) -I$(ROOT_DIR)/src/runtime -I$(ROOT_DIR)/test/common $(OPTIMIZE_FOR_BUILD_TIME) $< -I$(INCLUDE_DIR) $(TEST_LD_FLAGS) $(IMAGE_IO_LIBS) -o $@

# OpenCL runtime correctness test requires runtime.a to be linked.
$(BIN_DIR)/$(TARGET)/correctness_opencl_runtime: $(ROOT_DIR)/test/correctness/opencl_runtime.cpp $(RUNTIME_EXPORTED_INCLUDES) $(BIN_DIR)/$(TARGET)/runtime.a
	@mkdir -p $(@D)
	$(CXX) $(BIN_DIR)/$(TARGET)/runtime.a $(TEST_CXX_FLAGS) -I$(ROOT_DIR)/src/runtime $(OPTIMIZE_FOR_BUILD_TIME) $< -I$(INCLUDE_DIR) $(TEST_LD_FLAGS) -o $@

$(BIN_DIR)/performance_%: $(ROOT_DIR)/test/performance/%.cpp $(BIN_DIR)/libHalide.$(SHARED_EXT) $(INCLUDE_DIR)/Halide.h
	$(CXX) $(TEST_CXX_FLAGS) $(OPTIMIZE) $< -I$(INCLUDE_DIR) -I$(ROOT_DIR)/src/runtime -I$(ROOT_DIR)/test/common $(TEST_LD_FLAGS) -o $@

# Error tests that link against libHalide
$(BIN_DIR)/error_%: $(ROOT_DIR)/test/error/%.cpp $(BIN_DIR)/libHalide.$(SHARED_EXT) $(INCLUDE_DIR)/Halide.h
	$(CXX) $(TEST_CXX_FLAGS) -I$(ROOT_DIR)/src/runtime -I$(ROOT_DIR)/test/common $(OPTIMIZE_FOR_BUILD_TIME) $< -I$(INCLUDE_DIR) $(TEST_LD_FLAGS) -o $@

$(BIN_DIR)/warning_%: $(ROOT_DIR)/test/warning/%.cpp $(BIN_DIR)/libHalide.$(SHARED_EXT) $(INCLUDE_DIR)/Halide.h
	$(CXX) $(TEST_CXX_FLAGS) $(OPTIMIZE_FOR_BUILD_TIME) $< -I$(INCLUDE_DIR) $(TEST_LD_FLAGS) -o $@

# Runtime tests that test internals
RUNTIME_TESTS_CXXFLAGS = -fno-rtti -fno-exceptions -fno-threadsafe-statics -Wno-builtin-declaration-mismatch -DCOMPILING_HALIDE_RUNTIME -DCOMPILING_HALIDE_RUNTIME_TESTS
$(BIN_DIR)/runtime_%: $(ROOT_DIR)/test/runtime/%.cpp $(ROOT_DIR)/test/runtime/common.h
	$(CXX) $(TEST_CXX_FLAGS) $(RUNTIME_TESTS_CXXFLAGS) -I$(ROOT_DIR)/test/runtime -I$(ROOT_DIR)/src/runtime $(OPTIMIZE_FOR_BUILD_TIME) $< $(COMMON_LD_FLAGS) -o $@

# Auto schedule tests that link against libHalide
$(BIN_DIR)/auto_schedule_%: $(ROOT_DIR)/test/auto_schedule/%.cpp $(BIN_DIR)/libHalide.$(SHARED_EXT) $(INCLUDE_DIR)/Halide.h
	$(CXX) $(TEST_CXX_FLAGS) $(OPTIMIZE_FOR_BUILD_TIME) $< -I$(INCLUDE_DIR) $(TEST_LD_FLAGS) -o $@

# TODO(srj): this doesn't auto-delete, why not?
.INTERMEDIATE: $(BIN_DIR)/%.generator

# By default, %.generator is produced by building %_generator.cpp
# Note that the rule includes all _generator.cpp files, so that generator with define_extern
# usage can just add deps later.
$(BUILD_DIR)/%_generator.o: $(ROOT_DIR)/test/generator/%_generator.cpp $(INCLUDE_DIR)/Halide.h
	@mkdir -p $(@D)
	$(CXX) $(TEST_CXX_FLAGS) -I$(INCLUDE_DIR) -I$(CURDIR)/$(FILTERS_DIR) -c $< -o $@

$(BIN_DIR)/%.generator: $(BUILD_DIR)/GenGen.o $(BIN_DIR)/libHalide.$(SHARED_EXT) $(BUILD_DIR)/%_generator.o
	@mkdir -p $(@D)
	$(CXX) $(filter %.cpp %.o %.a,$^) $(TEST_LD_FLAGS) -o $@

# It is not always possible to cross compile between 32-bit and 64-bit via the clang build as part of llvm
# These next two rules can fail the compilationa nd produce zero length bitcode blobs.
# If the zero length blob is actually used, the test will fail anyway, but usually only the bitness
# of the target is used.
$(BUILD_DIR)/external_code_extern_bitcode_32.cpp : $(ROOT_DIR)/test/generator/external_code_extern.cpp $(BIN_DIR)/binary2cpp
	@mkdir -p $(@D)
	$(CLANG) $(CXX_WARNING_FLAGS) -O3 -c -m32 -target $(RUNTIME_TRIPLE_32) -emit-llvm $< -o $(BUILD_DIR)/external_code_extern_32.bc || echo -n > $(BUILD_DIR)/external_code_extern_32.bc
	./$(BIN_DIR)/binary2cpp external_code_extern_bitcode_32 < $(BUILD_DIR)/external_code_extern_32.bc > $@

$(BUILD_DIR)/external_code_extern_bitcode_64.cpp : $(ROOT_DIR)/test/generator/external_code_extern.cpp $(BIN_DIR)/binary2cpp
	@mkdir -p $(@D)
	$(CLANG) $(CXX_WARNING_FLAGS) -O3 -c -m64 -target $(RUNTIME_TRIPLE_64) -emit-llvm $< -o $(BUILD_DIR)/external_code_extern_64.bc || echo -n > $(BUILD_DIR)/external_code_extern_64.bc
	./$(BIN_DIR)/binary2cpp external_code_extern_bitcode_64 < $(BUILD_DIR)/external_code_extern_64.bc > $@

$(BUILD_DIR)/external_code_extern_cpp_source.cpp : $(ROOT_DIR)/test/generator/external_code_extern.cpp $(BIN_DIR)/binary2cpp
	@mkdir -p $(@D)
	./$(BIN_DIR)/binary2cpp external_code_extern_cpp_source < $(ROOT_DIR)/test/generator/external_code_extern.cpp > $@

$(BIN_DIR)/external_code.generator: $(BUILD_DIR)/GenGen.o $(BIN_DIR)/libHalide.$(SHARED_EXT) $(BUILD_DIR)/external_code_generator.o $(BUILD_DIR)/external_code_extern_bitcode_32.cpp $(BUILD_DIR)/external_code_extern_bitcode_64.cpp $(BUILD_DIR)/external_code_extern_cpp_source.cpp
	@mkdir -p $(@D)
	$(CXX) $(filter %.cpp %.o %.a,$^) $(TEST_LD_FLAGS) -o $@

NAME_MANGLING_TARGET=$(NON_EMPTY_TARGET)-c_plus_plus_name_mangling

GEN_AOT_OUTPUTS=-e static_library,c_header,c_source,registration

# By default, %.a/.h are produced by executing %.generator. Runtimes are not included in these.
# (We explicitly also generate .cpp output here as well, as additional test surface for the C++ backend.)
$(FILTERS_DIR)/%.a: $(BIN_DIR)/%.generator
	@mkdir -p $(@D)
	$(CURDIR)/$< -g $* $(GEN_AOT_OUTPUTS) -o $(CURDIR)/$(FILTERS_DIR) target=$(TARGET)-no_runtime

$(FILTERS_DIR)/%.h: $(FILTERS_DIR)/%.a
	@echo $@ produced implicitly by $^

$(FILTERS_DIR)/%.halide_generated.cpp: $(FILTERS_DIR)/%.a
	@echo $@ produced implicitly by $^

$(FILTERS_DIR)/%.registration.cpp: $(FILTERS_DIR)/%.a
	@echo $@ produced implicitly by $^

$(FILTERS_DIR)/%.stub.h: $(BIN_DIR)/%.generator
	@mkdir -p $(@D)
	$(CURDIR)/$< -g $* -n $* -o $(CURDIR)/$(FILTERS_DIR) -e cpp_stub

$(FILTERS_DIR)/cxx_mangling_externs.o: $(ROOT_DIR)/test/generator/cxx_mangling_externs.cpp
	@mkdir -p $(@D)
	$(CXX) $(GEN_AOT_CXX_FLAGS) -c $(filter-out %.h,$^) $(GEN_AOT_INCLUDES) -o $@

# If we want to use a Generator with custom GeneratorParams, we need to write
# custom rules: to pass the GeneratorParams, and to give a unique function and file name.
$(FILTERS_DIR)/cxx_mangling.a: $(BIN_DIR)/cxx_mangling.generator $(FILTERS_DIR)/cxx_mangling_externs.o
	@mkdir -p $(@D)
	$(CURDIR)/$< -g cxx_mangling $(GEN_AOT_OUTPUTS) -o $(CURDIR)/$(FILTERS_DIR) target=$(TARGET)-no_runtime-c_plus_plus_name_mangling -f "HalideTest::AnotherNamespace::cxx_mangling"
	$(ROOT_DIR)/tools/makelib.sh $@ $@ $(FILTERS_DIR)/cxx_mangling_externs.o

ifneq ($(TEST_CUDA), )
# Also build with a gpu target to ensure that the GPU-Host generation
# code handles name mangling properly. (Note that we don't need to
# run this code, just check for link errors.)
$(FILTERS_DIR)/cxx_mangling_gpu.a: $(BIN_DIR)/cxx_mangling.generator $(FILTERS_DIR)/cxx_mangling_externs.o
	@mkdir -p $(@D)
	$(CURDIR)/$< -g cxx_mangling $(GEN_AOT_OUTPUTS) -o $(CURDIR)/$(FILTERS_DIR) target=$(TARGET)-no_runtime-c_plus_plus_name_mangling-cuda-cuda_capability_30 -f "HalideTest::cxx_mangling_gpu"
	$(ROOT_DIR)/tools/makelib.sh $@ $@ $(FILTERS_DIR)/cxx_mangling_externs.o
endif

$(FILTERS_DIR)/cxx_mangling_define_extern_externs.o: $(ROOT_DIR)/test/generator/cxx_mangling_define_extern_externs.cpp $(FILTERS_DIR)/cxx_mangling.h
	@mkdir -p $(@D)
	$(CXX) $(GEN_AOT_CXX_FLAGS) -c $(filter-out %.h,$^) $(GEN_AOT_INCLUDES) -o $@

$(FILTERS_DIR)/cxx_mangling_define_extern.a: $(BIN_DIR)/cxx_mangling_define_extern.generator $(FILTERS_DIR)/cxx_mangling_define_extern_externs.o
	@mkdir -p $(@D)
	$(CURDIR)/$< -g cxx_mangling_define_extern $(GEN_AOT_OUTPUTS) -o $(CURDIR)/$(FILTERS_DIR) target=$(TARGET)-no_runtime-c_plus_plus_name_mangling-user_context -f "HalideTest::cxx_mangling_define_extern"
	$(ROOT_DIR)/tools/makelib.sh $@ $@  $(FILTERS_DIR)/cxx_mangling_define_extern_externs.o

# pyramid needs a custom arg.
$(FILTERS_DIR)/pyramid.a: $(BIN_DIR)/pyramid.generator
	@mkdir -p $(@D)
	$(CURDIR)/$< -g pyramid -f pyramid $(GEN_AOT_OUTPUTS) -o $(CURDIR)/$(FILTERS_DIR) target=$(TARGET)-no_runtime levels=10

$(FILTERS_DIR)/string_param.a: $(BIN_DIR)/string_param.generator
	@mkdir -p $(@D)
	$(CURDIR)/$< -g string_param -f string_param  $(GEN_AOT_OUTPUTS) -o $(CURDIR)/$(FILTERS_DIR) target=$(TARGET)-no_runtime rpn_expr="5 y * x +"

# memory_profiler_mandelbrot need profiler set
$(FILTERS_DIR)/memory_profiler_mandelbrot.a: $(BIN_DIR)/memory_profiler_mandelbrot.generator
	@mkdir -p $(@D)
	$(CURDIR)/$< -g memory_profiler_mandelbrot -f memory_profiler_mandelbrot $(GEN_AOT_OUTPUTS) -o $(CURDIR)/$(FILTERS_DIR) target=$(TARGET)-no_runtime-profile

$(FILTERS_DIR)/alias_with_offset_42.a: $(BIN_DIR)/alias.generator
	@mkdir -p $(@D)
	$(CURDIR)/$< -g alias_with_offset_42 -f alias_with_offset_42 $(GEN_AOT_OUTPUTS) -o $(CURDIR)/$(FILTERS_DIR) target=$(TARGET)-no_runtime

$(FILTERS_DIR)/alias_Adams2019.a: $(BIN_DIR)/alias.generator autoschedulers
	@mkdir -p $(@D)
	$(CURDIR)/$< -g alias_Adams2019 -f alias_Adams2019 $(GEN_AOT_OUTPUTS) -o $(CURDIR)/$(FILTERS_DIR) target=$(TARGET)-no_runtime -p $(BIN_ADAMS2019)

$(FILTERS_DIR)/alias_Li2018.a: $(BIN_DIR)/alias.generator autoschedulers
	@mkdir -p $(@D)
	$(CURDIR)/$< -g alias_Li2018 -f alias_Li2018 $(GEN_AOT_OUTPUTS) -o $(CURDIR)/$(FILTERS_DIR) target=$(TARGET)-no_runtime -p $(BIN_LI2018)

$(FILTERS_DIR)/alias_Mullapudi2016.a: $(BIN_DIR)/alias.generator autoschedulers
	@mkdir -p $(@D)
	$(CURDIR)/$< -g alias_Mullapudi2016 -f alias_Mullapudi2016 $(GEN_AOT_OUTPUTS) -o $(CURDIR)/$(FILTERS_DIR) target=$(TARGET)-no_runtime -p $(BIN_MULLAPUDI2016)

METADATA_TESTER_GENERATOR_ARGS=\
	input.type=uint8 input.dim=3 \
	dim_only_input_buffer.type=uint8 \
	untyped_input_buffer.type=uint8 untyped_input_buffer.dim=3 \
	output.type=float32,float32 output.dim=3 \
	input_not_nod.type=uint8 input_not_nod.dim=3 \
	input_nod.dim=3 \
	input_not.type=uint8 \
	array_input.size=2 \
	array_i8.size=2 \
	array_i16.size=2 \
	array_i32.size=2 \
	array_h.size=2 \
	buffer_array_input2.dim=3 \
	buffer_array_input3.type=float32 \
	buffer_array_input4.dim=3 \
	buffer_array_input4.type=float32 \
	buffer_array_input5.size=2 \
	buffer_array_input6.size=2 \
	buffer_array_input6.dim=3 \
	buffer_array_input7.size=2 \
	buffer_array_input7.type=float32 \
	buffer_array_input8.size=2 \
	buffer_array_input8.dim=3 \
	buffer_array_input8.type=float32 \
	buffer_f16_untyped.type=float16 \
	untyped_scalar_input.type=uint8 \
	array_outputs.size=2 \
	array_outputs7.size=2 \
	array_outputs8.size=2 \
	array_outputs9.size=2

# metadata_tester is built with and without user-context
$(FILTERS_DIR)/metadata_tester.a: $(BIN_DIR)/metadata_tester.generator
	@mkdir -p $(@D)
	$(CURDIR)/$< -g metadata_tester -f metadata_tester $(GEN_AOT_OUTPUTS) -o $(CURDIR)/$(FILTERS_DIR) target=$(TARGET)-no_runtime $(METADATA_TESTER_GENERATOR_ARGS)

$(FILTERS_DIR)/metadata_tester_ucon.a: $(BIN_DIR)/metadata_tester.generator
	@mkdir -p $(@D)
	$(CURDIR)/$< -g metadata_tester -f metadata_tester_ucon $(GEN_AOT_OUTPUTS) -o $(CURDIR)/$(FILTERS_DIR) target=$(TARGET)-user_context-no_runtime $(METADATA_TESTER_GENERATOR_ARGS)

$(BIN_DIR)/$(TARGET)/generator_aot_metadata_tester: $(FILTERS_DIR)/metadata_tester_ucon.a

$(BIN_DIR)/$(TARGET)/generator_aotcpp_metadata_tester: $(FILTERS_DIR)/metadata_tester_ucon.halide_generated.cpp

$(FILTERS_DIR)/multitarget.a: $(BIN_DIR)/multitarget.generator
	@mkdir -p $(@D)
	$(CURDIR)/$< -g multitarget -f "HalideTest::multitarget" $(GEN_AOT_OUTPUTS) -o $(CURDIR)/$(FILTERS_DIR) \
		target=$(TARGET)-no_bounds_query-no_runtime-c_plus_plus_name_mangling,$(TARGET)-no_runtime-c_plus_plus_name_mangling  \
		-e assembly,bitcode,c_source,c_header,stmt_html,static_library,stmt

$(FILTERS_DIR)/msan.a: $(BIN_DIR)/msan.generator
	@mkdir -p $(@D)
	$(CURDIR)/$< -g msan -f msan $(GEN_AOT_OUTPUTS) -o $(CURDIR)/$(FILTERS_DIR) target=$(TARGET)-msan

$(FILTERS_DIR)/sanitizercoverage.a: $(BIN_DIR)/sanitizercoverage.generator
	@mkdir -p $(@D)
	$(CURDIR)/$< -g sanitizercoverage -f sanitizercoverage $(GEN_AOT_OUTPUTS) -o $(CURDIR)/$(FILTERS_DIR) target=$(TARGET)-sanitizer_coverage

# user_context needs to be generated with user_context as the first argument to its calls
$(FILTERS_DIR)/user_context.a: $(BIN_DIR)/user_context.generator
	@mkdir -p $(@D)
	$(CURDIR)/$< -g user_context $(GEN_AOT_OUTPUTS) -o $(CURDIR)/$(FILTERS_DIR) target=$(TARGET)-no_runtime-user_context

# ditto for user_context_insanity
$(FILTERS_DIR)/user_context_insanity.a: $(BIN_DIR)/user_context_insanity.generator
	@mkdir -p $(@D)
	$(CURDIR)/$< -g user_context_insanity $(GEN_AOT_OUTPUTS) -o $(CURDIR)/$(FILTERS_DIR) target=$(TARGET)-no_runtime-user_context

# Some .generators have additional dependencies (usually due to define_extern usage).
# These typically require two extra dependencies:
# (1) Ensuring the extra _generator.cpp is built into the .generator.
# (2) Ensuring the extra .a is linked into the final output.

# TODO(srj): we really want to say "anything that depends on tiled_blur.a also depends on blur2x2.a";
# is there a way to specify that in Make?
$(BIN_DIR)/$(TARGET)/generator_aot_tiled_blur: $(FILTERS_DIR)/blur2x2.a
ifneq ($(TEST_CUDA), )
$(BIN_DIR)/$(TARGET)/generator_aot_cxx_mangling: $(FILTERS_DIR)/cxx_mangling_gpu.a
endif
$(BIN_DIR)/$(TARGET)/generator_aot_cxx_mangling_define_extern: $(FILTERS_DIR)/cxx_mangling.a

$(BIN_DIR)/$(TARGET)/generator_aotcpp_tiled_blur: $(FILTERS_DIR)/blur2x2.halide_generated.cpp
ifneq ($(TEST_CUDA), )
$(BIN_DIR)/$(TARGET)/generator_aotcpp_cxx_mangling: $(FILTERS_DIR)/cxx_mangling_gpu.halide_generated.cpp
endif
$(BIN_DIR)/$(TARGET)/generator_aotcpp_cxx_mangling: $(FILTERS_DIR)/cxx_mangling_externs.o
$(BIN_DIR)/$(TARGET)/generator_aotcpp_cxx_mangling_define_extern: $(FILTERS_DIR)/cxx_mangling.halide_generated.cpp $(FILTERS_DIR)/cxx_mangling_externs.o $(FILTERS_DIR)/cxx_mangling_define_extern_externs.o

$(BUILD_DIR)/stubuser_generator.o: $(FILTERS_DIR)/stubtest.stub.h $(FILTERS_DIR)/configure.stub.h
$(BIN_DIR)/stubuser.generator: $(BUILD_DIR)/stubtest_generator.o $(BUILD_DIR)/configure_generator.o

# stubtest has input and output funcs with undefined types and array sizes; this is fine for stub
# usage (the types can be inferred), but for AOT compilation, we must make the types
# concrete via generator args.
STUBTEST_GENERATOR_ARGS=\
	untyped_buffer_input.type=uint8 untyped_buffer_input.dim=3 \
	simple_input.type=float32 \
	array_input.type=float32 array_input.size=2 \
	int_arg.size=2 \
	tuple_output.type=float32,float32 \
	vectorize=true

$(FILTERS_DIR)/stubtest.a: $(BIN_DIR)/stubtest.generator
	@mkdir -p $(@D)
	$(CURDIR)/$< -g stubtest -f stubtest $(GEN_AOT_OUTPUTS) -o $(CURDIR)/$(FILTERS_DIR) target=$(TARGET)-no_runtime $(STUBTEST_GENERATOR_ARGS)

$(FILTERS_DIR)/stubuser_auto.a: $(BIN_DIR)/stubuser.generator $(BIN_MULLAPUDI2016)
	@mkdir -p $(@D)
	$(CURDIR)/$< -g stubuser $(GEN_AOT_OUTPUTS) -o $(CURDIR)/$(FILTERS_DIR) -f stubuser_auto target=$(TARGET)-no_runtime autoscheduler=Mullapudi2016 -p $(BIN_MULLAPUDI2016)

$(FILTERS_DIR)/external_code.a: $(BIN_DIR)/external_code.generator
	@mkdir -p $(@D)
	$(CURDIR)/$< -g external_code -e static_library,c_header,registration -o $(CURDIR)/$(FILTERS_DIR) target=$(TARGET)-no_runtime external_code_is_bitcode=true

$(FILTERS_DIR)/external_code.halide_generated.cpp: $(BIN_DIR)/external_code.generator
	@mkdir -p $(@D)
	$(CURDIR)/$< -g external_code -e c_source -o $(CURDIR)/$(FILTERS_DIR) target=$(TARGET)-no_runtime external_code_is_bitcode=false

$(FILTERS_DIR)/autograd_grad.a: $(BIN_DIR)/autograd.generator $(BIN_MULLAPUDI2016)
	@mkdir -p $(@D)
	$(CURDIR)/$< -g autograd $(GEN_AOT_OUTPUTS) -o $(CURDIR)/$(FILTERS_DIR) -f autograd_grad target=$(TARGET)-no_runtime autoscheduler=Mullapudi2016 -d 1 -p $(BIN_MULLAPUDI2016)

# Usually, it's considered best practice to have one Generator per
# .cpp file, with the generator-name and filename matching;
# nested_externs_generators.cpp is a counterexample, and thus requires
# some special casing to get right.  First, make a special rule to
# build each of the Generators in nested_externs_generator.cpp (which
# all have the form nested_externs_*).
$(FILTERS_DIR)/nested_externs_%.a: $(BIN_DIR)/nested_externs.generator
	@mkdir -p $(@D)
	$(CURDIR)/$< -g nested_externs_$* $(GEN_AOT_OUTPUTS) -o $(CURDIR)/$(FILTERS_DIR) target=$(TARGET)-no_runtime

# Similarly, gpu_multi needs two different kernels to test compilation caching.
# Also requies user-context.
$(FILTERS_DIR)/gpu_multi_context_threaded_%.a: $(BIN_DIR)/gpu_multi_context_threaded.generator
	@mkdir -p $(@D)
	$(CURDIR)/$< -g gpu_multi_context_threaded_$* $(GEN_AOT_OUTPUTS) -o $(CURDIR)/$(FILTERS_DIR) target=$(TARGET)-no_runtime-user_context

GEN_AOT_CXX_FLAGS=$(TEST_CXX_FLAGS) -Wno-unknown-pragmas -Wno-unused-variable
GEN_AOT_INCLUDES=-I$(INCLUDE_DIR) -I$(FILTERS_DIR) -I$(ROOT_DIR)/src/runtime -I$(ROOT_DIR)/test/common -I $(ROOT_DIR)/apps/support -I $(SRC_DIR)/runtime -I$(ROOT_DIR)/tools
GEN_AOT_LD_FLAGS=$(COMMON_LD_FLAGS)

ifneq ($(TEST_METAL), )
# Unlike cuda and opencl, which dynamically go find the appropriate symbols, metal requires actual linking.
GEN_AOT_LD_FLAGS+=$(METAL_LD_FLAGS)
endif

# By default, %_aottest.cpp depends on $(FILTERS_DIR)/%.a/.h (but not libHalide).
$(BIN_DIR)/$(TARGET)/generator_aot_%: $(ROOT_DIR)/test/generator/%_aottest.cpp $(FILTERS_DIR)/%.a $(FILTERS_DIR)/%.h $(RUNTIME_EXPORTED_INCLUDES) $(BIN_DIR)/$(TARGET)/runtime.a
	@mkdir -p $(@D)
	$(CXX) $(GEN_AOT_CXX_FLAGS) $(filter %.cpp %.o %.a,$^) $(GEN_AOT_INCLUDES) $(GEN_AOT_LD_FLAGS) -o $@

# Also make AOT testing targets that depends on the .cpp output (rather than .a).
$(BIN_DIR)/$(TARGET)/generator_aotcpp_%: $(ROOT_DIR)/test/generator/%_aottest.cpp $(FILTERS_DIR)/%.halide_generated.cpp $(FILTERS_DIR)/%.h $(RUNTIME_EXPORTED_INCLUDES) $(BIN_DIR)/$(TARGET)/runtime.a
	@mkdir -p $(@D)
	$(CXX) $(GEN_AOT_CXX_FLAGS) $(filter %.cpp %.o %.a,$^) $(OPTIMIZE) $(GEN_AOT_INCLUDES) $(GEN_AOT_LD_FLAGS) -o $@

# MSAN test doesn't use the standard runtime
$(BIN_DIR)/$(TARGET)/generator_aot_msan: $(ROOT_DIR)/test/generator/msan_aottest.cpp $(FILTERS_DIR)/msan.a $(FILTERS_DIR)/msan.h $(RUNTIME_EXPORTED_INCLUDES)
	@mkdir -p $(@D)
	$(CXX) $(GEN_AOT_CXX_FLAGS) $(filter-out %.h,$^) $(GEN_AOT_INCLUDES) $(GEN_AOT_LD_FLAGS) -o $@

# SanitizerCoverage test doesn't use the standard runtime
$(BIN_DIR)/$(TARGET)/generator_aot_sanitizercoverage: $(ROOT_DIR)/test/generator/sanitizercoverage_aottest.cpp $(FILTERS_DIR)/sanitizercoverage.a $(FILTERS_DIR)/sanitizercoverage.h $(RUNTIME_EXPORTED_INCLUDES)
	@mkdir -p $(@D)
	$(CXX) $(GEN_AOT_CXX_FLAGS) $(filter-out %.h,$^) $(GEN_AOT_INCLUDES) $(GEN_AOT_LD_FLAGS) -o $@


# alias has additional deps to link in
$(BIN_DIR)/$(TARGET)/generator_aot_alias: $(ROOT_DIR)/test/generator/alias_aottest.cpp $(FILTERS_DIR)/alias.a $(FILTERS_DIR)/alias_with_offset_42.a $(FILTERS_DIR)/alias_Adams2019.a $(FILTERS_DIR)/alias_Li2018.a $(FILTERS_DIR)/alias_Mullapudi2016.a  $(RUNTIME_EXPORTED_INCLUDES) $(BIN_DIR)/$(TARGET)/runtime.a
	@mkdir -p $(@D)
	$(CXX) $(GEN_AOT_CXX_FLAGS) $(filter %.cpp %.o %.a,$^) $(GEN_AOT_INCLUDES) $(GEN_AOT_LD_FLAGS) -o $@

$(BIN_DIR)/$(TARGET)/generator_aotcpp_alias: $(ROOT_DIR)/test/generator/alias_aottest.cpp $(FILTERS_DIR)/alias.halide_generated.cpp $(FILTERS_DIR)/alias_with_offset_42.halide_generated.cpp $(FILTERS_DIR)/alias_Adams2019.halide_generated.cpp $(FILTERS_DIR)/alias_Li2018.halide_generated.cpp $(FILTERS_DIR)/alias_Mullapudi2016.halide_generated.cpp  $(RUNTIME_EXPORTED_INCLUDES) $(BIN_DIR)/$(TARGET)/runtime.a
	@mkdir -p $(@D)
	$(CXX) $(GEN_AOT_CXX_FLAGS) $(filter %.cpp %.o %.a,$^) $(GEN_AOT_INCLUDES) $(GEN_AOT_LD_FLAGS) -o $@

# autograd has additional deps to link in
$(BIN_DIR)/$(TARGET)/generator_aot_autograd: $(ROOT_DIR)/test/generator/autograd_aottest.cpp $(FILTERS_DIR)/autograd.a $(FILTERS_DIR)/autograd_grad.a $(RUNTIME_EXPORTED_INCLUDES) $(BIN_DIR)/$(TARGET)/runtime.a
	@mkdir -p $(@D)
	$(CXX) $(GEN_AOT_CXX_FLAGS) $(filter %.cpp %.o %.a,$^) $(GEN_AOT_INCLUDES) $(GEN_AOT_LD_FLAGS) -o $@

$(BIN_DIR)/$(TARGET)/generator_aotcpp_autograd: $(ROOT_DIR)/test/generator/autograd_aottest.cpp $(FILTERS_DIR)/autograd.halide_generated.cpp $(FILTERS_DIR)/autograd_grad.halide_generated.cpp $(RUNTIME_EXPORTED_INCLUDES) $(BIN_DIR)/$(TARGET)/runtime.a
	@mkdir -p $(@D)
	$(CXX) $(GEN_AOT_CXX_FLAGS) $(filter %.cpp %.o %.a,$^) $(GEN_AOT_INCLUDES) $(GEN_AOT_LD_FLAGS) -o $@

# nested_externs has additional deps to link in
$(BIN_DIR)/$(TARGET)/generator_aot_nested_externs: $(ROOT_DIR)/test/generator/nested_externs_aottest.cpp $(FILTERS_DIR)/nested_externs_root.a $(FILTERS_DIR)/nested_externs_inner.a $(FILTERS_DIR)/nested_externs_combine.a $(FILTERS_DIR)/nested_externs_leaf.a $(RUNTIME_EXPORTED_INCLUDES) $(BIN_DIR)/$(TARGET)/runtime.a
	@mkdir -p $(@D)
	$(CXX) $(GEN_AOT_CXX_FLAGS) $(filter %.cpp %.o %.a,$^) $(GEN_AOT_INCLUDES) $(GEN_AOT_LD_FLAGS) -o $@

$(BIN_DIR)/$(TARGET)/generator_aotcpp_nested_externs: $(ROOT_DIR)/test/generator/nested_externs_aottest.cpp $(FILTERS_DIR)/nested_externs_root.halide_generated.cpp $(FILTERS_DIR)/nested_externs_inner.halide_generated.cpp $(FILTERS_DIR)/nested_externs_combine.halide_generated.cpp $(FILTERS_DIR)/nested_externs_leaf.halide_generated.cpp $(RUNTIME_EXPORTED_INCLUDES) $(BIN_DIR)/$(TARGET)/runtime.a
	@mkdir -p $(@D)
	$(CXX) $(GEN_AOT_CXX_FLAGS) $(filter %.cpp %.o %.a,$^) $(GEN_AOT_INCLUDES) $(GEN_AOT_LD_FLAGS) -o $@

# The gpu object lifetime test needs the debug runtime
$(BIN_DIR)/$(TARGET)/generator_aot_gpu_object_lifetime: $(ROOT_DIR)/test/generator/gpu_object_lifetime_aottest.cpp $(FILTERS_DIR)/gpu_object_lifetime.a $(FILTERS_DIR)/gpu_object_lifetime.h $(RUNTIME_EXPORTED_INCLUDES) $(BIN_DIR)/$(TARGET)-debug/runtime.a
	@mkdir -p $(@D)
	$(CXX) $(GEN_AOT_CXX_FLAGS) $(filter %.cpp %.o %.a,$^) $(GEN_AOT_INCLUDES) $(GEN_AOT_LD_FLAGS) $(TEST_LD_FLAGS) -o $@

# acquire_release explicitly uses CUDA/OpenCL APIs, so link those here.
$(BIN_DIR)/$(TARGET)/generator_aot_acquire_release: $(ROOT_DIR)/test/generator/acquire_release_aottest.cpp $(FILTERS_DIR)/acquire_release.a $(FILTERS_DIR)/acquire_release.h $(RUNTIME_EXPORTED_INCLUDES) $(BIN_DIR)/$(TARGET)/runtime.a
	@mkdir -p $(@D)
	$(CXX) $(GEN_AOT_CXX_FLAGS) $(filter %.cpp %.o %.a,$^) $(GEN_AOT_INCLUDES) $(GEN_AOT_LD_FLAGS) $(OPENCL_LD_FLAGS) $(CUDA_LD_FLAGS) -o $@

$(BIN_DIR)/$(TARGET)/generator_aotcpp_acquire_release: $(ROOT_DIR)/test/generator/acquire_release_aottest.cpp $(FILTERS_DIR)/acquire_release.halide_generated.cpp $(FILTERS_DIR)/acquire_release.h $(RUNTIME_EXPORTED_INCLUDES) $(BIN_DIR)/$(TARGET)/runtime.a
	@mkdir -p $(@D)
	$(CXX) $(GEN_AOT_CXX_FLAGS) $(filter %.cpp %.o %.a,$^) $(GEN_AOT_INCLUDES) $(GEN_AOT_LD_FLAGS) $(OPENCL_LD_FLAGS) $(CUDA_LD_FLAGS) -o $@

# define_extern_opencl explicitly uses OpenCL APIs, so link those here.
$(BIN_DIR)/$(TARGET)/generator_aot_define_extern_opencl: $(ROOT_DIR)/test/generator/define_extern_opencl_aottest.cpp $(FILTERS_DIR)/define_extern_opencl.a $(FILTERS_DIR)/define_extern_opencl.h $(RUNTIME_EXPORTED_INCLUDES) $(BIN_DIR)/$(TARGET)/runtime.a
	@mkdir -p $(@D)
	$(CXX) $(GEN_AOT_CXX_FLAGS) $(filter %.cpp %.o %.a,$^) $(GEN_AOT_INCLUDES) $(GEN_AOT_LD_FLAGS) $(OPENCL_LD_FLAGS) -o $@

$(BIN_DIR)/$(TARGET)/generator_aotcpp_define_extern_opencl: $(ROOT_DIR)/test/generator/define_extern_opencl_aottest.cpp $(FILTERS_DIR)/define_extern_opencl.halide_generated.cpp $(FILTERS_DIR)/define_extern_opencl.h $(RUNTIME_EXPORTED_INCLUDES) $(BIN_DIR)/$(TARGET)/runtime.a
	@mkdir -p $(@D)
	$(CXX) $(GEN_AOT_CXX_FLAGS) $(filter %.cpp %.o %.a,$^) $(GEN_AOT_INCLUDES) $(GEN_AOT_LD_FLAGS) $(OPENCL_LD_FLAGS) -o $@

# By default, %_jittest.cpp depends on libHalide, plus the stubs for the Generator. These are external tests that use the JIT.
$(BIN_DIR)/generator_jit_%: $(ROOT_DIR)/test/generator/%_jittest.cpp $(BIN_DIR)/libHalide.$(SHARED_EXT) $(INCLUDE_DIR)/Halide.h $(FILTERS_DIR)/%.stub.h $(BUILD_DIR)/%_generator.o
	@mkdir -p $(@D)
	$(CXX) -g $(TEST_CXX_FLAGS) $(filter %.cpp %.o %.a,$^) -I$(INCLUDE_DIR) -I$(FILTERS_DIR) -I $(ROOT_DIR)/apps/support $(TEST_LD_FLAGS) -o $@

# stubuser is run with autoscheduling too
$(BIN_DIR)/$(TARGET)/generator_aot_stubuser: $(ROOT_DIR)/test/generator/stubuser_aottest.cpp $(FILTERS_DIR)/stubuser.a $(FILTERS_DIR)/stubuser.h $(FILTERS_DIR)/stubuser_auto.a $(FILTERS_DIR)/stubuser_auto.h $(RUNTIME_EXPORTED_INCLUDES) $(BIN_DIR)/$(TARGET)/runtime.a
	@mkdir -p $(@D)
	$(CXX) $(GEN_AOT_CXX_FLAGS) $(filter %.cpp %.o %.a,$^) $(GEN_AOT_INCLUDES) $(GEN_AOT_LD_FLAGS) -o $@

# generator_aot_multitarget is run multiple times, with different env vars.
generator_aot_multitarget: $(BIN_DIR)/$(TARGET)/generator_aot_multitarget
	@mkdir -p $(@D)
	HL_MULTITARGET_TEST_USE_NOBOUNDSQUERY_FEATURE=0 $(CURDIR)/$<
	HL_MULTITARGET_TEST_USE_NOBOUNDSQUERY_FEATURE=1 $(CURDIR)/$<
	@-echo

# gpu_multi_context_threaded has additional deps to link in
$(BIN_DIR)/$(TARGET)/generator_aot_gpu_multi_context_threaded: $(ROOT_DIR)/test/generator/gpu_multi_context_threaded_aottest.cpp \
	                                                       $(FILTERS_DIR)/gpu_multi_context_threaded_add.a \
	                                                       $(FILTERS_DIR)/gpu_multi_context_threaded_mul.a \
	                                                       $(RUNTIME_EXPORTED_INCLUDES) $(BIN_DIR)/$(TARGET)/runtime.a
	@mkdir -p $(@D)
	$(CXX) $(GEN_AOT_CXX_FLAGS) $(filter %.cpp %.o %.a,$^) $(GEN_AOT_INCLUDES) $(GEN_AOT_LD_FLAGS) $(OPENCL_LD_FLAGS) $(CUDA_LD_FLAGS) -o $@

$(BIN_DIR)/$(TARGET)/generator_aotcpp_gpu_multi_context_threaded: $(ROOT_DIR)/test/generator/gpu_multi_context_threaded_aottest.cpp \
	                                                          $(FILTERS_DIR)/gpu_multi_context_threaded_add.halide_generated.cpp \
	                                                          $(FILTERS_DIR)/gpu_multi_context_threaded_mul.halide_generated.cpp \
	                                                          $(RUNTIME_EXPORTED_INCLUDES) $(BIN_DIR)/$(TARGET)/runtime.a
	@mkdir -p $(@D)
	$(CXX) $(GEN_AOT_CXX_FLAGS) $(filter %.cpp %.o %.a,$^) $(GEN_AOT_INCLUDES) $(GEN_AOT_LD_FLAGS) $(OPENCL_LD_FLAGS) $(CUDA_LD_FLAGS) -o $@

# nested externs doesn't actually contain a generator named
# "nested_externs", and has no internal tests in any case.
test_generator_nested_externs:
	@echo "Skipping"

# gpu_multi actually contain a generator named
# "gpu_multi", and has no internal tests in any case.
test_generator_gpu_multi:
	@echo "Skipping"

# gpu_multi_context_threaded actually contain a generator named
# "gpu_multi", and has no internal tests in any case.
test_generator_gpu_multi_context_threaded:
	@echo "Skipping"

$(BUILD_DIR)/RunGenMain.o: $(ROOT_DIR)/tools/RunGenMain.cpp $(RUNTIME_EXPORTED_INCLUDES) $(ROOT_DIR)/tools/RunGen.h
	@mkdir -p $(@D)
	$(CXX) -c $< $(filter-out -g, $(TEST_CXX_FLAGS)) $(OPTIMIZE) -Os $(IMAGE_IO_CXX_FLAGS) -I$(INCLUDE_DIR) -I $(SRC_DIR)/runtime -I$(ROOT_DIR)/tools -o $@

$(FILTERS_DIR)/%.registration.o: $(FILTERS_DIR)/%.registration.cpp
	@mkdir -p $(@D)
	$(CXX) -c $< $(TEST_CXX_FLAGS) -o $@

$(FILTERS_DIR)/%.rungen: $(BUILD_DIR)/RunGenMain.o $(BIN_DIR)/$(TARGET)/runtime.a $(FILTERS_DIR)/%.registration.o $(FILTERS_DIR)/%.a
	@mkdir -p $(@D)
	$(CXX) -std=c++17 -I$(FILTERS_DIR) \
		$(BUILD_DIR)/RunGenMain.o \
		$(BIN_DIR)/$(TARGET)/runtime.a \
		$(call alwayslink,$(FILTERS_DIR)/$*.registration.o) \
		$(FILTERS_DIR)/$*.a \
		$(GEN_AOT_LD_FLAGS) $(IMAGE_IO_LIBS) -o $@

RUNARGS ?=

$(FILTERS_DIR)/%.run: $(FILTERS_DIR)/%.rungen
	$(CURDIR)/$< $(RUNARGS)
	@-echo

$(FILTERS_DIR)/%.registration_extra.o: $(FILTERS_DIR)/%.registration.cpp
	@mkdir -p $(@D)
	$(CXX) -c $< $(TEST_CXX_FLAGS) -DHALIDE_REGISTER_EXTRA_KEY_VALUE_PAIRS_FUNC=halide_register_extra_key_value_pairs_$* -o $@

# Test the registration mechanism, independent of RunGen.
# Note that this depends on the registration_extra.o (rather than registration.o)
# because it compiles with HALIDE_REGISTER_EXTRA_KEY_VALUE_PAIRS_FUNC defined.
$(FILTERS_DIR)/registration_test: $(ROOT_DIR)/test/generator/registration_test.cpp \
														 $(BIN_DIR)/$(TARGET)/runtime.a \
														 $(FILTERS_DIR)/blur2x2.registration_extra.o $(FILTERS_DIR)/blur2x2.a \
														 $(FILTERS_DIR)/cxx_mangling.registration_extra.o $(FILTERS_DIR)/cxx_mangling.a \
														 $(FILTERS_DIR)/pyramid.registration_extra.o $(FILTERS_DIR)/pyramid.a
	@mkdir -p $(@D)
	$(CXX) $(GEN_AOT_CXX_FLAGS) $(GEN_AOT_INCLUDES) \
			$(ROOT_DIR)/test/generator/registration_test.cpp \
			$(FILTERS_DIR)/blur2x2.registration_extra.o \
			$(FILTERS_DIR)/cxx_mangling.registration_extra.o \
			$(FILTERS_DIR)/pyramid.registration_extra.o \
			$(FILTERS_DIR)/blur2x2.a \
			$(FILTERS_DIR)/cxx_mangling.a \
			$(FILTERS_DIR)/pyramid.a \
      $(BIN_DIR)/$(TARGET)/runtime.a \
			$(GEN_AOT_LD_FLAGS) $(IMAGE_IO_LIBS) -o $@

# Test RunGen itself
$(FILTERS_DIR)/rungen_test: $(ROOT_DIR)/test/generator/rungen_test.cpp \
							$(BIN_DIR)/$(TARGET)/runtime.a \
							$(FILTERS_DIR)/example.registration.o \
							$(FILTERS_DIR)/example.a
	@mkdir -p $(@D)
	$(CXX) $(GEN_AOT_CXX_FLAGS) $(IMAGE_IO_CXX_FLAGS) $(GEN_AOT_INCLUDES) \
			$(ROOT_DIR)/test/generator/rungen_test.cpp \
			$(BIN_DIR)/$(TARGET)/runtime.a \
			$(call alwayslink,$(FILTERS_DIR)/example.registration.o) \
			$(FILTERS_DIR)/example.a \
			$(GEN_AOT_LD_FLAGS) $(IMAGE_IO_LIBS) -o $@

# Test linking multiple filters into a single RunGen instance
$(FILTERS_DIR)/multi_rungen: $(BUILD_DIR)/RunGenMain.o $(BIN_DIR)/$(TARGET)/runtime.a \
														 $(FILTERS_DIR)/blur2x2.registration.o $(FILTERS_DIR)/blur2x2.a \
														 $(FILTERS_DIR)/cxx_mangling.registration.o $(FILTERS_DIR)/cxx_mangling.a \
														 $(FILTERS_DIR)/pyramid.registration.o $(FILTERS_DIR)/pyramid.a
	@mkdir -p $(@D)
	$(CXX) -std=c++17 -I$(FILTERS_DIR) \
			$(BUILD_DIR)/RunGenMain.o \
			$(BIN_DIR)/$(TARGET)/runtime.a \
			$(call alwayslink,$(FILTERS_DIR)/blur2x2.registration.o) \
			$(call alwayslink,$(FILTERS_DIR)/cxx_mangling.registration.o) \
			$(call alwayslink,$(FILTERS_DIR)/pyramid.registration.o) \
			$(FILTERS_DIR)/blur2x2.a \
			$(FILTERS_DIR)/cxx_mangling.a \
			$(FILTERS_DIR)/pyramid.a \
			$(GEN_AOT_LD_FLAGS) $(IMAGE_IO_LIBS) -o $@

# Test concatenating multiple registration files as well, which should also work
$(FILTERS_DIR)/multi_rungen2.registration.cpp: $(FILTERS_DIR)/blur2x2.registration.cpp $(FILTERS_DIR)/cxx_mangling.registration.cpp $(FILTERS_DIR)/pyramid.registration.cpp
	cat $^ > $@

$(FILTERS_DIR)/multi_rungen2: $(BUILD_DIR)/RunGenMain.o $(BIN_DIR)/$(TARGET)/runtime.a \
														 $(FILTERS_DIR)/multi_rungen2.registration.cpp \
														 $(FILTERS_DIR)/blur2x2.a \
														 $(FILTERS_DIR)/cxx_mangling.a \
														 $(FILTERS_DIR)/pyramid.a
	@mkdir -p $(@D)
	$(CXX) -std=c++17 -I$(FILTERS_DIR) $^ $(GEN_AOT_LD_FLAGS) $(IMAGE_IO_LIBS) -o $@

$(BIN_DIR)/tutorial_%: $(ROOT_DIR)/tutorial/%.cpp $(BIN_DIR)/libHalide.$(SHARED_EXT) $(INCLUDE_DIR)/Halide.h $(INCLUDE_DIR)/HalideRuntime.h
	@ if [[ $@ == *_run ]]; then \
		export TUTORIAL=$* ;\
		export LESSON=`echo $${TUTORIAL} | cut -b1-9`; \
		make -f $(THIS_MAKEFILE) tutorial_$${TUTORIAL/run/generate}; \
		$(CXX) $(TUTORIAL_CXX_FLAGS) $(IMAGE_IO_CXX_FLAGS) $(OPTIMIZE_FOR_BUILD_TIME) $< \
		-I$(TMP_DIR) -I$(INCLUDE_DIR) $(TMP_DIR)/$${LESSON}_*.a $(GEN_AOT_LD_FLAGS) $(IMAGE_IO_LIBS) -lz -o $@; \
	else \
		$(CXX) $(TUTORIAL_CXX_FLAGS) $(IMAGE_IO_CXX_FLAGS) $(OPTIMIZE_FOR_BUILD_TIME) $< \
		-I$(INCLUDE_DIR) -I$(ROOT_DIR)/tools $(TEST_LD_FLAGS) $(IMAGE_IO_LIBS) -o $@;\
	fi

$(BIN_DIR)/tutorial_lesson_15_generators: $(ROOT_DIR)/tutorial/lesson_15_generators.cpp $(BIN_DIR)/libHalide.$(SHARED_EXT) $(INCLUDE_DIR)/Halide.h $(BUILD_DIR)/GenGen.o
	$(CXX) $(TUTORIAL_CXX_FLAGS) $(IMAGE_IO_CXX_FLAGS) $(OPTIMIZE_FOR_BUILD_TIME) $< $(BUILD_DIR)/GenGen.o \
	-I$(INCLUDE_DIR) $(TEST_LD_FLAGS) $(IMAGE_IO_LIBS) -o $@

tutorial_lesson_15_generators: $(ROOT_DIR)/tutorial/lesson_15_generators_usage.sh $(BIN_DIR)/tutorial_lesson_15_generators
	@-mkdir -p $(TMP_DIR)
	cp $(BIN_DIR)/tutorial_lesson_15_generators $(TMP_DIR)/lesson_15_generate; \
	cd $(TMP_DIR); \
	PATH="$${PATH}:$(CURDIR)/$(BIN_DIR)" source $(ROOT_DIR)/tutorial/lesson_15_generators_usage.sh
	@-echo

$(BIN_DIR)/tutorial_lesson_16_rgb_generate: $(ROOT_DIR)/tutorial/lesson_16_rgb_generate.cpp $(BIN_DIR)/libHalide.$(SHARED_EXT) $(INCLUDE_DIR)/Halide.h $(BUILD_DIR)/GenGen.o
	$(CXX) $(TUTORIAL_CXX_FLAGS) $(IMAGE_IO_CXX_FLAGS) $(OPTIMIZE_FOR_BUILD_TIME) $< $(BUILD_DIR)/GenGen.o \
	-I$(INCLUDE_DIR) $(TEST_LD_FLAGS) $(IMAGE_IO_LIBS) -o $@

$(BIN_DIR)/tutorial_lesson_16_rgb_run: $(ROOT_DIR)/tutorial/lesson_16_rgb_run.cpp $(BIN_DIR)/tutorial_lesson_16_rgb_generate
	@-mkdir -p $(TMP_DIR)
	# Run the generator
	$(BIN_DIR)/tutorial_lesson_16_rgb_generate -g brighten -o $(TMP_DIR) -f brighten_planar      target=host layout=planar
	$(BIN_DIR)/tutorial_lesson_16_rgb_generate -g brighten -o $(TMP_DIR) -f brighten_interleaved target=host-no_runtime layout=interleaved
	$(BIN_DIR)/tutorial_lesson_16_rgb_generate -g brighten -o $(TMP_DIR) -f brighten_either      target=host-no_runtime layout=either
	$(BIN_DIR)/tutorial_lesson_16_rgb_generate -g brighten -o $(TMP_DIR) -f brighten_specialized target=host-no_runtime layout=specialized
	# Compile the runner
	$(CXX) $(TUTORIAL_CXX_FLAGS) $(IMAGE_IO_CXX_FLAGS) $(OPTIMIZE_FOR_BUILD_TIME) $< \
	-I$(INCLUDE_DIR) -L$(BIN_DIR) -I $(TMP_DIR) $(TMP_DIR)/brighten_*.a \
        -lHalide $(TEST_LD_FLAGS) $(COMMON_LD_FLAGS) $(IMAGE_IO_LIBS) -o $@
	@-echo

$(BIN_DIR)/tutorial_lesson_21_auto_scheduler_generate: $(ROOT_DIR)/tutorial/lesson_21_auto_scheduler_generate.cpp $(BIN_DIR)/libHalide.$(SHARED_EXT) $(INCLUDE_DIR)/Halide.h $(BUILD_DIR)/GenGen.o
	$(CXX) $(TUTORIAL_CXX_FLAGS) $(IMAGE_IO_CXX_FLAGS) $(OPTIMIZE_FOR_BUILD_TIME) $< $(BUILD_DIR)/GenGen.o \
	-I$(INCLUDE_DIR) $(TEST_LD_FLAGS) $(IMAGE_IO_LIBS) -o $@

# The values are:
# - the maximum level of parallelism available,
# - the size of the last-level cache (in bytes),
# - the ratio between the cost of a miss at the last level cache and the cost
#   of arithmetic on the target architecture
# ...in that order.
LESSON_21_AUTOSCHEDULER_PARAMS=\
    autoscheduler=Mullapudi2016 \
    autoscheduler.parallelism=32 \
    autoscheduler.last_level_cache_size=16777216 \
    autoscheduler.balance=40

$(BIN_DIR)/tutorial_lesson_21_auto_scheduler_run: $(ROOT_DIR)/tutorial/lesson_21_auto_scheduler_run.cpp $(BIN_DIR)/tutorial_lesson_21_auto_scheduler_generate $(BIN_MULLAPUDI2016)
	@-mkdir -p $(TMP_DIR)
	# Run the generator
	$(BIN_DIR)/tutorial_lesson_21_auto_scheduler_generate -g auto_schedule_gen -o $(TMP_DIR) -e static_library,c_header,schedule -f auto_schedule_false target=host
	$(BIN_DIR)/tutorial_lesson_21_auto_scheduler_generate -g auto_schedule_gen -o $(TMP_DIR) -e static_library,c_header,schedule -f auto_schedule_true  target=host-no_runtime $(LESSON_21_AUTOSCHEDULER_PARAMS) -p $(BIN_MULLAPUDI2016)
	# Compile the runner
	$(CXX) $(TUTORIAL_CXX_FLAGS) $(IMAGE_IO_CXX_FLAGS) $(OPTIMIZE_FOR_BUILD_TIME) $< \
	-I$(INCLUDE_DIR) -L$(BIN_DIR) -I $(TMP_DIR) $(TMP_DIR)/auto_schedule_*.a \
        -lHalide $(TEST_LD_FLAGS) $(COMMON_LD_FLAGS) $(IMAGE_IO_LIBS) -o $@
	@-echo

test_internal: $(BIN_DIR)/test_internal
	@-mkdir -p $(TMP_DIR)
	cd $(TMP_DIR) ; $(CURDIR)/$<
	@-echo

correctness_%: $(BIN_DIR)/correctness_%
	@-mkdir -p $(TMP_DIR)
	cd $(TMP_DIR) ; $(CURDIR)/$<
	@-echo

correctness_opencl_runtime: $(BIN_DIR)/$(TARGET)/correctness_opencl_runtime
	@-mkdir -p $(TMP_DIR)
	cd $(TMP_DIR) ; $(CURDIR)/$<
	@-echo

quiet_correctness_%: $(BIN_DIR)/correctness_%
	@-mkdir -p $(TMP_DIR)
	@cd $(TMP_DIR) ; ( $(CURDIR)/$< 2>stderr_$*.txt > stdout_$*.txt && echo -n . ) || ( echo ; echo FAILED TEST: $* ; cat stdout_$*.txt stderr_$*.txt ; false )

valgrind_%: $(BIN_DIR)/correctness_%
	@-mkdir -p $(TMP_DIR)
	cd $(TMP_DIR) ; valgrind --error-exitcode=-1 $(CURDIR)/$<
	@-echo

# Use Intel SDE to emulate an avx 512 processor.
avx512_%: $(BIN_DIR)/correctness_%
	@-mkdir -p $(TMP_DIR)
	cd $(TMP_DIR) ; sde -cnl -- $(CURDIR)/$<
	cd $(TMP_DIR) ; sde -knl -- $(CURDIR)/$<
	@-echo

# This test is *supposed* to do an out-of-bounds read, so skip it when testing under valgrind
valgrind_tracing_stack: $(BIN_DIR)/correctness_tracing_stack
	@-mkdir -p $(TMP_DIR)
	cd $(TMP_DIR) ; $(CURDIR)/$(BIN_DIR)/correctness_tracing_stack
	@-echo

performance_%: $(BIN_DIR)/performance_%
	@-mkdir -p $(TMP_DIR)
	cd $(TMP_DIR) ; $(CURDIR)/$<
	@-echo

error_%: $(BIN_DIR)/error_%
	@-mkdir -p $(TMP_DIR)
	cd $(TMP_DIR) ; $(CURDIR)/$< 2>&1 | egrep --q "terminating with uncaught exception|^terminate called|^Error|Assertion.*failed"
	@-echo

warning_%: $(BIN_DIR)/warning_%
	@-mkdir -p $(TMP_DIR)
	cd $(TMP_DIR) ; $(CURDIR)/$< 2>&1 | egrep --q "^Warning"
	@-echo

runtime_%: $(BIN_DIR)/runtime_%
	@-mkdir -p $(TMP_DIR)
	cd $(TMP_DIR) ; $(CURDIR)/$<
	@-echo

generator_jit_%: $(BIN_DIR)/generator_jit_%
	@-mkdir -p $(TMP_DIR)
	cd $(TMP_DIR) ; $(CURDIR)/$<
	@-echo

generator_aot_%: $(BIN_DIR)/$(TARGET)/generator_aot_%
	@-mkdir -p $(TMP_DIR)
	cd $(TMP_DIR) ; $(CURDIR)/$<
	@-echo

generator_aotcpp_%: $(BIN_DIR)/$(TARGET)/generator_aotcpp_%
	@-mkdir -p $(TMP_DIR)
	cd $(TMP_DIR) ; $(CURDIR)/$<
	@-echo

$(TMP_DIR)/images/%.png: $(ROOT_DIR)/tutorial/images/%.png
	@-mkdir -p $(TMP_DIR)/images
	cp $< $(TMP_DIR)/images/

tutorial_%: $(BIN_DIR)/tutorial_% $(TMP_DIR)/images/rgb.png $(TMP_DIR)/images/gray.png
	@-mkdir -p $(TMP_DIR)
	cd $(TMP_DIR) ; $(CURDIR)/$<
	@-echo

test_mullapudi2016: $(AUTO_SCHEDULE_TESTS:$(ROOT_DIR)/test/auto_schedule/%.cpp=auto_schedule_%)

# These tests were written for the Mullapudi2016 autoscheduler.
# TODO: either make them work with all autoschedulers or move them under src/autoschedulers/mullapudi2016
auto_schedule_%: $(BIN_DIR)/auto_schedule_% $(BIN_MULLAPUDI2016)
	@-mkdir -p $(TMP_DIR)
	cd $(TMP_DIR) ; $(CURDIR)/$< $(realpath $(BIN_MULLAPUDI2016))
	@-echo

# The other autoschedulers contain their own tests
test_adams2019: distrib
	$(MAKE) -f $(SRC_DIR)/autoschedulers/adams2019/Makefile test \
		HALIDE_DISTRIB_PATH=$(CURDIR)/$(DISTRIB_DIR)

test_li2018: distrib
	$(MAKE) -f $(SRC_DIR)/autoschedulers/li2018/Makefile test \
		HALIDE_DISTRIB_PATH=$(CURDIR)/$(DISTRIB_DIR)

time_compilation_test_%: $(BIN_DIR)/test_%
	$(TIME_COMPILATION) compile_times_correctness.csv make -f $(THIS_MAKEFILE) $(@:time_compilation_test_%=test_%)

time_compilation_performance_%: $(BIN_DIR)/performance_%
	$(TIME_COMPILATION) compile_times_performance.csv make -f $(THIS_MAKEFILE) $(@:time_compilation_performance_%=performance_%)

time_compilation_generator_%: $(BIN_DIR)/%.generator
	$(TIME_COMPILATION) compile_times_generator.csv make -f $(THIS_MAKEFILE) $(@:time_compilation_generator_%=$(FILTERS_DIR)/%.a)

TEST_APPS=\
	bilateral_grid \
	bgu \
	blur \
	c_backend \
	camera_pipe \
	conv_layer \
	fft \
	hist \
	interpolate \
	lens_blur \
	linear_algebra \
	local_laplacian \
	max_filter \
	nl_means \
	onnx \
	resize \
	resnet_50 \
	stencil_chain \
	wavelet

TEST_APPS_DEPS=$(TEST_APPS:%=%_test_app)
BUILD_APPS_DEPS=$(TEST_APPS:%=%_build_app)

$(BUILD_APPS_DEPS): distrib
	@echo Building app $(@:%_build_app=%) for ${HL_TARGET}...
	@$(MAKE) -C $(ROOT_DIR)/apps/$(@:%_build_app=%) build \
		HALIDE_DISTRIB_PATH=$(CURDIR)/$(DISTRIB_DIR) \
		BIN_DIR=$(CURDIR)/$(BIN_DIR)/apps/$(@:%_build_app=%)/bin \
		HL_TARGET=$(HL_TARGET) \
		|| exit 1 ; \

$(TEST_APPS_DEPS): distrib
	@echo Testing app $(@:%_test_app=%) for ${HL_TARGET}...
	@$(MAKE) -C $(ROOT_DIR)/apps/$(@:%_test_app=%) test \
		HALIDE_DISTRIB_PATH=$(CURDIR)/$(DISTRIB_DIR) \
		BIN_DIR=$(CURDIR)/$(BIN_DIR)/apps/$(@:%_test_app=%)/bin \
		HL_TARGET=$(HL_TARGET) \
		|| exit 1 ; \

.PHONY: test_apps build_apps $(BUILD_APPS_DEPS)
build_apps: $(BUILD_APPS_DEPS)

test_apps: $(BUILD_APPS_DEPS)
	$(MAKE) -f $(THIS_MAKEFILE) -j1 $(TEST_APPS_DEPS)

build_hannk: distrib
	@echo Building apps/hannk for ${HL_TARGET}...
	@$(MAKE) -C $(ROOT_DIR)/apps/hannk build \
		HALIDE_DISTRIB_PATH=$(CURDIR)/$(DISTRIB_DIR) \
		BIN_DIR=$(CURDIR)/$(BIN_DIR)/apps/hannk/bin \
		HL_TARGET=$(HL_TARGET) \
		|| exit 1 ; \

test_hannk: build_hannk
	@echo Testing apps/hannk for ${HL_TARGET}...
	@$(MAKE) -C $(ROOT_DIR)/apps/hannk test \
		HALIDE_DISTRIB_PATH=$(CURDIR)/$(DISTRIB_DIR) \
		BIN_DIR=$(CURDIR)/$(BIN_DIR)/apps/hannk/bin \
		HL_TARGET=$(HL_TARGET) \
		|| exit 1 ; \

BENCHMARK_APPS=\
	bilateral_grid \
	camera_pipe \
	lens_blur \
	local_laplacian \
	nl_means \
	stencil_chain

$(BENCHMARK_APPS): distrib
	@echo Building $@ for ${HL_TARGET}...
	@$(MAKE) -C $(ROOT_DIR)/apps/$@ \
		$(CURDIR)/$(BIN_DIR)/apps/$@/bin/$(HL_TARGET)/$@.rungen \
		HALIDE_DISTRIB_PATH=$(CURDIR)/$(DISTRIB_DIR) \
		BIN_DIR=$(CURDIR)/$(BIN_DIR)/apps/$@/bin \
		HL_TARGET=$(HL_TARGET) \
		> /dev/null \
		|| exit 1

.PHONY: benchmark_apps $(BENCHMARK_APPS)
benchmark_apps: $(BENCHMARK_APPS)
	@for APP in $(BENCHMARK_APPS); do \
		echo ;\
		echo Benchmarking $${APP} for ${HL_TARGET}... ; \
		make -C $(ROOT_DIR)/apps/$${APP} \
			$${APP}.benchmark \
			HALIDE_DISTRIB_PATH=$(CURDIR)/$(DISTRIB_DIR) \
			BIN_DIR=$(CURDIR)/$(BIN_DIR)/apps/$${APP}/bin \
			HL_TARGET=$(HL_TARGET) \
			|| exit 1 ; \
	done

# It's just for compiling the runtime, so earlier clangs *might* work,
# but best to peg it to the minimum llvm version.
ifneq (,$(findstring clang version 3.7,$(CLANG_VERSION)))
CLANG_OK=yes
endif

ifneq (,$(findstring clang version 3.8,$(CLANG_VERSION)))
CLANG_OK=yes
endif

ifneq (,$(findstring clang version 4.0,$(CLANG_VERSION)))
CLANG_OK=yes
endif

ifneq (,$(findstring clang version 5.0,$(CLANG_VERSION)))
CLANG_OK=yes
endif

ifneq (,$(findstring clang version 6.0,$(CLANG_VERSION)))
CLANG_OK=yes
endif

ifneq (,$(findstring clang version 7.0,$(CLANG_VERSION)))
CLANG_OK=yes
endif

ifneq (,$(findstring clang version 7.1,$(CLANG_VERSION)))
CLANG_OK=yes
endif

ifneq (,$(findstring clang version 8.0,$(CLANG_VERSION)))
CLANG_OK=yes
endif

ifneq (,$(findstring clang version 9.0,$(CLANG_VERSION)))
CLANG_OK=yes
endif

ifneq (,$(findstring clang version 10.0,$(CLANG_VERSION)))
CLANG_OK=yes
endif

ifneq (,$(findstring clang version 11.0,$(CLANG_VERSION)))
CLANG_OK=yes
endif

ifneq (,$(findstring clang version 11.1,$(CLANG_VERSION)))
CLANG_OK=yes
endif

ifneq (,$(findstring clang version 12.0,$(CLANG_VERSION)))
CLANG_OK=yes
endif

ifneq (,$(findstring clang version 13.0,$(CLANG_VERSION)))
CLANG_OK=yes
endif

ifneq (,$(findstring clang version 14.0,$(CLANG_VERSION)))
CLANG_OK=yes
endif

ifneq (,$(findstring clang version 15.0,$(CLANG_VERSION)))
CLANG_OK=yes
endif

ifneq (,$(findstring clang version 16.0,$(CLANG_VERSION)))
CLANG_OK=yes
endif

ifneq (,$(findstring Apple LLVM version 5.0,$(CLANG_VERSION)))
CLANG_OK=yes
endif

ifneq ($(CLANG_OK), )
$(BUILD_DIR)/clang_ok:
	@echo "Found a new enough version of clang"
	mkdir -p $(BUILD_DIR)
	touch $(BUILD_DIR)/clang_ok
else
$(BUILD_DIR)/clang_ok:
	@echo "Can't find clang or version of clang too old (we need 3.7 or greater):"
	@echo "You can override this check by setting CLANG_OK=y"
	echo '$(CLANG_VERSION)'
	echo $(findstring version 3,$(CLANG_VERSION))
	echo $(findstring version 3.0,$(CLANG_VERSION))
	$(CLANG) --version
	@exit 1
endif

ifneq (,$(findstring $(LLVM_VERSION_TIMES_10), 130 140 150 160))
LLVM_OK=yes
endif

ifneq ($(LLVM_OK), )
$(BUILD_DIR)/llvm_ok: $(BUILD_DIR)/rtti_ok
	@echo "Found a new enough version of llvm"
	mkdir -p $(BUILD_DIR)
	touch $(BUILD_DIR)/llvm_ok
else
$(BUILD_DIR)/llvm_ok:
	@echo "Can't find llvm or version of llvm too old (we need 9.0 or greater):"
	@echo "You can override this check by setting LLVM_OK=y"
	$(LLVM_CONFIG) --version
	@exit 1
endif

ifneq ($(WITH_RTTI), )
ifneq ($(LLVM_HAS_NO_RTTI), )
else
RTTI_OK=yes # Enabled in Halide and LLVM
endif
else
RTTI_OK=yes # Enabled in LLVM but not in Halide
endif

ifneq ($(RTTI_OK), )
$(BUILD_DIR)/rtti_ok:
	mkdir -p $(BUILD_DIR)
	touch $(BUILD_DIR)/rtti_ok
else
$(BUILD_DIR)/rtti_ok:
	@echo "Can't enable RTTI - llvm was compiled without it."
	@echo "LLVM c++ flags: " $(LLVM_CXX_FLAGS)
	@exit 1
endif

install: $(LIB_DIR)/libHalide.a $(BIN_DIR)/libHalide.$(SHARED_EXT) $(INCLUDE_DIR)/Halide.h $(RUNTIME_EXPORTED_INCLUDES)
	mkdir -p $(PREFIX)/include $(PREFIX)/bin $(PREFIX)/lib $(PREFIX)/share/halide/tutorial/images $(PREFIX)/share/halide/tools $(PREFIX)/share/halide/tutorial/figures
	cp $(LIB_DIR)/libHalide.a $(BIN_DIR)/libHalide.$(SHARED_EXT) $(PREFIX)/lib
	cp $(INCLUDE_DIR)/Halide.h $(PREFIX)/include
	cp $(INCLUDE_DIR)/HalideBuffer.h $(PREFIX)/include
	cp $(INCLUDE_DIR)/HalideRuntim*.h $(PREFIX)/include
	cp $(ROOT_DIR)/tutorial/images/*.png $(PREFIX)/share/halide/tutorial/images
	cp $(ROOT_DIR)/tutorial/figures/*.gif $(PREFIX)/share/halide/tutorial/figures
	cp $(ROOT_DIR)/tutorial/figures/*.jpg $(PREFIX)/share/halide/tutorial/figures
	cp $(ROOT_DIR)/tutorial/figures/*.mp4 $(PREFIX)/share/halide/tutorial/figures
	cp $(ROOT_DIR)/tutorial/*.cpp $(PREFIX)/share/halide/tutorial
	cp $(ROOT_DIR)/tutorial/*.h $(PREFIX)/share/halide/tutorial
	cp $(ROOT_DIR)/tutorial/*.sh $(PREFIX)/share/halide/tutorial
	cp $(ROOT_DIR)/tools/GenGen.cpp $(PREFIX)/share/halide/tools
	cp $(ROOT_DIR)/tools/RunGen.h $(PREFIX)/share/halide/tools
	cp $(ROOT_DIR)/tools/RunGenMain.cpp $(PREFIX)/share/halide/tools
	cp $(ROOT_DIR)/tools/halide_image.h $(PREFIX)/share/halide/tools
	cp $(ROOT_DIR)/tools/halide_image_io.h $(PREFIX)/share/halide/tools
	cp $(ROOT_DIR)/tools/halide_image_info.h $(PREFIX)/share/halide/tools
	cp $(ROOT_DIR)/tools/halide_malloc_trace.h $(PREFIX)/share/halide/tools
ifeq ($(UNAME), Darwin)
	install_name_tool -id $(PREFIX)/lib/libHalide.$(SHARED_EXT) $(PREFIX)/lib/libHalide.$(SHARED_EXT)
endif

# This is a specialized 'install' for users who need Hexagon support libraries as well.
install_qc: install $(HEXAGON_RUNTIME_LIBS)
	mkdir -p $(PREFIX)/bin $(PREFIX)/tools $(PREFIX)/support
	mkdir -p $(PREFIX)/lib/arm-32-android
	mkdir -p $(PREFIX)/lib/arm-64-android
	mkdir -p $(PREFIX)/lib/adsp/arm-32-android
	mkdir -p $(PREFIX)/lib/adsp/arm-64-android
	mkdir -p $(PREFIX)/lib/cdsp/arm-32-android
	mkdir -p $(PREFIX)/lib/cdsp/arm-64-android
	mkdir -p $(PREFIX)/lib/host
	mkdir -p $(PREFIX)/lib/v65
	cp $(HEXAGON_RUNTIME_LIBS_DIR)/arm-32-android/* $(PREFIX)/lib/arm-32-android
	cp $(HEXAGON_RUNTIME_LIBS_DIR)/arm-64-android/* $(PREFIX)/lib/arm-64-android
	cp $(HEXAGON_RUNTIME_LIBS_DIR)/cdsp/arm-32-android/* $(PREFIX)/lib/cdsp/arm-32-android
	cp $(HEXAGON_RUNTIME_LIBS_DIR)/cdsp/arm-64-android/* $(PREFIX)/lib/cdsp/arm-64-android
	cp $(HEXAGON_RUNTIME_LIBS_DIR)/adsp/arm-32-android/* $(PREFIX)/lib/adsp/arm-32-android
	cp $(HEXAGON_RUNTIME_LIBS_DIR)/adsp/arm-64-android/* $(PREFIX)/lib/adsp/arm-64-android
	cp $(HEXAGON_RUNTIME_LIBS_DIR)/host/* $(PREFIX)/lib/host
	cp -r $(HEXAGON_RUNTIME_LIBS_DIR)/v65/* $(PREFIX)/lib/v65
	ln -sf ../share/halide/tools/GenGen.cpp $(PREFIX)/tools/GenGen.cpp
	ln -sf ../lib/v65/hexagon_sim_remote $(PREFIX)/bin/hexagon_sim_remote
	ln -sf v65/libsim_qurt.a $(PREFIX)/lib/libsim_qurt.a
	ln -sf v65/libhalide_hexagon_remote_skel.so $(PREFIX)/lib/libhalide_hexagon_remote_skel.so

# We need to capture the system libraries that we'll need to link
# against, so that downstream consumers of our build rules don't
# have to guess what's necessary on their system; call
# llvm-config and capture the result in config files that
# we include in our distribution.
HALIDE_RTTI_RAW=$(if $(WITH_RTTI),1,0)

$(BUILD_DIR)/halide_config.%: $(ROOT_DIR)/tools/halide_config.%.tpl
	@mkdir -p $(@D)
	cat $< | sed -e 's/@HALIDE_SYSTEM_LIBS_RAW@/${LLVM_SYSTEM_LIBS}/g' \
	       | sed -e 's/@HALIDE_RTTI_RAW@/${HALIDE_RTTI_RAW}/g' \
	       | sed -e 's;@HALIDE_LLVM_CXX_FLAGS_RAW@;${LLVM_CXX_FLAGS};g' > $@


$(DISTRIB_DIR)/lib/libHalide.$(SHARED_EXT): \
			   $(LIB_DIR)/libHalide.a \
	       		   $(BIN_DIR)/libHalide.$(SHARED_EXT) \
                           $(INCLUDE_DIR)/Halide.h \
                           $(RUNTIME_EXPORTED_INCLUDES) \
                           $(ROOT_DIR)/README*.md \
                           $(BUILD_DIR)/halide_config.make
	rm -rf $(DISTRIB_DIR)
	mkdir -p $(DISTRIB_DIR)/include \
	         $(DISTRIB_DIR)/bin \
	         $(DISTRIB_DIR)/lib \
	         $(DISTRIB_DIR)/tutorial \
	         $(DISTRIB_DIR)/tutorial/images \
	         $(DISTRIB_DIR)/tools \
	         $(DISTRIB_DIR)/tutorial/figures
	cp $(BIN_DIR)/libHalide.$(SHARED_EXT) $(DISTRIB_DIR)/lib
	cp $(LIB_DIR)/libHalide.a $(DISTRIB_DIR)/lib
	cp $(INCLUDE_DIR)/Halide.h $(DISTRIB_DIR)/include
	cp $(INCLUDE_DIR)/HalideBuffer.h $(DISTRIB_DIR)/include
	cp $(INCLUDE_DIR)/HalideRuntim*.h $(DISTRIB_DIR)/include
	cp $(INCLUDE_DIR)/HalidePyTorch*.h $(DISTRIB_DIR)/include
	cp $(ROOT_DIR)/tutorial/images/*.png $(DISTRIB_DIR)/tutorial/images
	cp $(ROOT_DIR)/tutorial/figures/*.gif $(DISTRIB_DIR)/tutorial/figures
	cp $(ROOT_DIR)/tutorial/figures/*.jpg $(DISTRIB_DIR)/tutorial/figures
	cp $(ROOT_DIR)/tutorial/figures/*.mp4 $(DISTRIB_DIR)/tutorial/figures
	cp $(ROOT_DIR)/tutorial/*.cpp $(DISTRIB_DIR)/tutorial
	cp $(ROOT_DIR)/tutorial/*.h $(DISTRIB_DIR)/tutorial
	cp $(ROOT_DIR)/tutorial/*.sh $(DISTRIB_DIR)/tutorial
	cp $(ROOT_DIR)/tools/GenGen.cpp $(DISTRIB_DIR)/tools
	cp $(ROOT_DIR)/tools/RunGen.h $(DISTRIB_DIR)/tools
	cp $(ROOT_DIR)/tools/RunGenMain.cpp $(DISTRIB_DIR)/tools
	cp $(ROOT_DIR)/tools/halide_benchmark.h $(DISTRIB_DIR)/tools
	cp $(ROOT_DIR)/tools/halide_image.h $(DISTRIB_DIR)/tools
	cp $(ROOT_DIR)/tools/halide_image_io.h $(DISTRIB_DIR)/tools
	cp $(ROOT_DIR)/tools/halide_image_info.h $(DISTRIB_DIR)/tools
	cp $(ROOT_DIR)/tools/halide_malloc_trace.h $(DISTRIB_DIR)/tools
	cp $(ROOT_DIR)/tools/halide_trace_config.h $(DISTRIB_DIR)/tools
	cp $(ROOT_DIR)/README*.md $(DISTRIB_DIR)
	cp $(BUILD_DIR)/halide_config.* $(DISTRIB_DIR)
ifeq ($(UNAME), Darwin)
	install_name_tool -id @rpath/libHalide.$(SHARED_EXT) $(DISTRIB_DIR)/lib/libHalide.$(SHARED_EXT)
endif

$(BIN_DIR)/libautoschedule_%.$(PLUGIN_EXT): $(DISTRIB_DIR)/lib/libHalide.$(SHARED_EXT)
	$(MAKE) -f $(SRC_DIR)/autoschedulers/$*/Makefile $@ HALIDE_DISTRIB_PATH=$(CURDIR)/$(DISTRIB_DIR)
ifeq ($(UNAME), Darwin)
	install_name_tool -id @rpath/$(@F) $(CURDIR)/$@
endif


$(DISTRIB_DIR)/lib/libautoschedule_%.$(PLUGIN_EXT): $(BIN_DIR)/libautoschedule_%.$(PLUGIN_EXT)
	@mkdir -p $(@D)
	cp $< $(DISTRIB_DIR)/lib
ifeq ($(UNAME), Darwin)
	install_name_tool -id @rpath/$(@F) $(CURDIR)/$@
endif

# Adams2019 also includes autotuning tools
$(DISTRIB_DIR)/lib/libautoschedule_adams2019.$(PLUGIN_EXT): $(BIN_DIR)/libautoschedule_adams2019.$(PLUGIN_EXT)
	@mkdir -p $(@D)
	$(MAKE) -f $(SRC_DIR)/autoschedulers/adams2019/Makefile $(BIN_DIR)/retrain_cost_model $(BIN_DIR)/featurization_to_sample $(BIN_DIR)/get_host_target HALIDE_DISTRIB_PATH=$(CURDIR)/$(DISTRIB_DIR)
	cp $< $(DISTRIB_DIR)/lib/
	for TOOL in retrain_cost_model featurization_to_sample get_host_target; do \
		cp $(BIN_DIR)/$${TOOL} $(DISTRIB_DIR)/bin/;  \
	done
	cp $(SRC_DIR)/autoschedulers/adams2019/autotune_loop.sh $(DISTRIB_DIR)/tools/
ifeq ($(UNAME), Darwin)
	install_name_tool -id @rpath/$(@F) $(CURDIR)/$@
endif

.PHONY: autoschedulers
autoschedulers: \
$(DISTRIB_DIR)/lib/libautoschedule_mullapudi2016.$(PLUGIN_EXT) \
$(DISTRIB_DIR)/lib/libautoschedule_li2018.$(PLUGIN_EXT) \
$(DISTRIB_DIR)/lib/libautoschedule_adams2019.$(PLUGIN_EXT)

.PHONY: distrib
distrib: $(DISTRIB_DIR)/lib/libHalide.$(SHARED_EXT) autoschedulers

$(DISTRIB_DIR)/lib/libHalideRuntime-xtensa.a:
	@mkdir -p $(@D)
	@rm -f $(DISTRIB_DIR)/lib/libHalideRuntime-xtensa.a

	XTENSA_CORE=Aurora_vp3_TCM_BA_RI20206 xt-clang++ -mlongcalls -c -std=c++11 -D COMPILING_HALIDE_RUNTIME -D BITS_64 -ffreestanding src/runtime/alignment_64.cpp -o $(BIN_DIR)/xtensa_runtime_alignment_64.o
	XTENSA_CORE=Aurora_vp3_TCM_BA_RI20206 xt-clang++ -mlongcalls -c -std=c++11 -D COMPILING_HALIDE_RUNTIME -D BITS_64 -ffreestanding src/runtime/errors.cpp -o $(BIN_DIR)/xtensa_runtime_errors.o
	XTENSA_CORE=Aurora_vp3_TCM_BA_RI20206 xt-clang++ -mlongcalls -c -std=c++11 -D COMPILING_HALIDE_RUNTIME -D BITS_64 -ffreestanding src/runtime/posix_allocator.cpp -o $(BIN_DIR)/xtensa_runtime_posix_allocator.o
	XTENSA_CORE=Aurora_vp3_TCM_BA_RI20206 xt-clang++ -mlongcalls -c -std=c++11 -D COMPILING_HALIDE_RUNTIME -D BITS_64 -ffreestanding src/runtime/posix_error_handler.cpp -o $(BIN_DIR)/xtensa_runtime_posix_error_handler.o
	XTENSA_CORE=Aurora_vp3_TCM_BA_RI20206 xt-clang++ -mlongcalls -c -std=c++11 -D COMPILING_HALIDE_RUNTIME -D BITS_64 -ffreestanding src/runtime/msan_stubs.cpp -o $(BIN_DIR)/xtensa_runtime_msan_stubs.o
	XTENSA_CORE=Aurora_vp3_TCM_BA_RI20206 xt-clang++ -mlongcalls -c -std=c++11 -D COMPILING_HALIDE_RUNTIME -D BITS_64 -ffreestanding src/runtime/to_string.cpp -o $(BIN_DIR)/xtensa_runtime_to_string.o
	XTENSA_CORE=Aurora_vp3_TCM_BA_RI20206 xt-clang++ -mlongcalls -c -std=c++11 -D COMPILING_HALIDE_RUNTIME -D BITS_64 -ffreestanding src/runtime/posix_print.cpp -o $(BIN_DIR)/xtensa_runtime_posix_print.o
	XTENSA_CORE=Aurora_vp3_TCM_BA_RI20206 xt-clang++ -mlongcalls -c -std=c++11 -D COMPILING_HALIDE_RUNTIME -D BITS_64 -ffreestanding src/runtime/posix_io.cpp -o $(BIN_DIR)/xtensa_runtime_posix_io.o
	XTENSA_CORE=Aurora_vp3_TCM_BA_RI20206 xt-clang++ -mlongcalls -c -std=c++11 -D COMPILING_HALIDE_RUNTIME -D BITS_64 -ffreestanding src/runtime/xtensa_allocator.cpp -o $(BIN_DIR)/xtensa_runtime_xtensa_allocator.o
	XTENSA_CORE=Aurora_vp3_TCM_BA_RI20206 xt-clang++ -mlongcalls -c -std=c++11 -D COMPILING_HALIDE_RUNTIME -D BITS_64 -ffreestanding src/runtime/xtensa_dma_stubs.cpp -o $(BIN_DIR)/xtensa_runtime_xtensa_dma_stubs.o

	XTENSA_CORE=Aurora_vp3_TCM_BA_RI20206 xt-ar rcs $@ $(BIN_DIR)/xtensa_runtime_alignment_64.o $(BIN_DIR)/xtensa_runtime_errors.o $(BIN_DIR)/xtensa_runtime_posix_error_handler.o $(BIN_DIR)/xtensa_runtime_posix_print.o $(BIN_DIR)/xtensa_runtime_posix_io.o $(BIN_DIR)/xtensa_runtime_msan_stubs.o $(BIN_DIR)/xtensa_runtime_to_string.o $(BIN_DIR)/xtensa_runtime_xtensa_allocator.o $(BIN_DIR)/xtensa_runtime_xtensa_dma_stubs.o

xtensa-runtime: distrib $(DISTRIB_DIR)/lib/libHalideRuntime-xtensa.a

$(DISTRIB_DIR)/halide.tgz: distrib
	ln -sf $(DISTRIB_DIR) halide
	tar -czf $(BUILD_DIR)/halide.tgz \
		halide/bin \
		halide/lib \
		halide/include \
		halide/tools \
		halide/tutorial \
		halide/README*.md \
		halide/halide_config.*
	rm -rf halide
	mv $(BUILD_DIR)/halide.tgz $(DISTRIB_DIR)/halide.tgz

$(BIN_DIR)/HalideTraceViz: $(ROOT_DIR)/util/HalideTraceViz.cpp $(INCLUDE_DIR)/HalideRuntime.h $(ROOT_DIR)/tools/halide_image_io.h $(ROOT_DIR)/tools/halide_trace_config.h
	$(CXX) $(OPTIMIZE) -std=c++17 $(filter %.cpp,$^) -I$(INCLUDE_DIR) -I$(ROOT_DIR)/tools -L$(BIN_DIR) -o $@

$(BIN_DIR)/HalideTraceDump: $(ROOT_DIR)/util/HalideTraceDump.cpp $(ROOT_DIR)/util/HalideTraceUtils.cpp $(INCLUDE_DIR)/HalideRuntime.h $(ROOT_DIR)/tools/halide_image_io.h
	$(CXX) $(OPTIMIZE) -std=c++17 $(filter %.cpp,$^) -I$(INCLUDE_DIR) -I$(ROOT_DIR)/tools -I$(ROOT_DIR)/src/runtime -L$(BIN_DIR) $(IMAGE_IO_CXX_FLAGS) $(IMAGE_IO_LIBS) -o $@

# Note: you must have CLANG_FORMAT_LLVM_INSTALL_DIR set for this rule to work.
# Let's default to the Ubuntu install location.
CLANG_FORMAT_LLVM_INSTALL_DIR ?= /usr/lib/llvm-12

.PHONY: format
format:
	@CLANG_FORMAT_LLVM_INSTALL_DIR=$(CLANG_FORMAT_LLVM_INSTALL_DIR) ${ROOT_DIR}/run-clang-format.sh

# Note: you must have CLANG_TIDY_LLVM_INSTALL_DIR set for these rules to work.
# Let's default to the Ubuntu install location.
CLANG_TIDY_LLVM_INSTALL_DIR ?= /usr/lib/llvm-12

.PHONY: clang-tidy
clang-tidy:
	@CLANG_TIDY_LLVM_INSTALL_DIR=$(CLANG_TIDY_LLVM_INSTALL_DIR) ${ROOT_DIR}/run-clang-tidy.sh

.PHONY: clang-tidy-fix
clang-tidy-fix:
	@CLANG_TIDY_LLVM_INSTALL_DIR=$(CLANG_TIDY_LLVM_INSTALL_DIR) ${ROOT_DIR}/run-clang-tidy.sh -fix

# Build the documentation. Be sure to keep this synchronized with doc/CMakeLists.txt
# if you choose to edit it.

# Copy ROOT_DIR to keep the following Doxyfile closer to CMake
Halide_SOURCE_DIR=${ROOT_DIR}

define Doxyfile
# Keep the following in sync with doc/CMakeLists.txt
ALPHABETICAL_INDEX     = NO
BUILTIN_STL_SUPPORT    = YES
CASE_SENSE_NAMES       = NO
CLASS_DIAGRAMS         = NO
DISTRIBUTE_GROUP_DOC   = YES
EXAMPLE_PATH           = "${Halide_SOURCE_DIR}/tutorial"
EXCLUDE                = bin
EXTRACT_ALL            = YES
EXTRACT_LOCAL_CLASSES  = NO
FILE_PATTERNS          = *.h
GENERATE_TREEVIEW      = YES
HIDE_FRIEND_COMPOUNDS  = YES
HIDE_IN_BODY_DOCS      = YES
HIDE_UNDOC_CLASSES     = YES
HIDE_UNDOC_MEMBERS     = YES
JAVADOC_AUTOBRIEF      = YES
QT_AUTOBRIEF           = YES
QUIET                  = YES
RECURSIVE              = YES
REFERENCED_BY_RELATION = YES
REFERENCES_RELATION    = YES
SORT_BY_SCOPE_NAME     = YES
SORT_MEMBER_DOCS       = NO
SOURCE_BROWSER         = YES
STRIP_CODE_COMMENTS    = NO

# Makefile-specific options
GENERATE_LATEX         = NO
HAVE_DOT               = NO
HTML_OUTPUT            = .
INPUT                  = "${Halide_SOURCE_DIR}/src" "${Halide_SOURCE_DIR}/test"
OUTPUT_DIRECTORY       = ${DOC_DIR}
PROJECT_NAME           = Halide
endef

# Make the above Doxyfile variable available to the doc target.
export Doxyfile

.PHONY: doc
doc:
	@-mkdir -p $(TMP_DIR)
	echo "$$Doxyfile" > $(TMP_DIR)/Doxyfile
	@-mkdir -p ${DOC_DIR}
	doxygen $(TMP_DIR)/Doxyfile<|MERGE_RESOLUTION|>--- conflicted
+++ resolved
@@ -583,11 +583,8 @@
   VectorizeLoops.cpp \
   WasmExecutor.cpp \
   WrapCalls.cpp \
-<<<<<<< HEAD
-  X86Optimize.cpp
-=======
+  X86Optimize.cpp \
   XtensaOptimize.cpp
->>>>>>> dca289e1
 
 # The externally-visible header files that go into making Halide.h.
 # Don't include anything here that includes llvm headers.
@@ -757,11 +754,8 @@
   Var.h \
   VectorizeLoops.h \
   WrapCalls.h \
-<<<<<<< HEAD
-  X86Optimize.h
-=======
+  X86Optimize.h \
   XtensaOptimize.h
->>>>>>> dca289e1
 
 OBJECTS = $(SOURCE_FILES:%.cpp=$(BUILD_DIR)/%.o)
 HEADERS = $(HEADER_FILES:%.h=$(SRC_DIR)/%.h)
