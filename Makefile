--- conflicted
+++ resolved
@@ -771,11 +771,6 @@
   linux_clock \
   linux_host_cpu_count \
   linux_yield \
-<<<<<<< HEAD
-  metadata \
-=======
-  matlab \
->>>>>>> 32ba9e7b
   metal \
   metal_objc_arm \
   metal_objc_x86 \
