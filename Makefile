# 'make' builds libHalide.a, the internal test suite, and runs the internal test suite
# 'make run_tests' builds and runs all the end-to-end tests in the test subdirectory
# 'make {error,performance}_foo' builds and runs test/{...}/foo.cpp for any
#     c_source file in the corresponding subdirectory of the test folder
# 'make correctness_foo' builds and runs test/correctness/foo.cpp for any
#     c_source file in the correctness/ subdirectory of the test folder
# 'make test_apps' checks some of the apps build and run (but does not check their output)
# 'make time_compilation_tests' records the compile time for each test module into a csv file.
#     For correctness and performance tests this include halide build time and run time. For
#     the tests in test/generator/ this times only the halide build time.

# Disable built-in makefile rules for all apps to avoid pointless file-system
# scanning and general weirdness resulting from implicit rules.
MAKEFLAGS += --no-builtin-rules
.SUFFIXES:

UNAME = $(shell uname)

ifeq ($(OS), Windows_NT)
	$(error Halide no longer supports the MinGW environment.)
else
    # let's assume "normal" UNIX such as linux
    COMMON_LD_FLAGS=$(LDFLAGS) -ldl -lpthread -lz
    FPIC=-fPIC
ifeq ($(UNAME), Darwin)
    SHARED_EXT=dylib
else
    SHARED_EXT=so
endif
endif

ifeq ($(UNAME), Darwin)
  # Anything that we us install_name_tool on needs these linker flags
  # to ensure there is enough padding for install_name_tool to use
  INSTALL_NAME_TOOL_LD_FLAGS=-Wl,-headerpad_max_install_names
else
  INSTALL_NAME_TOOL_LD_FLAGS=
endif

ifeq ($(UNAME), Darwin)
define alwayslink
	-Wl,-force_load,$(1)
endef
else
define alwayslink
	-Wl,--whole-archive $(1) -Wl,-no-whole-archive
endef
endif

SHELL = bash
CXX ?= g++
# EMCC is the tool that invokes Emscripten
EMCC ?= emcc
# WASM_SHELL is the shell tool used to run AOT-compiled WebAssembly.
# (Node could be used instead.)
WASM_SHELL ?= d8
PREFIX ?= /usr/local
LLVM_CONFIG ?= llvm-config
LLVM_COMPONENTS= $(shell $(LLVM_CONFIG) --components)
LLVM_VERSION = $(shell $(LLVM_CONFIG) --version | sed 's/\([0-9][0-9]*\)\.\([0-9]\).*/\1.\2/')

LLVM_FULL_VERSION = $(shell $(LLVM_CONFIG) --version)
LLVM_BINDIR = $(shell $(LLVM_CONFIG) --bindir | sed -e 's/\\/\//g' -e 's/\([a-zA-Z]\):/\/\1/g')
LLVM_LIBDIR = $(shell $(LLVM_CONFIG) --libdir | sed -e 's/\\/\//g' -e 's/\([a-zA-Z]\):/\/\1/g')
# Apparently there is no llvm_config flag to get canonical paths to tools,
# so we'll just construct one relative to --src-root and hope that is stable everywhere.
LLVM_GIT_LLD_INCLUDE_DIR = $(shell $(LLVM_CONFIG) --src-root | sed -e 's/\\/\//g' -e 's/\([a-zA-Z]\):/\/\1/g')/../lld/include
LLVM_SYSTEM_LIBS=$(shell ${LLVM_CONFIG} --system-libs --link-static | sed -e 's/[\/&]/\\&/g')
LLVM_AS = $(LLVM_BINDIR)/llvm-as
LLVM_NM = $(LLVM_BINDIR)/llvm-nm
LLVM_CXX_FLAGS = -std=c++11  $(filter-out -O% -g -fomit-frame-pointer -pedantic -W% -W, $(shell $(LLVM_CONFIG) --cxxflags | sed -e 's/\\/\//g' -e 's/\([a-zA-Z]\):/\/\1/g;s/-D/ -D/g;s/-O/ -O/g')) -I$(LLVM_GIT_LLD_INCLUDE_DIR)
OPTIMIZE ?= -O3
OPTIMIZE_FOR_BUILD_TIME ?= -O0

PYTHON ?= python3

CLANG ?= $(LLVM_BINDIR)/clang
CLANG_VERSION = $(shell $(CLANG) --version)

SANITIZER_FLAGS ?=

# TODO: this is suboptimal hackery; we should really add the relevant
# support libs for the sanitizer(s) as weak symbols in Codegen_LLVM.
# (Note also that, in general, most Sanitizers work most reliably with an all-Clang
# build system.)

ifneq (,$(findstring tsan,$(HL_TARGET)$(HL_JIT_TARGET)))

# Note that attempting to use TSAN with the JIT can produce false positives
# if libHalide is not also compiled with TSAN enabled; we tack the relevant
# flag onto OPTIMIZE here, but that's really only effective if you ensure
# to do a clean build before testing. (In general, most of the Sanitizers
# only work well when used in a completely clean environment.)
OPTIMIZE += -fsanitize=thread
SANITIZER_FLAGS += -fsanitize=thread

endif

ifneq (,$(findstring asan,$(HL_TARGET)$(HL_JIT_TARGET)))
OPTIMIZE += -fsanitize=address
SANITIZER_FLAGS += -fsanitize=address
endif

COMMON_LD_FLAGS += $(SANITIZER_FLAGS)

LLVM_VERSION_TIMES_10 = $(shell $(LLVM_CONFIG) --version | sed 's/\([0-9][0-9]*\)\.\([0-9]\).*/\1\2/')

LLVM_CXX_FLAGS += -DLLVM_VERSION=$(LLVM_VERSION_TIMES_10)

# All WITH_* flags are either empty or not-empty. They do not behave
# like true/false values in most languages.  To turn one off, either
# edit this file, add "WITH_FOO=" (no assigned value) to the make
# line, or define an environment variable WITH_FOO that has an empty
# value.
WITH_X86 ?= $(findstring x86, $(LLVM_COMPONENTS))
WITH_ARM ?= $(findstring arm, $(LLVM_COMPONENTS))
WITH_HEXAGON ?= $(findstring hexagon, $(LLVM_COMPONENTS))
WITH_MIPS ?= $(findstring mips, $(LLVM_COMPONENTS))
WITH_RISCV ?= $(findstring riscv, $(LLVM_COMPONENTS))
WITH_AARCH64 ?= $(findstring aarch64, $(LLVM_COMPONENTS))
WITH_POWERPC ?= $(findstring powerpc, $(LLVM_COMPONENTS))
WITH_PTX ?= $(findstring nvptx, $(LLVM_COMPONENTS))
# AMDGPU target is WIP
WITH_AMDGPU ?= $(findstring amdgpu, $(LLVM_COMPONENTS))
WITH_WEBASSEMBLY ?= $(findstring webassembly, $(LLVM_COMPONENTS))
WITH_OPENCL ?= not-empty
WITH_METAL ?= not-empty
WITH_OPENGL ?= not-empty
WITH_D3D12 ?= not-empty
WITH_INTROSPECTION ?= not-empty
WITH_EXCEPTIONS ?=
WITH_LLVM_INSIDE_SHARED_LIBHALIDE ?= not-empty

WITH_V8 ?=

# If HL_TARGET or HL_JIT_TARGET aren't set, use host
HL_TARGET ?= host
HL_JIT_TARGET ?= host

X86_CXX_FLAGS=$(if $(WITH_X86), -DWITH_X86, )
X86_LLVM_CONFIG_LIB=$(if $(WITH_X86), x86, )

ARM_CXX_FLAGS=$(if $(WITH_ARM), -DWITH_ARM, )
ARM_LLVM_CONFIG_LIB=$(if $(WITH_ARM), arm, )

MIPS_CXX_FLAGS=$(if $(WITH_MIPS), -DWITH_MIPS, )
MIPS_LLVM_CONFIG_LIB=$(if $(WITH_MIPS), mips, )

POWERPC_CXX_FLAGS=$(if $(WITH_POWERPC), -DWITH_POWERPC, )
POWERPC_LLVM_CONFIG_LIB=$(if $(WITH_POWERPC), powerpc, )

WEBASSEMBLY_CXX_FLAGS=$(if $(WITH_WEBASSEMBLY), -DWITH_WEBASSEMBLY, )
WEBASSEMBLY_LLVM_CONFIG_LIB=$(if $(WITH_WEBASSEMBLY), webassembly, )

ifneq (,$(findstring wasm_simd128,$(HL_TARGET)))
	EMCC_SIMD_OPT=1
	WASM_SHELL += --experimental-wasm-simd
else
	EMCC_SIMD_OPT=0
endif

ifneq (,$(findstring node,$(WASM_SHELL)))
	# If 'node' is anywhere in the string, assume Node
	EMCC_ENVIRONMENT=node
else
	# assume d8
	EMCC_ENVIRONMENT=shell
endif

# We slurp in the default ~/.emscripten config file and make an altered version
# with LLVM_ROOT pointing to the LLVM we are using, so that we can build with
# the 'correct' version (ie the one that the rest of Halide is using) whether
# or not ~/.emscripten has been edited correctly.
EMCC_CONFIG=$(shell cat $(HOME)/.emscripten | grep -v LLVM_ROOT | tr '\n' ';')LLVM_ROOT='$(LLVM_BINDIR)'

PTX_CXX_FLAGS=$(if $(WITH_PTX), -DWITH_PTX, )
PTX_LLVM_CONFIG_LIB=$(if $(WITH_PTX), nvptx, )
PTX_DEVICE_INITIAL_MODULES=$(if $(WITH_PTX), libdevice.compute_20.10.bc libdevice.compute_30.10.bc libdevice.compute_35.10.bc, )

AMDGPU_CXX_FLAGS=$(if $(WITH_AMDGPU), -DWITH_AMDGPU, )
AMDGPU_LLVM_CONFIG_LIB=$(if $(WITH_AMDGPU), amdgpu, )
# TODO add bitcode files

OPENCL_CXX_FLAGS=$(if $(WITH_OPENCL), -DWITH_OPENCL, )
OPENCL_LLVM_CONFIG_LIB=$(if $(WITH_OPENCL), , )

METAL_CXX_FLAGS=$(if $(WITH_METAL), -DWITH_METAL, )
METAL_LLVM_CONFIG_LIB=$(if $(WITH_METAL), , )

OPENGL_CXX_FLAGS=$(if $(WITH_OPENGL), -DWITH_OPENGL, )

D3D12_CXX_FLAGS=$(if $(WITH_D3D12), -DWITH_D3D12, )
D3D12_LLVM_CONFIG_LIB=$(if $(WITH_D3D12), , )

AARCH64_CXX_FLAGS=$(if $(WITH_AARCH64), -DWITH_AARCH64, )
AARCH64_LLVM_CONFIG_LIB=$(if $(WITH_AARCH64), aarch64, )

RISCV_CXX_FLAGS=$(if $(WITH_RISCV), -DWITH_RISCV, )
RISCV_LLVM_CONFIG_LIB=$(if $(WITH_RISCV), riscv, )

INTROSPECTION_CXX_FLAGS=$(if $(WITH_INTROSPECTION), -DWITH_INTROSPECTION, )
EXCEPTIONS_CXX_FLAGS=$(if $(WITH_EXCEPTIONS), -DWITH_EXCEPTIONS -fexceptions, )

HEXAGON_CXX_FLAGS=$(if $(WITH_HEXAGON), -DWITH_HEXAGON, )
HEXAGON_LLVM_CONFIG_LIB=$(if $(WITH_HEXAGON), hexagon, )

# These define paths to prebuilt instances of V8, for use when JIT-testing
# WASM and/or JavaScript Halide output. Note that you must also define WITH_V8
# to have the relevant JavaScript VM linked in with support, so it's fine to
# declare V8_LIB_PATH, etc permanently in your environment, even if you don't
# always want them linked into libHalide.

V8_INCLUDE_PATH ?= /V8_INCLUDE_PATH/is/undefined/
V8_LIB_PATH ?= /V8_LIB_PATH/is/undefined/libv8_monolith.a

LLVM_HAS_NO_RTTI = $(findstring -fno-rtti, $(LLVM_CXX_FLAGS))
WITH_RTTI ?= $(if $(LLVM_HAS_NO_RTTI),, not-empty)
RTTI_CXX_FLAGS=$(if $(WITH_RTTI), , -fno-rtti )

CXX_VERSION = $(shell $(CXX) --version | head -n1)
CXX_WARNING_FLAGS = -Wall -Werror -Wno-unused-function -Wcast-qual -Wignored-qualifiers -Wno-comment -Wsign-compare -Wno-unknown-warning-option -Wno-psabi
ifneq (,$(findstring g++,$(CXX_VERSION)))
GCC_MAJOR_VERSION := $(shell $(CXX) -dumpfullversion -dumpversion | cut -f1 -d.)
GCC_MINOR_VERSION := $(shell $(CXX) -dumpfullversion -dumpversion | cut -f2 -d.)
ifeq (1,$(shell expr $(GCC_MAJOR_VERSION) \> 5 \| $(GCC_MAJOR_VERSION) = 5 \& $(GCC_MINOR_VERSION) \>= 1))
CXX_WARNING_FLAGS += -Wsuggest-override
endif
endif

ifneq (,$(findstring clang,$(CXX_VERSION)))
LLVM_CXX_FLAGS_LIBCPP := $(findstring -stdlib=libc++, $(LLVM_CXX_FLAGS))
endif

CXX_FLAGS = $(CXXFLAGS) $(CXX_WARNING_FLAGS) $(RTTI_CXX_FLAGS) -Woverloaded-virtual $(FPIC) $(OPTIMIZE) -fno-omit-frame-pointer -DCOMPILING_HALIDE

CXX_FLAGS += $(LLVM_CXX_FLAGS)
CXX_FLAGS += $(PTX_CXX_FLAGS)
CXX_FLAGS += $(ARM_CXX_FLAGS)
CXX_FLAGS += $(HEXAGON_CXX_FLAGS)
CXX_FLAGS += $(AARCH64_CXX_FLAGS)
CXX_FLAGS += $(X86_CXX_FLAGS)
CXX_FLAGS += $(OPENCL_CXX_FLAGS)
CXX_FLAGS += $(METAL_CXX_FLAGS)
CXX_FLAGS += $(OPENGL_CXX_FLAGS)
CXX_FLAGS += $(D3D12_CXX_FLAGS)
CXX_FLAGS += $(MIPS_CXX_FLAGS)
CXX_FLAGS += $(POWERPC_CXX_FLAGS)
CXX_FLAGS += $(WEBASSEMBLY_CXX_FLAGS)
CXX_FLAGS += $(INTROSPECTION_CXX_FLAGS)
CXX_FLAGS += $(EXCEPTIONS_CXX_FLAGS)
CXX_FLAGS += $(AMDGPU_CXX_FLAGS)
CXX_FLAGS += $(RISCV_CXX_FLAGS)
ifneq ($(WITH_V8), )
CXX_FLAGS += -DWITH_V8 -I$(V8_INCLUDE_PATH)
endif

# This is required on some hosts like powerpc64le-linux-gnu because we may build
# everything with -fno-exceptions.  Without -funwind-tables, libHalide.so fails
# to propagate exceptions and causes a test failure.
CXX_FLAGS += -funwind-tables

print-%:
	@echo '$*=$($*)'

LLVM_STATIC_LIBFILES = \
	bitwriter \
	bitreader \
	linker \
	ipo \
	passes \
	mcjit \
	$(X86_LLVM_CONFIG_LIB) \
	$(ARM_LLVM_CONFIG_LIB) \
	$(OPENCL_LLVM_CONFIG_LIB) \
	$(METAL_LLVM_CONFIG_LIB) \
	$(PTX_LLVM_CONFIG_LIB) \
	$(AARCH64_LLVM_CONFIG_LIB) \
	$(MIPS_LLVM_CONFIG_LIB) \
	$(POWERPC_LLVM_CONFIG_LIB) \
	$(HEXAGON_LLVM_CONFIG_LIB) \
	$(AMDGPU_LLVM_CONFIG_LIB) \
	$(WEBASSEMBLY_LLVM_CONFIG_LIB) \
	$(RISCV_LLVM_CONFIG_LIB)

LLVM_STATIC_LIBS = -L $(LLVM_LIBDIR) $(shell $(LLVM_CONFIG) --link-static --libfiles $(LLVM_STATIC_LIBFILES) | sed -e 's/\\/\//g' -e 's/\([a-zA-Z]\):/\/\1/g')

ifneq ($(WITH_V8), )
# TODO: apparently no llvm_config flag to get canonical paths to tools
LLVM_STATIC_LIBS += -L $(LLVM_LIBDIR) \
	$(LLVM_LIBDIR)/liblldWasm.a \
	$(LLVM_LIBDIR)/liblldCommon.a \
	$(shell $(LLVM_CONFIG) --link-static --libfiles lto option)
endif

# Add a rpath to the llvm used for linking, in case multiple llvms are
# installed. Bakes a path on the build system into the .so, so don't
# use this config for distributions.
LLVM_SHARED_LIBS = -Wl,-rpath=$(LLVM_LIBDIR) -L $(LLVM_LIBDIR) -lLLVM

LLVM_LIBS_FOR_SHARED_LIBHALIDE=$(if $(WITH_LLVM_INSIDE_SHARED_LIBHALIDE),$(LLVM_STATIC_LIBS),$(LLVM_SHARED_LIBS))

TUTORIAL_CXX_FLAGS ?= -std=c++11 -g -fno-omit-frame-pointer $(RTTI_CXX_FLAGS) -I $(ROOT_DIR)/tools $(SANITIZER_FLAGS) $(LLVM_CXX_FLAGS_LIBCPP)
# The tutorials contain example code with warnings that we don't want
# to be flagged as errors, so the test flags are the tutorial flags
# plus our warning flags.
# Also allow tests, via conditional compilation, to use the entire
# capability of the CPU being compiled on via -march=native. This
# presumes tests are run on the same machine they are compiled on.
TEST_CXX_FLAGS ?= $(TUTORIAL_CXX_FLAGS) $(CXX_WARNING_FLAGS) -march=native
TEST_LD_FLAGS = -L$(BIN_DIR) -lHalide $(COMMON_LD_FLAGS)

# gcc 4.8 fires a bogus warning on old versions of png.h
ifneq (,$(findstring g++,$(CXX_VERSION)))
ifneq (,$(findstring 4.8,$(CXX_VERSION)))
TEST_CXX_FLAGS += -Wno-literal-suffix
endif
endif

ifeq ($(UNAME), Linux)
TEST_LD_FLAGS += -rdynamic -Wl,--rpath=$(CURDIR)/$(BIN_DIR)
endif

ifeq ($(WITH_LLVM_INSIDE_SHARED_LIBHALIDE), )
TEST_LD_FLAGS += -Wl,--rpath=$(LLVM_LIBDIR)
endif

ifneq ($(WITH_PTX), )
ifneq (,$(findstring ptx,$(HL_TARGET)))
TEST_CUDA = 1
endif
ifneq (,$(findstring cuda,$(HL_TARGET)))
TEST_CUDA = 1
endif
endif

ifneq ($(WITH_OPENCL), )
ifneq (,$(findstring opencl,$(HL_TARGET)))
TEST_OPENCL = 1
endif
endif

ifneq ($(WITH_METAL), )
ifneq (,$(findstring metal,$(HL_TARGET)))
TEST_METAL = 1
endif
endif

ifeq ($(UNAME), Linux)
ifneq ($(TEST_CUDA), )
CUDA_LD_FLAGS ?= -L/usr/lib/nvidia-current -lcuda
endif
ifneq ($(TEST_OPENCL), )
OPENCL_LD_FLAGS ?= -lOpenCL
endif
OPENGL_LD_FLAGS ?= -lGL
HOST_OS=linux
endif

ifeq ($(UNAME), Darwin)
# Someone with an osx box with cuda installed please fix the line below
ifneq ($(TEST_CUDA), )
CUDA_LD_FLAGS ?= -L/usr/local/cuda/lib -lcuda
endif
ifneq ($(TEST_OPENCL), )
OPENCL_LD_FLAGS ?= -framework OpenCL
endif
ifneq ($(TEST_METAL), )
METAL_LD_FLAGS ?= -framework Metal -framework Foundation
endif
OPENGL_LD_FLAGS ?= -framework OpenGL
HOST_OS=os_x
endif

ifneq ($(TEST_OPENCL), )
TEST_CXX_FLAGS += -DTEST_OPENCL
endif

ifneq ($(TEST_METAL), )
TEST_CXX_FLAGS += -DTEST_METAL
endif

ifneq ($(TEST_CUDA), )
TEST_CXX_FLAGS += -DTEST_CUDA
endif

# Compiling the tutorials requires libpng
LIBPNG_LIBS_DEFAULT = $(shell libpng-config --ldflags)
LIBPNG_CXX_FLAGS ?= $(shell libpng-config --cflags)
# Workaround for libpng-config pointing to 64-bit versions on linux even when we're building for 32-bit
ifneq (,$(findstring -m32,$(CXX)))
ifneq (,$(findstring x86_64,$(LIBPNG_LIBS_DEFAULT)))
LIBPNG_LIBS ?= -lpng
endif
endif
LIBPNG_LIBS ?= $(LIBPNG_LIBS_DEFAULT)

# Workaround brew Cellar path for libpng-config output.
LIBJPEG_LINKER_PATH ?= $(shell echo $(LIBPNG_LIBS_DEFAULT) | sed -e'/-L.*[/][Cc]ellar[/]libpng/!d;s=\(.*\)/[Cc]ellar/libpng/.*=\1/lib=')
LIBJPEG_LIBS ?= $(LIBJPEG_LINKER_PATH) -ljpeg

# There's no libjpeg-config, unfortunately. We should look for
# jpeglib.h one directory level up from png.h . Also handle
# Mac OS brew installs where libpng-config returns paths
# into the PNG cellar.
LIBPNG_INCLUDE_DIRS = $(filter -I%,$(LIBPNG_CXX_FLAGS))
LIBJPEG_CXX_FLAGS ?= $(shell echo $(LIBPNG_INCLUDE_DIRS) | sed -e'/[Cc]ellar[/]libpng/!s=\(.*\)=\1/..=;s=\(.*\)/[Cc]ellar/libpng/.*=\1/include=')

IMAGE_IO_LIBS = $(LIBPNG_LIBS) $(LIBJPEG_LIBS)
IMAGE_IO_CXX_FLAGS = $(LIBPNG_CXX_FLAGS) $(LIBJPEG_CXX_FLAGS)

# We're building into the current directory $(CURDIR). Find the Halide
# repo root directory (the location of the makefile)
THIS_MAKEFILE = $(realpath $(filter %Makefile, $(MAKEFILE_LIST)))
ROOT_DIR = $(strip $(shell dirname $(THIS_MAKEFILE)))
SRC_DIR  = $(ROOT_DIR)/src

TARGET=$(if $(HL_TARGET),$(HL_TARGET),host)

# The following directories are all relative to the output directory (i.e. $(CURDIR), not $(SRC_DIR))
LIB_DIR     = lib
BIN_DIR     = bin
DISTRIB_DIR = distrib
INCLUDE_DIR = include
DOC_DIR     = doc
BUILD_DIR   = $(BIN_DIR)/build
FILTERS_DIR = $(BIN_DIR)/$(TARGET)/build
TMP_DIR     = $(BUILD_DIR)/tmp
HEXAGON_RUNTIME_LIBS_DIR = src/runtime/hexagon_remote/bin
HEXAGON_RUNTIME_LIBS = \
  $(HEXAGON_RUNTIME_LIBS_DIR)/arm-32-android/libhalide_hexagon_host.so \
  $(HEXAGON_RUNTIME_LIBS_DIR)/arm-64-android/libhalide_hexagon_host.so \
  $(HEXAGON_RUNTIME_LIBS_DIR)/host/libhalide_hexagon_host.so \
  $(HEXAGON_RUNTIME_LIBS_DIR)/v62/hexagon_sim_remote \
  $(HEXAGON_RUNTIME_LIBS_DIR)/v62/libhalide_hexagon_remote_skel.so \
  $(HEXAGON_RUNTIME_LIBS_DIR)/v62/signed_by_debug/libhalide_hexagon_remote_skel.so

# Keep this list sorted in alphabetical order.
SOURCE_FILES = \
  AddAtomicMutex.cpp \
  AddImageChecks.cpp \
  AddParameterChecks.cpp \
  AlignLoads.cpp \
  AllocationBoundsInference.cpp \
  ApplySplit.cpp \
  Argument.cpp \
  AssociativeOpsTable.cpp \
  Associativity.cpp \
  AsyncProducers.cpp \
  AutoSchedule.cpp \
  AutoScheduleUtils.cpp \
  BoundaryConditions.cpp \
  Bounds.cpp \
  BoundsInference.cpp \
  BoundSmallAllocations.cpp \
  Buffer.cpp \
  CanonicalizeGPUVars.cpp \
  Closure.cpp \
  CodeGen_ARM.cpp \
  CodeGen_C.cpp \
  CodeGen_D3D12Compute_Dev.cpp \
  CodeGen_GPU_Dev.cpp \
  CodeGen_GPU_Host.cpp \
  CodeGen_Hexagon.cpp \
  CodeGen_Internal.cpp \
  CodeGen_LLVM.cpp \
  CodeGen_Metal_Dev.cpp \
  CodeGen_MIPS.cpp \
  CodeGen_OpenCL_Dev.cpp \
  CodeGen_OpenGL_Dev.cpp \
  CodeGen_OpenGLCompute_Dev.cpp \
  CodeGen_Posix.cpp \
  CodeGen_PowerPC.cpp \
  CodeGen_PTX_Dev.cpp \
  CodeGen_PyTorch.cpp \
  CodeGen_RISCV.cpp \
  CodeGen_WebAssembly.cpp \
  CodeGen_X86.cpp \
  CPlusPlusMangle.cpp \
  CSE.cpp \
  Debug.cpp \
  DebugArguments.cpp \
  DebugToFile.cpp \
  Definition.cpp \
  Deinterleave.cpp \
  Derivative.cpp \
  DerivativeUtils.cpp \
  DeviceArgument.cpp \
  DeviceInterface.cpp \
  Dimension.cpp \
  EarlyFree.cpp \
  Elf.cpp \
  EliminateBoolVectors.cpp \
  EmulateFloat16Math.cpp \
  Error.cpp \
  FastIntegerDivide.cpp \
  FindCalls.cpp \
  Float16.cpp \
  Func.cpp \
  Function.cpp \
  FuseGPUThreadLoops.cpp \
  FuzzFloatStores.cpp \
  Generator.cpp \
  HexagonOffload.cpp \
  HexagonOptimize.cpp \
  ImageParam.cpp \
  InferArguments.cpp \
  InjectHostDevBufferCopies.cpp \
  InjectOpenGLIntrinsics.cpp \
  Inline.cpp \
  InlineReductions.cpp \
  IntegerDivisionTable.cpp \
  Interval.cpp \
  Introspection.cpp \
  IR.cpp \
  IREquality.cpp \
  IRMatch.cpp \
  IRMutator.cpp \
  IROperator.cpp \
  IRPrinter.cpp \
  IRVisitor.cpp \
  JITModule.cpp \
  Lerp.cpp \
  LICM.cpp \
  LLVM_Output.cpp \
  LLVM_Runtime_Linker.cpp \
  LoopCarry.cpp \
  Lower.cpp \
  LowerWarpShuffles.cpp \
  MatlabWrapper.cpp \
  Memoization.cpp \
  Module.cpp \
  ModulusRemainder.cpp \
  Monotonic.cpp \
  ObjectInstanceRegistry.cpp \
  OutputImageParam.cpp \
  ParallelRVar.cpp \
  Parameter.cpp \
  ParamMap.cpp \
  PartitionLoops.cpp \
  Pipeline.cpp \
  Prefetch.cpp \
  PrintLoopNest.cpp \
  Profiling.cpp \
  PurifyIndexMath.cpp \
  PythonExtensionGen.cpp \
  Qualify.cpp \
  Random.cpp \
  RDom.cpp \
  RealizationOrder.cpp \
  Reduction.cpp \
  RegionCosts.cpp \
  RemoveDeadAllocations.cpp \
  RemoveExternLoops.cpp \
  RemoveUndef.cpp \
  Schedule.cpp \
  ScheduleFunctions.cpp \
  SelectGPUAPI.cpp \
  Simplify.cpp \
  Simplify_Add.cpp \
  Simplify_And.cpp \
  Simplify_Call.cpp \
  Simplify_Cast.cpp \
  Simplify_Div.cpp \
  Simplify_EQ.cpp \
  Simplify_Exprs.cpp \
  Simplify_Let.cpp \
  Simplify_LT.cpp \
  Simplify_Max.cpp \
  Simplify_Min.cpp \
  Simplify_Mod.cpp \
  Simplify_Mul.cpp \
  Simplify_Not.cpp \
  Simplify_Or.cpp \
  Simplify_Select.cpp \
  Simplify_Shuffle.cpp \
  Simplify_Stmts.cpp \
  Simplify_Sub.cpp \
  SimplifyCorrelatedDifferences.cpp \
  SimplifySpecializations.cpp \
  SkipStages.cpp \
  SlidingWindow.cpp \
  Solve.cpp \
  SplitTuples.cpp \
  StmtToHtml.cpp \
  StorageFlattening.cpp \
  StorageFolding.cpp \
  StrictifyFloat.cpp \
  Substitute.cpp \
  Target.cpp \
  Tracing.cpp \
  TrimNoOps.cpp \
  Tuple.cpp \
  Type.cpp \
  UnifyDuplicateLets.cpp \
  UniquifyVariableNames.cpp \
  UnpackBuffers.cpp \
  UnrollLoops.cpp \
  UnsafePromises.cpp \
  Util.cpp \
  Var.cpp \
  VaryingAttributes.cpp \
  VectorizeLoops.cpp \
  WasmExecutor.cpp \
  WrapCalls.cpp

# The externally-visible header files that go into making Halide.h.
# Don't include anything here that includes llvm headers.
# Keep this list sorted in alphabetical order.
HEADER_FILES = \
  AddAtomicMutex.h \
  AddImageChecks.h \
  AddParameterChecks.h \
  AlignLoads.h \
  AllocationBoundsInference.h \
  ApplySplit.h \
  Argument.h \
  AssociativeOpsTable.h \
  Associativity.h \
  AsyncProducers.h \
  AutoSchedule.h \
  AutoScheduleUtils.h \
  BoundaryConditions.h \
  Bounds.h \
  BoundsInference.h \
  BoundSmallAllocations.h \
  Buffer.h \
  CanonicalizeGPUVars.h \
  Closure.h \
  CodeGen_ARM.h \
  CodeGen_C.h \
  CodeGen_D3D12Compute_Dev.h \
  CodeGen_GPU_Dev.h \
  CodeGen_GPU_Host.h \
  CodeGen_Internal.h \
  CodeGen_LLVM.h \
  CodeGen_Metal_Dev.h \
  CodeGen_MIPS.h \
  CodeGen_OpenCL_Dev.h \
  CodeGen_OpenGL_Dev.h \
  CodeGen_OpenGLCompute_Dev.h \
  CodeGen_Posix.h \
  CodeGen_PowerPC.h \
  CodeGen_PTX_Dev.h \
  CodeGen_PyTorch.h \
  CodeGen_RISCV.h \
  CodeGen_WebAssembly.h \
  CodeGen_X86.h \
  ConciseCasts.h \
  CPlusPlusMangle.h \
  CSE.h \
  Debug.h \
  DebugArguments.h \
  DebugToFile.h \
  Definition.h \
  Deinterleave.h \
  Derivative.h \
  DerivativeUtils.h \
  DeviceArgument.h \
  DeviceInterface.h \
  Dimension.h \
  EarlyFree.h \
  Elf.h \
  EliminateBoolVectors.h \
  EmulateFloat16Math.h \
  Error.h \
  Expr.h \
  ExprUsesVar.h \
  Extern.h \
  FastIntegerDivide.h \
  FindCalls.h \
  Float16.h \
  Func.h \
  Function.h \
  FunctionPtr.h \
  FuseGPUThreadLoops.h \
  FuzzFloatStores.h \
  Generator.h \
  HexagonOffload.h \
  HexagonOptimize.h \
  ImageParam.h \
  InferArguments.h \
  InjectHostDevBufferCopies.h \
  InjectOpenGLIntrinsics.h \
  Inline.h \
  InlineReductions.h \
  IntegerDivisionTable.h \
  Interval.h \
  Introspection.h \
  IntrusivePtr.h \
  IR.h \
  IREquality.h \
  IRMatch.h \
  IRMutator.h \
  IROperator.h \
  IRPrinter.h \
  IRVisitor.h \
  WasmExecutor.h \
  JITModule.h \
  Lambda.h \
  Lerp.h \
  LICM.h \
  LLVM_Output.h \
  LLVM_Runtime_Linker.h \
  LoopCarry.h \
  Lower.h \
  LowerWarpShuffles.h \
  MainPage.h \
  MatlabWrapper.h \
  Memoization.h \
  Module.h \
  ModulusRemainder.h \
  Monotonic.h \
  ObjectInstanceRegistry.h \
  OutputImageParam.h \
  ParallelRVar.h \
  Param.h \
  Parameter.h \
  ParamMap.h \
  PartitionLoops.h \
  Pipeline.h \
  Prefetch.h \
  Profiling.h \
  PurifyIndexMath.h \
  PythonExtensionGen.h \
  Qualify.h \
  Random.h \
  Realization.h \
  RDom.h \
  RealizationOrder.h \
  Reduction.h \
  RegionCosts.h \
  RemoveDeadAllocations.h \
  RemoveExternLoops.h \
  RemoveUndef.h \
  runtime/HalideBuffer.h \
  runtime/HalideRuntime.h \
  Schedule.h \
  ScheduleFunctions.h \
  Scope.h \
  SelectGPUAPI.h \
  Simplify.h \
  SimplifyCorrelatedDifferences.h \
  SimplifySpecializations.h \
  SkipStages.h \
  SlidingWindow.h \
  Solve.h \
  SplitTuples.h \
  StmtToHtml.h \
  StorageFlattening.h \
  StorageFolding.h \
  StrictifyFloat.h \
  Substitute.h \
  Target.h \
  ThreadPool.h \
  Tracing.h \
  TrimNoOps.h \
  Tuple.h \
  Type.h \
  UnifyDuplicateLets.h \
  UniquifyVariableNames.h \
  UnpackBuffers.h \
  UnrollLoops.h \
  UnsafePromises.h \
  Util.h \
  Var.h \
  VaryingAttributes.h \
  VectorizeLoops.h \
  WrapCalls.h

OBJECTS = $(SOURCE_FILES:%.cpp=$(BUILD_DIR)/%.o)
HEADERS = $(HEADER_FILES:%.h=$(SRC_DIR)/%.h)

RUNTIME_CPP_COMPONENTS = \
  aarch64_cpu_features \
  alignment_128 \
  alignment_32 \
  allocation_cache \
  alignment_64 \
  android_clock \
  android_host_cpu_count \
  android_io \
  arm_cpu_features \
  cache \
  can_use_target \
  cuda \
  d3d12compute \
  destructors \
  device_interface \
  errors \
  fake_get_symbol \
  fake_thread_pool \
  float16_t \
  fuchsia_clock \
  fuchsia_host_cpu_count \
  fuchsia_yield \
  gpu_device_selection \
  halide_buffer_t \
  hexagon_cache_allocator \
  hexagon_cpu_features \
  hexagon_dma_pool \
  hexagon_dma \
  hexagon_host \
  ios_io \
  linux_clock \
  linux_host_cpu_count \
  linux_yield \
  matlab \
  metadata \
  metal \
  metal_objc_arm \
  metal_objc_x86 \
  mips_cpu_features \
  module_aot_ref_count \
  module_jit_ref_count \
  msan \
  msan_stubs \
  opencl \
  opengl \
  openglcompute \
  opengl_egl_context \
  opengl_glx_context \
  osx_clock \
  osx_get_symbol \
  osx_host_cpu_count \
  osx_opengl_context \
  osx_yield \
  posix_abort \
  posix_allocator \
  posix_clock \
  posix_error_handler \
  posix_get_symbol \
  posix_io \
  posix_print \
  posix_threads \
  posix_threads_tsan \
  powerpc_cpu_features \
  prefetch \
  profiler \
  profiler_inlined \
  pseudostack \
  qurt_allocator \
  qurt_hvx \
  qurt_hvx_vtcm \
  qurt_init_fini \
  qurt_threads \
  qurt_threads_tsan \
  qurt_yield \
  riscv_cpu_features \
  runtime_api \
  ssp \
  to_string \
  trace_helper \
  tracing \
  wasm_cpu_features \
  windows_abort \
  windows_clock \
  windows_cuda \
  windows_get_symbol \
  windows_io \
  windows_opencl \
  windows_profiler \
  windows_threads \
  windows_threads_tsan \
  windows_yield \
  write_debug_image \
  x86_cpu_features \

RUNTIME_LL_COMPONENTS = \
  aarch64 \
  arm \
  arm_no_neon \
  d3d12_abi_patch_64 \
  hvx_64 \
  hvx_128 \
  mips \
  posix_math \
  powerpc \
  ptx_dev \
  wasm_math \
  win32_math \
  x86 \
  x86_avx \
  x86_avx2 \
  x86_sse41

RUNTIME_EXPORTED_INCLUDES = $(INCLUDE_DIR)/HalideRuntime.h \
                            $(INCLUDE_DIR)/HalideRuntimeD3D12Compute.h \
                            $(INCLUDE_DIR)/HalideRuntimeCuda.h \
                            $(INCLUDE_DIR)/HalideRuntimeHexagonDma.h \
                            $(INCLUDE_DIR)/HalideRuntimeHexagonHost.h \
                            $(INCLUDE_DIR)/HalideRuntimeOpenCL.h \
                            $(INCLUDE_DIR)/HalideRuntimeOpenGL.h \
                            $(INCLUDE_DIR)/HalideRuntimeOpenGLCompute.h \
                            $(INCLUDE_DIR)/HalideRuntimeMetal.h	\
                            $(INCLUDE_DIR)/HalideRuntimeQurt.h \
                            $(INCLUDE_DIR)/HalideBuffer.h \
                            $(INCLUDE_DIR)/HalidePyTorchHelpers.h \
                            $(INCLUDE_DIR)/HalidePyTorchCudaHelpers.h

INITIAL_MODULES = $(RUNTIME_CPP_COMPONENTS:%=$(BUILD_DIR)/initmod.%_32.o) \
                  $(RUNTIME_CPP_COMPONENTS:%=$(BUILD_DIR)/initmod.%_64.o) \
                  $(RUNTIME_CPP_COMPONENTS:%=$(BUILD_DIR)/initmod.%_32_debug.o) \
                  $(RUNTIME_CPP_COMPONENTS:%=$(BUILD_DIR)/initmod.%_64_debug.o) \
                  $(RUNTIME_EXPORTED_INCLUDES:$(INCLUDE_DIR)/%.h=$(BUILD_DIR)/initmod.%_h.o) \
                  $(BUILD_DIR)/initmod.inlined_c.o \
                  $(RUNTIME_LL_COMPONENTS:%=$(BUILD_DIR)/initmod.%_ll.o) \
                  $(PTX_DEVICE_INITIAL_MODULES:libdevice.%.bc=$(BUILD_DIR)/initmod_ptx.%_ll.o)

# Add the Hexagon simulator to the rpath on Linux. (Not supported elsewhere, so no else cases.)
ifeq ($(UNAME), Linux)
ifneq (,$(WITH_HEXAGON))
ifneq (,$(HL_HEXAGON_TOOLS))
TEST_LD_FLAGS += -Wl,--rpath=$(ROOT_DIR)/src/runtime/hexagon_remote/bin/host
TEST_LD_FLAGS += -Wl,--rpath=$(HL_HEXAGON_TOOLS)/lib/iss
endif
endif
endif

V8_DEPS=
V8_DEPS_LIBS=
ifneq ($(WITH_V8), )
ifeq ($(suffix $(V8_LIB_PATH)), .a)

# Note that this rule is only used if V8_LIB_PATH is a static library
$(BIN_DIR)/libv8_halide.$(SHARED_EXT): $(V8_LIB_PATH)
	@mkdir -p $(@D)
	$(CXX) -shared $(call alwayslink,$(V8_LIB_PATH)) $(INSTALL_NAME_TOOL_LD_FLAGS) -o $@
ifeq ($(UNAME), Darwin)
	install_name_tool -id $(CURDIR)/$(BIN_DIR)/libv8_halide.$(SHARED_EXT) $(BIN_DIR)/libv8_halide.$(SHARED_EXT)
endif

V8_DEPS=$(BIN_DIR)/libv8_halide.$(SHARED_EXT)
V8_DEPS_LIBS=$(realpath $(BIN_DIR)/libv8_halide.$(SHARED_EXT))

else

V8_DEPS=$(V8_LIB_PATH)
V8_DEPS_LIBS=$(V8_LIB_PATH)

endif
endif

.PHONY: all
all: distrib test_internal

# Depending on which linker we're using,
# we need a different invocation to get the
# linker map file.
ifeq ($(UNAME), Darwin)
    MAP_FLAGS= -Wl,-map -Wl,$(BUILD_DIR)/llvm_objects/list.all
else
    MAP_FLAGS= -Wl,-Map=$(BUILD_DIR)/llvm_objects/list.all
endif

$(BUILD_DIR)/llvm_objects/list: $(OBJECTS) $(INITIAL_MODULES)
	# Determine the relevant object files from llvm with a dummy
	# compilation. Passing -map to the linker gets it to list, as
	# part of the linker map file, the object files in which archives it uses to
	# resolve symbols. We only care about the libLLVM ones, which we will filter below.
	@mkdir -p $(@D)
	$(CXX) -o /dev/null -shared $(MAP_FLAGS) $(OBJECTS) $(INITIAL_MODULES) $(LLVM_STATIC_LIBS) $(LLVM_SYSTEM_LIBS) $(COMMON_LD_FLAGS) > /dev/null
	# if the list has changed since the previous build, or there
	# is no list from a previous build, then delete any old object
	# files and re-extract the required object files
	cd $(BUILD_DIR)/llvm_objects; \
	cat list.all |  grep "libLLVM" | grep ")"  | sed "s/\[.*\] //" | egrep "^/|^\(" > list.new; \
	rm list.all; \
	if cmp -s list.new list; \
	then \
	echo "No changes in LLVM deps"; \
	touch list; \
	else \
	rm -f llvm_*.o*; \
	cat list.new | sed = | sed "N;s/[()]/ /g;s/\n /\n/;s/\([0-9]*\)\n\([^ ]*\) \([^ ]*\)/ar x \2 \3; mv \3 llvm_\1_\3/" | bash -; \
	mv list.new list; \
	fi

$(LIB_DIR)/libHalide.a: $(OBJECTS) $(INITIAL_MODULES) $(BUILD_DIR)/llvm_objects/list $(V8_DEPS)
	# Archive together all the halide and llvm object files
	@mkdir -p $(@D)
	@rm -f $(LIB_DIR)/libHalide.a
	ar q $(LIB_DIR)/libHalide.a $(OBJECTS) $(INITIAL_MODULES) $(BUILD_DIR)/llvm_objects/llvm_*.o*
	ranlib $(LIB_DIR)/libHalide.a

$(BIN_DIR)/libHalide.$(SHARED_EXT): $(OBJECTS) $(INITIAL_MODULES) $(V8_DEPS)
	@mkdir -p $(@D)
	$(CXX) -shared $(OBJECTS) $(INITIAL_MODULES) $(LLVM_LIBS_FOR_SHARED_LIBHALIDE) $(LLVM_SYSTEM_LIBS) $(COMMON_LD_FLAGS) $(V8_DEPS_LIBS) $(INSTALL_NAME_TOOL_LD_FLAGS) -o $(BIN_DIR)/libHalide.$(SHARED_EXT)
ifeq ($(UNAME), Darwin)
	install_name_tool -id $(CURDIR)/$(BIN_DIR)/libHalide.$(SHARED_EXT) $(BIN_DIR)/libHalide.$(SHARED_EXT)
endif

$(INCLUDE_DIR)/Halide.h: $(SRC_DIR)/../LICENSE.txt $(HEADERS) $(BIN_DIR)/build_halide_h
	@mkdir -p $(@D)
	$(BIN_DIR)/build_halide_h $(SRC_DIR)/../LICENSE.txt $(HEADERS) > $(INCLUDE_DIR)/Halide.h
	# Also generate a precompiled version in the same folder so that anything compiled with a compatible set of flags can use it
	@mkdir -p $(INCLUDE_DIR)/Halide.h.gch
	$(CXX) -std=c++11 $(TEST_CXX_FLAGS) -I$(ROOT_DIR) $(OPTIMIZE) -x c++-header $(INCLUDE_DIR)/Halide.h -o $(INCLUDE_DIR)/Halide.h.gch/Halide.default.gch
	$(CXX) -std=c++11 $(TEST_CXX_FLAGS) -I$(ROOT_DIR) $(OPTIMIZE_FOR_BUILD_TIME) -x c++-header $(INCLUDE_DIR)/Halide.h -o $(INCLUDE_DIR)/Halide.h.gch/Halide.test.gch

$(INCLUDE_DIR)/HalideRuntime%: $(SRC_DIR)/runtime/HalideRuntime%
	echo Copying $<
	@mkdir -p $(@D)
	cp $< $(INCLUDE_DIR)/

$(INCLUDE_DIR)/HalideBuffer.h: $(SRC_DIR)/runtime/HalideBuffer.h
	echo Copying $<
	@mkdir -p $(@D)
	cp $< $(INCLUDE_DIR)/

$(INCLUDE_DIR)/HalidePyTorchHelpers.h: $(SRC_DIR)/runtime/HalidePyTorchHelpers.h
	echo Copying $<
	@mkdir -p $(@D)
	cp $< $(INCLUDE_DIR)/

$(INCLUDE_DIR)/HalidePyTorchCudaHelpers.h: $(SRC_DIR)/runtime/HalidePyTorchCudaHelpers.h
	echo Copying $<
	@mkdir -p $(@D)
	cp $< $(INCLUDE_DIR)/

$(BIN_DIR)/build_halide_h: $(ROOT_DIR)/tools/build_halide_h.cpp
	@-mkdir -p $(@D)
	$(CXX) -std=c++11 $< -o $@

-include $(OBJECTS:.o=.d)
-include $(INITIAL_MODULES:.o=.d)

# Compile generic 32- or 64-bit code
# (The 'nacl' is a red herring. This is just a generic 32-bit little-endian target.)
RUNTIME_TRIPLE_32 = "le32-unknown-nacl-unknown"
RUNTIME_TRIPLE_64 = "le64-unknown-unknown-unknown"

# win32 is tied to x86 due to the use of the __stdcall calling convention
RUNTIME_TRIPLE_WIN_32 = "i386-unknown-unknown-unknown"

# -std=gnu++98 is deliberate; we do NOT want c++11 here,
# as we don't want static locals to get thread synchronization stuff.
RUNTIME_CXX_FLAGS = -O3 -fno-vectorize -ffreestanding -fno-blocks -fno-exceptions -fno-unwind-tables -fpic -std=gnu++98
$(BUILD_DIR)/initmod.%_64.ll: $(SRC_DIR)/runtime/%.cpp $(BUILD_DIR)/clang_ok
	@mkdir -p $(@D)
	$(CLANG) $(CXX_WARNING_FLAGS) $(RUNTIME_CXX_FLAGS) -m64 -target $(RUNTIME_TRIPLE_64) -DCOMPILING_HALIDE_RUNTIME -DBITS_64 -emit-llvm -S $(SRC_DIR)/runtime/$*.cpp -o $@ -MMD -MP -MF $(BUILD_DIR)/initmod.$*_64.d

$(BUILD_DIR)/initmod.windows_%_32.ll: $(SRC_DIR)/runtime/windows_%.cpp $(BUILD_DIR)/clang_ok
	@mkdir -p $(@D)
	$(CLANG) $(CXX_WARNING_FLAGS) $(RUNTIME_CXX_FLAGS) -m32 -target $(RUNTIME_TRIPLE_WIN_32) -DCOMPILING_HALIDE_RUNTIME -DBITS_32 -emit-llvm -S $(SRC_DIR)/runtime/windows_$*.cpp -o $@ -MMD -MP -MF $(BUILD_DIR)/initmod.windows_$*_32.d

$(BUILD_DIR)/initmod.%_32.ll: $(SRC_DIR)/runtime/%.cpp $(BUILD_DIR)/clang_ok
	@mkdir -p $(@D)
	$(CLANG) $(CXX_WARNING_FLAGS) $(RUNTIME_CXX_FLAGS) -m32 -target $(RUNTIME_TRIPLE_32) -DCOMPILING_HALIDE_RUNTIME -DBITS_32 -emit-llvm -S $(SRC_DIR)/runtime/$*.cpp -o $@ -MMD -MP -MF $(BUILD_DIR)/initmod.$*_32.d

$(BUILD_DIR)/initmod.%_64_debug.ll: $(SRC_DIR)/runtime/%.cpp $(BUILD_DIR)/clang_ok
	@mkdir -p $(@D)
	$(CLANG) $(CXX_WARNING_FLAGS) -g -DDEBUG_RUNTIME $(RUNTIME_CXX_FLAGS) -m64 -target  $(RUNTIME_TRIPLE_64) -DCOMPILING_HALIDE_RUNTIME -DBITS_64 -emit-llvm -S $(SRC_DIR)/runtime/$*.cpp -o $@ -MMD -MP -MF $(BUILD_DIR)/initmod.$*_64_debug.d

$(BUILD_DIR)/initmod.windows_%_32_debug.ll: $(SRC_DIR)/runtime/windows_%.cpp $(BUILD_DIR)/clang_ok
	@mkdir -p $(@D)
	$(CLANG) $(CXX_WARNING_FLAGS) -g -DDEBUG_RUNTIME $(RUNTIME_CXX_FLAGS) -m32 -target $(RUNTIME_TRIPLE_WIN_32) -DCOMPILING_HALIDE_RUNTIME -DBITS_32 -emit-llvm -S $(SRC_DIR)/runtime/windows_$*.cpp -o $@ -MMD -MP -MF $(BUILD_DIR)/initmod.windows_$*_32_debug.d

$(BUILD_DIR)/initmod.%_32_debug.ll: $(SRC_DIR)/runtime/%.cpp $(BUILD_DIR)/clang_ok
	@mkdir -p $(@D)
	$(CLANG) $(CXX_WARNING_FLAGS) -g -DDEBUG_RUNTIME -O3 $(RUNTIME_CXX_FLAGS) -m32 -target $(RUNTIME_TRIPLE_32) -DCOMPILING_HALIDE_RUNTIME -DBITS_32 -emit-llvm -S $(SRC_DIR)/runtime/$*.cpp -o $@ -MMD -MP -MF $(BUILD_DIR)/initmod.$*_32_debug.d

$(BUILD_DIR)/initmod.%_ll.ll: $(SRC_DIR)/runtime/%.ll
	@mkdir -p $(@D)
	cp $(SRC_DIR)/runtime/$*.ll $(BUILD_DIR)/initmod.$*_ll.ll

$(BUILD_DIR)/initmod.%.bc: $(BUILD_DIR)/initmod.%.ll $(BUILD_DIR)/llvm_ok
	$(LLVM_AS) $(BUILD_DIR)/initmod.$*.ll -o $(BUILD_DIR)/initmod.$*.bc

$(BUILD_DIR)/initmod.%.cpp: $(BIN_DIR)/binary2cpp $(BUILD_DIR)/initmod.%.bc
	./$(BIN_DIR)/binary2cpp halide_internal_initmod_$* < $(BUILD_DIR)/initmod.$*.bc > $@

$(BUILD_DIR)/initmod.%_h.cpp: $(BIN_DIR)/binary2cpp $(SRC_DIR)/runtime/%.h
	./$(BIN_DIR)/binary2cpp halide_internal_runtime_header_$*_h < $(SRC_DIR)/runtime/$*.h > $@

# Any c in the runtime that must be inlined needs to be copy-pasted into the output for the C backend.
$(BUILD_DIR)/initmod.inlined_c.cpp: $(BIN_DIR)/binary2cpp $(SRC_DIR)/runtime/halide_buffer_t.cpp
	./$(BIN_DIR)/binary2cpp halide_internal_initmod_inlined_c < $(SRC_DIR)/runtime/halide_buffer_t.cpp > $@

$(BUILD_DIR)/initmod_ptx.%_ll.cpp: $(BIN_DIR)/binary2cpp $(SRC_DIR)/runtime/nvidia_libdevice_bitcode/libdevice.%.bc
	./$(BIN_DIR)/binary2cpp halide_internal_initmod_ptx_$(basename $*)_ll < $(SRC_DIR)/runtime/nvidia_libdevice_bitcode/libdevice.$*.bc > $@

$(BIN_DIR)/binary2cpp: $(ROOT_DIR)/tools/binary2cpp.cpp
	@mkdir -p $(@D)
	$(CXX) $< -o $@

$(BUILD_DIR)/initmod_ptx.%_ll.o: $(BUILD_DIR)/initmod_ptx.%_ll.cpp
	$(CXX) -c $< -o $@ -MMD -MP -MF $(BUILD_DIR)/$*.d -MT $(BUILD_DIR)/$*.o

$(BUILD_DIR)/initmod.%.o: $(BUILD_DIR)/initmod.%.cpp
	$(CXX) -c $< -o $@ -MMD -MP -MF $(BUILD_DIR)/$*.d -MT $(BUILD_DIR)/$*.o

$(BUILD_DIR)/%.o: $(SRC_DIR)/%.cpp $(SRC_DIR)/%.h $(BUILD_DIR)/llvm_ok
	@mkdir -p $(@D)
	$(CXX) $(CXX_FLAGS) -c $< -o $@ -MMD -MP -MF $(BUILD_DIR)/$*.d -MT $(BUILD_DIR)/$*.o

$(BUILD_DIR)/Simplify_%.o: $(SRC_DIR)/Simplify_%.cpp $(SRC_DIR)/Simplify_Internal.h $(BUILD_DIR)/llvm_ok
	@mkdir -p $(@D)
	$(CXX) $(CXX_FLAGS) -c $< -o $@ -MMD -MP -MF $(BUILD_DIR)/Simplify_$*.d -MT $@

.PHONY: clean
clean:
	rm -rf $(LIB_DIR)
	rm -rf $(BIN_DIR)
	rm -rf $(BUILD_DIR)
	rm -rf $(TMP_DIR)
	rm -rf $(FILTERS_DIR)
	rm -rf $(INCLUDE_DIR)
	rm -rf $(DOC_DIR)
	rm -rf $(DISTRIB_DIR)
	rm -rf $(ROOT_DIR)/apps/*/bin

.SECONDARY:

CORRECTNESS_TESTS = $(shell ls $(ROOT_DIR)/test/correctness/*.cpp) $(shell ls $(ROOT_DIR)/test/correctness/*.c)
PERFORMANCE_TESTS = $(shell ls $(ROOT_DIR)/test/performance/*.cpp)
ERROR_TESTS = $(shell ls $(ROOT_DIR)/test/error/*.cpp)
WARNING_TESTS = $(shell ls $(ROOT_DIR)/test/warning/*.cpp)
OPENGL_TESTS := $(shell ls $(ROOT_DIR)/test/opengl/*.cpp)
GENERATOR_EXTERNAL_TESTS := $(shell ls $(ROOT_DIR)/test/generator/*test.cpp)
GENERATOR_EXTERNAL_TEST_GENERATOR := $(shell ls $(ROOT_DIR)/test/generator/*_generator.cpp)
TUTORIALS = $(filter-out %_generate.cpp, $(shell ls $(ROOT_DIR)/tutorial/*.cpp))
AUTO_SCHEDULE_TESTS = $(shell ls $(ROOT_DIR)/test/auto_schedule/*.cpp)

-include $(OPENGL_TESTS:$(ROOT_DIR)/test/opengl/%.cpp=$(BUILD_DIR)/test_opengl_%.d)

test_correctness: $(CORRECTNESS_TESTS:$(ROOT_DIR)/test/correctness/%.cpp=quiet_correctness_%) $(CORRECTNESS_TESTS:$(ROOT_DIR)/test/correctness/%.c=quiet_correctness_%)
test_performance: $(PERFORMANCE_TESTS:$(ROOT_DIR)/test/performance/%.cpp=performance_%)
test_error: $(ERROR_TESTS:$(ROOT_DIR)/test/error/%.cpp=error_%)
test_warning: $(WARNING_TESTS:$(ROOT_DIR)/test/warning/%.cpp=warning_%)
test_tutorial: $(TUTORIALS:$(ROOT_DIR)/tutorial/%.cpp=tutorial_%)
test_valgrind: $(CORRECTNESS_TESTS:$(ROOT_DIR)/test/correctness/%.cpp=valgrind_%)
test_avx512: $(CORRECTNESS_TESTS:$(ROOT_DIR)/test/correctness/%.cpp=avx512_%)
test_opengl: $(OPENGL_TESTS:$(ROOT_DIR)/test/opengl/%.cpp=opengl_%)
test_auto_schedule: $(AUTO_SCHEDULE_TESTS:$(ROOT_DIR)/test/auto_schedule/%.cpp=auto_schedule_%)

# There are 4 types of tests for generators:
# 1) Externally-written aot-based tests
# 2) Externally-written aot-based tests (compiled using C++ backend)
# 3) Externally-written JIT-based tests (compiled using wasm backend)
# 4) Externally-written JIT-based tests
GENERATOR_AOT_TESTS = $(GENERATOR_EXTERNAL_TESTS:$(ROOT_DIR)/test/generator/%_aottest.cpp=generator_aot_%)
GENERATOR_AOTCPP_TESTS = $(GENERATOR_EXTERNAL_TESTS:$(ROOT_DIR)/test/generator/%_aottest.cpp=generator_aotcpp_%)
GENERATOR_AOTWASM_TESTS = $(GENERATOR_EXTERNAL_TESTS:$(ROOT_DIR)/test/generator/%_aottest.cpp=generator_aotwasm_%)
GENERATOR_JIT_TESTS = $(GENERATOR_EXTERNAL_TESTS:$(ROOT_DIR)/test/generator/%_jittest.cpp=generator_jit_%)

# multitarget test doesn't make any sense for the CPP backend; just skip it.
GENERATOR_AOTCPP_TESTS := $(filter-out generator_aotcpp_multitarget,$(GENERATOR_AOTCPP_TESTS))

# Note that many of the AOT-CPP tests are broken right now;
# remove AOT-CPP tests that don't (yet) work for C++ backend
# (each tagged with the *known* blocking issue(s))

# https://github.com/halide/Halide/issues/2084 (only if opencl enabled)
GENERATOR_AOTCPP_TESTS := $(filter-out generator_aotcpp_acquire_release,$(GENERATOR_AOTCPP_TESTS))

# https://github.com/halide/Halide/issues/2084 (only if opencl enabled)
GENERATOR_AOTCPP_TESTS := $(filter-out generator_aotcpp_define_extern_opencl,$(GENERATOR_AOTCPP_TESTS))

# https://github.com/halide/Halide/issues/2084 (only if opencl enabled)
GENERATOR_AOTCPP_TESTS := $(filter-out generator_aotcpp_gpu_object_lifetime,$(GENERATOR_AOTCPP_TESTS))

# https://github.com/halide/Halide/issues/2084 (only if opencl enabled)
GENERATOR_AOTCPP_TESTS := $(filter-out generator_aotcpp_gpu_only,$(GENERATOR_AOTCPP_TESTS))

# https://github.com/halide/Halide/issues/2084 (only if opencl enabled))
GENERATOR_AOTCPP_TESTS := $(filter-out generator_aotcpp_cleanup_on_error,$(GENERATOR_AOTCPP_TESTS))

# https://github.com/halide/Halide/issues/2084 (only if opencl enabled)
GENERATOR_AOTCPP_TESTS := $(filter-out generator_aotcpp_buffer_copy,$(GENERATOR_AOTCPP_TESTS))

# https://github.com/halide/Halide/issues/2071
GENERATOR_AOTCPP_TESTS := $(filter-out generator_aotcpp_user_context,$(GENERATOR_AOTCPP_TESTS))

# https://github.com/halide/Halide/issues/2071
GENERATOR_AOTCPP_TESTS := $(filter-out generator_aotcpp_argvcall,$(GENERATOR_AOTCPP_TESTS))

# https://github.com/halide/Halide/issues/2071
GENERATOR_AOTCPP_TESTS := $(filter-out generator_aotcpp_metadata_tester,$(GENERATOR_AOTCPP_TESTS))

# https://github.com/halide/Halide/issues/2071
GENERATOR_AOTCPP_TESTS := $(filter-out generator_aotcpp_cxx_mangling,$(GENERATOR_AOTCPP_TESTS))

# https://github.com/halide/Halide/issues/2075
GENERATOR_AOTCPP_TESTS := $(filter-out generator_aotcpp_msan,$(GENERATOR_AOTCPP_TESTS))

# https://github.com/halide/Halide/issues/2075
GENERATOR_AOTCPP_TESTS := $(filter-out generator_aotcpp_memory_profiler_mandelbrot,$(GENERATOR_AOTCPP_TESTS))

# https://github.com/halide/Halide/issues/2082
GENERATOR_AOTCPP_TESTS := $(filter-out generator_aotcpp_matlab,$(GENERATOR_AOTCPP_TESTS))

# https://github.com/halide/Halide/issues/2093
GENERATOR_AOTCPP_TESTS := $(filter-out generator_aotcpp_async_parallel,$(GENERATOR_AOTCPP_TESTS))

test_aotcpp_generator: $(GENERATOR_AOTCPP_TESTS)

# Similar story: filter out the tests that aren't workable/useful for wasm

# Multitarget not a thing for wasm
GENERATOR_AOTWASM_TESTS := $(filter-out generator_aotwasm_multitarget,$(GENERATOR_AOTWASM_TESTS))

# Needs matlab support (https://github.com/halide/Halide/issues/2082)
GENERATOR_AOTWASM_TESTS := $(filter-out generator_aotwasm_matlab,$(GENERATOR_AOTWASM_TESTS))

# Needs extra deps / build rules
GENERATOR_AOTWASM_TESTS := $(filter-out generator_aotwasm_cxx_mangling,$(GENERATOR_AOTWASM_TESTS))
GENERATOR_AOTWASM_TESTS := $(filter-out generator_aotwasm_cxx_mangling_define_extern,$(GENERATOR_AOTWASM_TESTS))
GENERATOR_AOTWASM_TESTS := $(filter-out generator_aotwasm_nested_externs,$(GENERATOR_AOTWASM_TESTS))

# Requires threading support, not yet available for wasm tests
GENERATOR_AOTWASM_TESTS := $(filter-out generator_aotwasm_async_parallel,$(GENERATOR_AOTWASM_TESTS))
GENERATOR_AOTWASM_TESTS := $(filter-out generator_aotwasm_variable_num_threads,$(GENERATOR_AOTWASM_TESTS))

# Requires profiler support (which requires threading), not yet available for wasm tests
GENERATOR_AOTWASM_TESTS := $(filter-out generator_aotwasm_memory_profiler_mandelbrot,$(GENERATOR_AOTWASM_TESTS))

test_aotwasm_generator: $(GENERATOR_AOTWASM_TESTS)

# This is just a test to ensure than RunGen builds and links for a critical mass of Generators;
# not all will work directly (e.g. due to missing define_externs at link time), so we blacklist
# those known to be broken for plausible reasons.
GENERATOR_BUILD_RUNGEN_TESTS = $(GENERATOR_EXTERNAL_TEST_GENERATOR:$(ROOT_DIR)/test/generator/%_generator.cpp=$(FILTERS_DIR)/%.rungen)
GENERATOR_BUILD_RUNGEN_TESTS := $(filter-out $(FILTERS_DIR)/async_parallel.rungen,$(GENERATOR_BUILD_RUNGEN_TESTS))
GENERATOR_BUILD_RUNGEN_TESTS := $(filter-out $(FILTERS_DIR)/cxx_mangling_define_extern.rungen,$(GENERATOR_BUILD_RUNGEN_TESTS))
GENERATOR_BUILD_RUNGEN_TESTS := $(filter-out $(FILTERS_DIR)/define_extern_opencl.rungen,$(GENERATOR_BUILD_RUNGEN_TESTS))
GENERATOR_BUILD_RUNGEN_TESTS := $(filter-out $(FILTERS_DIR)/matlab.rungen,$(GENERATOR_BUILD_RUNGEN_TESTS))
GENERATOR_BUILD_RUNGEN_TESTS := $(filter-out $(FILTERS_DIR)/msan.rungen,$(GENERATOR_BUILD_RUNGEN_TESTS))
GENERATOR_BUILD_RUNGEN_TESTS := $(filter-out $(FILTERS_DIR)/multitarget.rungen,$(GENERATOR_BUILD_RUNGEN_TESTS))
GENERATOR_BUILD_RUNGEN_TESTS := $(filter-out $(FILTERS_DIR)/nested_externs.rungen,$(GENERATOR_BUILD_RUNGEN_TESTS))
GENERATOR_BUILD_RUNGEN_TESTS := $(filter-out $(FILTERS_DIR)/tiled_blur.rungen,$(GENERATOR_BUILD_RUNGEN_TESTS))
GENERATOR_BUILD_RUNGEN_TESTS := $(filter-out $(FILTERS_DIR)/extern_output.rungen,$(GENERATOR_BUILD_RUNGEN_TESTS))
GENERATOR_BUILD_RUNGEN_TESTS := $(GENERATOR_BUILD_RUNGEN_TESTS) \
	$(FILTERS_DIR)/multi_rungen \
	$(FILTERS_DIR)/multi_rungen2 \
	$(FILTERS_DIR)/rungen_test \
	$(FILTERS_DIR)/registration_test

test_rungen: $(GENERATOR_BUILD_RUNGEN_TESTS)
	$(FILTERS_DIR)/rungen_test
	$(FILTERS_DIR)/registration_test

test_generator: $(GENERATOR_AOT_TESTS) $(GENERATOR_AOTCPP_TESTS) $(GENERATOR_JIT_TESTS) $(GENERATOR_BUILD_RUNGEN_TESTS)
	$(FILTERS_DIR)/rungen_test
	$(FILTERS_DIR)/registration_test

ALL_TESTS = test_internal test_correctness test_error test_tutorial test_warning test_generator

# These targets perform timings of each test. For most tests this includes Halide JIT compile times, and run times.
# For generator tests they time the compile time only. The times are recorded in CSV files.
time_compilation_correctness: init_time_compilation_correctness $(CORRECTNESS_TESTS:$(ROOT_DIR)/test/correctness/%.cpp=time_compilation_test_%)
time_compilation_performance: init_time_compilation_performance $(PERFORMANCE_TESTS:$(ROOT_DIR)/test/performance/%.cpp=time_compilation_performance_%)
time_compilation_opengl: init_time_compilation_opengl $(OPENGL_TESTS:$(ROOT_DIR)/test/opengl/%.cpp=time_compilation_opengl_%)
time_compilation_generator: init_time_compilation_generator $(GENERATOR_TESTS:$(ROOT_DIR)/test/generator/%_aottest.cpp=time_compilation_generator_%)

init_time_compilation_%:
	echo "TEST,User (s),System (s),Real" > $(@:init_time_compilation_%=compile_times_%.csv)

TIME_COMPILATION ?= /usr/bin/time -a -f "$@,%U,%S,%E" -o

run_tests: $(ALL_TESTS)
	make -f $(THIS_MAKEFILE) test_performance test_auto_schedule

build_tests: $(CORRECTNESS_TESTS:$(ROOT_DIR)/test/correctness/%.cpp=$(BIN_DIR)/correctness_%) \
	$(PERFORMANCE_TESTS:$(ROOT_DIR)/test/performance/%.cpp=$(BIN_DIR)/performance_%) \
	$(ERROR_TESTS:$(ROOT_DIR)/test/error/%.cpp=$(BIN_DIR)/error_%) \
	$(WARNING_TESTS:$(ROOT_DIR)/test/warning/%.cpp=$(BIN_DIR)/warning_%) \
	$(OPENGL_TESTS:$(ROOT_DIR)/test/opengl/%.cpp=$(BIN_DIR)/opengl_%) \
	$(GENERATOR_EXTERNAL_TESTS:$(ROOT_DIR)/test/generator/%_aottest.cpp=$(BIN_DIR)/$(TARGET)/generator_aot_%) \
	$(GENERATOR_EXTERNAL_TESTS:$(ROOT_DIR)/test/generator/%_jittest.cpp=$(BIN_DIR)/generator_jit_%) \
	$(AUTO_SCHEDULE_TESTS:$(ROOT_DIR)/test/auto_schedule/%.cpp=$(BIN_DIR)/auto_schedule_%)

clean_generator:
	rm -rf $(BIN_DIR)/*.generator
	rm -rf $(BIN_DIR)/*/runtime.a
	rm -rf $(FILTERS_DIR)
	rm -rf $(BIN_DIR)/*/generator_*
	rm -rf $(BUILD_DIR)/*_generator.o
	rm -f $(BUILD_DIR)/GenGen.o
	rm -f $(BUILD_DIR)/RunGenMain.o

time_compilation_tests: time_compilation_correctness time_compilation_performance time_compilation_generator

$(BUILD_DIR)/GenGen.o: $(ROOT_DIR)/tools/GenGen.cpp $(INCLUDE_DIR)/Halide.h
	@mkdir -p $(@D)
	$(CXX) -c $< $(TEST_CXX_FLAGS) -I$(INCLUDE_DIR) -o $@

# Make an empty generator for generating runtimes.
$(BIN_DIR)/runtime.generator: $(BUILD_DIR)/GenGen.o $(BIN_DIR)/libHalide.$(SHARED_EXT)
	@mkdir -p $(@D)
	$(CXX) $< $(TEST_LD_FLAGS) -o $@

# Generate a standalone runtime for a given target string
$(BIN_DIR)/%/runtime.a: $(BIN_DIR)/runtime.generator
	@mkdir -p $(@D)
	$(CURDIR)/$< -r runtime -o $(CURDIR)/$(BIN_DIR)/$* target=$*

$(BIN_DIR)/test_internal: $(ROOT_DIR)/test/internal.cpp $(BIN_DIR)/libHalide.$(SHARED_EXT)
	@mkdir -p $(@D)
	$(CXX) $(TEST_CXX_FLAGS) $< -I$(SRC_DIR) $(TEST_LD_FLAGS) -o $@

# Correctness test that link against libHalide
$(BIN_DIR)/correctness_%: $(ROOT_DIR)/test/correctness/%.cpp $(BIN_DIR)/libHalide.$(SHARED_EXT) $(INCLUDE_DIR)/Halide.h $(RUNTIME_EXPORTED_INCLUDES)
	@mkdir -p $(@D)
	$(CXX) $(TEST_CXX_FLAGS) -I$(ROOT_DIR) $(OPTIMIZE_FOR_BUILD_TIME) $< -I$(INCLUDE_DIR) $(TEST_LD_FLAGS) -o $@

# Correctness tests that do NOT link against libHalide
$(BIN_DIR)/correctness_plain_c_includes: $(ROOT_DIR)/test/correctness/plain_c_includes.c $(RUNTIME_EXPORTED_INCLUDES)
	$(CXX) -x c -Wall -Werror -I$(ROOT_DIR) $(OPTIMIZE_FOR_BUILD_TIME) $< -I$(ROOT_DIR)/src/runtime -o $@

# Note that this test must *not* link in either libHalide, or a Halide runtime;
# this test should be usable without either.
$(BIN_DIR)/correctness_halide_buffer: $(ROOT_DIR)/test/correctness/halide_buffer.cpp $(INCLUDE_DIR)/HalideBuffer.h $(RUNTIME_EXPORTED_INCLUDES)
	$(CXX) $(TEST_CXX_FLAGS) $(OPTIMIZE_FOR_BUILD_TIME) $< -I$(INCLUDE_DIR) -o $@

# The image_io test additionally needs to link to libpng and
# libjpeg.
$(BIN_DIR)/correctness_image_io: $(ROOT_DIR)/test/correctness/image_io.cpp $(BIN_DIR)/libHalide.$(SHARED_EXT) $(INCLUDE_DIR)/Halide.h $(RUNTIME_EXPORTED_INCLUDES)
	$(CXX) $(TEST_CXX_FLAGS) $(IMAGE_IO_CXX_FLAGS) -I$(ROOT_DIR) $(OPTIMIZE_FOR_BUILD_TIME) $< -I$(INCLUDE_DIR) $(TEST_LD_FLAGS) $(IMAGE_IO_LIBS) -o $@

# OpenCL runtime correctness test requires runtime.a to be linked.
$(BIN_DIR)/$(TARGET)/correctness_opencl_runtime: $(ROOT_DIR)/test/correctness/opencl_runtime.cpp $(RUNTIME_EXPORTED_INCLUDES) $(BIN_DIR)/$(TARGET)/runtime.a
	@mkdir -p $(@D)
	$(CXX) $(BIN_DIR)/$(TARGET)/runtime.a $(TEST_CXX_FLAGS) -I$(ROOT_DIR) $(OPTIMIZE_FOR_BUILD_TIME) $< -I$(INCLUDE_DIR) $(TEST_LD_FLAGS) -o $@

$(BIN_DIR)/performance_%: $(ROOT_DIR)/test/performance/%.cpp $(BIN_DIR)/libHalide.$(SHARED_EXT) $(INCLUDE_DIR)/Halide.h
	$(CXX) $(TEST_CXX_FLAGS) $(OPTIMIZE) $< -I$(INCLUDE_DIR) -I$(ROOT_DIR) $(TEST_LD_FLAGS) -o $@

# Error tests that link against libHalide
$(BIN_DIR)/error_%: $(ROOT_DIR)/test/error/%.cpp $(BIN_DIR)/libHalide.$(SHARED_EXT) $(INCLUDE_DIR)/Halide.h
	$(CXX) $(TEST_CXX_FLAGS) -I$(ROOT_DIR) $(OPTIMIZE_FOR_BUILD_TIME) $< -I$(INCLUDE_DIR) $(TEST_LD_FLAGS) -o $@

$(BIN_DIR)/warning_%: $(ROOT_DIR)/test/warning/%.cpp $(BIN_DIR)/libHalide.$(SHARED_EXT) $(INCLUDE_DIR)/Halide.h
	$(CXX) $(TEST_CXX_FLAGS) $(OPTIMIZE_FOR_BUILD_TIME) $< -I$(INCLUDE_DIR) $(TEST_LD_FLAGS) -o $@

$(BIN_DIR)/opengl_%: $(ROOT_DIR)/test/opengl/%.cpp $(BIN_DIR)/libHalide.$(SHARED_EXT) $(INCLUDE_DIR)/Halide.h $(INCLUDE_DIR)/HalideRuntime.h $(INCLUDE_DIR)/HalideRuntimeOpenGL.h
	$(CXX) $(TEST_CXX_FLAGS) $(OPTIMIZE_FOR_BUILD_TIME) $< -I$(INCLUDE_DIR) -I$(SRC_DIR) $(TEST_LD_FLAGS) $(OPENGL_LD_FLAGS) -o $@ -MMD -MF $(BUILD_DIR)/test_opengl_$*.d

# Auto schedule tests that link against libHalide
$(BIN_DIR)/auto_schedule_%: $(ROOT_DIR)/test/auto_schedule/%.cpp $(BIN_DIR)/libHalide.$(SHARED_EXT) $(INCLUDE_DIR)/Halide.h
	$(CXX) $(TEST_CXX_FLAGS) $(OPTIMIZE_FOR_BUILD_TIME) $< -I$(INCLUDE_DIR) $(TEST_LD_FLAGS) -o $@

# TODO(srj): this doesn't auto-delete, why not?
.INTERMEDIATE: $(BIN_DIR)/%.generator

# By default, %.generator is produced by building %_generator.cpp
# Note that the rule includes all _generator.cpp files, so that generator with define_extern
# usage can just add deps later.
$(BUILD_DIR)/%_generator.o: $(ROOT_DIR)/test/generator/%_generator.cpp $(INCLUDE_DIR)/Halide.h
	@mkdir -p $(@D)
	$(CXX) $(TEST_CXX_FLAGS) -I$(INCLUDE_DIR) -I$(CURDIR)/$(FILTERS_DIR) -c $< -o $@

$(BIN_DIR)/%.generator: $(BUILD_DIR)/GenGen.o $(BIN_DIR)/libHalide.$(SHARED_EXT) $(BUILD_DIR)/%_generator.o
	@mkdir -p $(@D)
	$(CXX) $(filter %.cpp %.o %.a,$^) $(TEST_LD_FLAGS) -o $@

# It is not always possible to cross compile between 32-bit and 64-bit via the clang build as part of llvm
# These next two rules can fail the compilationa nd produce zero length bitcode blobs.
# If the zero length blob is actually used, the test will fail anyway, but usually only the bitness
# of the target is used.
$(BUILD_DIR)/external_code_extern_bitcode_32.cpp : $(ROOT_DIR)/test/generator/external_code_extern.cpp $(BIN_DIR)/binary2cpp
	@mkdir -p $(@D)
	$(CLANG) $(CXX_WARNING_FLAGS) -O3 -c -m32 -target $(RUNTIME_TRIPLE_32) -emit-llvm $< -o $(BUILD_DIR)/external_code_extern_32.bc || echo -n > $(BUILD_DIR)/external_code_extern_32.bc
	./$(BIN_DIR)/binary2cpp external_code_extern_bitcode_32 < $(BUILD_DIR)/external_code_extern_32.bc > $@

$(BUILD_DIR)/external_code_extern_bitcode_64.cpp : $(ROOT_DIR)/test/generator/external_code_extern.cpp $(BIN_DIR)/binary2cpp
	@mkdir -p $(@D)
	$(CLANG) $(CXX_WARNING_FLAGS) -O3 -c -m64 -target $(RUNTIME_TRIPLE_64) -emit-llvm $< -o $(BUILD_DIR)/external_code_extern_64.bc || echo -n > $(BUILD_DIR)/external_code_extern_64.bc
	./$(BIN_DIR)/binary2cpp external_code_extern_bitcode_64 < $(BUILD_DIR)/external_code_extern_64.bc > $@

$(BUILD_DIR)/external_code_extern_cpp_source.cpp : $(ROOT_DIR)/test/generator/external_code_extern.cpp $(BIN_DIR)/binary2cpp
	@mkdir -p $(@D)
	./$(BIN_DIR)/binary2cpp external_code_extern_cpp_source < $(ROOT_DIR)/test/generator/external_code_extern.cpp > $@

$(BIN_DIR)/external_code.generator: $(BUILD_DIR)/GenGen.o $(BIN_DIR)/libHalide.$(SHARED_EXT) $(BUILD_DIR)/external_code_generator.o $(BUILD_DIR)/external_code_extern_bitcode_32.cpp $(BUILD_DIR)/external_code_extern_bitcode_64.cpp $(BUILD_DIR)/external_code_extern_cpp_source.cpp
	@mkdir -p $(@D)
	$(CXX) $(filter %.cpp %.o %.a,$^) $(TEST_LD_FLAGS) -o $@

NAME_MANGLING_TARGET=$(NON_EMPTY_TARGET)-c_plus_plus_name_mangling

GEN_AOT_OUTPUTS=-e static_library,c_header,c_source,registration

# By default, %.a/.h are produced by executing %.generator. Runtimes are not included in these.
# (We explicitly also generate .cpp output here as well, as additional test surface for the C++ backend.)
$(FILTERS_DIR)/%.a: $(BIN_DIR)/%.generator
	@mkdir -p $(@D)
	$(CURDIR)/$< -g $* $(GEN_AOT_OUTPUTS) -o $(CURDIR)/$(FILTERS_DIR) target=$(TARGET)-no_runtime

$(FILTERS_DIR)/%.h: $(FILTERS_DIR)/%.a
	@echo $@ produced implicitly by $^

$(FILTERS_DIR)/%.halide_generated.cpp: $(FILTERS_DIR)/%.a
	@echo $@ produced implicitly by $^

$(FILTERS_DIR)/%.registration.cpp: $(FILTERS_DIR)/%.a
	@echo $@ produced implicitly by $^

$(FILTERS_DIR)/%.stub.h: $(BIN_DIR)/%.generator
	@mkdir -p $(@D)
	$(CURDIR)/$< -g $* -n $* -o $(CURDIR)/$(FILTERS_DIR) -e cpp_stub

$(FILTERS_DIR)/cxx_mangling_externs.o: $(ROOT_DIR)/test/generator/cxx_mangling_externs.cpp
	@mkdir -p $(@D)
	$(CXX) $(GEN_AOT_CXX_FLAGS) -c $(filter-out %.h,$^) $(GEN_AOT_INCLUDES) -o $@

# If we want to use a Generator with custom GeneratorParams, we need to write
# custom rules: to pass the GeneratorParams, and to give a unique function and file name.
$(FILTERS_DIR)/cxx_mangling.a: $(BIN_DIR)/cxx_mangling.generator $(FILTERS_DIR)/cxx_mangling_externs.o
	@mkdir -p $(@D)
	$(CURDIR)/$< -g cxx_mangling $(GEN_AOT_OUTPUTS) -o $(CURDIR)/$(FILTERS_DIR) target=$(TARGET)-no_runtime-c_plus_plus_name_mangling -f "HalideTest::AnotherNamespace::cxx_mangling"
	$(ROOT_DIR)/tools/makelib.sh $@ $@ $(FILTERS_DIR)/cxx_mangling_externs.o

ifneq ($(TEST_CUDA), )
# Also build with a gpu target to ensure that the GPU-Host generation
# code handles name mangling properly. (Note that we don't need to
# run this code, just check for link errors.)
$(FILTERS_DIR)/cxx_mangling_gpu.a: $(BIN_DIR)/cxx_mangling.generator $(FILTERS_DIR)/cxx_mangling_externs.o
	@mkdir -p $(@D)
	$(CURDIR)/$< -g cxx_mangling $(GEN_AOT_OUTPUTS) -o $(CURDIR)/$(FILTERS_DIR) target=$(TARGET)-no_runtime-c_plus_plus_name_mangling-cuda -f "HalideTest::cxx_mangling_gpu"
	$(ROOT_DIR)/tools/makelib.sh $@ $@ $(FILTERS_DIR)/cxx_mangling_externs.o
endif

$(FILTERS_DIR)/cxx_mangling_define_extern_externs.o: $(ROOT_DIR)/test/generator/cxx_mangling_define_extern_externs.cpp $(FILTERS_DIR)/cxx_mangling.h
	@mkdir -p $(@D)
	$(CXX) $(GEN_AOT_CXX_FLAGS) -c $(filter-out %.h,$^) $(GEN_AOT_INCLUDES) -o $@

$(FILTERS_DIR)/cxx_mangling_define_extern.a: $(BIN_DIR)/cxx_mangling_define_extern.generator $(FILTERS_DIR)/cxx_mangling_define_extern_externs.o
	@mkdir -p $(@D)
	$(CURDIR)/$< -g cxx_mangling_define_extern $(GEN_AOT_OUTPUTS) -o $(CURDIR)/$(FILTERS_DIR) target=$(TARGET)-no_runtime-c_plus_plus_name_mangling-user_context -f "HalideTest::cxx_mangling_define_extern"
	$(ROOT_DIR)/tools/makelib.sh $@ $@  $(FILTERS_DIR)/cxx_mangling_define_extern_externs.o

# pyramid needs a custom arg.
$(FILTERS_DIR)/pyramid.a: $(BIN_DIR)/pyramid.generator
	@mkdir -p $(@D)
	$(CURDIR)/$< -g pyramid -f pyramid $(GEN_AOT_OUTPUTS) -o $(CURDIR)/$(FILTERS_DIR) target=$(TARGET)-no_runtime levels=10

$(FILTERS_DIR)/string_param.a: $(BIN_DIR)/string_param.generator
	@mkdir -p $(@D)
	$(CURDIR)/$< -g string_param -f string_param  $(GEN_AOT_OUTPUTS) -o $(CURDIR)/$(FILTERS_DIR) target=$(TARGET)-no_runtime rpn_expr="5 y * x +"

# memory_profiler_mandelbrot need profiler set
$(FILTERS_DIR)/memory_profiler_mandelbrot.a: $(BIN_DIR)/memory_profiler_mandelbrot.generator
	@mkdir -p $(@D)
	$(CURDIR)/$< -g memory_profiler_mandelbrot -f memory_profiler_mandelbrot $(GEN_AOT_OUTPUTS) -o $(CURDIR)/$(FILTERS_DIR) target=$(TARGET)-no_runtime-profile

$(FILTERS_DIR)/alias_with_offset_42.a: $(BIN_DIR)/alias.generator
	@mkdir -p $(@D)
	$(CURDIR)/$< -g alias_with_offset_42 -f alias_with_offset_42 $(GEN_AOT_OUTPUTS) -o $(CURDIR)/$(FILTERS_DIR) target=$(TARGET)-no_runtime

METADATA_TESTER_GENERATOR_ARGS=\
	input.type=uint8 input.dim=3 \
	dim_only_input_buffer.type=uint8 \
	untyped_input_buffer.type=uint8 untyped_input_buffer.dim=3 \
	output.type=float32,float32 output.dim=3 \
	input_not_nod.type=uint8 input_not_nod.dim=3 \
	input_nod.dim=3 \
	input_not.type=uint8 \
	array_input.size=2 \
	array_i8.size=2 \
	array_i16.size=2 \
	array_i32.size=2 \
	array_h.size=2 \
	buffer_array_input2.dim=3 \
	buffer_array_input3.type=float32 \
	buffer_array_input4.dim=3 \
	buffer_array_input4.type=float32 \
	buffer_array_input5.size=2 \
	buffer_array_input6.size=2 \
	buffer_array_input6.dim=3 \
	buffer_array_input7.size=2 \
	buffer_array_input7.type=float32 \
	buffer_array_input8.size=2 \
	buffer_array_input8.dim=3 \
	buffer_array_input8.type=float32 \
	buffer_f16_untyped.type=float16 \
	array_outputs.size=2 \
	array_outputs7.size=2 \
	array_outputs8.size=2 \
	array_outputs9.size=2

# metadata_tester is built with and without user-context
$(FILTERS_DIR)/metadata_tester.a: $(BIN_DIR)/metadata_tester.generator
	@mkdir -p $(@D)
	$(CURDIR)/$< -g metadata_tester -f metadata_tester $(GEN_AOT_OUTPUTS) -o $(CURDIR)/$(FILTERS_DIR) target=$(TARGET)-no_runtime $(METADATA_TESTER_GENERATOR_ARGS)

$(FILTERS_DIR)/metadata_tester_ucon.a: $(BIN_DIR)/metadata_tester.generator
	@mkdir -p $(@D)
	$(CURDIR)/$< -g metadata_tester -f metadata_tester_ucon $(GEN_AOT_OUTPUTS) -o $(CURDIR)/$(FILTERS_DIR) target=$(TARGET)-user_context-no_runtime $(METADATA_TESTER_GENERATOR_ARGS)

$(BIN_DIR)/$(TARGET)/generator_aot_metadata_tester: $(FILTERS_DIR)/metadata_tester_ucon.a
$(BIN_DIR)/$(TARGET)/generator_aotwasm_metadata_tester.js: $(FILTERS_DIR)/metadata_tester_ucon.a

$(FILTERS_DIR)/multitarget.a: $(BIN_DIR)/multitarget.generator
	@mkdir -p $(@D)
	$(CURDIR)/$< -g multitarget -f "HalideTest::multitarget" $(GEN_AOT_OUTPUTS) -o $(CURDIR)/$(FILTERS_DIR) target=$(TARGET)-debug-no_runtime-c_plus_plus_name_mangling,$(TARGET)-no_runtime-c_plus_plus_name_mangling  -e assembly,bitcode,c_source,c_header,stmt_html,static_library,stmt

$(FILTERS_DIR)/msan.a: $(BIN_DIR)/msan.generator
	@mkdir -p $(@D)
	$(CURDIR)/$< -g msan -f msan $(GEN_AOT_OUTPUTS) -o $(CURDIR)/$(FILTERS_DIR) target=$(TARGET)-msan

# user_context needs to be generated with user_context as the first argument to its calls
$(FILTERS_DIR)/user_context.a: $(BIN_DIR)/user_context.generator
	@mkdir -p $(@D)
	$(CURDIR)/$< -g user_context $(GEN_AOT_OUTPUTS) -o $(CURDIR)/$(FILTERS_DIR) target=$(TARGET)-no_runtime-user_context

# ditto for user_context_insanity
$(FILTERS_DIR)/user_context_insanity.a: $(BIN_DIR)/user_context_insanity.generator
	@mkdir -p $(@D)
	$(CURDIR)/$< -g user_context_insanity $(GEN_AOT_OUTPUTS) -o $(CURDIR)/$(FILTERS_DIR) target=$(TARGET)-no_runtime-user_context

# matlab needs to be generated with matlab in TARGET
$(FILTERS_DIR)/matlab.a: $(BIN_DIR)/matlab.generator
	@mkdir -p $(@D)
	$(CURDIR)/$< -g matlab $(GEN_AOT_OUTPUTS) -o $(CURDIR)/$(FILTERS_DIR) target=$(TARGET)-no_runtime-matlab

# Some .generators have additional dependencies (usually due to define_extern usage).
# These typically require two extra dependencies:
# (1) Ensuring the extra _generator.cpp is built into the .generator.
# (2) Ensuring the extra .a is linked into the final output.

# TODO(srj): we really want to say "anything that depends on tiled_blur.a also depends on blur2x2.a";
# is there a way to specify that in Make?
$(BIN_DIR)/$(TARGET)/generator_aot_tiled_blur: $(FILTERS_DIR)/blur2x2.a
ifneq ($(TEST_CUDA), )
$(BIN_DIR)/$(TARGET)/generator_aot_cxx_mangling: $(FILTERS_DIR)/cxx_mangling_gpu.a
endif
$(BIN_DIR)/$(TARGET)/generator_aot_cxx_mangling_define_extern: $(FILTERS_DIR)/cxx_mangling.a

$(BIN_DIR)/$(TARGET)/generator_aotwasm_tiled_blur.js: $(FILTERS_DIR)/blur2x2.a

$(BIN_DIR)/$(TARGET)/generator_aotcpp_tiled_blur: $(FILTERS_DIR)/blur2x2.halide_generated.cpp
ifneq ($(TEST_CUDA), )
$(BIN_DIR)/$(TARGET)/generator_aotcpp_cxx_mangling: $(FILTERS_DIR)/cxx_mangling_gpu.halide_generated.cpp
endif
$(BIN_DIR)/$(TARGET)/generator_aotcpp_cxx_mangling: $(FILTERS_DIR)/cxx_mangling_externs.o
$(BIN_DIR)/$(TARGET)/generator_aotcpp_cxx_mangling_define_extern: $(FILTERS_DIR)/cxx_mangling.halide_generated.cpp $(FILTERS_DIR)/cxx_mangling_externs.o $(FILTERS_DIR)/cxx_mangling_define_extern_externs.o

$(BUILD_DIR)/stubuser_generator.o: $(FILTERS_DIR)/stubtest.stub.h $(FILTERS_DIR)/configure.stub.h
$(BIN_DIR)/stubuser.generator: $(BUILD_DIR)/stubtest_generator.o $(BUILD_DIR)/configure_generator.o

# stubtest has input and output funcs with undefined types and array sizes; this is fine for stub
# usage (the types can be inferred), but for AOT compilation, we must make the types
# concrete via generator args.
STUBTEST_GENERATOR_ARGS=\
	untyped_buffer_input.type=uint8 untyped_buffer_input.dim=3 \
	simple_input.type=float32 \
	array_input.type=float32 array_input.size=2 \
	int_arg.size=2 \
	tuple_output.type=float32,float32 \
	vectorize=true

$(FILTERS_DIR)/stubtest.a: $(BIN_DIR)/stubtest.generator
	@mkdir -p $(@D)
	$(CURDIR)/$< -g stubtest -f stubtest $(GEN_AOT_OUTPUTS) -o $(CURDIR)/$(FILTERS_DIR) target=$(TARGET)-no_runtime $(STUBTEST_GENERATOR_ARGS)

$(FILTERS_DIR)/external_code.a: $(BIN_DIR)/external_code.generator
	@mkdir -p $(@D)
	$(CURDIR)/$< -g external_code -e static_library,c_header,registration -o $(CURDIR)/$(FILTERS_DIR) target=$(TARGET)-no_runtime external_code_is_bitcode=true

$(FILTERS_DIR)/external_code.halide_generated.cpp: $(BIN_DIR)/external_code.generator
	@mkdir -p $(@D)
	$(CURDIR)/$< -g external_code -e c_source -o $(CURDIR)/$(FILTERS_DIR) target=$(TARGET)-no_runtime external_code_is_bitcode=false

$(FILTERS_DIR)/autograd_grad.a: $(BIN_DIR)/autograd.generator
	$(CURDIR)/$< -g autograd $(GEN_AOT_OUTPUTS) -o $(CURDIR)/$(FILTERS_DIR) -f autograd_grad  -d 1 target=$(TARGET)-no_runtime auto_schedule=true

# Usually, it's considered best practice to have one Generator per
# .cpp file, with the generator-name and filename matching;
# nested_externs_generators.cpp is a counterexample, and thus requires
# some special casing to get right.  First, make a special rule to
# build each of the Generators in nested_externs_generator.cpp (which
# all have the form nested_externs_*).
$(FILTERS_DIR)/nested_externs_%.a: $(BIN_DIR)/nested_externs.generator
	$(CURDIR)/$< -g nested_externs_$* $(GEN_AOT_OUTPUTS) -o $(CURDIR)/$(FILTERS_DIR) target=$(TARGET)-no_runtime

GEN_AOT_CXX_FLAGS=$(TEST_CXX_FLAGS) -Wno-unknown-pragmas
GEN_AOT_INCLUDES=-I$(INCLUDE_DIR) -I$(FILTERS_DIR) -I$(ROOT_DIR) -I $(ROOT_DIR)/apps/support -I $(SRC_DIR)/runtime -I$(ROOT_DIR)/tools
GEN_AOT_LD_FLAGS=$(COMMON_LD_FLAGS)

ifneq ($(TEST_METAL), )
# Unlike cuda and opencl, which dynamically go find the appropriate symbols, metal requires actual linking.
GEN_AOT_LD_FLAGS+=$(METAL_LD_FLAGS)
endif

# By default, %_aottest.cpp depends on $(FILTERS_DIR)/%.a/.h (but not libHalide).
$(BIN_DIR)/$(TARGET)/generator_aot_%: $(ROOT_DIR)/test/generator/%_aottest.cpp $(FILTERS_DIR)/%.a $(FILTERS_DIR)/%.h $(RUNTIME_EXPORTED_INCLUDES) $(BIN_DIR)/$(TARGET)/runtime.a
	@mkdir -p $(@D)
	$(CXX) $(GEN_AOT_CXX_FLAGS) $(filter %.cpp %.o %.a,$^) $(GEN_AOT_INCLUDES) $(GEN_AOT_LD_FLAGS) -o $@

# Also make AOT testing targets that depends on the .cpp output (rather than .a).
$(BIN_DIR)/$(TARGET)/generator_aotcpp_%: $(ROOT_DIR)/test/generator/%_aottest.cpp $(FILTERS_DIR)/%.halide_generated.cpp $(FILTERS_DIR)/%.h $(RUNTIME_EXPORTED_INCLUDES) $(BIN_DIR)/$(TARGET)/runtime.a
	@mkdir -p $(@D)
	$(CXX) $(GEN_AOT_CXX_FLAGS) $(filter %.cpp %.o %.a,$^) $(GEN_AOT_INCLUDES) $(GEN_AOT_LD_FLAGS) -o $@

ifneq ($(WITH_WEBASSEMBLY), )

GEN_AOT_CXX_FLAGS_WASM := $(filter-out -march=native,$(GEN_AOT_CXX_FLAGS))

GEN_AOT_LD_FLAGS_WASM := $(filter-out -lz,$(GEN_AOT_LD_FLAGS))
GEN_AOT_LD_FLAGS_WASM := $(filter-out -ldl,$(GEN_AOT_LD_FLAGS_WASM))
GEN_AOT_LD_FLAGS_WASM := $(filter-out -lpthread,$(GEN_AOT_LD_FLAGS_WASM))

$(BIN_DIR)/$(TARGET)/generator_aotwasm_%.js: $(ROOT_DIR)/test/generator/%_aottest.cpp $(FILTERS_DIR)/%.a $(FILTERS_DIR)/%.h $(RUNTIME_EXPORTED_INCLUDES) $(BIN_DIR)/$(TARGET)/runtime.a
	@[[ "$(TARGET)" == "wasm-32-wasmrt"* ]] || (echo "HL_TARGET must begin with wasm-32-wasmrt" && exit 1)
	@mkdir -p $(@D)
	@# --source-map-base is just to silence an irrelevant warning from Emscripten
	EMCC_WASM_BACKEND=1 EM_CONFIG="$(EMCC_CONFIG)" $(EMCC) $(GEN_AOT_CXX_FLAGS_WASM) -s WASM=1 -s SIMD=$(EMCC_SIMD_OPT) -s EXIT_RUNTIME=1 -s ENVIRONMENT=$(EMCC_ENVIRONMENT) --source-map-base . $(filter %.cpp %.o %.a,$^) $(GEN_AOT_INCLUDES) $(GEN_AOT_LD_FLAGS_WASM) -o $@

$(BIN_DIR)/$(TARGET)/generator_aotwasm_%.wasm: $(BIN_DIR)/$(TARGET)/generator_aotwasm_%.js
	@# nothing

endif

# MSAN test doesn't use the standard runtime
$(BIN_DIR)/$(TARGET)/generator_aot_msan: $(ROOT_DIR)/test/generator/msan_aottest.cpp $(FILTERS_DIR)/msan.a $(FILTERS_DIR)/msan.h $(RUNTIME_EXPORTED_INCLUDES)
	@mkdir -p $(@D)
	$(CXX) $(GEN_AOT_CXX_FLAGS) $(filter-out %.h,$^) $(GEN_AOT_INCLUDES) $(GEN_AOT_LD_FLAGS) -o $@

# alias has additional deps to link in
$(BIN_DIR)/$(TARGET)/generator_aot_alias: $(ROOT_DIR)/test/generator/alias_aottest.cpp $(FILTERS_DIR)/alias.a $(FILTERS_DIR)/alias_with_offset_42.a $(RUNTIME_EXPORTED_INCLUDES) $(BIN_DIR)/$(TARGET)/runtime.a
	@mkdir -p $(@D)
	$(CXX) $(GEN_AOT_CXX_FLAGS) $(filter %.cpp %.o %.a,$^) $(GEN_AOT_INCLUDES) $(GEN_AOT_LD_FLAGS) -o $@

$(BIN_DIR)/$(TARGET)/generator_aotwasm_alias.js: $(FILTERS_DIR)/alias_with_offset_42.a

$(BIN_DIR)/$(TARGET)/generator_aotcpp_alias: $(ROOT_DIR)/test/generator/alias_aottest.cpp $(FILTERS_DIR)/alias.halide_generated.cpp $(FILTERS_DIR)/alias_with_offset_42.halide_generated.cpp $(RUNTIME_EXPORTED_INCLUDES) $(BIN_DIR)/$(TARGET)/runtime.a
	@mkdir -p $(@D)
	$(CXX) $(GEN_AOT_CXX_FLAGS) $(filter %.cpp %.o %.a,$^) $(GEN_AOT_INCLUDES) $(GEN_AOT_LD_FLAGS) -o $@

# autograd has additional deps to link in
$(BIN_DIR)/$(TARGET)/generator_aot_autograd: $(ROOT_DIR)/test/generator/autograd_aottest.cpp $(FILTERS_DIR)/autograd.a $(FILTERS_DIR)/autograd_grad.a $(RUNTIME_EXPORTED_INCLUDES) $(BIN_DIR)/$(TARGET)/runtime.a
	@mkdir -p $(@D)
	$(CXX) $(GEN_AOT_CXX_FLAGS) $(filter %.cpp %.o %.a,$^) $(GEN_AOT_INCLUDES) $(GEN_AOT_LD_FLAGS) -o $@

$(BIN_DIR)/$(TARGET)/generator_aotcpp_autograd: $(ROOT_DIR)/test/generator/autograd_aottest.cpp $(FILTERS_DIR)/autograd.halide_generated.cpp $(FILTERS_DIR)/autograd_grad.halide_generated.cpp $(RUNTIME_EXPORTED_INCLUDES) $(BIN_DIR)/$(TARGET)/runtime.a
	@mkdir -p $(@D)
	$(CXX) $(GEN_AOT_CXX_FLAGS) $(filter %.cpp %.o %.a,$^) $(GEN_AOT_INCLUDES) $(GEN_AOT_LD_FLAGS) -o $@

# nested_externs has additional deps to link in
$(BIN_DIR)/$(TARGET)/generator_aot_nested_externs: $(ROOT_DIR)/test/generator/nested_externs_aottest.cpp $(FILTERS_DIR)/nested_externs_root.a $(FILTERS_DIR)/nested_externs_inner.a $(FILTERS_DIR)/nested_externs_combine.a $(FILTERS_DIR)/nested_externs_leaf.a $(RUNTIME_EXPORTED_INCLUDES) $(BIN_DIR)/$(TARGET)/runtime.a
	@mkdir -p $(@D)
	$(CXX) $(GEN_AOT_CXX_FLAGS) $(filter %.cpp %.o %.a,$^) $(GEN_AOT_INCLUDES) $(GEN_AOT_LD_FLAGS) -o $@

$(BIN_DIR)/$(TARGET)/generator_aotcpp_nested_externs: $(ROOT_DIR)/test/generator/nested_externs_aottest.cpp $(FILTERS_DIR)/nested_externs_root.halide_generated.cpp $(FILTERS_DIR)/nested_externs_inner.halide_generated.cpp $(FILTERS_DIR)/nested_externs_combine.halide_generated.cpp $(FILTERS_DIR)/nested_externs_leaf.halide_generated.cpp $(RUNTIME_EXPORTED_INCLUDES) $(BIN_DIR)/$(TARGET)/runtime.a
	@mkdir -p $(@D)
	$(CXX) $(GEN_AOT_CXX_FLAGS) $(filter %.cpp %.o %.a,$^) $(GEN_AOT_INCLUDES) $(GEN_AOT_LD_FLAGS) -o $@

# The matlab tests needs "-matlab" in the runtime
$(BIN_DIR)/$(TARGET)/generator_aot_matlab: $(ROOT_DIR)/test/generator/matlab_aottest.cpp $(FILTERS_DIR)/matlab.a $(FILTERS_DIR)/matlab.h $(RUNTIME_EXPORTED_INCLUDES) $(BIN_DIR)/$(TARGET)-matlab/runtime.a
	@mkdir -p $(@D)
	$(CXX) $(GEN_AOT_CXX_FLAGS) $(filter %.cpp %.o %.a,$^) $(GEN_AOT_INCLUDES) $(GEN_AOT_LD_FLAGS) $(TEST_LD_FLAGS) -o $@

$(BIN_DIR)/$(TARGET)/generator_aotcpp_matlab: $(ROOT_DIR)/test/generator/matlab_aottest.cpp $(FILTERS_DIR)/matlab.halide_generated.cpp $(FILTERS_DIR)/matlab.h $(RUNTIME_EXPORTED_INCLUDES) $(BIN_DIR)/$(TARGET)-matlab/runtime.a
	@mkdir -p $(@D)
	$(CXX) $(GEN_AOT_CXX_FLAGS) $(filter %.cpp %.o %.a,$^) $(GEN_AOT_INCLUDES) $(GEN_AOT_LD_FLAGS) $(TEST_LD_FLAGS) -o $@

# The gpu object lifetime test needs the debug runtime
$(BIN_DIR)/$(TARGET)/generator_aot_gpu_object_lifetime: $(ROOT_DIR)/test/generator/gpu_object_lifetime_aottest.cpp $(FILTERS_DIR)/gpu_object_lifetime.a $(FILTERS_DIR)/gpu_object_lifetime.h $(RUNTIME_EXPORTED_INCLUDES) $(BIN_DIR)/$(TARGET)-debug/runtime.a
	@mkdir -p $(@D)
	$(CXX) $(GEN_AOT_CXX_FLAGS) $(filter %.cpp %.o %.a,$^) $(GEN_AOT_INCLUDES) $(GEN_AOT_LD_FLAGS) $(TEST_LD_FLAGS) -o $@

# acquire_release explicitly uses CUDA/OpenCL APIs, so link those here.
$(BIN_DIR)/$(TARGET)/generator_aot_acquire_release: $(ROOT_DIR)/test/generator/acquire_release_aottest.cpp $(FILTERS_DIR)/acquire_release.a $(FILTERS_DIR)/acquire_release.h $(RUNTIME_EXPORTED_INCLUDES) $(BIN_DIR)/$(TARGET)/runtime.a
	@mkdir -p $(@D)
	$(CXX) $(GEN_AOT_CXX_FLAGS) $(filter %.cpp %.o %.a,$^) $(GEN_AOT_INCLUDES) $(GEN_AOT_LD_FLAGS) $(OPENCL_LD_FLAGS) $(CUDA_LD_FLAGS) -o $@

$(BIN_DIR)/$(TARGET)/generator_aotcpp_acquire_release: $(ROOT_DIR)/test/generator/acquire_release_aottest.cpp $(FILTERS_DIR)/acquire_release.halide_generated.cpp $(FILTERS_DIR)/acquire_release.h $(RUNTIME_EXPORTED_INCLUDES) $(BIN_DIR)/$(TARGET)/runtime.a
	@mkdir -p $(@D)
	$(CXX) $(GEN_AOT_CXX_FLAGS) $(filter %.cpp %.o %.a,$^) $(GEN_AOT_INCLUDES) $(GEN_AOT_LD_FLAGS) $(OPENCL_LD_FLAGS) $(CUDA_LD_FLAGS) -o $@

# define_extern_opencl explicitly uses OpenCL APIs, so link those here.
$(BIN_DIR)/$(TARGET)/generator_aot_define_extern_opencl: $(ROOT_DIR)/test/generator/define_extern_opencl_aottest.cpp $(FILTERS_DIR)/define_extern_opencl.a $(FILTERS_DIR)/define_extern_opencl.h $(RUNTIME_EXPORTED_INCLUDES) $(BIN_DIR)/$(TARGET)/runtime.a
	@mkdir -p $(@D)
	$(CXX) $(GEN_AOT_CXX_FLAGS) $(filter %.cpp %.o %.a,$^) $(GEN_AOT_INCLUDES) $(GEN_AOT_LD_FLAGS) $(OPENCL_LD_FLAGS) -o $@

$(BIN_DIR)/$(TARGET)/generator_aotcpp_define_extern_opencl: $(ROOT_DIR)/test/generator/define_extern_opencl_aottest.cpp $(FILTERS_DIR)/define_extern_opencl.halide_generated.cpp $(FILTERS_DIR)/define_extern_opencl.h $(RUNTIME_EXPORTED_INCLUDES) $(BIN_DIR)/$(TARGET)/runtime.a
	@mkdir -p $(@D)
	$(CXX) $(GEN_AOT_CXX_FLAGS) $(filter %.cpp %.o %.a,$^) $(GEN_AOT_INCLUDES) $(GEN_AOT_LD_FLAGS) $(OPENCL_LD_FLAGS) -o $@

# By default, %_jittest.cpp depends on libHalide, plus the stubs for the Generator. These are external tests that use the JIT.
$(BIN_DIR)/generator_jit_%: $(ROOT_DIR)/test/generator/%_jittest.cpp $(BIN_DIR)/libHalide.$(SHARED_EXT) $(INCLUDE_DIR)/Halide.h $(FILTERS_DIR)/%.stub.h $(BUILD_DIR)/%_generator.o
	@mkdir -p $(@D)
	$(CXX) -g $(TEST_CXX_FLAGS) $(filter %.cpp %.o %.a,$^) -I$(INCLUDE_DIR) -I$(FILTERS_DIR) -I $(ROOT_DIR)/apps/support $(TEST_LD_FLAGS) -o $@

# generator_aot_multitarget is run multiple times, with different env vars.
generator_aot_multitarget: $(BIN_DIR)/$(TARGET)/generator_aot_multitarget
	@mkdir -p $(@D)
	HL_MULTITARGET_TEST_USE_DEBUG_FEATURE=0 $(CURDIR)/$<
	HL_MULTITARGET_TEST_USE_DEBUG_FEATURE=1 $(CURDIR)/$<
	@-echo

# nested externs doesn't actually contain a generator named
# "nested_externs", and has no internal tests in any case.
test_generator_nested_externs:
	@echo "Skipping"

$(BUILD_DIR)/RunGenMain.o: $(ROOT_DIR)/tools/RunGenMain.cpp $(RUNTIME_EXPORTED_INCLUDES) $(ROOT_DIR)/tools/RunGen.h
	@mkdir -p $(@D)
	$(CXX) -c $< $(filter-out -g, $(TEST_CXX_FLAGS)) $(OPTIMIZE) -Os $(IMAGE_IO_CXX_FLAGS) -I$(INCLUDE_DIR) -I $(SRC_DIR)/runtime -I$(ROOT_DIR)/tools -o $@

$(FILTERS_DIR)/%.registration.o: $(FILTERS_DIR)/%.registration.cpp
	@mkdir -p $(@D)
	$(CXX) -c $< $(TEST_CXX_FLAGS) -o $@

$(FILTERS_DIR)/%.rungen: $(BUILD_DIR)/RunGenMain.o $(BIN_DIR)/$(TARGET)/runtime.a $(FILTERS_DIR)/%.registration.o $(FILTERS_DIR)/%.a
	@mkdir -p $(@D)
	$(CXX) -std=c++11 -I$(FILTERS_DIR) \
		$(BUILD_DIR)/RunGenMain.o \
		$(BIN_DIR)/$(TARGET)/runtime.a \
		$(call alwayslink,$(FILTERS_DIR)/$*.registration.o) \
		$(FILTERS_DIR)/$*.a \
		$(GEN_AOT_LD_FLAGS) $(IMAGE_IO_LIBS) -o $@

RUNARGS ?=

$(FILTERS_DIR)/%.run: $(FILTERS_DIR)/%.rungen
	$(CURDIR)/$< $(RUNARGS)
	@-echo

$(FILTERS_DIR)/%.registration_extra.o: $(FILTERS_DIR)/%.registration.cpp
	@mkdir -p $(@D)
	$(CXX) -c $< $(TEST_CXX_FLAGS) -DHALIDE_REGISTER_EXTRA_KEY_VALUE_PAIRS_FUNC=halide_register_extra_key_value_pairs_$* -o $@

# Test the registration mechanism, independent of RunGen.
# Note that this depends on the registration_extra.o (rather than registration.o)
# because it compiles with HALIDE_REGISTER_EXTRA_KEY_VALUE_PAIRS_FUNC defined.
$(FILTERS_DIR)/registration_test: $(ROOT_DIR)/test/generator/registration_test.cpp \
														 $(BIN_DIR)/$(TARGET)/runtime.a \
														 $(FILTERS_DIR)/blur2x2.registration_extra.o $(FILTERS_DIR)/blur2x2.a \
														 $(FILTERS_DIR)/cxx_mangling.registration_extra.o $(FILTERS_DIR)/cxx_mangling.a \
														 $(FILTERS_DIR)/pyramid.registration_extra.o $(FILTERS_DIR)/pyramid.a
	@mkdir -p $(@D)
	$(CXX) $(GEN_AOT_CXX_FLAGS) $(GEN_AOT_INCLUDES) \
			$(ROOT_DIR)/test/generator/registration_test.cpp \
			$(FILTERS_DIR)/blur2x2.registration_extra.o \
			$(FILTERS_DIR)/cxx_mangling.registration_extra.o \
			$(FILTERS_DIR)/pyramid.registration_extra.o \
			$(FILTERS_DIR)/blur2x2.a \
			$(FILTERS_DIR)/cxx_mangling.a \
			$(FILTERS_DIR)/pyramid.a \
      $(BIN_DIR)/$(TARGET)/runtime.a \
			$(GEN_AOT_LD_FLAGS) $(IMAGE_IO_LIBS) -o $@

# Test RunGen itself
$(FILTERS_DIR)/rungen_test: $(ROOT_DIR)/test/generator/rungen_test.cpp \
							$(BIN_DIR)/$(TARGET)/runtime.a \
							$(FILTERS_DIR)/example.registration.o \
							$(FILTERS_DIR)/example.a
	@mkdir -p $(@D)
	$(CXX) $(GEN_AOT_CXX_FLAGS) $(IMAGE_IO_CXX_FLAGS) $(GEN_AOT_INCLUDES) \
			$(ROOT_DIR)/test/generator/rungen_test.cpp \
			$(BIN_DIR)/$(TARGET)/runtime.a \
			$(call alwayslink,$(FILTERS_DIR)/example.registration.o) \
			$(FILTERS_DIR)/example.a \
			$(GEN_AOT_LD_FLAGS) $(IMAGE_IO_LIBS) -o $@

# Test linking multiple filters into a single RunGen instance
$(FILTERS_DIR)/multi_rungen: $(BUILD_DIR)/RunGenMain.o $(BIN_DIR)/$(TARGET)/runtime.a \
														 $(FILTERS_DIR)/blur2x2.registration.o $(FILTERS_DIR)/blur2x2.a \
														 $(FILTERS_DIR)/cxx_mangling.registration.o $(FILTERS_DIR)/cxx_mangling.a \
														 $(FILTERS_DIR)/pyramid.registration.o $(FILTERS_DIR)/pyramid.a
	@mkdir -p $(@D)
	$(CXX) -std=c++11 -I$(FILTERS_DIR) \
			$(BUILD_DIR)/RunGenMain.o \
			$(BIN_DIR)/$(TARGET)/runtime.a \
			$(call alwayslink,$(FILTERS_DIR)/blur2x2.registration.o) \
			$(call alwayslink,$(FILTERS_DIR)/cxx_mangling.registration.o) \
			$(call alwayslink,$(FILTERS_DIR)/pyramid.registration.o) \
			$(FILTERS_DIR)/blur2x2.a \
			$(FILTERS_DIR)/cxx_mangling.a \
			$(FILTERS_DIR)/pyramid.a \
			$(GEN_AOT_LD_FLAGS) $(IMAGE_IO_LIBS) -o $@

# Test concatenating multiple registration files as well, which should also work
$(FILTERS_DIR)/multi_rungen2.registration.cpp: $(FILTERS_DIR)/blur2x2.registration.cpp $(FILTERS_DIR)/cxx_mangling.registration.cpp $(FILTERS_DIR)/pyramid.registration.cpp
	cat $^ > $@

$(FILTERS_DIR)/multi_rungen2: $(BUILD_DIR)/RunGenMain.o $(BIN_DIR)/$(TARGET)/runtime.a \
														 $(FILTERS_DIR)/multi_rungen2.registration.cpp \
														 $(FILTERS_DIR)/blur2x2.a \
														 $(FILTERS_DIR)/cxx_mangling.a \
														 $(FILTERS_DIR)/pyramid.a
	@mkdir -p $(@D)
	$(CXX) -std=c++11 -I$(FILTERS_DIR) $^ $(GEN_AOT_LD_FLAGS) $(IMAGE_IO_LIBS) -o $@

$(BIN_DIR)/tutorial_%: $(ROOT_DIR)/tutorial/%.cpp $(BIN_DIR)/libHalide.$(SHARED_EXT) $(INCLUDE_DIR)/Halide.h $(INCLUDE_DIR)/HalideRuntime.h
	@ if [[ $@ == *_run ]]; then \
		export TUTORIAL=$* ;\
		export LESSON=`echo $${TUTORIAL} | cut -b1-9`; \
		make -f $(THIS_MAKEFILE) tutorial_$${TUTORIAL/run/generate}; \
		$(CXX) $(TUTORIAL_CXX_FLAGS) $(IMAGE_IO_CXX_FLAGS) $(OPTIMIZE_FOR_BUILD_TIME) $< \
		-I$(TMP_DIR) -I$(INCLUDE_DIR) $(TMP_DIR)/$${LESSON}_*.a $(GEN_AOT_LD_FLAGS) $(IMAGE_IO_LIBS) -lz -o $@; \
	else \
		$(CXX) $(TUTORIAL_CXX_FLAGS) $(IMAGE_IO_CXX_FLAGS) $(OPTIMIZE_FOR_BUILD_TIME) $< \
		-I$(INCLUDE_DIR) -I$(ROOT_DIR)/tools $(TEST_LD_FLAGS) $(IMAGE_IO_LIBS) -o $@;\
	fi

$(BIN_DIR)/tutorial_lesson_15_generators: $(ROOT_DIR)/tutorial/lesson_15_generators.cpp $(BIN_DIR)/libHalide.$(SHARED_EXT) $(INCLUDE_DIR)/Halide.h $(BUILD_DIR)/GenGen.o
	$(CXX) $(TUTORIAL_CXX_FLAGS) $(IMAGE_IO_CXX_FLAGS) $(OPTIMIZE_FOR_BUILD_TIME) $< $(BUILD_DIR)/GenGen.o \
	-I$(INCLUDE_DIR) $(TEST_LD_FLAGS) $(IMAGE_IO_LIBS) -o $@

tutorial_lesson_15_generators: $(ROOT_DIR)/tutorial/lesson_15_generators_usage.sh $(BIN_DIR)/tutorial_lesson_15_generators
	@-mkdir -p $(TMP_DIR)
	cp $(BIN_DIR)/tutorial_lesson_15_generators $(TMP_DIR)/lesson_15_generate; \
	cd $(TMP_DIR); \
	PATH="$${PATH}:$(CURDIR)/$(BIN_DIR)" source $(ROOT_DIR)/tutorial/lesson_15_generators_usage.sh
	@-echo

$(BIN_DIR)/tutorial_lesson_16_rgb_generate: $(ROOT_DIR)/tutorial/lesson_16_rgb_generate.cpp $(BIN_DIR)/libHalide.$(SHARED_EXT) $(INCLUDE_DIR)/Halide.h $(BUILD_DIR)/GenGen.o
	$(CXX) $(TUTORIAL_CXX_FLAGS) $(IMAGE_IO_CXX_FLAGS) $(OPTIMIZE_FOR_BUILD_TIME) $< $(BUILD_DIR)/GenGen.o \
	-I$(INCLUDE_DIR) $(TEST_LD_FLAGS) $(IMAGE_IO_LIBS) -o $@

$(BIN_DIR)/tutorial_lesson_16_rgb_run: $(ROOT_DIR)/tutorial/lesson_16_rgb_run.cpp $(BIN_DIR)/tutorial_lesson_16_rgb_generate
	@-mkdir -p $(TMP_DIR)
	# Run the generator
	$(BIN_DIR)/tutorial_lesson_16_rgb_generate -g brighten -o $(TMP_DIR) -f brighten_planar      target=host layout=planar
	$(BIN_DIR)/tutorial_lesson_16_rgb_generate -g brighten -o $(TMP_DIR) -f brighten_interleaved target=host-no_runtime layout=interleaved
	$(BIN_DIR)/tutorial_lesson_16_rgb_generate -g brighten -o $(TMP_DIR) -f brighten_either      target=host-no_runtime layout=either
	$(BIN_DIR)/tutorial_lesson_16_rgb_generate -g brighten -o $(TMP_DIR) -f brighten_specialized target=host-no_runtime layout=specialized
	# Compile the runner
	$(CXX) $(TUTORIAL_CXX_FLAGS) $(IMAGE_IO_CXX_FLAGS) $(OPTIMIZE_FOR_BUILD_TIME) $< \
	-I$(INCLUDE_DIR) -L$(BIN_DIR) -I $(TMP_DIR) $(TMP_DIR)/brighten_*.a \
        -lHalide $(TEST_LD_FLAGS) $(COMMON_LD_FLAGS) $(IMAGE_IO_LIBS) -o $@
	@-echo

$(BIN_DIR)/tutorial_lesson_21_auto_scheduler_generate: $(ROOT_DIR)/tutorial/lesson_21_auto_scheduler_generate.cpp $(BIN_DIR)/libHalide.$(SHARED_EXT) $(INCLUDE_DIR)/Halide.h $(BUILD_DIR)/GenGen.o
	$(CXX) $(TUTORIAL_CXX_FLAGS) $(IMAGE_IO_CXX_FLAGS) $(OPTIMIZE_FOR_BUILD_TIME) $< $(BUILD_DIR)/GenGen.o \
	-I$(INCLUDE_DIR) $(TEST_LD_FLAGS) $(IMAGE_IO_LIBS) -o $@

# The values in MachineParams are:
# - the maximum level of parallelism available,
# - the size of the last-level cache (in bytes),
# - the ratio between the cost of a miss at the last level cache and the cost
#   of arithmetic on the target architecture
# ...in that order.
LESSON_21_MACHINE_PARAMS = 32,16777216,40

$(BIN_DIR)/tutorial_lesson_21_auto_scheduler_run: $(ROOT_DIR)/tutorial/lesson_21_auto_scheduler_run.cpp $(BIN_DIR)/tutorial_lesson_21_auto_scheduler_generate
	@-mkdir -p $(TMP_DIR)
	# Run the generator
	$(BIN_DIR)/tutorial_lesson_21_auto_scheduler_generate -g auto_schedule_gen -o $(TMP_DIR) -e static_library,c_header,schedule -f auto_schedule_false target=host            auto_schedule=false
	$(BIN_DIR)/tutorial_lesson_21_auto_scheduler_generate -g auto_schedule_gen -o $(TMP_DIR) -e static_library,c_header,schedule -f auto_schedule_true  target=host-no_runtime auto_schedule=true machine_params=$(LESSON_21_MACHINE_PARAMS)
	# Compile the runner
	$(CXX) $(TUTORIAL_CXX_FLAGS) $(IMAGE_IO_CXX_FLAGS) $(OPTIMIZE_FOR_BUILD_TIME) $< \
	-I$(INCLUDE_DIR) -L$(BIN_DIR) -I $(TMP_DIR) $(TMP_DIR)/auto_schedule_*.a \
        -lHalide $(TEST_LD_FLAGS) $(COMMON_LD_FLAGS) $(IMAGE_IO_LIBS) -o $@
	@-echo

test_internal: $(BIN_DIR)/test_internal
	@-mkdir -p $(TMP_DIR)
	cd $(TMP_DIR) ; $(CURDIR)/$<
	@-echo

correctness_%: $(BIN_DIR)/correctness_%
	@-mkdir -p $(TMP_DIR)
	cd $(TMP_DIR) ; $(CURDIR)/$<
	@-echo

correctness_opencl_runtime: $(BIN_DIR)/$(TARGET)/correctness_opencl_runtime
	@-mkdir -p $(TMP_DIR)
	cd $(TMP_DIR) ; $(CURDIR)/$<
	@-echo

quiet_correctness_%: $(BIN_DIR)/correctness_%
	@-mkdir -p $(TMP_DIR)
	@cd $(TMP_DIR) ; ( $(CURDIR)/$< 2>stderr_$*.txt > stdout_$*.txt && echo -n . ) || ( echo ; echo FAILED TEST: $* ; cat stdout_$*.txt stderr_$*.txt ; false )

valgrind_%: $(BIN_DIR)/correctness_%
	@-mkdir -p $(TMP_DIR)
	cd $(TMP_DIR) ; valgrind --error-exitcode=-1 $(CURDIR)/$<
	@-echo

# Use Intel SDE to emulate an avx 512 processor.
avx512_%: $(BIN_DIR)/correctness_%
	@-mkdir -p $(TMP_DIR)
	cd $(TMP_DIR) ; sde -cnl -- $(CURDIR)/$<
	cd $(TMP_DIR) ; sde -knl -- $(CURDIR)/$<
	@-echo

# This test is *supposed* to do an out-of-bounds read, so skip it when testing under valgrind
valgrind_tracing_stack: $(BIN_DIR)/correctness_tracing_stack
	@-mkdir -p $(TMP_DIR)
	cd $(TMP_DIR) ; $(CURDIR)/$(BIN_DIR)/correctness_tracing_stack
	@-echo

performance_%: $(BIN_DIR)/performance_%
	@-mkdir -p $(TMP_DIR)
	cd $(TMP_DIR) ; $(CURDIR)/$<
	@-echo

error_%: $(BIN_DIR)/error_%
	@-mkdir -p $(TMP_DIR)
	cd $(TMP_DIR) ; $(CURDIR)/$< 2>&1 | egrep --q "terminating with uncaught exception|^terminate called|^Error|Assertion.*failed"
	@-echo

warning_%: $(BIN_DIR)/warning_%
	@-mkdir -p $(TMP_DIR)
	cd $(TMP_DIR) ; $(CURDIR)/$< 2>&1 | egrep --q "^Warning"
	@-echo

opengl_%: $(BIN_DIR)/opengl_%
	@-mkdir -p $(TMP_DIR)
	cd $(TMP_DIR) ; $(CURDIR)/$< 2>&1
	@-echo

generator_jit_%: $(BIN_DIR)/generator_jit_%
	@-mkdir -p $(TMP_DIR)
	cd $(TMP_DIR) ; $(CURDIR)/$<
	@-echo

generator_aot_%: $(BIN_DIR)/$(TARGET)/generator_aot_%
	@-mkdir -p $(TMP_DIR)
	cd $(TMP_DIR) ; $(CURDIR)/$<
	@-echo

generator_aotcpp_%: $(BIN_DIR)/$(TARGET)/generator_aotcpp_%
	@-mkdir -p $(TMP_DIR)
	cd $(TMP_DIR) ; $(CURDIR)/$<
	@-echo

ifneq ($(WITH_WEBASSEMBLY), )
generator_aotwasm_%: $(BIN_DIR)/$(TARGET)/generator_aotwasm_%.js $(BIN_DIR)/$(TARGET)/generator_aotwasm_%.wasm
	@-mkdir -p $(TMP_DIR)
	cd $(CURDIR)/$(BIN_DIR)/$(TARGET) ; $(WASM_SHELL) generator_aotwasm_$*.js
	@-echo
endif

$(TMP_DIR)/images/%.png: $(ROOT_DIR)/tutorial/images/%.png
	@-mkdir -p $(TMP_DIR)/images
	cp $< $(TMP_DIR)/images/

tutorial_%: $(BIN_DIR)/tutorial_% $(TMP_DIR)/images/rgb.png $(TMP_DIR)/images/gray.png
	@-mkdir -p $(TMP_DIR)
	cd $(TMP_DIR) ; $(CURDIR)/$<
	@-echo

auto_schedule_%: $(BIN_DIR)/auto_schedule_%
	@-mkdir -p $(TMP_DIR)
	cd $(TMP_DIR) ; $(CURDIR)/$<
	@-echo

time_compilation_test_%: $(BIN_DIR)/test_%
	$(TIME_COMPILATION) compile_times_correctness.csv make -f $(THIS_MAKEFILE) $(@:time_compilation_test_%=test_%)

time_compilation_performance_%: $(BIN_DIR)/performance_%
	$(TIME_COMPILATION) compile_times_performance.csv make -f $(THIS_MAKEFILE) $(@:time_compilation_performance_%=performance_%)

time_compilation_opengl_%: $(BIN_DIR)/opengl_%
	$(TIME_COMPILATION) compile_times_opengl.csv make -f $(THIS_MAKEFILE) $(@:time_compilation_opengl_%=opengl_%)

time_compilation_generator_%: $(BIN_DIR)/%.generator
	$(TIME_COMPILATION) compile_times_generator.csv make -f $(THIS_MAKEFILE) $(@:time_compilation_generator_%=$(FILTERS_DIR)/%.a)

TEST_APPS=\
	HelloMatlab \
	autoscheduler \
	bilateral_grid \
	bgu \
	blur \
	c_backend \
	camera_pipe \
	conv_layer \
	fft \
	gradient_autoscheduler \
	hist \
	interpolate \
	lens_blur \
	linear_algebra \
	local_laplacian \
	max_filter \
	nl_means \
	onnx \
	resize \
	resnet_50 \
	stencil_chain \
	wavelet

TEST_APPS_DEPS=$(TEST_APPS:%=%_test_app)
BUILD_APPS_DEPS=$(TEST_APPS:%=%_build_app)

$(BUILD_APPS_DEPS): distrib build_python_bindings
	@echo Building app $(@:%_build_app=%) for ${HL_TARGET}...
	@$(MAKE) -C $(ROOT_DIR)/apps/$(@:%_build_app=%) build \
		HALIDE_DISTRIB_PATH=$(CURDIR)/$(DISTRIB_DIR) \
		HALIDE_PYTHON_BINDINGS_PATH=$(CURDIR)/$(BIN_DIR)/python3_bindings \
		BIN_DIR=$(CURDIR)/$(BIN_DIR)/apps/$(@:%_build_app=%)/bin \
		HL_TARGET=$(HL_TARGET) \
		|| exit 1 ; \

$(TEST_APPS_DEPS): distrib build_python_bindings
	@echo Testing app $(@:%_test_app=%) for ${HL_TARGET}...
	@$(MAKE) -C $(ROOT_DIR)/apps/$(@:%_test_app=%) test \
		HALIDE_DISTRIB_PATH=$(CURDIR)/$(DISTRIB_DIR) \
		HALIDE_PYTHON_BINDINGS_PATH=$(CURDIR)/$(BIN_DIR)/python3_bindings \
		BIN_DIR=$(CURDIR)/$(BIN_DIR)/apps/$(@:%_test_app=%)/bin \
		HL_TARGET=$(HL_TARGET) \
		|| exit 1 ; \

.PHONY: test_apps build_apps $(BUILD_APPS_DEPS)
build_apps: $(BUILD_APPS_DEPS)

test_apps: $(BUILD_APPS_DEPS)
	$(MAKE) -f $(THIS_MAKEFILE) -j1 $(TEST_APPS_DEPS)

BENCHMARK_APPS=\
	bilateral_grid \
	camera_pipe \
	lens_blur \
	local_laplacian \
	nl_means \
	stencil_chain

$(BENCHMARK_APPS): distrib build_python_bindings
	$(eval SUFFIX=$(if $(findstring wasm-32-wasmrt,$(HL_TARGET)),_wasm,))
	@echo Building $@ for ${HL_TARGET}...
	@$(MAKE) -C $(ROOT_DIR)/apps/$@ \
		$(CURDIR)/$(BIN_DIR)/apps/$@/bin/$(HL_TARGET)/$@.rungen${SUFFIX} \
		HALIDE_DISTRIB_PATH=$(CURDIR)/$(DISTRIB_DIR) \
		HALIDE_PYTHON_BINDINGS_PATH=$(CURDIR)/$(BIN_DIR)/python3_bindings \
		BIN_DIR=$(CURDIR)/$(BIN_DIR)/apps/$@/bin \
		HL_TARGET=$(HL_TARGET) \
		> /dev/null \
		|| exit 1

# TODO: we deliberately leave out the `|| exit 1` (for now) when *running*
# the benchmarks, as some will currently crash at runtime when running in
# wasm + wasm_simd128 due to a known bug in V8 v7.5
.PHONY: benchmark_apps $(BENCHMARK_APPS)
benchmark_apps: $(BENCHMARK_APPS)
	@for APP in $(BENCHMARK_APPS); do \
		echo ;\
		echo Benchmarking $${APP} for ${HL_TARGET}... ; \
		make -C $(ROOT_DIR)/apps/$${APP} \
			$${APP}.benchmark${SUFFIX} \
			HALIDE_DISTRIB_PATH=$(CURDIR)/$(DISTRIB_DIR) \
			HALIDE_PYTHON_BINDINGS_PATH=$(CURDIR)/$(BIN_DIR)/python3_bindings \
			BIN_DIR=$(CURDIR)/$(BIN_DIR)/apps/$${APP}/bin \
			HL_TARGET=$(HL_TARGET) ; \
	done

# TODO(srj): the python bindings need to be put into the distrib folders;
# this is a hopefully-temporary workaround (https://github.com/halide/Halide/issues/4368)
.PHONY: build_python_bindings
build_python_bindings: distrib $(BIN_DIR)/host/runtime.a
	$(MAKE) -C $(ROOT_DIR)/python_bindings \
		-f $(ROOT_DIR)/python_bindings/Makefile \
		build_python_bindings \
		HALIDE_DISTRIB_PATH=$(CURDIR)/$(DISTRIB_DIR) \
		BIN=$(CURDIR)/$(BIN_DIR)/python3_bindings \
<<<<<<< HEAD
		PYTHON=$(PYTHON) \
		PYBIND11_PATH=$(REAL_PYBIND11_PATH)
else
# No Python support for MinGW yet
build_python_bindings: ;
endif
=======
		PYTHON=python3
>>>>>>> ad716e2f

.PHONY: test_python
test_python: distrib $(BIN_DIR)/host/runtime.a build_python_bindings
	$(MAKE) -C $(ROOT_DIR)/python_bindings \
		-f $(ROOT_DIR)/python_bindings/Makefile \
		test \
		HALIDE_DISTRIB_PATH=$(CURDIR)/$(DISTRIB_DIR) \
		BIN=$(CURDIR)/$(BIN_DIR)/python3_bindings \
<<<<<<< HEAD
		PYTHON=$(PYTHON) \
		PYBIND11_PATH=$(REAL_PYBIND11_PATH)
=======
		PYTHON=python3
>>>>>>> ad716e2f

# It's just for compiling the runtime, so earlier clangs *might* work,
# but best to peg it to the minimum llvm version.
ifneq (,$(findstring clang version 3.7,$(CLANG_VERSION)))
CLANG_OK=yes
endif

ifneq (,$(findstring clang version 3.8,$(CLANG_VERSION)))
CLANG_OK=yes
endif

ifneq (,$(findstring clang version 4.0,$(CLANG_VERSION)))
CLANG_OK=yes
endif

ifneq (,$(findstring clang version 5.0,$(CLANG_VERSION)))
CLANG_OK=yes
endif

ifneq (,$(findstring clang version 6.0,$(CLANG_VERSION)))
CLANG_OK=yes
endif

ifneq (,$(findstring clang version 7.0,$(CLANG_VERSION)))
CLANG_OK=yes
endif

ifneq (,$(findstring clang version 7.1,$(CLANG_VERSION)))
CLANG_OK=yes
endif

ifneq (,$(findstring clang version 8.0,$(CLANG_VERSION)))
CLANG_OK=yes
endif

ifneq (,$(findstring clang version 9.0,$(CLANG_VERSION)))
CLANG_OK=yes
endif

ifneq (,$(findstring clang version 10.0,$(CLANG_VERSION)))
CLANG_OK=yes
endif

ifneq (,$(findstring clang version 11.0,$(CLANG_VERSION)))
CLANG_OK=yes
endif

ifneq (,$(findstring Apple LLVM version 5.0,$(CLANG_VERSION)))
CLANG_OK=yes
endif

ifneq ($(CLANG_OK), )
$(BUILD_DIR)/clang_ok:
	@echo "Found a new enough version of clang"
	mkdir -p $(BUILD_DIR)
	touch $(BUILD_DIR)/clang_ok
else
$(BUILD_DIR)/clang_ok:
	@echo "Can't find clang or version of clang too old (we need 3.7 or greater):"
	@echo "You can override this check by setting CLANG_OK=y"
	echo '$(CLANG_VERSION)'
	echo $(findstring version 3,$(CLANG_VERSION))
	echo $(findstring version 3.0,$(CLANG_VERSION))
	$(CLANG) --version
	@exit 1
endif

ifneq (,$(findstring $(LLVM_VERSION_TIMES_10), 80 90 100 110))
LLVM_OK=yes
endif

ifneq ($(LLVM_OK), )
$(BUILD_DIR)/llvm_ok: $(BUILD_DIR)/rtti_ok
	@echo "Found a new enough version of llvm"
	mkdir -p $(BUILD_DIR)
	touch $(BUILD_DIR)/llvm_ok
else
$(BUILD_DIR)/llvm_ok:
	@echo "Can't find llvm or version of llvm too old (we need 7.0 or greater):"
	@echo "You can override this check by setting LLVM_OK=y"
	$(LLVM_CONFIG) --version
	@exit 1
endif

ifneq ($(WITH_RTTI), )
ifneq ($(LLVM_HAS_NO_RTTI), )
else
RTTI_OK=yes # Enabled in Halide and LLVM
endif
else
RTTI_OK=yes # Enabled in LLVM but not in Halide
endif

ifneq ($(RTTI_OK), )
$(BUILD_DIR)/rtti_ok:
	mkdir -p $(BUILD_DIR)
	touch $(BUILD_DIR)/rtti_ok
else
$(BUILD_DIR)/rtti_ok:
	@echo "Can't enable RTTI - llvm was compiled without it."
	@echo "LLVM c++ flags: " $(LLVM_CXX_FLAGS)
	@exit 1
endif

.PHONY: doc
$(DOC_DIR): doc
doc: $(SRC_DIR) Doxyfile
	doxygen

Doxyfile: Doxyfile.in
	@echo "Generating $@"
	@sed -e "s#@CMAKE_BINARY_DIR@#$(shell pwd)#g" \
	     -e "s#@CMAKE_SOURCE_DIR@#$(shell pwd)#g" \
	    $< > $@

install: $(LIB_DIR)/libHalide.a $(BIN_DIR)/libHalide.$(SHARED_EXT) $(INCLUDE_DIR)/Halide.h $(RUNTIME_EXPORTED_INCLUDES)
	mkdir -p $(PREFIX)/include $(PREFIX)/bin $(PREFIX)/lib $(PREFIX)/share/halide/tutorial/images $(PREFIX)/share/halide/tools $(PREFIX)/share/halide/tutorial/figures
	cp $(LIB_DIR)/libHalide.a $(BIN_DIR)/libHalide.$(SHARED_EXT) $(PREFIX)/lib
	cp $(INCLUDE_DIR)/Halide.h $(PREFIX)/include
	cp $(INCLUDE_DIR)/HalideBuffer.h $(PREFIX)/include
	cp $(INCLUDE_DIR)/HalideRuntim*.h $(PREFIX)/include
	cp $(ROOT_DIR)/tutorial/images/*.png $(PREFIX)/share/halide/tutorial/images
	cp $(ROOT_DIR)/tutorial/figures/*.gif $(PREFIX)/share/halide/tutorial/figures
	cp $(ROOT_DIR)/tutorial/figures/*.jpg $(PREFIX)/share/halide/tutorial/figures
	cp $(ROOT_DIR)/tutorial/figures/*.mp4 $(PREFIX)/share/halide/tutorial/figures
	cp $(ROOT_DIR)/tutorial/*.cpp $(PREFIX)/share/halide/tutorial
	cp $(ROOT_DIR)/tutorial/*.h $(PREFIX)/share/halide/tutorial
	cp $(ROOT_DIR)/tutorial/*.sh $(PREFIX)/share/halide/tutorial
	cp $(ROOT_DIR)/tools/mex_halide.m $(PREFIX)/share/halide/tools
	cp $(ROOT_DIR)/tools/GenGen.cpp $(PREFIX)/share/halide/tools
	cp $(ROOT_DIR)/tools/RunGen.h $(PREFIX)/share/halide/tools
	cp $(ROOT_DIR)/tools/RunGenMain.cpp $(PREFIX)/share/halide/tools
	cp $(ROOT_DIR)/tools/halide_image.h $(PREFIX)/share/halide/tools
	cp $(ROOT_DIR)/tools/halide_image_io.h $(PREFIX)/share/halide/tools
	cp $(ROOT_DIR)/tools/halide_image_info.h $(PREFIX)/share/halide/tools
	cp $(ROOT_DIR)/tools/halide_malloc_trace.h $(PREFIX)/share/halide/tools
ifeq ($(UNAME), Darwin)
	install_name_tool -id $(PREFIX)/lib/libHalide.$(SHARED_EXT) $(PREFIX)/lib/libHalide.$(SHARED_EXT)
endif

# This is a specialized 'install' for users who need Hexagon support libraries as well.
install_qc: install $(HEXAGON_RUNTIME_LIBS)
	mkdir -p $(PREFIX)/lib/arm-32-android $(PREFIX)/lib/arm-64-android $(PREFIX)/lib/host $(PREFIX)/lib/v62 $(PREFIX)/tools
	cp $(HEXAGON_RUNTIME_LIBS_DIR)/arm-32-android/* $(PREFIX)/lib/arm-32-android
	cp $(HEXAGON_RUNTIME_LIBS_DIR)/arm-64-android/* $(PREFIX)/lib/arm-64-android
	cp $(HEXAGON_RUNTIME_LIBS_DIR)/host/* $(PREFIX)/lib/host
	cp -r $(HEXAGON_RUNTIME_LIBS_DIR)/v62/* $(PREFIX)/lib/v62
	ln -sf $(PREFIX)/share/halide/tools/GenGen.cpp $(PREFIX)/tools/GenGen.cpp
	ln -sf $(PREFIX)/lib/v62/hexagon_sim_remote $(PREFIX)/bin/hexagon_sim_remote
	ln -sf $(PREFIX)/lib/v62/libsim_qurt.a $(PREFIX)/lib/libsim_qurt.a
	ln -sf $(PREFIX)/lib/v62/libsim_qurt_vtcm.a $(PREFIX)/lib/libsim_qurt_vtcm.a

# We need to capture the system libraries that we'll need to link
# against, so that downstream consumers of our build rules don't
# have to guess what's necessary on their system; call
# llvm-config and capture the result in config files that
# we include in our distribution.
HALIDE_RTTI_RAW=$(if $(WITH_RTTI),1,0)

$(BUILD_DIR)/halide_config.%: $(ROOT_DIR)/tools/halide_config.%.tpl
	@mkdir -p $(@D)
	cat $< | sed -e 's/@HALIDE_SYSTEM_LIBS_RAW@/${LLVM_SYSTEM_LIBS}/g' \
	       | sed -e 's/@HALIDE_RTTI_RAW@/${HALIDE_RTTI_RAW}/g' \
	       | sed -e 's;@HALIDE_LLVM_CXX_FLAGS_RAW@;${LLVM_CXX_FLAGS};g' > $@


$(DISTRIB_DIR)/halide.tgz: $(LIB_DIR)/libHalide.a \
                           $(BIN_DIR)/libHalide.$(SHARED_EXT) \
                           $(INCLUDE_DIR)/Halide.h \
                           $(RUNTIME_EXPORTED_INCLUDES) \
                           $(ROOT_DIR)/README*.md \
                           $(BUILD_DIR)/halide_config.cmake \
                           $(BUILD_DIR)/halide_config.make \
                           $(ROOT_DIR)/halide.cmake
	rm -rf $(DISTRIB_DIR)
	mkdir -p $(DISTRIB_DIR)/include \
	         $(DISTRIB_DIR)/bin \
	         $(DISTRIB_DIR)/lib \
	         $(DISTRIB_DIR)/tutorial \
	         $(DISTRIB_DIR)/tutorial/images \
	         $(DISTRIB_DIR)/tools \
	         $(DISTRIB_DIR)/tutorial/figures
	cp $(BIN_DIR)/libHalide.$(SHARED_EXT) $(DISTRIB_DIR)/bin
	cp $(LIB_DIR)/libHalide.a $(DISTRIB_DIR)/lib
	cp $(INCLUDE_DIR)/Halide.h $(DISTRIB_DIR)/include
	cp $(INCLUDE_DIR)/HalideBuffer.h $(DISTRIB_DIR)/include
	cp $(INCLUDE_DIR)/HalideRuntim*.h $(DISTRIB_DIR)/include
	cp $(INCLUDE_DIR)/HalidePyTorch*.h $(DISTRIB_DIR)/include
	cp $(ROOT_DIR)/tutorial/images/*.png $(DISTRIB_DIR)/tutorial/images
	cp $(ROOT_DIR)/tutorial/figures/*.gif $(DISTRIB_DIR)/tutorial/figures
	cp $(ROOT_DIR)/tutorial/figures/*.jpg $(DISTRIB_DIR)/tutorial/figures
	cp $(ROOT_DIR)/tutorial/figures/*.mp4 $(DISTRIB_DIR)/tutorial/figures
	cp $(ROOT_DIR)/tutorial/*.cpp $(DISTRIB_DIR)/tutorial
	cp $(ROOT_DIR)/tutorial/*.h $(DISTRIB_DIR)/tutorial
	cp $(ROOT_DIR)/tutorial/*.sh $(DISTRIB_DIR)/tutorial
	cp $(ROOT_DIR)/tools/mex_halide.m $(DISTRIB_DIR)/tools
	cp $(ROOT_DIR)/tools/GenGen.cpp $(DISTRIB_DIR)/tools
	cp $(ROOT_DIR)/tools/RunGen.h $(DISTRIB_DIR)/tools
	cp $(ROOT_DIR)/tools/RunGenMain.cpp $(DISTRIB_DIR)/tools
	cp $(ROOT_DIR)/tools/halide_benchmark.h $(DISTRIB_DIR)/tools
	cp $(ROOT_DIR)/tools/halide_image.h $(DISTRIB_DIR)/tools
	cp $(ROOT_DIR)/tools/halide_image_io.h $(DISTRIB_DIR)/tools
	cp $(ROOT_DIR)/tools/halide_image_info.h $(DISTRIB_DIR)/tools
	cp $(ROOT_DIR)/tools/halide_malloc_trace.h $(DISTRIB_DIR)/tools
	cp $(ROOT_DIR)/tools/halide_trace_config.h $(DISTRIB_DIR)/tools
	cp $(ROOT_DIR)/README*.md $(DISTRIB_DIR)
	cp $(BUILD_DIR)/halide_config.* $(DISTRIB_DIR)
	cp $(ROOT_DIR)/halide.cmake $(DISTRIB_DIR)
	ln -sf $(DISTRIB_DIR) halide
	tar -czf $(BUILD_DIR)/halide.tgz \
		halide/bin \
		halide/lib \
		halide/include \
		halide/tools \
		halide/tutorial \
		halide/README*.md \
		halide/halide_config.* \
		halide/halide.*
	rm -rf halide
	mv $(BUILD_DIR)/halide.tgz $(DISTRIB_DIR)/halide.tgz


.PHONY: distrib
distrib: $(DISTRIB_DIR)/halide.tgz

$(BIN_DIR)/HalideTraceViz: $(ROOT_DIR)/util/HalideTraceViz.cpp $(INCLUDE_DIR)/HalideRuntime.h $(ROOT_DIR)/tools/halide_image_io.h $(ROOT_DIR)/tools/halide_trace_config.h
	$(CXX) $(OPTIMIZE) -std=c++11 $(filter %.cpp,$^) -I$(INCLUDE_DIR) -I$(ROOT_DIR)/tools -L$(BIN_DIR) -o $@

$(BIN_DIR)/HalideTraceDump: $(ROOT_DIR)/util/HalideTraceDump.cpp $(ROOT_DIR)/util/HalideTraceUtils.cpp $(INCLUDE_DIR)/HalideRuntime.h $(ROOT_DIR)/tools/halide_image_io.h
	$(CXX) $(OPTIMIZE) -std=c++11 $(filter %.cpp,$^) -I$(INCLUDE_DIR) -I$(ROOT_DIR)/tools -I$(ROOT_DIR)/src/runtime -L$(BIN_DIR) $(IMAGE_IO_CXX_FLAGS) $(IMAGE_IO_LIBS) -o $@

# Run clang-format on most of the source. The tutorials directory is
# explicitly skipped, as those files are manually formatted to
# maximize readability.
.PHONY: format
format:
	find "${ROOT_DIR}/apps" "${ROOT_DIR}/src" "${ROOT_DIR}/tools" "${ROOT_DIR}/test" "${ROOT_DIR}/util" "${ROOT_DIR}/python_bindings" -name *.cpp -o -name *.h -o -name *.c | xargs ${CLANG}-format -i -style=file
<|MERGE_RESOLUTION|>--- conflicted
+++ resolved
@@ -2046,16 +2046,7 @@
 		build_python_bindings \
 		HALIDE_DISTRIB_PATH=$(CURDIR)/$(DISTRIB_DIR) \
 		BIN=$(CURDIR)/$(BIN_DIR)/python3_bindings \
-<<<<<<< HEAD
-		PYTHON=$(PYTHON) \
-		PYBIND11_PATH=$(REAL_PYBIND11_PATH)
-else
-# No Python support for MinGW yet
-build_python_bindings: ;
-endif
-=======
-		PYTHON=python3
->>>>>>> ad716e2f
+		PYTHON=$(PYTHON)
 
 .PHONY: test_python
 test_python: distrib $(BIN_DIR)/host/runtime.a build_python_bindings
@@ -2064,12 +2055,7 @@
 		test \
 		HALIDE_DISTRIB_PATH=$(CURDIR)/$(DISTRIB_DIR) \
 		BIN=$(CURDIR)/$(BIN_DIR)/python3_bindings \
-<<<<<<< HEAD
-		PYTHON=$(PYTHON) \
-		PYBIND11_PATH=$(REAL_PYBIND11_PATH)
-=======
-		PYTHON=python3
->>>>>>> ad716e2f
+		PYTHON=$(PYTHON)
 
 # It's just for compiling the runtime, so earlier clangs *might* work,
 # but best to peg it to the minimum llvm version.
