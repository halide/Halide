--- conflicted
+++ resolved
@@ -498,11 +498,8 @@
   android_host_cpu_count \
   android_io \
   android_opengl_context \
-<<<<<<< HEAD
+  android_tempfile \
   arm_cpu_features \
-=======
-  android_tempfile \
->>>>>>> c204a57a
   cache \
   can_use_target \
   cuda \
