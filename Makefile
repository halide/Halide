--- conflicted
+++ resolved
@@ -21,11 +21,7 @@
 LLVM_LIBDIR = $(shell $(LLVM_CONFIG) --libdir)
 LLVM_AS = $(LLVM_BINDIR)/llvm-as
 LLVM_NM = $(LLVM_BINDIR)/llvm-nm
-<<<<<<< HEAD
-LLVM_CXX_FLAGS = $(filter-out -O% -g -fomit-frame-pointer -Wcovered-switch-default -Wno-maybe-uninitialized, $(shell $(LLVM_CONFIG) --cxxflags))
-=======
 LLVM_CXX_FLAGS = -std=c++11  $(filter-out -O% -g -fomit-frame-pointer -pedantic -Wcovered-switch-default, $(shell $(LLVM_CONFIG) --cxxflags))
->>>>>>> 1d7fd3e5
 OPTIMIZE ?= -O3
 # This can be set to -m32 to get a 32-bit build of Halide on a 64-bit system.
 # (Normally this can be done via pointing to a compiler that defaults to 32-bits,
@@ -125,16 +121,7 @@
 LLVM_SHARED_LIBS = -L $(LLVM_LIBDIR) -lLLVM-$(LLVM_FULL_VERSION)
 endif
 
-<<<<<<< HEAD
-LLVM_34_OR_OLDER = $(findstring $(LLVM_VERSION_TIMES_10), 32 33 34)
-ifneq ($(LLVM_34_OR_OLDER), )
-LLVM_LDFLAGS = $(shell $(LLVM_CONFIG) --libs --ldflags)
-else
-LLVM_LDFLAGS = $(shell $(LLVM_CONFIG) --libs --ldflags --system-libs)
-endif
-=======
 LLVM_LDFLAGS = $(shell $(LLVM_CONFIG) --ldflags --system-libs)
->>>>>>> 1d7fd3e5
 
 UNAME = $(shell uname)
 
@@ -448,15 +435,9 @@
   VectorizeLoops.h
 
 OBJECTS = $(SOURCE_FILES:%.cpp=$(BUILD_DIR)/%.o)
-OBJECTS += $(BITWRITER_SOURCE_FILES:%.cpp=$(BUILD_DIR)/%.o)
+#OBJECTS += $(BITWRITER_SOURCE_FILES:%.cpp=$(BUILD_DIR)/%.o)
 HEADERS = $(HEADER_FILES:%.h=src/%.h)
 
-<<<<<<< HEAD
-RUNTIME_CPP_COMPONENTS = android_io cuda fake_thread_pool gcd_thread_pool ios_io android_clock linux_clock opencl posix_allocator posix_clock osx_clock windows_clock posix_error_handler posix_io posix_math posix_thread_pool android_host_cpu_count linux_host_cpu_count osx_host_cpu_count tracing write_debug_image windows_cuda windows_opencl windows_io windows_thread_pool ssp opengl linux_opengl_context osx_opengl_context android_opengl_context posix_print nogpu gpu_device_selection cache nacl_host_cpu_count to_string module_jit_ref_count module_aot_ref_count device_interface hexagon_standalone
-RUNTIME_LL_COMPONENTS = arm posix_math ptx_dev x86_avx x86 x86_sse41 pnacl_math win32_math aarch64 mips arm_no_neon hexagon
-
-RUNTIME_EXPORTED_INCLUDES = include/HalideRuntime.h include/HalideRuntimeCuda.h include/HalideRuntimeOpenCL.h include/HalideRuntimeOpenGL.h
-=======
 RUNTIME_CPP_COMPONENTS = \
   android_clock \
   android_host_cpu_count \
@@ -469,6 +450,7 @@
   fake_thread_pool \
   gcd_thread_pool \
   gpu_device_selection \
+  hexagon_standalone \
   ios_io \
   linux_clock \
   linux_host_cpu_count \
@@ -478,6 +460,7 @@
   module_aot_ref_count \
   module_jit_ref_count \
   nacl_host_cpu_count \
+  nogpu \
   opencl \
   opengl \
   osx_clock \
@@ -508,6 +491,7 @@
   aarch64 \
   arm \
   arm_no_neon \
+  hexagon \
   mips \
   pnacl_math \
   posix_math \
@@ -519,7 +503,6 @@
   x86_sse41
 
 RUNTIME_EXPORTED_INCLUDES = include/HalideRuntime.h include/HalideRuntimeCuda.h include/HalideRuntimeOpenCL.h include/HalideRuntimeOpenGL.h include/HalideRuntimeRenderscript.h
->>>>>>> 1d7fd3e5
 
 INITIAL_MODULES = $(RUNTIME_CPP_COMPONENTS:%=$(BUILD_DIR)/initmod.%_32.o) $(RUNTIME_CPP_COMPONENTS:%=$(BUILD_DIR)/initmod.%_64.o) $(RUNTIME_CPP_COMPONENTS:%=$(BUILD_DIR)/initmod.%_32_debug.o) $(RUNTIME_CPP_COMPONENTS:%=$(BUILD_DIR)/initmod.%_64_debug.o) $(RUNTIME_LL_COMPONENTS:%=$(BUILD_DIR)/initmod.%_ll.o) $(PTX_DEVICE_INITIAL_MODULES:libdevice.%.bc=$(BUILD_DIR)/initmod_ptx.%_ll.o)
 
