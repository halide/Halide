--- conflicted
+++ resolved
@@ -104,8 +104,6 @@
     CodeGen_ARM(const Target &);
 
 protected:
-    void compile_func(const LoweredFunc &f,
-                      const std::string &simple_name, const std::string &extern_name) override;
     using CodeGen_Posix::visit;
 
     /** Assuming 'inner' is a function that takes two vector arguments, define a wrapper that
@@ -724,7 +722,6 @@
     }
 }
 
-<<<<<<< HEAD
 // FIXME: This is nearly identical to CodeGen_LLVM, should re-factor this somehow.
 // Only difference is the call to `optimize_arm_instructions()`
 void CodeGen_ARM::compile_func(const LoweredFunc &f, const std::string &simple_name,
@@ -744,56 +741,6 @@
         for (const auto &arg : f.args) {
             if (arg.kind == Argument::OutputBuffer) {
                 register_destructor(annotate_buffer_fn, sym_get(arg.name + ".buffer"), OnSuccess);
-=======
-void CodeGen_ARM::compile_func(const LoweredFunc &f,
-                               const string &simple_name,
-                               const string &extern_name) {
-
-    LoweredFunc func = f;
-
-    if (target.os != Target::IOS && target.os != Target::OSX) {
-        // Substitute in strided loads to get vld2/3/4 emission. We don't do it
-        // on Apple silicon, because doing a dense load and then shuffling is
-        // actually faster.
-        func.body = SubstituteInStridedLoads().mutate(func.body);
-    }
-
-    CodeGen_Posix::compile_func(func, simple_name, extern_name);
-}
-
-void CodeGen_ARM::visit(const Cast *op) {
-    if (!neon_intrinsics_disabled() && op->type.is_vector()) {
-        vector<Expr> matches;
-        for (const Pattern &pattern : casts) {
-            if (expr_match(pattern.pattern, op, matches)) {
-                if (pattern.intrin.find("shift_right_narrow") != string::npos) {
-                    // The shift_right_narrow patterns need the shift to be constant in [1, output_bits].
-                    const uint64_t *const_b = as_const_uint(matches[1]);
-                    if (!const_b || *const_b == 0 || (int)*const_b > op->type.bits()) {
-                        continue;
-                    }
-                }
-                if (target.bits == 32 && pattern.intrin.find("shift_right") != string::npos) {
-                    // The 32-bit ARM backend wants right shifts as negative values.
-                    matches[1] = simplify(-cast(matches[1].type().with_code(halide_type_int), matches[1]));
-                }
-                value = call_overloaded_intrin(op->type, pattern.intrin, matches);
-                if (value) {
-                    return;
-                }
-            }
-        }
-
-        // Catch signed widening of absolute difference.
-        // Catch widening of absolute difference
-        Type t = op->type;
-        if ((t.is_int() || t.is_uint()) &&
-            (op->value.type().is_int() || op->value.type().is_uint()) &&
-            t.bits() == op->value.type().bits() * 2) {
-            if (const Call *absd = Call::as_intrinsic(op->value, {Call::absd})) {
-                value = call_overloaded_intrin(t, "widening_absd", absd->args);
-                return;
->>>>>>> 10345d4f
             }
         }
     }
@@ -1143,101 +1090,6 @@
 }
 
 void CodeGen_ARM::visit(const Call *op) {
-<<<<<<< HEAD
-=======
-    if (op->is_intrinsic(Call::sorted_avg)) {
-        value = codegen(halving_add(op->args[0], op->args[1]));
-        return;
-    }
-
-    if (op->is_intrinsic(Call::rounding_shift_right)) {
-        // LLVM wants these as rounding_shift_left with a negative b instead.
-        Expr b = op->args[1];
-        if (!b.type().is_int()) {
-            b = Cast::make(b.type().with_code(halide_type_int), b);
-        }
-        value = codegen(rounding_shift_left(op->args[0], simplify(-b)));
-        return;
-    } else if (op->is_intrinsic(Call::widening_shift_right) && op->args[1].type().is_int()) {
-        // We want these as left shifts with a negative b instead.
-        value = codegen(widening_shift_left(op->args[0], simplify(-op->args[1])));
-        return;
-    } else if (op->is_intrinsic(Call::shift_right) && op->args[1].type().is_int()) {
-        // We want these as left shifts with a negative b instead.
-        value = codegen(op->args[0] << simplify(-op->args[1]));
-        return;
-    } else if (op->is_intrinsic(Call::round)) {
-        // llvm's roundeven intrinsic reliably lowers to the correct
-        // instructions on aarch64, but despite having the same instruction
-        // available, it doesn't seem to work for arm-32.
-        if (target.bits == 64) {
-            value = call_overloaded_intrin(op->type, "round", op->args);
-            if (value) {
-                return;
-            }
-        } else if (target.os != Target::Linux) {
-            // Furthermore, roundevenf isn't always in the standard library on arm-32
-            value = codegen(lower_round_to_nearest_ties_to_even(op->args[0]));
-            return;
-        }
-    }
-
-    if (op->type.is_vector()) {
-        vector<Expr> matches;
-        for (const Pattern &pattern : calls) {
-            if (expr_match(pattern.pattern, op, matches)) {
-                if (pattern.intrin.find("shift_right_narrow") != string::npos) {
-                    // The shift_right_narrow patterns need the shift to be constant in [1, output_bits].
-                    const uint64_t *const_b = as_const_uint(matches[1]);
-                    if (!const_b || *const_b == 0 || (int)*const_b > op->type.bits()) {
-                        continue;
-                    }
-                }
-                if (target.bits == 32 && pattern.intrin.find("shift_right") != string::npos) {
-                    // The 32-bit ARM backend wants right shifts as negative values.
-                    matches[1] = simplify(-cast(matches[1].type().with_code(halide_type_int), matches[1]));
-                }
-                value = call_overloaded_intrin(op->type, pattern.intrin, matches);
-                if (value) {
-                    return;
-                }
-            }
-        }
-
-        // If we didn't find a pattern, try rewriting any saturating casts.
-        static const vector<pair<Expr, Expr>> cast_rewrites = {
-            // Double or triple narrowing saturating casts are better expressed as
-            // combinations of single narrowing saturating casts.
-            {u8_sat(wild_u32x_), u8_sat(u16_sat(wild_u32x_))},
-            {u8_sat(wild_i32x_), u8_sat(i16_sat(wild_i32x_))},
-            {u8_sat(wild_f32x_), u8_sat(i16_sat(wild_f32x_))},
-            {i8_sat(wild_u32x_), i8_sat(u16_sat(wild_u32x_))},
-            {i8_sat(wild_i32x_), i8_sat(i16_sat(wild_i32x_))},
-            {i8_sat(wild_f32x_), i8_sat(i16_sat(wild_f32x_))},
-            {u16_sat(wild_u64x_), u16_sat(u32_sat(wild_u64x_))},
-            {u16_sat(wild_i64x_), u16_sat(i32_sat(wild_i64x_))},
-            {u16_sat(wild_f64x_), u16_sat(i32_sat(wild_f64x_))},
-            {i16_sat(wild_u64x_), i16_sat(u32_sat(wild_u64x_))},
-            {i16_sat(wild_i64x_), i16_sat(i32_sat(wild_i64x_))},
-            {i16_sat(wild_f64x_), i16_sat(i32_sat(wild_f64x_))},
-            {u8_sat(wild_u64x_), u8_sat(u16_sat(u32_sat(wild_u64x_)))},
-            {u8_sat(wild_i64x_), u8_sat(i16_sat(i32_sat(wild_i64x_)))},
-            {u8_sat(wild_f64x_), u8_sat(i16_sat(i32_sat(wild_f64x_)))},
-            {i8_sat(wild_u64x_), i8_sat(u16_sat(u32_sat(wild_u64x_)))},
-            {i8_sat(wild_i64x_), i8_sat(i16_sat(i32_sat(wild_i64x_)))},
-            {i8_sat(wild_f64x_), i8_sat(i16_sat(i32_sat(wild_f64x_)))},
-        };
-        for (const auto &i : cast_rewrites) {
-            if (expr_match(i.first, op, matches)) {
-                Expr replacement = substitute("*", matches[0], with_lanes(i.second, op->type.lanes()));
-                debug(3) << "rewriting cast to: " << replacement << " from " << Expr(op) << "\n";
-                value = codegen(replacement);
-                return;
-            }
-        }
-    }
-
->>>>>>> 10345d4f
     if (target.has_feature(Target::ARMFp16)) {
         auto it = float16_transcendental_remapping.find(op->name);
         if (it != float16_transcendental_remapping.end()) {
