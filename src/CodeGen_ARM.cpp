--- conflicted
+++ resolved
@@ -1046,7 +1046,6 @@
         return;
     }
 
-<<<<<<< HEAD
     // Strided loads with known stride
     if (stride && stride->value >= 2 && stride->value <= 4) {
         // Check alignment on the base. Attempt to shift to an earlier
@@ -1125,8 +1124,6 @@
         return;
     }
 
-=======
->>>>>>> b549d186
     // We have builtins for strided loads with fixed but unknown stride, but they use inline assembly.
     if (target.bits != 64 /* Not yet implemented for aarch64 */) {
         ostringstream builtin;
