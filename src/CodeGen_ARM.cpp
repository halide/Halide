#include <set>
#include <sstream>

#include "CSE.h"
#include "CodeGen_Internal.h"
#include "CodeGen_Posix.h"
#include "ConciseCasts.h"
#include "Debug.h"
#include "DistributeShifts.h"
#include "IREquality.h"
#include "IRMatch.h"
#include "IRMutator.h"
#include "IROperator.h"
#include "IRPrinter.h"
#include "LLVM_Headers.h"
#include "Simplify.h"
#include "Substitute.h"
#include "Util.h"

namespace Halide {
namespace Internal {

using std::ostringstream;
using std::pair;
using std::string;
using std::vector;

using namespace Halide::ConciseCasts;
using namespace llvm;

#if defined(WITH_ARM) || defined(WITH_AARCH64)

namespace {

// Populate feature flags in a target according to those implied by
// existing flags, so that instruction patterns can just check for the
// oldest feature flag that supports an instruction.
//
// According to LLVM, ARM architectures have the following is-a-superset-of
// relationships:
//
//   v9.5a > v9.4a > v9.3a > v9.2a > v9.1a > v9a;
//             v       v       v       v       v
//           v8.9a > v8.8a > v8.7a > v8.6a > v8.5a > v8.4a > ... > v8a;
//
// v8r has no relation to anything.
Target complete_arm_target(Target t) {
    constexpr int num_arm_v8_features = 10;
    static const Target::Feature arm_v8_features[num_arm_v8_features] = {
        Target::ARMv89a,
        Target::ARMv88a,
        Target::ARMv87a,
        Target::ARMv86a,
        Target::ARMv85a,
        Target::ARMv84a,
        Target::ARMv83a,
        Target::ARMv82a,
        Target::ARMv81a,
        Target::ARMv8a,
    };

    for (int i = 0; i < num_arm_v8_features - 1; i++) {
        if (t.has_feature(arm_v8_features[i])) {
            t.set_feature(arm_v8_features[i + 1]);
        }
    }

    return t;
}

// Substitute in loads that feed into slicing shuffles, to help with vld2/3/4
// emission. These are commonly lifted as lets because they get used by multiple
// interleaved slices of the same load.
class SubstituteInStridedLoads : public IRMutator {
    Scope<Expr> loads;
    std::map<std::string, std::vector<std::string>> vars_per_buffer;
    std::set<std::string> poisoned_vars;

    template<typename LetOrLetStmt>
    auto visit_let(const LetOrLetStmt *op) -> decltype(op->body) {
        const Load *l = op->value.template as<Load>();
        const Ramp *r = l ? l->index.as<Ramp>() : nullptr;
        auto body = op->body;
        if (r && is_const_one(r->stride)) {
            ScopedBinding bind(loads, op->name, op->value);
            vars_per_buffer[l->name].push_back(op->name);
            body = mutate(op->body);
            vars_per_buffer[l->name].pop_back();
            poisoned_vars.erase(l->name);
        } else {
            body = mutate(op->body);
        }

        // Unconditionally preserve the let, because there may be unsubstituted uses of
        // it. It'll get dead-stripped by LLVM if not.
        return LetOrLetStmt::make(op->name, op->value, body);
    }

    Expr visit(const Let *op) override {
        return visit_let(op);
    }

    Stmt visit(const LetStmt *op) override {
        return visit_let(op);
    }

    // Avoid substituting a load over an intervening store
    Stmt visit(const Store *op) override {
        auto it = vars_per_buffer.find(op->name);
        if (it != vars_per_buffer.end()) {
            for (const auto &v : it->second) {
                poisoned_vars.insert(v);
            }
        }
        return IRMutator::visit(op);
    }

    Expr visit(const Shuffle *op) override {
        int stride = op->slice_stride();
        const Variable *var = op->vectors[0].as<Variable>();
        const Expr *vec = nullptr;
        if (var &&
            poisoned_vars.count(var->name) == 0 &&
            op->vectors.size() == 1 &&
            2 <= stride && stride <= 4 &&
            op->slice_begin() < stride &&
            (vec = loads.find(var->name))) {
            return Shuffle::make_slice({*vec}, op->slice_begin(), op->slice_stride(), op->type.lanes());
        } else {
            return IRMutator::visit(op);
        }
    }

    using IRMutator::visit;
};

/** A code generator that emits ARM code from a given Halide stmt. */
class CodeGen_ARM : public CodeGen_Posix {
public:
    /** Create an ARM code generator for the given arm target. */
    CodeGen_ARM(const Target &);

protected:
    using codegen_func_t = std::function<Value *(int lanes, const std::vector<Value *> &)>;
    using CodeGen_Posix::visit;

    /** Similar to llvm_type_of, but allows providing a VectorTypeConstraint to
     * force Fixed or VScale vector results. */
    llvm::Type *llvm_type_with_constraint(const Type &t, bool scalars_are_vectors, VectorTypeConstraint constraint);

    /** Define a wrapper LLVM func that takes some arguments which Halide defines
     * and call inner LLVM intrinsic with an additional argument which LLVM requires. */
    llvm::Function *define_intrin_wrapper(const std::string &inner_name,
                                          const Type &ret_type,
                                          const std::string &mangled_name,
                                          const std::vector<Type> &arg_types,
                                          int intrinsic_flags,
                                          bool sve_intrinsic);

    void init_module() override;
    void compile_func(const LoweredFunc &f,
                      const std::string &simple_name, const std::string &extern_name) override;

    void begin_func(LinkageType linkage, const std::string &simple_name,
                    const std::string &extern_name, const std::vector<LoweredArgument> &args) override;

    /** Nodes for which we want to emit specific ARM vector intrinsics */
    // @{
    void visit(const Cast *) override;
    void visit(const Add *) override;
    void visit(const Sub *) override;
    void visit(const Min *) override;
    void visit(const Max *) override;
    void visit(const Store *) override;
    void visit(const Load *) override;
    void visit(const Shuffle *) override;
    void visit(const Ramp *) override;
    void visit(const Call *) override;
    void visit(const LT *) override;
    void visit(const LE *) override;
    void codegen_vector_reduce(const VectorReduce *, const Expr &) override;
    bool codegen_dot_product_vector_reduce(const VectorReduce *, const Expr &);
    bool codegen_pairwise_vector_reduce(const VectorReduce *, const Expr &);
    bool codegen_across_vector_reduce(const VectorReduce *, const Expr &);
    // @}
    Type upgrade_type_for_arithmetic(const Type &t) const override;
    Type upgrade_type_for_argument_passing(const Type &t) const override;
    Type upgrade_type_for_storage(const Type &t) const override;

    /** Helper function to perform codegen of vector operation in a way that
     * total_lanes are divided into slices, codegen is performed for each slice
     * and results are concatenated into total_lanes.
     */
    Value *codegen_with_lanes(int slice_lanes, int total_lanes, const std::vector<Expr> &args, codegen_func_t &cg_func);

    /** Various patterns to peephole match against */
    struct Pattern {
        string intrin;  ///< Name of the intrinsic
        Expr pattern;   ///< The pattern to match against
        Pattern() = default;
        Pattern(const string &intrin, Expr p)
            : intrin(intrin), pattern(std::move(p)) {
        }
    };
    vector<Pattern> casts, calls, averagings, negations;

    string mcpu_target() const override;
    string mcpu_tune() const override;
    string mattrs() const override;
    bool use_soft_float_abi() const override;
    int native_vector_bits() const override;
    int target_vscale() const override;

    // NEON can be disabled for older processors.
    bool simd_intrinsics_disabled() {
        return target.has_feature(Target::NoNEON) &&
               !target.has_feature(Target::SVE2);
    }

    bool is_float16_and_has_feature(const Type &t) const {
        // NOTE : t.is_float() returns true even in case of BFloat16. We don't include it for now.
        return t.code() == Type::Float && t.bits() == 16 && target.has_feature(Target::ARMFp16);
    }
    bool supports_call_as_float16(const Call *op) const override;

    /** Make predicate vector which starts with consecutive true followed by consecutive false */
    Expr make_vector_predicate_1s_0s(int true_lanes, int false_lanes) {
        internal_assert((true_lanes + false_lanes) != 0) << "CodeGen_ARM::make_vector_predicate_1s_0s called with total of 0 lanes.\n";
        if (true_lanes == 0) {
            return const_false(false_lanes);
        } else if (false_lanes == 0) {
            return const_true(true_lanes);
        } else {
            return Shuffle::make_concat({const_true(true_lanes), const_false(false_lanes)});
        }
    }
};

CodeGen_ARM::CodeGen_ARM(const Target &target)
    : CodeGen_Posix(complete_arm_target(target)) {

    // TODO(https://github.com/halide/Halide/issues/8088): See if
    // use_llvm_vp_intrinsics can replace architecture specific code in this
    // file, specifically in Load and Store visitors.  Depends on quality of
    // LLVM aarch64 backend lowering for these intrinsics on SVE2.

    // RADDHN - Add and narrow with rounding
    // These must come before other narrowing rounding shift patterns
    casts.emplace_back("rounding_add_narrow", i8(rounding_shift_right(wild_i16x_ + wild_i16x_, 8)));
    casts.emplace_back("rounding_add_narrow", u8(rounding_shift_right(wild_u16x_ + wild_u16x_, 8)));
    casts.emplace_back("rounding_add_narrow", i16(rounding_shift_right(wild_i32x_ + wild_i32x_, 16)));
    casts.emplace_back("rounding_add_narrow", u16(rounding_shift_right(wild_u32x_ + wild_u32x_, 16)));
    casts.emplace_back("rounding_add_narrow", i32(rounding_shift_right(wild_i64x_ + wild_i64x_, 32)));
    casts.emplace_back("rounding_add_narrow", u32(rounding_shift_right(wild_u64x_ + wild_u64x_, 32)));

    // RSUBHN - Add and narrow with rounding
    // These must come before other narrowing rounding shift patterns
    casts.emplace_back("rounding_sub_narrow", i8(rounding_shift_right(wild_i16x_ - wild_i16x_, 8)));
    casts.emplace_back("rounding_sub_narrow", u8(rounding_shift_right(wild_u16x_ - wild_u16x_, 8)));
    casts.emplace_back("rounding_sub_narrow", i16(rounding_shift_right(wild_i32x_ - wild_i32x_, 16)));
    casts.emplace_back("rounding_sub_narrow", u16(rounding_shift_right(wild_u32x_ - wild_u32x_, 16)));
    casts.emplace_back("rounding_sub_narrow", i32(rounding_shift_right(wild_i64x_ - wild_i64x_, 32)));
    casts.emplace_back("rounding_sub_narrow", u32(rounding_shift_right(wild_u64x_ - wild_u64x_, 32)));

    // QDMULH - Saturating doubling multiply keep high half
    calls.emplace_back("qdmulh", mul_shift_right(wild_i16x_, wild_i16x_, 15));
    calls.emplace_back("qdmulh", mul_shift_right(wild_i32x_, wild_i32x_, 31));

    // QRDMULH - Saturating doubling multiply keep high half with rounding
    calls.emplace_back("qrdmulh", rounding_mul_shift_right(wild_i16x_, wild_i16x_, 15));
    calls.emplace_back("qrdmulh", rounding_mul_shift_right(wild_i32x_, wild_i32x_, 31));

    // RSHRN - Rounding shift right narrow (by immediate in [1, output bits])
    casts.emplace_back("rounding_shift_right_narrow", i8(rounding_shift_right(wild_i16x_, wild_u16_)));
    casts.emplace_back("rounding_shift_right_narrow", u8(rounding_shift_right(wild_u16x_, wild_u16_)));
    casts.emplace_back("rounding_shift_right_narrow", u8(rounding_shift_right(wild_i16x_, wild_u16_)));
    casts.emplace_back("rounding_shift_right_narrow", i16(rounding_shift_right(wild_i32x_, wild_u32_)));
    casts.emplace_back("rounding_shift_right_narrow", u16(rounding_shift_right(wild_u32x_, wild_u32_)));
    casts.emplace_back("rounding_shift_right_narrow", u16(rounding_shift_right(wild_i32x_, wild_u32_)));
    casts.emplace_back("rounding_shift_right_narrow", i32(rounding_shift_right(wild_i64x_, wild_u64_)));
    casts.emplace_back("rounding_shift_right_narrow", u32(rounding_shift_right(wild_u64x_, wild_u64_)));
    casts.emplace_back("rounding_shift_right_narrow", u32(rounding_shift_right(wild_i64x_, wild_u64_)));

    // SHRN - Shift right narrow (by immediate in [1, output bits])
    casts.emplace_back("shift_right_narrow", i8(wild_i16x_ >> wild_u16_));
    casts.emplace_back("shift_right_narrow", u8(wild_u16x_ >> wild_u16_));
    casts.emplace_back("shift_right_narrow", i16(wild_i32x_ >> wild_u32_));
    casts.emplace_back("shift_right_narrow", u16(wild_u32x_ >> wild_u32_));
    casts.emplace_back("shift_right_narrow", i32(wild_i64x_ >> wild_u64_));
    casts.emplace_back("shift_right_narrow", u32(wild_u64x_ >> wild_u64_));

    // VCVTP/M
    casts.emplace_back("fp_to_int_floor", i32(floor(wild_f32x_)));
    casts.emplace_back("fp_to_int_floor", u32(floor(wild_f32x_)));
    casts.emplace_back("fp_to_int_ceil", i32(ceil(wild_f32x_)));
    casts.emplace_back("fp_to_int_ceil", u32(ceil(wild_f32x_)));

    // SQRSHL, UQRSHL - Saturating rounding shift left (by signed vector)
    // TODO: We need to match rounding shift right, and negate the RHS.

    // SQRSHRN, SQRSHRUN, UQRSHRN - Saturating rounding narrowing shift right narrow (by immediate in [1, output bits])
    calls.emplace_back("saturating_rounding_shift_right_narrow", i8_sat(rounding_shift_right(wild_i16x_, wild_u16_)));
    calls.emplace_back("saturating_rounding_shift_right_narrow", u8_sat(rounding_shift_right(wild_u16x_, wild_u16_)));
    calls.emplace_back("saturating_rounding_shift_right_narrow", u8_sat(rounding_shift_right(wild_i16x_, wild_u16_)));
    calls.emplace_back("saturating_rounding_shift_right_narrow", i16_sat(rounding_shift_right(wild_i32x_, wild_u32_)));
    calls.emplace_back("saturating_rounding_shift_right_narrow", u16_sat(rounding_shift_right(wild_u32x_, wild_u32_)));
    calls.emplace_back("saturating_rounding_shift_right_narrow", u16_sat(rounding_shift_right(wild_i32x_, wild_u32_)));
    calls.emplace_back("saturating_rounding_shift_right_narrow", i32_sat(rounding_shift_right(wild_i64x_, wild_u64_)));
    calls.emplace_back("saturating_rounding_shift_right_narrow", u32_sat(rounding_shift_right(wild_u64x_, wild_u64_)));
    calls.emplace_back("saturating_rounding_shift_right_narrow", u32_sat(rounding_shift_right(wild_i64x_, wild_u64_)));

    // SQSHL, UQSHL, SQSHLU - Saturating shift left by signed register.
    for (const Expr &rhs : {wild_i8x_, wild_u8x_}) {
        calls.emplace_back("saturating_shift_left", i8_sat(widening_shift_left(wild_i8x_, rhs)));
        calls.emplace_back("saturating_shift_left", u8_sat(widening_shift_left(wild_u8x_, rhs)));
        calls.emplace_back("saturating_shift_left", u8_sat(widening_shift_left(wild_i8x_, rhs)));
    }
    for (const Expr &rhs : {wild_i16x_, wild_u16x_}) {
        calls.emplace_back("saturating_shift_left", i16_sat(widening_shift_left(wild_i16x_, rhs)));
        calls.emplace_back("saturating_shift_left", u16_sat(widening_shift_left(wild_u16x_, rhs)));
        calls.emplace_back("saturating_shift_left", u16_sat(widening_shift_left(wild_i16x_, rhs)));
    }
    for (const Expr &rhs : {wild_i32x_, wild_u32x_}) {
        calls.emplace_back("saturating_shift_left", i32_sat(widening_shift_left(wild_i32x_, rhs)));
        calls.emplace_back("saturating_shift_left", u32_sat(widening_shift_left(wild_u32x_, rhs)));
        calls.emplace_back("saturating_shift_left", u32_sat(widening_shift_left(wild_i32x_, rhs)));
    }

    // SQSHRN, UQSHRN, SQRSHRUN Saturating narrowing shift right by an (by immediate in [1, output bits])
    calls.emplace_back("saturating_shift_right_narrow", i8_sat(wild_i16x_ >> wild_u16_));
    calls.emplace_back("saturating_shift_right_narrow", u8_sat(wild_u16x_ >> wild_u16_));
    calls.emplace_back("saturating_shift_right_narrow", u8_sat(wild_i16x_ >> wild_u16_));
    calls.emplace_back("saturating_shift_right_narrow", i16_sat(wild_i32x_ >> wild_u32_));
    calls.emplace_back("saturating_shift_right_narrow", u16_sat(wild_u32x_ >> wild_u32_));
    calls.emplace_back("saturating_shift_right_narrow", u16_sat(wild_i32x_ >> wild_u32_));
    calls.emplace_back("saturating_shift_right_narrow", i32_sat(wild_i64x_ >> wild_u64_));
    calls.emplace_back("saturating_shift_right_narrow", u32_sat(wild_u64x_ >> wild_u64_));
    calls.emplace_back("saturating_shift_right_narrow", u32_sat(wild_i64x_ >> wild_u64_));

    // SRSHL, URSHL - Rounding shift left (by signed vector)
    // These are already written as rounding_shift_left

    // SRSHR, URSHR - Rounding shift right (by immediate in [1, output bits])
    // These patterns are almost identity, we just need to strip off the broadcast.

    // SSHLL, USHLL - Shift left long (by immediate in [0, output bits - 1])
    // These patterns are almost identity, we just need to strip off the broadcast.

    // SQXTN, UQXTN, SQXTUN - Saturating narrow.
    calls.emplace_back("saturating_narrow", i8_sat(wild_i16x_));
    calls.emplace_back("saturating_narrow", u8_sat(wild_u16x_));
    calls.emplace_back("saturating_narrow", u8_sat(wild_i16x_));
    calls.emplace_back("saturating_narrow", i16_sat(wild_i32x_));
    calls.emplace_back("saturating_narrow", u16_sat(wild_u32x_));
    calls.emplace_back("saturating_narrow", u16_sat(wild_i32x_));
    calls.emplace_back("saturating_narrow", i32_sat(wild_i64x_));
    calls.emplace_back("saturating_narrow", u32_sat(wild_u64x_));
    calls.emplace_back("saturating_narrow", u32_sat(wild_i64x_));

    // SQNEG - Saturating negate
    negations.emplace_back("saturating_negate", -max(wild_i8x_, -127));
    negations.emplace_back("saturating_negate", -max(wild_i16x_, -32767));
    negations.emplace_back("saturating_negate", -max(wild_i32x_, -(0x7fffffff)));
    // clang-format on
}

constexpr int max_intrinsic_args = 4;

struct ArmIntrinsic {
    const char *arm32;
    const char *arm64;
    halide_type_t ret_type;
    const char *name;
    halide_type_t arg_types[max_intrinsic_args];
    int flags;
    enum {
        AllowUnsignedOp1 = 1 << 0,   // Generate a second version of the instruction with the second operand unsigned.
        HalfWidth = 1 << 1,          // This is a half-width instruction that should have a full width version generated as well.
        NoMangle = 1 << 2,           // Don't mangle this intrinsic name.
        MangleArgs = 1 << 3,         // Most intrinsics only mangle the return type. Some mangle the arguments instead.
        MangleRetArgs = 1 << 4,      // Most intrinsics only mangle the return type. Some mangle the return type and arguments instead.
        ScalarsAreVectors = 1 << 5,  // Some intrinsics have scalar arguments that are vector parameters :(
        SplitArg0 = 1 << 6,          // This intrinsic requires splitting the argument into the low and high halves.
        NoPrefix = 1 << 7,           // Don't prefix the intrinsic with llvm.*
        RequireFp16 = 1 << 8,        // Available only if Target has ARMFp16 feature
        Neon64Unavailable = 1 << 9,  // Unavailable for 64 bit NEON
        SveUnavailable = 1 << 10,    // Unavailable for SVE
        SveNoPredicate = 1 << 11,    // In SVE intrinsics, additional predicate argument is required as default, unless this flag is set.
        SveInactiveArg = 1 << 12,    // This intrinsic needs the additional argument for fallback value for the lanes inactivated by predicate.
        SveRequired = 1 << 13,       // This intrinsic requires SVE.
    };
};

// clang-format off
const ArmIntrinsic intrinsic_defs[] = {
    // TODO(https://github.com/halide/Halide/issues/8093):
    // Some of the Arm intrinsic have the same name between Neon and SVE2 but with different behavior. For example,
    // widening, narrowing and pair-wise operations which are performed in even (top) and odd (bottom) lanes basis in SVE,
    // while in high and low lanes in Neon. Therefore, peep-hole code-gen with those SVE2 intrinsic is not enabled for now,
    // because additional interleaving/deinterleaveing would be required to restore the element order in a vector.

    {"vabs", "abs", UInt(8, 8), "abs", {Int(8, 8)}, ArmIntrinsic::HalfWidth | ArmIntrinsic::SveInactiveArg},
    {"vabs", "abs", UInt(16, 4), "abs", {Int(16, 4)}, ArmIntrinsic::HalfWidth | ArmIntrinsic::SveInactiveArg},
    {"vabs", "abs", UInt(32, 2), "abs", {Int(32, 2)}, ArmIntrinsic::HalfWidth | ArmIntrinsic::SveInactiveArg},
    {"llvm.fabs", "llvm.fabs", Float(16, 4), "abs", {Float(16, 4)}, ArmIntrinsic::HalfWidth | ArmIntrinsic::RequireFp16 | ArmIntrinsic::SveNoPredicate},
    {"llvm.fabs", "llvm.fabs", Float(32, 2), "abs", {Float(32, 2)}, ArmIntrinsic::HalfWidth | ArmIntrinsic::SveNoPredicate},
    {"llvm.fabs", "llvm.fabs", Float(64, 2), "abs", {Float(64, 2)},  ArmIntrinsic::SveNoPredicate},
    {"llvm.fabs.f16", "llvm.fabs.f16", Float(16), "abs", {Float(16)}, ArmIntrinsic::RequireFp16 | ArmIntrinsic::NoMangle | ArmIntrinsic::SveNoPredicate},
    {"llvm.fabs.f32", "llvm.fabs.f32", Float(32), "abs", {Float(32)}, ArmIntrinsic::NoMangle | ArmIntrinsic::SveNoPredicate},
    {"llvm.fabs.f64", "llvm.fabs.f64", Float(64), "abs", {Float(64)}, ArmIntrinsic::NoMangle | ArmIntrinsic::SveNoPredicate},

    {"llvm.sqrt", "llvm.sqrt", Float(16, 4), "sqrt_f16", {Float(16, 4)}, ArmIntrinsic::HalfWidth | ArmIntrinsic::RequireFp16 | ArmIntrinsic::SveNoPredicate},
    {"llvm.sqrt", "llvm.sqrt", Float(32, 2), "sqrt_f32", {Float(32, 2)}, ArmIntrinsic::HalfWidth | ArmIntrinsic::SveNoPredicate},
    {"llvm.sqrt", "llvm.sqrt", Float(64, 2), "sqrt_f64", {Float(64, 2)}, ArmIntrinsic::SveNoPredicate},
    {"llvm.sqrt.f16", "llvm.sqrt.f16", Float(16), "sqrt_f16", {Float(16)}, ArmIntrinsic::RequireFp16 | ArmIntrinsic::NoMangle | ArmIntrinsic::SveNoPredicate},
    {"llvm.sqrt.f32", "llvm.sqrt.f32", Float(32), "sqrt_f32", {Float(32)}, ArmIntrinsic::NoMangle | ArmIntrinsic::SveNoPredicate},
    {"llvm.sqrt.f64", "llvm.sqrt.f64", Float(64), "sqrt_f64", {Float(64)}, ArmIntrinsic::NoMangle | ArmIntrinsic::SveNoPredicate},

    {"llvm.floor", "llvm.floor", Float(16, 4), "floor_f16", {Float(16, 4)}, ArmIntrinsic::HalfWidth | ArmIntrinsic::RequireFp16 | ArmIntrinsic::SveNoPredicate},
    {"llvm.floor", "llvm.floor", Float(32, 2), "floor_f32", {Float(32, 2)}, ArmIntrinsic::HalfWidth | ArmIntrinsic::SveNoPredicate},
    {"llvm.floor", "llvm.floor", Float(64, 2), "floor_f64", {Float(64, 2)}, ArmIntrinsic::SveNoPredicate},
    {"llvm.floor.f16", "llvm.floor.f16", Float(16), "floor_f16", {Float(16)}, ArmIntrinsic::RequireFp16 | ArmIntrinsic::NoMangle | ArmIntrinsic::SveNoPredicate},
    {"llvm.floor.f32", "llvm.floor.f32", Float(32), "floor_f32", {Float(32)}, ArmIntrinsic::NoMangle | ArmIntrinsic::SveNoPredicate},
    {"llvm.floor.f64", "llvm.floor.f64", Float(64), "floor_f64", {Float(64)}, ArmIntrinsic::NoMangle | ArmIntrinsic::SveNoPredicate},

    {"llvm.ceil", "llvm.ceil", Float(16, 4), "ceil_f16", {Float(16, 4)}, ArmIntrinsic::HalfWidth | ArmIntrinsic::RequireFp16 | ArmIntrinsic::SveNoPredicate},
    {"llvm.ceil", "llvm.ceil", Float(32, 2), "ceil_f32", {Float(32, 2)}, ArmIntrinsic::HalfWidth | ArmIntrinsic::SveNoPredicate},
    {"llvm.ceil", "llvm.ceil", Float(64, 2), "ceil_f64", {Float(64, 2)}, ArmIntrinsic::SveNoPredicate},
    {"llvm.ceil.f16", "llvm.ceil.f16", Float(16), "ceil_f16", {Float(16)}, ArmIntrinsic::RequireFp16 | ArmIntrinsic::NoMangle | ArmIntrinsic::SveNoPredicate},
    {"llvm.ceil.f32", "llvm.ceil.f32", Float(32), "ceil_f32", {Float(32)}, ArmIntrinsic::NoMangle | ArmIntrinsic::SveNoPredicate},
    {"llvm.ceil.f64", "llvm.ceil.f64", Float(64), "ceil_f64", {Float(64)}, ArmIntrinsic::NoMangle | ArmIntrinsic::SveNoPredicate},

    {"llvm.trunc", "llvm.trunc", Float(16, 4), "trunc_f16", {Float(16, 4)}, ArmIntrinsic::HalfWidth | ArmIntrinsic::RequireFp16 | ArmIntrinsic::SveNoPredicate},
    {"llvm.trunc", "llvm.trunc", Float(32, 2), "trunc_f32", {Float(32, 2)}, ArmIntrinsic::HalfWidth | ArmIntrinsic::SveNoPredicate},
    {"llvm.trunc", "llvm.trunc", Float(64, 2), "trunc_f64", {Float(64, 2)}, ArmIntrinsic::SveNoPredicate},
    {"llvm.trunc.f16", "llvm.trunc.f16", Float(16), "trunc_f16", {Float(16)}, ArmIntrinsic::RequireFp16 | ArmIntrinsic::NoMangle | ArmIntrinsic::SveNoPredicate},
    {"llvm.trunc.f32", "llvm.trunc.f32", Float(32), "trunc_f32", {Float(32)}, ArmIntrinsic::NoMangle | ArmIntrinsic::SveNoPredicate},
    {"llvm.trunc.f64", "llvm.trunc.f64", Float(64), "trunc_f64", {Float(64)}, ArmIntrinsic::NoMangle | ArmIntrinsic::SveNoPredicate},

    {"llvm.roundeven", "llvm.roundeven", Float(16, 4), "round", {Float(16, 4)}, ArmIntrinsic::HalfWidth | ArmIntrinsic::RequireFp16 | ArmIntrinsic::SveNoPredicate},
    {"llvm.roundeven", "llvm.roundeven", Float(32, 2), "round", {Float(32, 2)}, ArmIntrinsic::HalfWidth | ArmIntrinsic::SveNoPredicate},
    {"llvm.roundeven", "llvm.roundeven", Float(64, 2), "round", {Float(64, 2)}, ArmIntrinsic::SveNoPredicate},
    {"llvm.roundeven.f16", "llvm.roundeven.f16", Float(16), "round", {Float(16)}, ArmIntrinsic::RequireFp16 | ArmIntrinsic::NoMangle | ArmIntrinsic::SveNoPredicate},
    {"llvm.roundeven.f32", "llvm.roundeven.f32", Float(32), "round", {Float(32)}, ArmIntrinsic::NoMangle | ArmIntrinsic::SveNoPredicate},
    {"llvm.roundeven.f64", "llvm.roundeven.f64", Float(64), "round", {Float(64)}, ArmIntrinsic::NoMangle | ArmIntrinsic::SveNoPredicate},

    // SABD, UABD - Absolute difference
    {"vabds", "sabd", UInt(8, 8), "absd", {Int(8, 8), Int(8, 8)}, ArmIntrinsic::HalfWidth},
    {"vabdu", "uabd", UInt(8, 8), "absd", {UInt(8, 8), UInt(8, 8)}, ArmIntrinsic::HalfWidth},
    {"vabds", "sabd", UInt(16, 4), "absd", {Int(16, 4), Int(16, 4)}, ArmIntrinsic::HalfWidth},
    {"vabdu", "uabd", UInt(16, 4), "absd", {UInt(16, 4), UInt(16, 4)}, ArmIntrinsic::HalfWidth},
    {"vabds", "sabd", UInt(32, 2), "absd", {Int(32, 2), Int(32, 2)}, ArmIntrinsic::HalfWidth},
    {"vabdu", "uabd", UInt(32, 2), "absd", {UInt(32, 2), UInt(32, 2)}, ArmIntrinsic::HalfWidth},

    // SMULL, UMULL - Widening multiply
    {"vmulls", "smull", Int(16, 8), "widening_mul", {Int(8, 8), Int(8, 8)}, ArmIntrinsic::SveUnavailable},
    {"vmullu", "umull", UInt(16, 8), "widening_mul", {UInt(8, 8), UInt(8, 8)}, ArmIntrinsic::SveUnavailable},
    {"vmulls", "smull", Int(32, 4), "widening_mul", {Int(16, 4), Int(16, 4)}, ArmIntrinsic::SveUnavailable},
    {"vmullu", "umull", UInt(32, 4), "widening_mul", {UInt(16, 4), UInt(16, 4)}, ArmIntrinsic::SveUnavailable},
    {"vmulls", "smull", Int(64, 2), "widening_mul", {Int(32, 2), Int(32, 2)}, ArmIntrinsic::SveUnavailable},
    {"vmullu", "umull", UInt(64, 2), "widening_mul", {UInt(32, 2), UInt(32, 2)}, ArmIntrinsic::SveUnavailable},

    // SQADD, UQADD - Saturating add
    // On arm32, the ARM version of this seems to be missing on some configurations.
    // Rather than debug this, just use LLVM's saturating add intrinsic.
    {"llvm.sadd.sat", "sqadd", Int(8, 8), "saturating_add", {Int(8, 8), Int(8, 8)}, ArmIntrinsic::HalfWidth},
    {"llvm.uadd.sat", "uqadd", UInt(8, 8), "saturating_add", {UInt(8, 8), UInt(8, 8)}, ArmIntrinsic::HalfWidth},
    {"llvm.sadd.sat", "sqadd", Int(16, 4), "saturating_add", {Int(16, 4), Int(16, 4)}, ArmIntrinsic::HalfWidth},
    {"llvm.uadd.sat", "uqadd", UInt(16, 4), "saturating_add", {UInt(16, 4), UInt(16, 4)}, ArmIntrinsic::HalfWidth},
    {"llvm.sadd.sat", "sqadd", Int(32, 2), "saturating_add", {Int(32, 2), Int(32, 2)}, ArmIntrinsic::HalfWidth},
    {"llvm.uadd.sat", "uqadd", UInt(32, 2), "saturating_add", {UInt(32, 2), UInt(32, 2)}, ArmIntrinsic::HalfWidth},

    // SQSUB, UQSUB - Saturating subtract
    {"llvm.ssub.sat", "sqsub", Int(8, 8), "saturating_sub", {Int(8, 8), Int(8, 8)}, ArmIntrinsic::HalfWidth},
    {"llvm.usub.sat", "uqsub", UInt(8, 8), "saturating_sub", {UInt(8, 8), UInt(8, 8)}, ArmIntrinsic::HalfWidth},
    {"llvm.ssub.sat", "sqsub", Int(16, 4), "saturating_sub", {Int(16, 4), Int(16, 4)}, ArmIntrinsic::HalfWidth},
    {"llvm.usub.sat", "uqsub", UInt(16, 4), "saturating_sub", {UInt(16, 4), UInt(16, 4)}, ArmIntrinsic::HalfWidth},
    {"llvm.ssub.sat", "sqsub", Int(32, 2), "saturating_sub", {Int(32, 2), Int(32, 2)}, ArmIntrinsic::HalfWidth},
    {"llvm.usub.sat", "uqsub", UInt(32, 2), "saturating_sub", {UInt(32, 2), UInt(32, 2)}, ArmIntrinsic::HalfWidth},

    // SHADD, UHADD - Halving add
    {"vhadds", "shadd", Int(8, 8), "halving_add", {Int(8, 8), Int(8, 8)}, ArmIntrinsic::HalfWidth},
    {"vhaddu", "uhadd", UInt(8, 8), "halving_add", {UInt(8, 8), UInt(8, 8)}, ArmIntrinsic::HalfWidth},
    {"vhadds", "shadd", Int(16, 4), "halving_add", {Int(16, 4), Int(16, 4)}, ArmIntrinsic::HalfWidth},
    {"vhaddu", "uhadd", UInt(16, 4), "halving_add", {UInt(16, 4), UInt(16, 4)}, ArmIntrinsic::HalfWidth},
    {"vhadds", "shadd", Int(32, 2), "halving_add", {Int(32, 2), Int(32, 2)}, ArmIntrinsic::HalfWidth},
    {"vhaddu", "uhadd", UInt(32, 2), "halving_add", {UInt(32, 2), UInt(32, 2)}, ArmIntrinsic::HalfWidth},

    // SHSUB, UHSUB - Halving subtract
    {"vhsubs", "shsub", Int(8, 8), "halving_sub", {Int(8, 8), Int(8, 8)}, ArmIntrinsic::HalfWidth},
    {"vhsubu", "uhsub", UInt(8, 8), "halving_sub", {UInt(8, 8), UInt(8, 8)}, ArmIntrinsic::HalfWidth},
    {"vhsubs", "shsub", Int(16, 4), "halving_sub", {Int(16, 4), Int(16, 4)}, ArmIntrinsic::HalfWidth},
    {"vhsubu", "uhsub", UInt(16, 4), "halving_sub", {UInt(16, 4), UInt(16, 4)}, ArmIntrinsic::HalfWidth},
    {"vhsubs", "shsub", Int(32, 2), "halving_sub", {Int(32, 2), Int(32, 2)}, ArmIntrinsic::HalfWidth},
    {"vhsubu", "uhsub", UInt(32, 2), "halving_sub", {UInt(32, 2), UInt(32, 2)}, ArmIntrinsic::HalfWidth},

    // SRHADD, URHADD - Halving add with rounding
    {"vrhadds", "srhadd", Int(8, 8), "rounding_halving_add", {Int(8, 8), Int(8, 8)}, ArmIntrinsic::HalfWidth},
    {"vrhaddu", "urhadd", UInt(8, 8), "rounding_halving_add", {UInt(8, 8), UInt(8, 8)}, ArmIntrinsic::HalfWidth},
    {"vrhadds", "srhadd", Int(16, 4), "rounding_halving_add", {Int(16, 4), Int(16, 4)}, ArmIntrinsic::HalfWidth},
    {"vrhaddu", "urhadd", UInt(16, 4), "rounding_halving_add", {UInt(16, 4), UInt(16, 4)}, ArmIntrinsic::HalfWidth},
    {"vrhadds", "srhadd", Int(32, 2), "rounding_halving_add", {Int(32, 2), Int(32, 2)}, ArmIntrinsic::HalfWidth},
    {"vrhaddu", "urhadd", UInt(32, 2), "rounding_halving_add", {UInt(32, 2), UInt(32, 2)}, ArmIntrinsic::HalfWidth},

    // SMIN, UMIN, FMIN - Min
    {"vmins", "smin", Int(8, 8), "min", {Int(8, 8), Int(8, 8)}, ArmIntrinsic::HalfWidth},
    {"vminu", "umin", UInt(8, 8), "min", {UInt(8, 8), UInt(8, 8)}, ArmIntrinsic::HalfWidth},
    {"vmins", "smin", Int(16, 4), "min", {Int(16, 4), Int(16, 4)}, ArmIntrinsic::HalfWidth},
    {"vminu", "umin", UInt(16, 4), "min", {UInt(16, 4), UInt(16, 4)}, ArmIntrinsic::HalfWidth},
    {"vmins", "smin", Int(32, 2), "min", {Int(32, 2), Int(32, 2)}, ArmIntrinsic::HalfWidth},
    {"vminu", "umin", UInt(32, 2), "min", {UInt(32, 2), UInt(32, 2)}, ArmIntrinsic::HalfWidth},
    {nullptr, "smin", Int(64, 2), "min", {Int(64, 2), Int(64, 2)}, ArmIntrinsic::Neon64Unavailable},
    {nullptr, "umin", UInt(64, 2), "min", {UInt(64, 2), UInt(64, 2)}, ArmIntrinsic::Neon64Unavailable},
    {"vmins", "fmin", Float(16, 4), "min", {Float(16, 4), Float(16, 4)}, ArmIntrinsic::HalfWidth | ArmIntrinsic::RequireFp16},
    {"vmins", "fmin", Float(32, 2), "min", {Float(32, 2), Float(32, 2)}, ArmIntrinsic::HalfWidth},
    {nullptr, "fmin", Float(64, 2), "min", {Float(64, 2), Float(64, 2)}},

    // FCVTZS, FCVTZU
    {nullptr, "fcvtzs", Int(16, 4), "fp_to_int", {Float(16, 4)}, ArmIntrinsic::HalfWidth | ArmIntrinsic::MangleRetArgs | ArmIntrinsic::RequireFp16 | ArmIntrinsic::SveInactiveArg},
    {nullptr, "fcvtzu", UInt(16, 4), "fp_to_int", {Float(16, 4)}, ArmIntrinsic::HalfWidth | ArmIntrinsic::MangleRetArgs | ArmIntrinsic::RequireFp16 | ArmIntrinsic::SveInactiveArg},
    {nullptr, "fcvtzs", Int(32, 2), "fp_to_int", {Float(32, 2)}, ArmIntrinsic::HalfWidth | ArmIntrinsic::MangleRetArgs | ArmIntrinsic::SveInactiveArg},
    {nullptr, "fcvtzu", UInt(32, 2), "fp_to_int", {Float(32, 2)}, ArmIntrinsic::HalfWidth | ArmIntrinsic::MangleRetArgs | ArmIntrinsic::SveInactiveArg},
    {nullptr, "fcvtzs", Int(64, 2), "fp_to_int", {Float(64, 2)}, ArmIntrinsic::MangleRetArgs | ArmIntrinsic::SveInactiveArg},
    {nullptr, "fcvtzu", UInt(64, 2), "fp_to_int", {Float(64, 2)}, ArmIntrinsic::MangleRetArgs | ArmIntrinsic::SveInactiveArg},

    // FCVTP/M. These only exist in armv8 and onwards, so we just skip them for
    // arm-32. LLVM doesn't seem to have intrinsics for them for SVE.
    {nullptr, "fcvtpu", UInt(32, 4), "fp_to_int_ceil", {Float(32, 4)}, ArmIntrinsic::MangleRetArgs | ArmIntrinsic::SveUnavailable},
    {nullptr, "fcvtmu", UInt(32, 4), "fp_to_int_floor", {Float(32, 4)}, ArmIntrinsic::MangleRetArgs | ArmIntrinsic::SveUnavailable},
    {nullptr, "fcvtps", Int(32, 4), "fp_to_int_ceil", {Float(32, 4)}, ArmIntrinsic::MangleRetArgs | ArmIntrinsic::SveUnavailable},
    {nullptr, "fcvtms", Int(32, 4), "fp_to_int_floor", {Float(32, 4)}, ArmIntrinsic::MangleRetArgs | ArmIntrinsic::SveUnavailable},
    {nullptr, "fcvtpu", UInt(32, 2), "fp_to_int_ceil", {Float(32, 2)}, ArmIntrinsic::MangleRetArgs | ArmIntrinsic::SveUnavailable},
    {nullptr, "fcvtmu", UInt(32, 2), "fp_to_int_floor", {Float(32, 2)}, ArmIntrinsic::MangleRetArgs | ArmIntrinsic::SveUnavailable},
    {nullptr, "fcvtps", Int(32, 2), "fp_to_int_ceil", {Float(32, 2)}, ArmIntrinsic::MangleRetArgs | ArmIntrinsic::SveUnavailable},
    {nullptr, "fcvtms", Int(32, 2), "fp_to_int_floor", {Float(32, 2)}, ArmIntrinsic::MangleRetArgs | ArmIntrinsic::SveUnavailable},

    // SMAX, UMAX, FMAX - Max
    {"vmaxs", "smax", Int(8, 8), "max", {Int(8, 8), Int(8, 8)}, ArmIntrinsic::HalfWidth},
    {"vmaxu", "umax", UInt(8, 8), "max", {UInt(8, 8), UInt(8, 8)}, ArmIntrinsic::HalfWidth},
    {"vmaxs", "smax", Int(16, 4), "max", {Int(16, 4), Int(16, 4)}, ArmIntrinsic::HalfWidth},
    {"vmaxu", "umax", UInt(16, 4), "max", {UInt(16, 4), UInt(16, 4)}, ArmIntrinsic::HalfWidth},
    {"vmaxs", "smax", Int(32, 2), "max", {Int(32, 2), Int(32, 2)}, ArmIntrinsic::HalfWidth},
    {"vmaxu", "umax", UInt(32, 2), "max", {UInt(32, 2), UInt(32, 2)}, ArmIntrinsic::HalfWidth},
    {nullptr, "smax", Int(64, 2), "max", {Int(64, 2), Int(64, 2)}, ArmIntrinsic::Neon64Unavailable},
    {nullptr, "umax", UInt(64, 2), "max", {UInt(64, 2), UInt(64, 2)}, ArmIntrinsic::Neon64Unavailable},
    {"vmaxs", "fmax", Float(16, 4), "max", {Float(16, 4), Float(16, 4)}, ArmIntrinsic::HalfWidth | ArmIntrinsic::RequireFp16},
    {"vmaxs", "fmax", Float(32, 2), "max", {Float(32, 2), Float(32, 2)}, ArmIntrinsic::HalfWidth},
    {nullptr, "fmax", Float(64, 2), "max", {Float(64, 2), Float(64, 2)}},

    // NEG, FNEG
    {nullptr, "neg", Int(8, 16), "negate", {Int(8, 16)}, ArmIntrinsic::SveInactiveArg | ArmIntrinsic::Neon64Unavailable},
    {nullptr, "neg", Int(16, 8), "negate", {Int(16, 8)}, ArmIntrinsic::SveInactiveArg | ArmIntrinsic::Neon64Unavailable},
    {nullptr, "neg", Int(32, 4), "negate", {Int(32, 4)}, ArmIntrinsic::SveInactiveArg | ArmIntrinsic::Neon64Unavailable},
    {nullptr, "neg", Int(64, 2), "negate", {Int(64, 2)}, ArmIntrinsic::SveInactiveArg | ArmIntrinsic::Neon64Unavailable},

    // SQNEG, UQNEG - Saturating negation
    {"vqneg", "sqneg", Int(8, 8), "saturating_negate", {Int(8, 8)}, ArmIntrinsic::HalfWidth | ArmIntrinsic::SveInactiveArg},
    {"vqneg", "sqneg", Int(16, 4), "saturating_negate", {Int(16, 4)}, ArmIntrinsic::HalfWidth | ArmIntrinsic::SveInactiveArg},
    {"vqneg", "sqneg", Int(32, 2), "saturating_negate", {Int(32, 2)}, ArmIntrinsic::HalfWidth | ArmIntrinsic::SveInactiveArg},
    {"vqneg", "sqneg", Int(64, 2), "saturating_negate", {Int(64, 2)}, ArmIntrinsic::SveInactiveArg},

    // SQXTN, UQXTN, SQXTUN - Saturating narrowing
    {"vqmovns", "sqxtn", Int(8, 8), "saturating_narrow", {Int(16, 8)}, ArmIntrinsic::SveUnavailable},
    {"vqmovnu", "uqxtn", UInt(8, 8), "saturating_narrow", {UInt(16, 8)}, ArmIntrinsic::SveUnavailable},
    {"vqmovnsu", "sqxtun", UInt(8, 8), "saturating_narrow", {Int(16, 8)}, ArmIntrinsic::SveUnavailable},
    {"vqmovns", "sqxtn", Int(16, 4), "saturating_narrow", {Int(32, 4)}, ArmIntrinsic::SveUnavailable},
    {"vqmovnu", "uqxtn", UInt(16, 4), "saturating_narrow", {UInt(32, 4)}, ArmIntrinsic::SveUnavailable},
    {"vqmovnsu", "sqxtun", UInt(16, 4), "saturating_narrow", {Int(32, 4)}, ArmIntrinsic::SveUnavailable},
    {"vqmovns", "sqxtn", Int(32, 2), "saturating_narrow", {Int(64, 2)}, ArmIntrinsic::SveUnavailable},
    {"vqmovnu", "uqxtn", UInt(32, 2), "saturating_narrow", {UInt(64, 2)}, ArmIntrinsic::SveUnavailable},
    {"vqmovnsu", "sqxtun", UInt(32, 2), "saturating_narrow", {Int(64, 2)}, ArmIntrinsic::SveUnavailable},

    // RSHRN - Rounding shift right narrow (by immediate in [1, output bits])
    // arm32 expects a vector RHS of the same type as the LHS except signed.
    {"vrshiftn", nullptr, Int(8, 8), "rounding_shift_right_narrow", {Int(16, 8), Int(16, 8)}},
    {"vrshiftn", nullptr, UInt(8, 8), "rounding_shift_right_narrow", {UInt(16, 8), Int(16, 8)}},
    {"vrshiftn", nullptr, Int(16, 4), "rounding_shift_right_narrow", {Int(32, 4), Int(32, 4)}},
    {"vrshiftn", nullptr, UInt(16, 4), "rounding_shift_right_narrow", {UInt(32, 4), Int(32, 4)}},
    {"vrshiftn", nullptr, Int(32, 2), "rounding_shift_right_narrow", {Int(64, 2), Int(64, 2)}},
    {"vrshiftn", nullptr, UInt(32, 2), "rounding_shift_right_narrow", {UInt(64, 2), Int(64, 2)}},

    // arm64 expects a 32-bit constant.
    {nullptr, "rshrn", Int(8, 8), "rounding_shift_right_narrow", {Int(16, 8), UInt(32)}},
    {nullptr, "rshrn", UInt(8, 8), "rounding_shift_right_narrow", {UInt(16, 8), UInt(32)}},
    {nullptr, "rshrn", Int(16, 4), "rounding_shift_right_narrow", {Int(32, 4), UInt(32)}},
    {nullptr, "rshrn", UInt(16, 4), "rounding_shift_right_narrow", {UInt(32, 4), UInt(32)}},
    {nullptr, "rshrn", Int(32, 2), "rounding_shift_right_narrow", {Int(64, 2), UInt(32)}},
    {nullptr, "rshrn", UInt(32, 2), "rounding_shift_right_narrow", {UInt(64, 2), UInt(32)}},

    // SHRN - Shift right narrow (by immediate in [1, output bits])
    // LLVM pattern matches these.

    // SQRSHL, UQRSHL - Saturating rounding shift left (by signed vector)
    {"vqrshifts", "sqrshl", Int(8, 8), "saturating_rounding_shift_left", {Int(8, 8), Int(8, 8)}, ArmIntrinsic::SveUnavailable},
    {"vqrshiftu", "uqrshl", UInt(8, 8), "saturating_rounding_shift_left", {UInt(8, 8), Int(8, 8)}, ArmIntrinsic::SveUnavailable},
    {"vqrshifts", "sqrshl", Int(16, 4), "saturating_rounding_shift_left", {Int(16, 4), Int(16, 4)}, ArmIntrinsic::SveUnavailable},
    {"vqrshiftu", "uqrshl", UInt(16, 4), "saturating_rounding_shift_left", {UInt(16, 4), Int(16, 4)}, ArmIntrinsic::SveUnavailable},
    {"vqrshifts", "sqrshl", Int(32, 2), "saturating_rounding_shift_left", {Int(32, 2), Int(32, 2)}, ArmIntrinsic::SveUnavailable},
    {"vqrshiftu", "uqrshl", UInt(32, 2), "saturating_rounding_shift_left", {UInt(32, 2), Int(32, 2)}, ArmIntrinsic::SveUnavailable},
    {"vqrshifts", "sqrshl", Int(64, 2), "saturating_rounding_shift_left", {Int(64, 2), Int(64, 2)}, ArmIntrinsic::SveUnavailable},
    {"vqrshiftu", "uqrshl", UInt(64, 2), "saturating_rounding_shift_left", {UInt(64, 2), Int(64, 2)}, ArmIntrinsic::SveUnavailable},

    // SQRSHRN, UQRSHRN, SQRSHRUN - Saturating rounding narrowing shift right (by immediate in [1, output bits])
    // arm32 expects a vector RHS of the same type as the LHS except signed.
    {"vqrshiftns", nullptr, Int(8, 8), "saturating_rounding_shift_right_narrow", {Int(16, 8), Int(16, 8)}, ArmIntrinsic::SveUnavailable},
    {"vqrshiftnu", nullptr, UInt(8, 8), "saturating_rounding_shift_right_narrow", {UInt(16, 8), Int(16, 8)}, ArmIntrinsic::SveUnavailable},
    {"vqrshiftnsu", nullptr, UInt(8, 8), "saturating_rounding_shift_right_narrow", {Int(16, 8), Int(16, 8)}, ArmIntrinsic::SveUnavailable},
    {"vqrshiftns", nullptr, Int(16, 4), "saturating_rounding_shift_right_narrow", {Int(32, 4), Int(32, 4)}, ArmIntrinsic::SveUnavailable},
    {"vqrshiftnu", nullptr, UInt(16, 4), "saturating_rounding_shift_right_narrow", {UInt(32, 4), Int(32, 4)}, ArmIntrinsic::SveUnavailable},
    {"vqrshiftnsu", nullptr, UInt(16, 4), "saturating_rounding_shift_right_narrow", {Int(32, 4), Int(32, 4)}, ArmIntrinsic::SveUnavailable},
    {"vqrshiftns", nullptr, Int(32, 2), "saturating_rounding_shift_right_narrow", {Int(64, 2), Int(64, 2)}, ArmIntrinsic::SveUnavailable},
    {"vqrshiftnu", nullptr, UInt(32, 2), "saturating_rounding_shift_right_narrow", {UInt(64, 2), Int(64, 2)}, ArmIntrinsic::SveUnavailable},
    {"vqrshiftnsu", nullptr, UInt(32, 2), "saturating_rounding_shift_right_narrow", {Int(64, 2), Int(64, 2)}, ArmIntrinsic::SveUnavailable},

    // arm64 expects a 32-bit constant.
    {nullptr, "sqrshrn", Int(8, 8), "saturating_rounding_shift_right_narrow", {Int(16, 8), UInt(32)}, ArmIntrinsic::SveUnavailable},
    {nullptr, "uqrshrn", UInt(8, 8), "saturating_rounding_shift_right_narrow", {UInt(16, 8), UInt(32)}, ArmIntrinsic::SveUnavailable},
    {nullptr, "sqrshrun", UInt(8, 8), "saturating_rounding_shift_right_narrow", {Int(16, 8), UInt(32)}, ArmIntrinsic::SveUnavailable},
    {nullptr, "sqrshrn", Int(16, 4), "saturating_rounding_shift_right_narrow", {Int(32, 4), UInt(32)}, ArmIntrinsic::SveUnavailable},
    {nullptr, "uqrshrn", UInt(16, 4), "saturating_rounding_shift_right_narrow", {UInt(32, 4), UInt(32)}, ArmIntrinsic::SveUnavailable},
    {nullptr, "sqrshrun", UInt(16, 4), "saturating_rounding_shift_right_narrow", {Int(32, 4), UInt(32)}, ArmIntrinsic::SveUnavailable},
    {nullptr, "sqrshrn", Int(32, 2), "saturating_rounding_shift_right_narrow", {Int(64, 2), UInt(32)}, ArmIntrinsic::SveUnavailable},
    {nullptr, "uqrshrn", UInt(32, 2), "saturating_rounding_shift_right_narrow", {UInt(64, 2), UInt(32)}, ArmIntrinsic::SveUnavailable},
    {nullptr, "sqrshrun", UInt(32, 2), "saturating_rounding_shift_right_narrow", {Int(64, 2), UInt(32)}, ArmIntrinsic::SveUnavailable},

    // SQSHL, UQSHL, SQSHLU - Saturating shift left by signed register.
    // There is also an immediate version of this - hopefully LLVM does this matching when appropriate.
    {"vqshifts", "sqshl", Int(8, 8), "saturating_shift_left", {Int(8, 8), Int(8, 8)}, ArmIntrinsic::AllowUnsignedOp1 | ArmIntrinsic::HalfWidth},
    {"vqshiftu", "uqshl", UInt(8, 8), "saturating_shift_left", {UInt(8, 8), Int(8, 8)}, ArmIntrinsic::AllowUnsignedOp1 | ArmIntrinsic::HalfWidth},
    {"vqshiftsu", "sqshlu", UInt(8, 8), "saturating_shift_left", {Int(8, 8), Int(8, 8)}, ArmIntrinsic::AllowUnsignedOp1 | ArmIntrinsic::HalfWidth | ArmIntrinsic::SveUnavailable},
    {"vqshifts", "sqshl", Int(16, 4), "saturating_shift_left", {Int(16, 4), Int(16, 4)}, ArmIntrinsic::AllowUnsignedOp1 | ArmIntrinsic::HalfWidth},
    {"vqshiftu", "uqshl", UInt(16, 4), "saturating_shift_left", {UInt(16, 4), Int(16, 4)}, ArmIntrinsic::AllowUnsignedOp1 | ArmIntrinsic::HalfWidth},
    {"vqshiftsu", "sqshlu", UInt(16, 4), "saturating_shift_left", {Int(16, 4), Int(16, 4)}, ArmIntrinsic::AllowUnsignedOp1 | ArmIntrinsic::HalfWidth | ArmIntrinsic::SveUnavailable},
    {"vqshifts", "sqshl", Int(32, 2), "saturating_shift_left", {Int(32, 2), Int(32, 2)}, ArmIntrinsic::AllowUnsignedOp1 | ArmIntrinsic::HalfWidth},
    {"vqshiftu", "uqshl", UInt(32, 2), "saturating_shift_left", {UInt(32, 2), Int(32, 2)}, ArmIntrinsic::AllowUnsignedOp1 | ArmIntrinsic::HalfWidth},
    {"vqshiftsu", "sqshlu", UInt(32, 2), "saturating_shift_left", {Int(32, 2), Int(32, 2)}, ArmIntrinsic::AllowUnsignedOp1 | ArmIntrinsic::HalfWidth | ArmIntrinsic::SveUnavailable},
    {"vqshifts", "sqshl", Int(64, 2), "saturating_shift_left", {Int(64, 2), Int(64, 2)}, ArmIntrinsic::AllowUnsignedOp1},
    {"vqshiftu", "uqshl", UInt(64, 2), "saturating_shift_left", {UInt(64, 2), Int(64, 2)}, ArmIntrinsic::AllowUnsignedOp1},
    {"vqshiftsu", "sqshlu", UInt(64, 2), "saturating_shift_left", {Int(64, 2), Int(64, 2)}, ArmIntrinsic::AllowUnsignedOp1 | ArmIntrinsic::SveUnavailable},

    // SQSHRN, UQSHRN, SQRSHRUN Saturating narrowing shift right by an (by immediate in [1, output bits])
    // arm32 expects a vector RHS of the same type as the LHS.
    {"vqshiftns", nullptr, Int(8, 8), "saturating_shift_right_narrow", {Int(16, 8), Int(16, 8)}},
    {"vqshiftnu", nullptr, UInt(8, 8), "saturating_shift_right_narrow", {UInt(16, 8), Int(16, 8)}},
    {"vqshiftns", nullptr, Int(16, 4), "saturating_shift_right_narrow", {Int(32, 4), Int(32, 4)}},
    {"vqshiftnu", nullptr, UInt(16, 4), "saturating_shift_right_narrow", {UInt(32, 4), Int(32, 4)}},
    {"vqshiftns", nullptr, Int(32, 2), "saturating_shift_right_narrow", {Int(64, 2), Int(64, 2)}},
    {"vqshiftnu", nullptr, UInt(32, 2), "saturating_shift_right_narrow", {UInt(64, 2), Int(64, 2)}},
    {"vqshiftnsu", nullptr, UInt(8, 8), "saturating_shift_right_narrow", {Int(16, 8), Int(16, 8)}},
    {"vqshiftnsu", nullptr, UInt(16, 4), "saturating_shift_right_narrow", {Int(32, 4), Int(32, 4)}},
    {"vqshiftnsu", nullptr, UInt(32, 2), "saturating_shift_right_narrow", {Int(64, 2), Int(64, 2)}},

    // arm64 expects a 32-bit constant.
    {nullptr, "sqshrn", Int(8, 8), "saturating_shift_right_narrow", {Int(16, 8), UInt(32)}, ArmIntrinsic::SveUnavailable},
    {nullptr, "uqshrn", UInt(8, 8), "saturating_shift_right_narrow", {UInt(16, 8), UInt(32)}, ArmIntrinsic::SveUnavailable},
    {nullptr, "sqshrn", Int(16, 4), "saturating_shift_right_narrow", {Int(32, 4), UInt(32)}, ArmIntrinsic::SveUnavailable},
    {nullptr, "uqshrn", UInt(16, 4), "saturating_shift_right_narrow", {UInt(32, 4), UInt(32)}, ArmIntrinsic::SveUnavailable},
    {nullptr, "sqshrn", Int(32, 2), "saturating_shift_right_narrow", {Int(64, 2), UInt(32)}, ArmIntrinsic::SveUnavailable},
    {nullptr, "uqshrn", UInt(32, 2), "saturating_shift_right_narrow", {UInt(64, 2), UInt(32)}, ArmIntrinsic::SveUnavailable},
    {nullptr, "sqshrun", UInt(8, 8), "saturating_shift_right_narrow", {Int(16, 8), UInt(32)}, ArmIntrinsic::SveUnavailable},
    {nullptr, "sqshrun", UInt(16, 4), "saturating_shift_right_narrow", {Int(32, 4), UInt(32)}, ArmIntrinsic::SveUnavailable},
    {nullptr, "sqshrun", UInt(32, 2), "saturating_shift_right_narrow", {Int(64, 2), UInt(32)}, ArmIntrinsic::SveUnavailable},

    // SRSHL, URSHL - Rounding shift left (by signed vector)
    {"vrshifts", "srshl", Int(8, 8), "rounding_shift_left", {Int(8, 8), Int(8, 8)}, ArmIntrinsic::HalfWidth},
    {"vrshiftu", "urshl", UInt(8, 8), "rounding_shift_left", {UInt(8, 8), Int(8, 8)}, ArmIntrinsic::HalfWidth},
    {"vrshifts", "srshl", Int(16, 4), "rounding_shift_left", {Int(16, 4), Int(16, 4)}, ArmIntrinsic::HalfWidth},
    {"vrshiftu", "urshl", UInt(16, 4), "rounding_shift_left", {UInt(16, 4), Int(16, 4)}, ArmIntrinsic::HalfWidth},
    {"vrshifts", "srshl", Int(32, 2), "rounding_shift_left", {Int(32, 2), Int(32, 2)}, ArmIntrinsic::HalfWidth},
    {"vrshiftu", "urshl", UInt(32, 2), "rounding_shift_left", {UInt(32, 2), Int(32, 2)}, ArmIntrinsic::HalfWidth},
    {"vrshifts", "srshl", Int(64, 2), "rounding_shift_left", {Int(64, 2), Int(64, 2)}},
    {"vrshiftu", "urshl", UInt(64, 2), "rounding_shift_left", {UInt(64, 2), Int(64, 2)}},

    // SSHL, USHL - Shift left (by signed vector)
    // In SVE, no equivalent is found, though there are rounding, saturating, or widening versions.
    {"vshifts", "sshl", Int(8, 8), "shift_left", {Int(8, 8), Int(8, 8)}, ArmIntrinsic::HalfWidth | ArmIntrinsic::SveUnavailable},
    {"vshiftu", "ushl", UInt(8, 8), "shift_left", {UInt(8, 8), Int(8, 8)}, ArmIntrinsic::HalfWidth | ArmIntrinsic::SveUnavailable},
    {"vshifts", "sshl", Int(16, 4), "shift_left", {Int(16, 4), Int(16, 4)}, ArmIntrinsic::HalfWidth | ArmIntrinsic::SveUnavailable},
    {"vshiftu", "ushl", UInt(16, 4), "shift_left", {UInt(16, 4), Int(16, 4)}, ArmIntrinsic::HalfWidth | ArmIntrinsic::SveUnavailable},
    {"vshifts", "sshl", Int(32, 2), "shift_left", {Int(32, 2), Int(32, 2)}, ArmIntrinsic::HalfWidth | ArmIntrinsic::SveUnavailable},
    {"vshiftu", "ushl", UInt(32, 2), "shift_left", {UInt(32, 2), Int(32, 2)}, ArmIntrinsic::HalfWidth | ArmIntrinsic::SveUnavailable},
    {"vshifts", "sshl", Int(64, 2), "shift_left", {Int(64, 2), Int(64, 2)}, ArmIntrinsic::SveUnavailable},
    {"vshiftu", "ushl", UInt(64, 2), "shift_left", {UInt(64, 2), Int(64, 2)}, ArmIntrinsic::SveUnavailable},

    // SRSHR, URSHR - Rounding shift right (by immediate in [1, output bits])
    // LLVM wants these expressed as SRSHL by negative amounts.

    // SSHLL, USHLL - Shift left long (by immediate in [0, output bits - 1])
    // LLVM pattern matches these for us.

    // RADDHN - Add and narrow with rounding.
    {"vraddhn", "raddhn", Int(8, 8), "rounding_add_narrow", {Int(16, 8), Int(16, 8)}, ArmIntrinsic::SveUnavailable},
    {"vraddhn", "raddhn", UInt(8, 8), "rounding_add_narrow", {UInt(16, 8), UInt(16, 8)}, ArmIntrinsic::SveUnavailable},
    {"vraddhn", "raddhn", Int(16, 4), "rounding_add_narrow", {Int(32, 4), Int(32, 4)}, ArmIntrinsic::SveUnavailable},
    {"vraddhn", "raddhn", UInt(16, 4), "rounding_add_narrow", {UInt(32, 4), UInt(32, 4)}, ArmIntrinsic::SveUnavailable},
    {"vraddhn", "raddhn", Int(32, 2), "rounding_add_narrow", {Int(64, 2), Int(64, 2)}, ArmIntrinsic::SveUnavailable},
    {"vraddhn", "raddhn", UInt(32, 2), "rounding_add_narrow", {UInt(64, 2), UInt(64, 2)}, ArmIntrinsic::SveUnavailable},

    // RSUBHN - Sub and narrow with rounding.
    {"vrsubhn", "rsubhn", Int(8, 8), "rounding_sub_narrow", {Int(16, 8), Int(16, 8)}, ArmIntrinsic::SveUnavailable},
    {"vrsubhn", "rsubhn", UInt(8, 8), "rounding_sub_narrow", {UInt(16, 8), UInt(16, 8)}, ArmIntrinsic::SveUnavailable},
    {"vrsubhn", "rsubhn", Int(16, 4), "rounding_sub_narrow", {Int(32, 4), Int(32, 4)}, ArmIntrinsic::SveUnavailable},
    {"vrsubhn", "rsubhn", UInt(16, 4), "rounding_sub_narrow", {UInt(32, 4), UInt(32, 4)}, ArmIntrinsic::SveUnavailable},
    {"vrsubhn", "rsubhn", Int(32, 2), "rounding_sub_narrow", {Int(64, 2), Int(64, 2)}, ArmIntrinsic::SveUnavailable},
    {"vrsubhn", "rsubhn", UInt(32, 2), "rounding_sub_narrow", {UInt(64, 2), UInt(64, 2)}, ArmIntrinsic::SveUnavailable},

    // SQDMULH - Saturating doubling multiply keep high half.
    {"vqdmulh", "sqdmulh", Int(16, 4), "qdmulh", {Int(16, 4), Int(16, 4)}, ArmIntrinsic::HalfWidth | ArmIntrinsic::SveNoPredicate},
    {"vqdmulh", "sqdmulh", Int(32, 2), "qdmulh", {Int(32, 2), Int(32, 2)}, ArmIntrinsic::HalfWidth | ArmIntrinsic::SveNoPredicate},

    // SQRDMULH - Saturating doubling multiply keep high half with rounding.
    {"vqrdmulh", "sqrdmulh", Int(16, 4), "qrdmulh", {Int(16, 4), Int(16, 4)}, ArmIntrinsic::HalfWidth | ArmIntrinsic::SveNoPredicate},
    {"vqrdmulh", "sqrdmulh", Int(32, 2), "qrdmulh", {Int(32, 2), Int(32, 2)}, ArmIntrinsic::HalfWidth | ArmIntrinsic::SveNoPredicate},

    // PADD - Pairwise add.
    // 32-bit only has half-width versions.
    {"vpadd", nullptr, Int(8, 8), "pairwise_add", {Int(8, 16)}, ArmIntrinsic::SplitArg0},
    {"vpadd", nullptr, UInt(8, 8), "pairwise_add", {UInt(8, 16)}, ArmIntrinsic::SplitArg0},
    {"vpadd", nullptr, Int(16, 4), "pairwise_add", {Int(16, 8)}, ArmIntrinsic::SplitArg0},
    {"vpadd", nullptr, UInt(16, 4), "pairwise_add", {UInt(16, 8)}, ArmIntrinsic::SplitArg0},
    {"vpadd", nullptr, Int(32, 2), "pairwise_add", {Int(32, 4)}, ArmIntrinsic::SplitArg0},
    {"vpadd", nullptr, UInt(32, 2), "pairwise_add", {UInt(32, 4)}, ArmIntrinsic::SplitArg0},
    {"vpadd", nullptr, Float(32, 2), "pairwise_add", {Float(32, 4)}, ArmIntrinsic::SplitArg0},
    {"vpadd", nullptr, Float(16, 4), "pairwise_add", {Float(16, 8)}, ArmIntrinsic::SplitArg0 | ArmIntrinsic::RequireFp16},

    {nullptr, "addp", Int(8, 8), "pairwise_add", {Int(8, 16)}, ArmIntrinsic::SplitArg0 | ArmIntrinsic::HalfWidth | ArmIntrinsic::SveUnavailable},
    {nullptr, "addp", UInt(8, 8), "pairwise_add", {UInt(8, 16)}, ArmIntrinsic::SplitArg0 | ArmIntrinsic::HalfWidth | ArmIntrinsic::SveUnavailable},
    {nullptr, "addp", Int(16, 4), "pairwise_add", {Int(16, 8)}, ArmIntrinsic::SplitArg0 | ArmIntrinsic::HalfWidth | ArmIntrinsic::SveUnavailable},
    {nullptr, "addp", UInt(16, 4), "pairwise_add", {UInt(16, 8)}, ArmIntrinsic::SplitArg0 | ArmIntrinsic::HalfWidth | ArmIntrinsic::SveUnavailable},
    {nullptr, "addp", Int(32, 2), "pairwise_add", {Int(32, 4)}, ArmIntrinsic::SplitArg0 | ArmIntrinsic::HalfWidth | ArmIntrinsic::SveUnavailable},
    {nullptr, "addp", UInt(32, 2), "pairwise_add", {UInt(32, 4)}, ArmIntrinsic::SplitArg0 | ArmIntrinsic::HalfWidth | ArmIntrinsic::SveUnavailable},
    {nullptr, "addp", Int(64, 2), "pairwise_add", {Int(64, 4)}, ArmIntrinsic::SplitArg0 | ArmIntrinsic::SveUnavailable},
    {nullptr, "addp", UInt(64, 2), "pairwise_add", {UInt(64, 4)}, ArmIntrinsic::SplitArg0 | ArmIntrinsic::SveUnavailable},
    {nullptr, "faddp", Float(32, 2), "pairwise_add", {Float(32, 4)}, ArmIntrinsic::SplitArg0 | ArmIntrinsic::HalfWidth | ArmIntrinsic::SveUnavailable},
    {nullptr, "faddp", Float(64, 2), "pairwise_add", {Float(64, 4)}, ArmIntrinsic::SplitArg0 | ArmIntrinsic::SveUnavailable},
    {nullptr, "faddp", Float(16, 4), "pairwise_add", {Float(16, 8)}, ArmIntrinsic::SplitArg0 | ArmIntrinsic::HalfWidth | ArmIntrinsic::RequireFp16 | ArmIntrinsic::SveUnavailable},

    // SADDLP, UADDLP - Pairwise add long.
    {"vpaddls", "saddlp", Int(16, 4), "pairwise_widening_add", {Int(8, 8)}, ArmIntrinsic::HalfWidth | ArmIntrinsic::MangleRetArgs | ArmIntrinsic::SveUnavailable},
    {"vpaddlu", "uaddlp", UInt(16, 4), "pairwise_widening_add", {UInt(8, 8)}, ArmIntrinsic::HalfWidth | ArmIntrinsic::MangleRetArgs | ArmIntrinsic::SveUnavailable},
    {"vpaddlu", "uaddlp", Int(16, 4), "pairwise_widening_add", {UInt(8, 8)}, ArmIntrinsic::HalfWidth | ArmIntrinsic::MangleRetArgs | ArmIntrinsic::SveUnavailable},
    {"vpaddls", "saddlp", Int(32, 2), "pairwise_widening_add", {Int(16, 4)}, ArmIntrinsic::HalfWidth | ArmIntrinsic::MangleRetArgs | ArmIntrinsic::SveUnavailable},
    {"vpaddlu", "uaddlp", UInt(32, 2), "pairwise_widening_add", {UInt(16, 4)}, ArmIntrinsic::HalfWidth | ArmIntrinsic::MangleRetArgs | ArmIntrinsic::SveUnavailable},
    {"vpaddlu", "uaddlp", Int(32, 2), "pairwise_widening_add", {UInt(16, 4)}, ArmIntrinsic::HalfWidth | ArmIntrinsic::MangleRetArgs | ArmIntrinsic::SveUnavailable},
    {"vpaddls", "saddlp", Int(64, 1), "pairwise_widening_add", {Int(32, 2)}, ArmIntrinsic::HalfWidth | ArmIntrinsic::MangleRetArgs | ArmIntrinsic::ScalarsAreVectors | ArmIntrinsic::SveUnavailable},
    {"vpaddlu", "uaddlp", UInt(64, 1), "pairwise_widening_add", {UInt(32, 2)}, ArmIntrinsic::HalfWidth | ArmIntrinsic::MangleRetArgs | ArmIntrinsic::ScalarsAreVectors | ArmIntrinsic::SveUnavailable},
    {"vpaddlu", "uaddlp", Int(64, 1), "pairwise_widening_add", {UInt(32, 2)}, ArmIntrinsic::HalfWidth | ArmIntrinsic::MangleRetArgs | ArmIntrinsic::ScalarsAreVectors | ArmIntrinsic::SveUnavailable},

    // SPADAL, UPADAL - Pairwise add and accumulate long.
    {"vpadals", "sadalp", Int(16, 4), "pairwise_widening_add_accumulate", {Int(16, 4), Int(8, 8)}, ArmIntrinsic::HalfWidth | ArmIntrinsic::MangleArgs | ArmIntrinsic::Neon64Unavailable},
    {"vpadalu", "uadalp", UInt(16, 4), "pairwise_widening_add_accumulate", {UInt(16, 4), UInt(8, 8)}, ArmIntrinsic::HalfWidth | ArmIntrinsic::MangleArgs | ArmIntrinsic::Neon64Unavailable},
    {"vpadalu", "uadalp", Int(16, 4), "pairwise_widening_add_accumulate", {Int(16, 4), UInt(8, 8)}, ArmIntrinsic::HalfWidth | ArmIntrinsic::MangleArgs | ArmIntrinsic::Neon64Unavailable},
    {"vpadals", "sadalp", Int(32, 2), "pairwise_widening_add_accumulate", {Int(32, 2), Int(16, 4)}, ArmIntrinsic::HalfWidth | ArmIntrinsic::MangleArgs | ArmIntrinsic::Neon64Unavailable},
    {"vpadalu", "uadalp", UInt(32, 2), "pairwise_widening_add_accumulate", {UInt(32, 2), UInt(16, 4)}, ArmIntrinsic::HalfWidth | ArmIntrinsic::MangleArgs | ArmIntrinsic::Neon64Unavailable},
    {"vpadalu", "uadalp", Int(32, 2), "pairwise_widening_add_accumulate", {Int(32, 2), UInt(16, 4)}, ArmIntrinsic::HalfWidth | ArmIntrinsic::MangleArgs | ArmIntrinsic::Neon64Unavailable},
    {"vpadals", "sadalp", Int(64, 1), "pairwise_widening_add_accumulate", {Int(64, 1), Int(32, 2)}, ArmIntrinsic::HalfWidth | ArmIntrinsic::MangleArgs | ArmIntrinsic::ScalarsAreVectors | ArmIntrinsic::Neon64Unavailable},
    {"vpadalu", "uadalp", UInt(64, 1), "pairwise_widening_add_accumulate", {UInt(64, 1), UInt(32, 2)}, ArmIntrinsic::HalfWidth | ArmIntrinsic::MangleArgs | ArmIntrinsic::ScalarsAreVectors | ArmIntrinsic::Neon64Unavailable},
    {"vpadalu", "uadalp", Int(64, 1), "pairwise_widening_add_accumulate", {Int(64, 1), UInt(32, 2)}, ArmIntrinsic::HalfWidth | ArmIntrinsic::MangleArgs | ArmIntrinsic::ScalarsAreVectors | ArmIntrinsic::Neon64Unavailable},

    // SMAXP, UMAXP, FMAXP - Pairwise max.
    {nullptr, "smaxp", Int(8, 8), "pairwise_max", {Int(8, 16)}, ArmIntrinsic::SplitArg0 | ArmIntrinsic::HalfWidth | ArmIntrinsic::SveUnavailable},
    {nullptr, "umaxp", UInt(8, 8), "pairwise_max", {UInt(8, 16)}, ArmIntrinsic::SplitArg0 | ArmIntrinsic::HalfWidth | ArmIntrinsic::SveUnavailable},
    {nullptr, "smaxp", Int(16, 4), "pairwise_max", {Int(16, 8)}, ArmIntrinsic::SplitArg0 | ArmIntrinsic::HalfWidth | ArmIntrinsic::SveUnavailable},
    {nullptr, "umaxp", UInt(16, 4), "pairwise_max", {UInt(16, 8)}, ArmIntrinsic::SplitArg0 | ArmIntrinsic::HalfWidth | ArmIntrinsic::SveUnavailable},
    {nullptr, "smaxp", Int(32, 2), "pairwise_max", {Int(32, 4)}, ArmIntrinsic::SplitArg0 | ArmIntrinsic::HalfWidth | ArmIntrinsic::SveUnavailable},
    {nullptr, "umaxp", UInt(32, 2), "pairwise_max", {UInt(32, 4)}, ArmIntrinsic::SplitArg0 | ArmIntrinsic::HalfWidth | ArmIntrinsic::SveUnavailable},
    {nullptr, "fmaxp", Float(32, 2), "pairwise_max", {Float(32, 4)}, ArmIntrinsic::SplitArg0 | ArmIntrinsic::HalfWidth | ArmIntrinsic::SveUnavailable},
    {nullptr, "fmaxp", Float(16, 4), "pairwise_max", {Float(16, 8)}, ArmIntrinsic::SplitArg0 | ArmIntrinsic::HalfWidth | ArmIntrinsic::RequireFp16 | ArmIntrinsic::SveUnavailable},

    // On arm32, we only have half-width versions of these.
    {"vpmaxs", nullptr, Int(8, 8), "pairwise_max", {Int(8, 16)}, ArmIntrinsic::SplitArg0},
    {"vpmaxu", nullptr, UInt(8, 8), "pairwise_max", {UInt(8, 16)}, ArmIntrinsic::SplitArg0},
    {"vpmaxs", nullptr, Int(16, 4), "pairwise_max", {Int(16, 8)}, ArmIntrinsic::SplitArg0},
    {"vpmaxu", nullptr, UInt(16, 4), "pairwise_max", {UInt(16, 8)}, ArmIntrinsic::SplitArg0},
    {"vpmaxs", nullptr, Int(32, 2), "pairwise_max", {Int(32, 4)}, ArmIntrinsic::SplitArg0},
    {"vpmaxu", nullptr, UInt(32, 2), "pairwise_max", {UInt(32, 4)}, ArmIntrinsic::SplitArg0},
    {"vpmaxs", nullptr, Float(32, 2), "pairwise_max", {Float(32, 4)}, ArmIntrinsic::SplitArg0},
    {"vpmaxs", nullptr, Float(16, 4), "pairwise_max", {Float(16, 8)}, ArmIntrinsic::SplitArg0 | ArmIntrinsic::RequireFp16},

    // SMINP, UMINP, FMINP - Pairwise min.
    {nullptr, "sminp", Int(8, 8), "pairwise_min", {Int(8, 16)}, ArmIntrinsic::SplitArg0 | ArmIntrinsic::HalfWidth | ArmIntrinsic::SveUnavailable},
    {nullptr, "uminp", UInt(8, 8), "pairwise_min", {UInt(8, 16)}, ArmIntrinsic::SplitArg0 | ArmIntrinsic::HalfWidth | ArmIntrinsic::SveUnavailable},
    {nullptr, "sminp", Int(16, 4), "pairwise_min", {Int(16, 8)}, ArmIntrinsic::SplitArg0 | ArmIntrinsic::HalfWidth | ArmIntrinsic::SveUnavailable},
    {nullptr, "uminp", UInt(16, 4), "pairwise_min", {UInt(16, 8)}, ArmIntrinsic::SplitArg0 | ArmIntrinsic::HalfWidth | ArmIntrinsic::SveUnavailable},
    {nullptr, "sminp", Int(32, 2), "pairwise_min", {Int(32, 4)}, ArmIntrinsic::SplitArg0 | ArmIntrinsic::HalfWidth | ArmIntrinsic::SveUnavailable},
    {nullptr, "uminp", UInt(32, 2), "pairwise_min", {UInt(32, 4)}, ArmIntrinsic::SplitArg0 | ArmIntrinsic::HalfWidth | ArmIntrinsic::SveUnavailable},
    {nullptr, "fminp", Float(32, 2), "pairwise_min", {Float(32, 4)}, ArmIntrinsic::SplitArg0 | ArmIntrinsic::HalfWidth | ArmIntrinsic::SveUnavailable},
    {nullptr, "fminp", Float(16, 4), "pairwise_min", {Float(16, 8)}, ArmIntrinsic::SplitArg0 | ArmIntrinsic::HalfWidth | ArmIntrinsic::RequireFp16 | ArmIntrinsic::SveUnavailable},

    // On arm32, we only have half-width versions of these.
    {"vpmins", nullptr, Int(8, 8), "pairwise_min", {Int(8, 16)}, ArmIntrinsic::SplitArg0},
    {"vpminu", nullptr, UInt(8, 8), "pairwise_min", {UInt(8, 16)}, ArmIntrinsic::SplitArg0},
    {"vpmins", nullptr, Int(16, 4), "pairwise_min", {Int(16, 8)}, ArmIntrinsic::SplitArg0},
    {"vpminu", nullptr, UInt(16, 4), "pairwise_min", {UInt(16, 8)}, ArmIntrinsic::SplitArg0},
    {"vpmins", nullptr, Int(32, 2), "pairwise_min", {Int(32, 4)}, ArmIntrinsic::SplitArg0},
    {"vpminu", nullptr, UInt(32, 2), "pairwise_min", {UInt(32, 4)}, ArmIntrinsic::SplitArg0},
    {"vpmins", nullptr, Float(32, 2), "pairwise_min", {Float(32, 4)}, ArmIntrinsic::SplitArg0},
    {"vpmins", nullptr, Float(16, 4), "pairwise_min", {Float(16, 8)}, ArmIntrinsic::SplitArg0 | ArmIntrinsic::RequireFp16},

    // SDOT, UDOT - Dot products.
    // Mangle this one manually, there aren't that many and it is a special case.
    {nullptr, "sdot.v2i32.v8i8", Int(32, 2), "dot_product", {Int(32, 2), Int(8, 8), Int(8, 8)}, ArmIntrinsic::NoMangle | ArmIntrinsic::SveUnavailable},
    {nullptr, "udot.v2i32.v8i8", Int(32, 2), "dot_product", {Int(32, 2), UInt(8, 8), UInt(8, 8)}, ArmIntrinsic::NoMangle | ArmIntrinsic::SveUnavailable},
    {nullptr, "udot.v2i32.v8i8", UInt(32, 2), "dot_product", {UInt(32, 2), UInt(8, 8), UInt(8, 8)}, ArmIntrinsic::NoMangle | ArmIntrinsic::SveUnavailable},
    {nullptr, "sdot.v4i32.v16i8", Int(32, 4), "dot_product", {Int(32, 4), Int(8, 16), Int(8, 16)}, ArmIntrinsic::NoMangle | ArmIntrinsic::SveUnavailable},
    {nullptr, "udot.v4i32.v16i8", Int(32, 4), "dot_product", {Int(32, 4), UInt(8, 16), UInt(8, 16)}, ArmIntrinsic::NoMangle | ArmIntrinsic::SveUnavailable},
    {nullptr, "udot.v4i32.v16i8", UInt(32, 4), "dot_product", {UInt(32, 4), UInt(8, 16), UInt(8, 16)}, ArmIntrinsic::NoMangle | ArmIntrinsic::SveUnavailable},
    // SVE versions.
    {nullptr, "sdot.nxv4i32", Int(32, 4), "dot_product", {Int(32, 4), Int(8, 16), Int(8, 16)}, ArmIntrinsic::NoMangle | ArmIntrinsic::SveNoPredicate | ArmIntrinsic::SveRequired},
    {nullptr, "udot.nxv4i32", Int(32, 4), "dot_product", {Int(32, 4), UInt(8, 16), UInt(8, 16)}, ArmIntrinsic::NoMangle | ArmIntrinsic::SveNoPredicate | ArmIntrinsic::SveRequired},
    {nullptr, "udot.nxv4i32", UInt(32, 4), "dot_product", {UInt(32, 4), UInt(8, 16), UInt(8, 16)}, ArmIntrinsic::NoMangle | ArmIntrinsic::SveNoPredicate | ArmIntrinsic::SveRequired},
    {nullptr, "sdot.nxv2i64", Int(64, 2), "dot_product", {Int(64, 2), Int(16, 8), Int(16, 8)}, ArmIntrinsic::NoMangle | ArmIntrinsic::SveNoPredicate | ArmIntrinsic::Neon64Unavailable | ArmIntrinsic::SveRequired},
    {nullptr, "udot.nxv2i64", Int(64, 2), "dot_product", {Int(64, 2), UInt(16, 8), UInt(16, 8)}, ArmIntrinsic::NoMangle | ArmIntrinsic::SveNoPredicate | ArmIntrinsic::Neon64Unavailable | ArmIntrinsic::SveRequired},
    {nullptr, "udot.nxv2i64", UInt(64, 2), "dot_product", {UInt(64, 2), UInt(16, 8), UInt(16, 8)}, ArmIntrinsic::NoMangle | ArmIntrinsic::SveNoPredicate | ArmIntrinsic::Neon64Unavailable | ArmIntrinsic::SveRequired},

    // ABDL - Widening absolute difference
    // The ARM backend folds both signed and unsigned widening casts of absd to a widening_absd, so we need to handle both signed and
    // unsigned input and return types.
    {"vabdl_i8x8", "vabdl_i8x8", Int(16, 8), "widening_absd", {Int(8, 8), Int(8, 8)}, ArmIntrinsic::NoMangle | ArmIntrinsic::NoPrefix | ArmIntrinsic::SveUnavailable},
    {"vabdl_i8x8", "vabdl_i8x8", UInt(16, 8), "widening_absd", {Int(8, 8), Int(8, 8)}, ArmIntrinsic::NoMangle | ArmIntrinsic::NoPrefix | ArmIntrinsic::SveUnavailable},
    {"vabdl_u8x8", "vabdl_u8x8", Int(16, 8), "widening_absd", {UInt(8, 8), UInt(8, 8)}, ArmIntrinsic::NoMangle | ArmIntrinsic::NoPrefix | ArmIntrinsic::SveUnavailable},
    {"vabdl_u8x8", "vabdl_u8x8", UInt(16, 8), "widening_absd", {UInt(8, 8), UInt(8, 8)}, ArmIntrinsic::NoMangle | ArmIntrinsic::NoPrefix | ArmIntrinsic::SveUnavailable},
    {"vabdl_i16x4", "vabdl_i16x4", Int(32, 4), "widening_absd", {Int(16, 4), Int(16, 4)}, ArmIntrinsic::NoMangle | ArmIntrinsic::NoPrefix | ArmIntrinsic::SveUnavailable},
    {"vabdl_i16x4", "vabdl_i16x4", UInt(32, 4), "widening_absd", {Int(16, 4), Int(16, 4)}, ArmIntrinsic::NoMangle | ArmIntrinsic::NoPrefix | ArmIntrinsic::SveUnavailable},
    {"vabdl_u16x4", "vabdl_u16x4", Int(32, 4), "widening_absd", {UInt(16, 4), UInt(16, 4)}, ArmIntrinsic::NoMangle | ArmIntrinsic::NoPrefix | ArmIntrinsic::SveUnavailable},
    {"vabdl_u16x4", "vabdl_u16x4", UInt(32, 4), "widening_absd", {UInt(16, 4), UInt(16, 4)}, ArmIntrinsic::NoMangle | ArmIntrinsic::NoPrefix | ArmIntrinsic::SveUnavailable},
    {"vabdl_i32x2", "vabdl_i32x2", Int(64, 2), "widening_absd", {Int(32, 2), Int(32, 2)}, ArmIntrinsic::NoMangle | ArmIntrinsic::NoPrefix | ArmIntrinsic::SveUnavailable},
    {"vabdl_i32x2", "vabdl_i32x2", UInt(64, 2), "widening_absd", {Int(32, 2), Int(32, 2)}, ArmIntrinsic::NoMangle | ArmIntrinsic::NoPrefix | ArmIntrinsic::SveUnavailable},
    {"vabdl_u32x2", "vabdl_u32x2", Int(64, 2), "widening_absd", {UInt(32, 2), UInt(32, 2)}, ArmIntrinsic::NoMangle | ArmIntrinsic::NoPrefix | ArmIntrinsic::SveUnavailable},
    {"vabdl_u32x2", "vabdl_u32x2", UInt(64, 2), "widening_absd", {UInt(32, 2), UInt(32, 2)}, ArmIntrinsic::NoMangle | ArmIntrinsic::NoPrefix | ArmIntrinsic::SveUnavailable},
};

// List of fp16 math functions which we can avoid "emulated" equivalent code generation.
// Only possible if the target has ARMFp16 feature.

// These can be vectorized as fp16 SIMD instruction
const std::set<string> float16_native_funcs = {
    "ceil_f16",
    "floor_f16",
    "is_finite_f16",
    "is_inf_f16",
    "is_nan_f16",
    "sqrt_f16",
    "trunc_f16",
};

// These end up with fp32 math function call.
// However, data type conversion of fp16 <-> fp32 is performed natively rather than emulation.
// SIMD instruction is not available, so scalar based instruction is generated.
const std::map<string, string> float16_transcendental_remapping = {
    {"acos_f16", "acos_f32"},
    {"acosh_f16", "acosh_f32"},
    {"asin_f16", "asin_f32"},
    {"asinh_f16", "asinh_f32"},
    {"atan_f16", "atan_f32"},
    {"atan2_f16", "atan2_f32"},
    {"atanh_f16", "atanh_f32"},
    {"cos_f16", "cos_f32"},
    {"cosh_f16", "cosh_f32"},
    {"exp_f16", "exp_f32"},
    {"log_f16", "log_f32"},
    {"pow_f16", "pow_f32"},
    {"sin_f16", "sin_f32"},
    {"sinh_f16", "sinh_f32"},
    {"tan_f16", "tan_f32"},
    {"tanh_f16", "tanh_f32"},
};
// clang-format on

llvm::Type *CodeGen_ARM::llvm_type_with_constraint(const Type &t, bool scalars_are_vectors,
                                                   VectorTypeConstraint constraint) {
    llvm::Type *ret = llvm_type_of(t.element_of());
    if (!t.is_scalar() || scalars_are_vectors) {
        int lanes = t.lanes();
        if (constraint == VectorTypeConstraint::VScale) {
            lanes /= target_vscale();
        }
        ret = get_vector_type(ret, lanes, constraint);
    }
    return ret;
}

llvm::Function *CodeGen_ARM::define_intrin_wrapper(const std::string &inner_name,
                                                   const Type &ret_type,
                                                   const std::string &mangled_name,
                                                   const std::vector<Type> &arg_types,
                                                   int intrinsic_flags,
                                                   bool sve_intrinsic) {

    auto to_llvm_type = [&](const Type &t) {
        return llvm_type_with_constraint(t, (intrinsic_flags & ArmIntrinsic::ScalarsAreVectors),
                                         !sve_intrinsic ? VectorTypeConstraint::Fixed : VectorTypeConstraint::VScale);
    };

    llvm::Type *llvm_ret_type = to_llvm_type(ret_type);
    std::vector<llvm::Type *> llvm_arg_types;
    std::transform(arg_types.begin(), arg_types.end(), std::back_inserter(llvm_arg_types), to_llvm_type);

    const bool add_predicate = sve_intrinsic && !(intrinsic_flags & ArmIntrinsic::SveNoPredicate);
    bool add_inactive_arg = sve_intrinsic && (intrinsic_flags & ArmIntrinsic::SveInactiveArg);
    bool split_arg0 = intrinsic_flags & ArmIntrinsic::SplitArg0;

    if (!(add_inactive_arg || add_predicate || split_arg0)) {
        // No need to wrap
        return get_llvm_intrin(llvm_ret_type, mangled_name, llvm_arg_types);
    }

    std::vector<llvm::Type *> inner_llvm_arg_types;
    std::vector<Value *> inner_args;
    internal_assert(!arg_types.empty());
    const int inner_lanes = split_arg0 ? arg_types[0].lanes() / 2 : arg_types[0].lanes();

    if (add_inactive_arg) {
        // The fallback value has the same type as ret value.
        // We don't use this, so just pad it with 0.
        inner_llvm_arg_types.push_back(llvm_ret_type);

        Value *zero = Constant::getNullValue(llvm_ret_type);
        inner_args.push_back(zero);
    }
    if (add_predicate) {
        llvm::Type *pred_type = to_llvm_type(Int(1, inner_lanes));
        inner_llvm_arg_types.push_back(pred_type);
        // Halide does not have general support for predication so use
        // constant true for all lanes.
        Value *ptrue = Constant::getAllOnesValue(pred_type);
        inner_args.push_back(ptrue);
    }
    if (split_arg0) {
        llvm::Type *split_arg_type = to_llvm_type(arg_types[0].with_lanes(inner_lanes));
        inner_llvm_arg_types.push_back(split_arg_type);
        inner_llvm_arg_types.push_back(split_arg_type);
        internal_assert(arg_types.size() == 1);
    } else {
        // Push back all argument typs which Halide defines
        std::copy(llvm_arg_types.begin(), llvm_arg_types.end(), std::back_inserter(inner_llvm_arg_types));
    }

    llvm::Function *inner = get_llvm_intrin(llvm_ret_type, mangled_name, inner_llvm_arg_types);
    llvm::FunctionType *inner_ty = inner->getFunctionType();

    llvm::FunctionType *wrapper_ty = llvm::FunctionType::get(inner_ty->getReturnType(), llvm_arg_types, false);

    string wrapper_name = inner_name + unique_name("_wrapper");
    llvm::Function *wrapper =
        llvm::Function::Create(wrapper_ty, llvm::GlobalValue::InternalLinkage, wrapper_name, module.get());
    llvm::BasicBlock *block =
        llvm::BasicBlock::Create(module->getContext(), "entry", wrapper);
    IRBuilderBase::InsertPoint here = builder->saveIP();
    builder->SetInsertPoint(block);

    if (split_arg0) {
        // Call the real intrinsic.
        Value *low = slice_vector(wrapper->getArg(0), 0, inner_lanes);
        Value *high = slice_vector(wrapper->getArg(0), inner_lanes, inner_lanes);
        inner_args.push_back(low);
        inner_args.push_back(high);
        internal_assert(inner_llvm_arg_types.size() == 2);
    } else {
        for (auto *itr = wrapper->arg_begin(); itr != wrapper->arg_end(); ++itr) {
            inner_args.push_back(itr);
        }
    }

    // Call the real intrinsic.
    Value *ret = builder->CreateCall(inner, inner_args);
    builder->CreateRet(ret);

    // Always inline these wrappers.
    wrapper->addFnAttr(llvm::Attribute::AlwaysInline);

    builder->restoreIP(here);

    llvm::verifyFunction(*wrapper);
    return wrapper;
}

void CodeGen_ARM::init_module() {
    CodeGen_Posix::init_module();

    const bool has_neon = !target.has_feature(Target::NoNEON);
    const bool has_sve = target.has_feature(Target::SVE2);
    if (!(has_neon || has_sve)) {
        return;
    }

    enum class SIMDFlavors {
        NeonWidthX1,
        NeonWidthX2,
        SVE,
    };

    std::vector<SIMDFlavors> flavors;
    if (has_neon) {
        flavors.push_back(SIMDFlavors::NeonWidthX1);
        flavors.push_back(SIMDFlavors::NeonWidthX2);
    }
    if (has_sve) {
        flavors.push_back(SIMDFlavors::SVE);
    }

    for (const ArmIntrinsic &intrin : intrinsic_defs) {
        if (intrin.flags & ArmIntrinsic::RequireFp16 && !target.has_feature(Target::ARMFp16)) {
            continue;
        }

        // Get the name of the intrinsic with the appropriate prefix.
        const char *intrin_name = nullptr;
        if (target.bits == 32) {
            intrin_name = intrin.arm32;
        } else {
            intrin_name = intrin.arm64;
        }
        if (!intrin_name) {
            continue;
        }

        // This makes up to three passes defining intrinsics for 64-bit,
        // 128-bit, and, if SVE is avaailable, whatever the SVE target width
        // is. Some variants will not result in a definition getting added based
        // on the target and the intrinsic flags. The intrinsic width may be
        // scaled and one of two opcodes may be selected by different
        // interations of this loop.
        for (const auto flavor : flavors) {
            const bool is_sve = (flavor == SIMDFlavors::SVE);

            // Skip intrinsics that are NEON or SVE only depending on whether compiling for SVE.
            if (is_sve) {
                if (intrin.flags & ArmIntrinsic::SveUnavailable) {
                    continue;
                }
            } else {
                if (intrin.flags & ArmIntrinsic::SveRequired) {
                    continue;
                }
            }
            if ((target.bits == 64) &&
                (intrin.flags & ArmIntrinsic::Neon64Unavailable) &&
                !is_sve) {
                continue;
            }
            // Already declared in the x1 pass.
            if ((flavor == SIMDFlavors::NeonWidthX2) &&
                !(intrin.flags & ArmIntrinsic::HalfWidth)) {
                continue;
            }

            string full_name = intrin_name;
            const bool is_vanilla_intrinsic = starts_with(full_name, "llvm.");
            if (!is_vanilla_intrinsic && (intrin.flags & ArmIntrinsic::NoPrefix) == 0) {
                if (target.bits == 32) {
                    full_name = "llvm.arm.neon." + full_name;
                } else {
                    full_name = (is_sve ? "llvm.aarch64.sve." : "llvm.aarch64.neon.") + full_name;
                }
            }

            int width_factor = 1;
            if (!((intrin.ret_type.lanes <= 1) && (intrin.flags & ArmIntrinsic::NoMangle))) {
                switch (flavor) {
                case SIMDFlavors::NeonWidthX1:
                    width_factor = 1;
                    break;
                case SIMDFlavors::NeonWidthX2:
                    width_factor = 2;
                    break;
                case SIMDFlavors::SVE:
                    width_factor = (intrin.flags & ArmIntrinsic::HalfWidth) ? 2 : 1;
                    width_factor *= target_vscale();
                    break;
                }
            }

            Type ret_type = intrin.ret_type;
            ret_type = ret_type.with_lanes(ret_type.lanes() * width_factor);
            internal_assert(ret_type.bits() * ret_type.lanes() <= 128 * width_factor) << full_name << "\n";
            vector<Type> arg_types;
            arg_types.reserve(4);
            for (halide_type_t i : intrin.arg_types) {
                if (i.bits == 0) {
                    break;
                }
                Type arg_type = i;
                arg_type = arg_type.with_lanes(arg_type.lanes() * width_factor);
                arg_types.emplace_back(arg_type);
            }

            // Generate the LLVM mangled name.
            std::stringstream mangled_name_builder;
            mangled_name_builder << full_name;
            if (starts_with(full_name, "llvm.") && (intrin.flags & ArmIntrinsic::NoMangle) == 0) {
                // Append LLVM name mangling for either the return type or the arguments, or both.
                vector<Type> types;
                if (intrin.flags & ArmIntrinsic::MangleArgs && !is_sve) {
                    types = arg_types;
                } else if (intrin.flags & ArmIntrinsic::MangleRetArgs) {
                    types = {ret_type};
                    types.insert(types.end(), arg_types.begin(), arg_types.end());
                } else {
                    types = {ret_type};
                }
                for (const Type &t : types) {
                    std::string llvm_vector_prefix = is_sve ? ".nxv" : ".v";
                    int mangle_lanes = t.lanes() / (is_sve ? target_vscale() : 1);
                    mangled_name_builder << llvm_vector_prefix << mangle_lanes;
                    if (t.is_int() || t.is_uint()) {
                        mangled_name_builder << "i";
                    } else if (t.is_float()) {
                        mangled_name_builder << "f";
                    }
                    mangled_name_builder << t.bits();
                }
            }
            string mangled_name = mangled_name_builder.str();

            llvm::Function *intrin_impl = define_intrin_wrapper(
                intrin.name, ret_type, mangled_name, arg_types,
                intrin.flags, is_sve);

            function_does_not_access_memory(intrin_impl);
            intrin_impl->addFnAttr(llvm::Attribute::NoUnwind);
            declare_intrin_overload(intrin.name, ret_type, intrin_impl, arg_types);
            if (intrin.flags & ArmIntrinsic::AllowUnsignedOp1) {
                // Also generate a version of this intrinsic where the second operand is unsigned.
                arg_types[1] = arg_types[1].with_code(halide_type_uint);
                declare_intrin_overload(intrin.name, ret_type, intrin_impl, arg_types);
            }
        }
    }
}

void CodeGen_ARM::compile_func(const LoweredFunc &f,
                               const string &simple_name,
                               const string &extern_name) {

    LoweredFunc func = f;

    if (target.os != Target::IOS && target.os != Target::OSX) {
        // Substitute in strided loads to get vld2/3/4 emission. We don't do it
        // on Apple silicon, because doing a dense load and then shuffling is
        // actually faster.
        func.body = SubstituteInStridedLoads().mutate(func.body);
    }
    // Look for opportunities to turn a + (b << c) into umlal/smlal
    // and a - (b << c) into umlsl/smlsl.
    func.body = distribute_shifts(func.body, /* multiply_adds */ true);

    CodeGen_Posix::compile_func(func, simple_name, extern_name);
}

void CodeGen_ARM::begin_func(LinkageType linkage, const std::string &simple_name,
                             const std::string &extern_name, const std::vector<LoweredArgument> &args) {
    CodeGen_Posix::begin_func(linkage, simple_name, extern_name, args);

    // TODO(https://github.com/halide/Halide/issues/8092): There is likely a
    // better way to ensure this is only generated for the outermost function
    // that is being compiled. Avoiding the assert on inner functions is both an
    // efficiency and a correctness issue as the assertion code may not compile
    // in all contexts.
    if (linkage != LinkageType::Internal) {
        int effective_vscale = target_vscale();
        if (effective_vscale != 0 && !target.has_feature(Target::NoAsserts)) {
            // Make sure run-time vscale is equal to compile-time vscale
            Expr runtime_vscale = Call::make(Int(32), Call::get_runtime_vscale, {}, Call::PureIntrinsic);
            Value *val_runtime_vscale = codegen(runtime_vscale);
            Value *val_compiletime_vscale = ConstantInt::get(i32_t, effective_vscale);
            Value *cond = builder->CreateICmpEQ(val_runtime_vscale, val_compiletime_vscale);
            create_assertion(cond, Call::make(Int(32), "halide_error_vscale_invalid",
                                              {simple_name, runtime_vscale, Expr(effective_vscale)}, Call::Extern));
        }
    }
}

void CodeGen_ARM::visit(const Cast *op) {
    if (!simd_intrinsics_disabled() && op->type.is_vector()) {
        vector<Expr> matches;
        for (const Pattern &pattern : casts) {
            if (expr_match(pattern.pattern, op, matches)) {
                if (pattern.intrin.find("shift_right_narrow") != string::npos) {
                    // The shift_right_narrow patterns need the shift to be constant in [1, output_bits].
                    const uint64_t *const_b = as_const_uint(matches[1]);
                    if (!const_b || *const_b == 0 || (int)*const_b > op->type.bits()) {
                        continue;
                    }
                }
                if (target.bits == 32 && pattern.intrin.find("shift_right") != string::npos) {
                    // The 32-bit ARM backend wants right shifts as negative values.
                    matches[1] = simplify(-cast(matches[1].type().with_code(halide_type_int), matches[1]));
                }
                value = call_overloaded_intrin(op->type, pattern.intrin, matches);
                if (value) {
                    return;
                }
            }
        }

        // Catch signed widening of absolute difference.
        // Catch widening of absolute difference
        Type t = op->type;
        if ((t.is_int() || t.is_uint()) &&
            (op->value.type().is_int() || op->value.type().is_uint()) &&
            t.bits() == op->value.type().bits() * 2) {
            if (const Call *absd = Call::as_intrinsic(op->value, {Call::absd})) {
                value = call_overloaded_intrin(t, "widening_absd", absd->args);
                return;
            }
        }
    }

    // LLVM fptoui generates fcvtzs or fcvtzu in inconsistent way
    if (op->value.type().is_float() && op->type.is_int_or_uint()) {
        if (Value *v = call_overloaded_intrin(op->type, "fp_to_int", {op->value})) {
            value = v;
            return;
        }
    }

    CodeGen_Posix::visit(op);
}

void CodeGen_ARM::visit(const Add *op) {
    if (simd_intrinsics_disabled() ||
        !op->type.is_vector() ||
        !target.has_feature(Target::ARMDotProd) ||
        !op->type.is_int_or_uint() ||
        op->type.bits() != 32) {
        CodeGen_Posix::visit(op);
        return;
    }

    struct Pattern {
        Expr pattern;
        const char *intrin;
        Type coeff_type = UInt(8);
    };

    // Initial values.
    Expr init_i32 = Variable::make(Int(32, 0), "init");
    Expr init_u32 = Variable::make(UInt(32, 0), "init");
    // Values
    Expr a_i8 = Variable::make(Int(8, 0), "a"), b_i8 = Variable::make(Int(8, 0), "b");
    Expr c_i8 = Variable::make(Int(8, 0), "c"), d_i8 = Variable::make(Int(8, 0), "d");
    Expr a_u8 = Variable::make(UInt(8, 0), "a"), b_u8 = Variable::make(UInt(8, 0), "b");
    Expr c_u8 = Variable::make(UInt(8, 0), "c"), d_u8 = Variable::make(UInt(8, 0), "d");
    // Coefficients
    Expr ac_i8 = Variable::make(Int(8, 0), "ac"), bc_i8 = Variable::make(Int(8, 0), "bc");
    Expr cc_i8 = Variable::make(Int(8, 0), "cc"), dc_i8 = Variable::make(Int(8, 0), "dc");
    Expr ac_u8 = Variable::make(UInt(8, 0), "ac"), bc_u8 = Variable::make(UInt(8, 0), "bc");
    Expr cc_u8 = Variable::make(UInt(8, 0), "cc"), dc_u8 = Variable::make(UInt(8, 0), "dc");

    Expr ma_i8 = widening_mul(a_i8, ac_i8);
    Expr mb_i8 = widening_mul(b_i8, bc_i8);
    Expr mc_i8 = widening_mul(c_i8, cc_i8);
    Expr md_i8 = widening_mul(d_i8, dc_i8);

    Expr ma_u8 = widening_mul(a_u8, ac_u8);
    Expr mb_u8 = widening_mul(b_u8, bc_u8);
    Expr mc_u8 = widening_mul(c_u8, cc_u8);
    Expr md_u8 = widening_mul(d_u8, dc_u8);

    static const Pattern patterns[] = {
        // Signed variants.
        {(init_i32 + widening_add(ma_i8, mb_i8)) + widening_add(mc_i8, md_i8), "dot_product"},
        {init_i32 + (widening_add(ma_i8, mb_i8) + widening_add(mc_i8, md_i8)), "dot_product"},
        {widening_add(ma_i8, mb_i8) + widening_add(mc_i8, md_i8), "dot_product"},

        // Unsigned variants.
        {(init_u32 + widening_add(ma_u8, mb_u8)) + widening_add(mc_u8, md_u8), "dot_product"},
        {init_u32 + (widening_add(ma_u8, mb_u8) + widening_add(mc_u8, md_u8)), "dot_product"},
        {widening_add(ma_u8, mb_u8) + widening_add(mc_u8, md_u8), "dot_product"},
    };

    std::map<std::string, Expr> matches;
    for (const Pattern &p : patterns) {
        if (expr_match(p.pattern, op, matches)) {
            Expr init;
            auto it = matches.find("init");
            if (it == matches.end()) {
                init = make_zero(op->type);
            } else {
                init = it->second;
            }
            Expr values = Shuffle::make_interleave({matches["a"], matches["b"],
                                                    matches["c"], matches["d"]});
            Expr coeffs = Shuffle::make_interleave({matches["ac"], matches["bc"],
                                                    matches["cc"], matches["dc"]});
            value = call_overloaded_intrin(op->type, p.intrin, {init, values, coeffs});
            if (value) {
                return;
            }
        }
    }

    CodeGen_Posix::visit(op);
}

void CodeGen_ARM::visit(const Sub *op) {
    if (simd_intrinsics_disabled()) {
        CodeGen_Posix::visit(op);
        return;
    }

    if (op->type.is_vector()) {
        vector<Expr> matches;
        for (const auto &i : negations) {
            if (expr_match(i.pattern, op, matches)) {
                value = call_overloaded_intrin(op->type, i.intrin, matches);
                return;
            }
        }
    }

    // Peep-hole (0 - b) pattern to generate "negate" instruction
    if (is_const_zero(op->a)) {
        if (target_vscale() != 0) {
            if ((op->type.bits() >= 8 && op->type.is_int())) {
                if (Value *v = call_overloaded_intrin(op->type, "negate", {op->b})) {
                    value = v;
                    return;
                }
            } else if (op->type.bits() >= 16 && op->type.is_float()) {
                value = builder->CreateFNeg(codegen(op->b));
                return;
            }
        } else {
            // llvm.neon.neg/fneg intrinsic doesn't seem to exist. Instead,
            // llvm will generate floating point negate instructions if we ask for (-0.0f)-x
            if (op->type.is_float() &&
                (op->type.bits() >= 32 || is_float16_and_has_feature(op->type))) {
                Constant *a;
                if (op->type.bits() == 16) {
                    a = ConstantFP::getNegativeZero(f16_t);
                } else if (op->type.bits() == 32) {
                    a = ConstantFP::getNegativeZero(f32_t);
                } else if (op->type.bits() == 64) {
                    a = ConstantFP::getNegativeZero(f64_t);
                } else {
                    a = nullptr;
                    internal_error << "Unknown bit width for floating point type: " << op->type << "\n";
                }

                Value *b = codegen(op->b);

                if (op->type.lanes() > 1) {
                    a = get_splat(op->type.lanes(), a);
                }
                value = builder->CreateFSub(a, b);
                return;
            }
        }
    }

    // llvm will generate floating point negate instructions if we ask for (-0.0f)-x
    if (op->type.is_float() &&
        (op->type.bits() >= 32 || is_float16_and_has_feature(op->type)) &&
        is_const_zero(op->a)) {
        Constant *a;
        if (op->type.bits() == 16) {
            a = ConstantFP::getNegativeZero(f16_t);
        } else if (op->type.bits() == 32) {
            a = ConstantFP::getNegativeZero(f32_t);
        } else if (op->type.bits() == 64) {
            a = ConstantFP::getNegativeZero(f64_t);
        } else {
            a = nullptr;
            internal_error << "Unknown bit width for floating point type: " << op->type << "\n";
        }

        Value *b = codegen(op->b);

        if (op->type.lanes() > 1) {
            a = get_splat(op->type.lanes(), a);
        }
        value = builder->CreateFSub(a, b);
        return;
    }

    CodeGen_Posix::visit(op);
}

void CodeGen_ARM::visit(const Min *op) {
    // Use a 2-wide vector for scalar floats.
    if (!simd_intrinsics_disabled() && (op->type.is_float() || op->type.is_vector())) {
        value = call_overloaded_intrin(op->type, "min", {op->a, op->b});
        if (value) {
            return;
        }
    }

    CodeGen_Posix::visit(op);
}

void CodeGen_ARM::visit(const Max *op) {
    // Use a 2-wide vector for scalar floats.
    if (!simd_intrinsics_disabled() && (op->type.is_float() || op->type.is_vector())) {
        value = call_overloaded_intrin(op->type, "max", {op->a, op->b});
        if (value) {
            return;
        }
    }

    CodeGen_Posix::visit(op);
}

void CodeGen_ARM::visit(const Store *op) {
    // Predicated store
    const bool is_predicated_store = !is_const_one(op->predicate);
    if (is_predicated_store && !target.has_feature(Target::SVE2)) {
        CodeGen_Posix::visit(op);
        return;
    }

    if (simd_intrinsics_disabled()) {
        CodeGen_Posix::visit(op);
        return;
    }

    // A dense store of an interleaving can be done using a vst2 intrinsic
    const Ramp *ramp = op->index.as<Ramp>();

    // We only deal with ramps here except for SVE2
    if (!ramp && !target.has_feature(Target::SVE2)) {
        CodeGen_Posix::visit(op);
        return;
    }

    // First dig through let expressions
    Expr rhs = op->value;
    vector<pair<string, Expr>> lets;
    while (const Let *let = rhs.as<Let>()) {
        rhs = let->body;
        lets.emplace_back(let->name, let->value);
    }
    const Shuffle *shuffle = rhs.as<Shuffle>();

    // Interleaving store instructions only exist for certain types.
    bool type_ok_for_vst = false;
    Type intrin_type = Handle();
    if (shuffle) {
        Type t = shuffle->vectors[0].type();
        intrin_type = t;
        Type elt = t.element_of();
        int vec_bits = t.bits() * t.lanes();
        if (elt == Float(32) || elt == Float(64) ||
            is_float16_and_has_feature(elt) ||
            elt == Int(8) || elt == Int(16) || elt == Int(32) || elt == Int(64) ||
            elt == UInt(8) || elt == UInt(16) || elt == UInt(32) || elt == UInt(64)) {
            // TODO(zvookin): Handle vector_bits_*.
            if (vec_bits % 128 == 0) {
                type_ok_for_vst = true;
                int target_vector_bits = target.vector_bits;
                if (target_vector_bits == 0) {
                    target_vector_bits = 128;
                }
                intrin_type = intrin_type.with_lanes(target_vector_bits / t.bits());
            } else if (vec_bits % 64 == 0) {
                type_ok_for_vst = true;
                auto intrin_bits = (vec_bits % 128 == 0 || target.has_feature(Target::SVE2)) ? 128 : 64;
                intrin_type = intrin_type.with_lanes(intrin_bits / t.bits());
            }
        }
    }

    if (ramp && is_const_one(ramp->stride) &&
        shuffle && shuffle->is_interleave() &&
        type_ok_for_vst &&
        2 <= shuffle->vectors.size() && shuffle->vectors.size() <= 4) {

        const int num_vecs = shuffle->vectors.size();
        vector<Value *> args(num_vecs);

        Type t = shuffle->vectors[0].type();

        // Assume element-aligned.
        int alignment = t.bytes();

        // Codegen the lets
        for (auto &let : lets) {
            sym_push(let.first, codegen(let.second));
        }

        // Codegen all the vector args.
        for (int i = 0; i < num_vecs; ++i) {
            args[i] = codegen(shuffle->vectors[i]);
        }
        Value *store_pred_val = codegen(op->predicate);

        bool is_sve = target.has_feature(Target::SVE2);

        // Declare the function
        std::ostringstream instr;
        vector<llvm::Type *> arg_types;
        llvm::Type *intrin_llvm_type = llvm_type_with_constraint(intrin_type, false, is_sve ? VectorTypeConstraint::VScale : VectorTypeConstraint::Fixed);
#if LLVM_VERSION >= 170
        const bool is_opaque = true;
#else
        const bool is_opaque = llvm::PointerType::get(intrin_llvm_type, 0)->isOpaque();
#endif
        if (target.bits == 32) {
            instr << "llvm.arm.neon.vst"
                  << num_vecs
                  << (is_opaque ? ".p0" : ".p0i8")
                  << ".v"
                  << intrin_type.lanes()
                  << (t.is_float() ? 'f' : 'i')
                  << t.bits();
            arg_types = vector<llvm::Type *>(num_vecs + 2, intrin_llvm_type);
            arg_types.front() = i8_t->getPointerTo();
            arg_types.back() = i32_t;
        } else {
            if (is_sve) {
                instr << "llvm.aarch64.sve.st"
                      << num_vecs
                      << ".nxv"
                      << (intrin_type.lanes() / target_vscale())
                      << (t.is_float() ? 'f' : 'i')
                      << t.bits();
                arg_types = vector<llvm::Type *>(num_vecs, intrin_llvm_type);
                arg_types.emplace_back(get_vector_type(i1_t, intrin_type.lanes() / target_vscale(), VectorTypeConstraint::VScale));  // predicate
                arg_types.emplace_back(llvm_type_of(intrin_type.element_of())->getPointerTo());
            } else {
                instr << "llvm.aarch64.neon.st"
                      << num_vecs
                      << ".v"
                      << intrin_type.lanes()
                      << (t.is_float() ? 'f' : 'i')
                      << t.bits()
                      << ".p0";
                if (!is_opaque) {
                    instr << (t.is_float() ? 'f' : 'i') << t.bits();
                }
                arg_types = vector<llvm::Type *>(num_vecs + 1, intrin_llvm_type);
                arg_types.back() = llvm_type_of(intrin_type.element_of())->getPointerTo();
            }
        }
        llvm::FunctionType *fn_type = FunctionType::get(llvm::Type::getVoidTy(*context), arg_types, false);
        llvm::FunctionCallee fn = module->getOrInsertFunction(instr.str(), fn_type);
        internal_assert(fn);

        // SVE2 supports predication for smaller than whole vector size.
        internal_assert(target.has_feature(Target::SVE2) || (t.lanes() >= intrin_type.lanes()));

        for (int i = 0; i < t.lanes(); i += intrin_type.lanes()) {
            Expr slice_base = simplify(ramp->base + i * num_vecs);
            Expr slice_ramp = Ramp::make(slice_base, ramp->stride, intrin_type.lanes() * num_vecs);
            Value *ptr = codegen_buffer_pointer(op->name, shuffle->vectors[0].type().element_of(), slice_base);

            vector<Value *> slice_args = args;
            // Take a slice of each arg
            for (int j = 0; j < num_vecs; j++) {
                slice_args[j] = slice_vector(slice_args[j], i, intrin_type.lanes());
                slice_args[j] = convert_fixed_or_scalable_vector_type(slice_args[j], get_vector_type(slice_args[j]->getType()->getScalarType(), intrin_type.lanes()));
            }

            if (target.bits == 32) {
                // The arm32 versions take an i8*, regardless of the type stored.
                ptr = builder->CreatePointerCast(ptr, i8_t->getPointerTo());
                // Set the pointer argument
                slice_args.insert(slice_args.begin(), ptr);
                // Set the alignment argument
                slice_args.push_back(ConstantInt::get(i32_t, alignment));
            } else {
                if (is_sve) {
                    // Set the predicate argument
                    auto active_lanes = std::min(t.lanes() - i, intrin_type.lanes());
                    Value *vpred_val;
                    if (is_predicated_store) {
                        vpred_val = slice_vector(store_pred_val, i, intrin_type.lanes());
                    } else {
                        Expr vpred = make_vector_predicate_1s_0s(active_lanes, intrin_type.lanes() - active_lanes);
                        vpred_val = codegen(vpred);
                    }
                    slice_args.push_back(vpred_val);
                }
                // Set the pointer argument
                slice_args.push_back(ptr);
            }

            if (is_sve) {
                for (auto &arg : slice_args) {
                    if (arg->getType()->isVectorTy()) {
                        arg = match_vector_type_scalable(arg, VectorTypeConstraint::VScale);
                    }
                }
            }

            CallInst *store = builder->CreateCall(fn, slice_args);
            add_tbaa_metadata(store, op->name, slice_ramp);
        }

        // pop the lets from the symbol table
        for (auto &let : lets) {
            sym_pop(let.first);
        }

        return;
    }

    if (target.has_feature(Target::SVE2)) {
        const IntImm *stride = ramp ? ramp->stride.as<IntImm>() : nullptr;
        if (stride && stride->value == 1) {
            // Basically we can deal with vanilla codegen,
            // but to avoid LLVM error, process with the multiple of natural_lanes
            const int natural_lanes = target.natural_vector_size(op->value.type());
            if (ramp->lanes % natural_lanes) {
                int aligned_lanes = align_up(ramp->lanes, natural_lanes);
                // Use predicate to prevent overrun
                Expr vpred;
                if (is_predicated_store) {
                    vpred = Shuffle::make_concat({op->predicate, const_false(aligned_lanes - ramp->lanes)});
                } else {
                    vpred = make_vector_predicate_1s_0s(ramp->lanes, aligned_lanes - ramp->lanes);
                }
                auto aligned_index = Ramp::make(ramp->base, stride, aligned_lanes);
                Expr padding = make_zero(op->value.type().with_lanes(aligned_lanes - ramp->lanes));
                Expr aligned_value = Shuffle::make_concat({op->value, padding});
                codegen(Store::make(op->name, aligned_value, aligned_index, op->param, vpred, op->alignment));
                return;
            }
        } else if (op->index.type().is_vector()) {
            // Scatter
            Type elt = op->value.type().element_of();

            // Rewrite float16 case into reinterpret and Store in uint16, as it is unsupported in LLVM
            if (is_float16_and_has_feature(elt)) {
                Type u16_type = op->value.type().with_code(halide_type_uint);
                Expr v = reinterpret(u16_type, op->value);
                codegen(Store::make(op->name, v, op->index, op->param, op->predicate, op->alignment));
                return;
            }

            const int store_lanes = op->value.type().lanes();
            const int index_bits = 32;
            Type type_with_max_bits = Int(std::max(elt.bits(), index_bits));
            // The number of lanes is constrained by index vector type
            const int natural_lanes = target.natural_vector_size(type_with_max_bits);
            const int vscale_natural_lanes = natural_lanes / target_vscale();

            Expr base = 0;
            Value *elt_ptr = codegen_buffer_pointer(op->name, elt, base);
            Value *val = codegen(op->value);
            Value *index = codegen(op->index);
            Value *store_pred_val = codegen(op->predicate);

            llvm::Type *slice_type = get_vector_type(llvm_type_of(elt), vscale_natural_lanes, VectorTypeConstraint::VScale);
            llvm::Type *slice_index_type = get_vector_type(llvm_type_of(op->index.type().element_of()), vscale_natural_lanes, VectorTypeConstraint::VScale);
            llvm::Type *pred_type = get_vector_type(llvm_type_of(op->predicate.type().element_of()), vscale_natural_lanes, VectorTypeConstraint::VScale);

            std::ostringstream instr;
            instr << "llvm.aarch64.sve.st1.scatter.uxtw."
                  << (elt.bits() != 8 ? "index." : "")  // index is scaled into bytes
                  << "nxv"
                  << vscale_natural_lanes
                  << (elt == Float(32) || elt == Float(64) ? 'f' : 'i')
                  << elt.bits();

            vector<llvm::Type *> arg_types{slice_type, pred_type, elt_ptr->getType(), slice_index_type};
            llvm::FunctionType *fn_type = FunctionType::get(void_t, arg_types, false);
            FunctionCallee fn = module->getOrInsertFunction(instr.str(), fn_type);

            // We need to slice the result into native vector lanes to use intrinsic
            for (int i = 0; i < store_lanes; i += natural_lanes) {
                Value *slice_value = slice_vector(val, i, natural_lanes);
                Value *slice_index = slice_vector(index, i, natural_lanes);
                const int active_lanes = std::min(store_lanes - i, natural_lanes);

                Expr vpred = make_vector_predicate_1s_0s(active_lanes, natural_lanes - active_lanes);
                Value *vpred_val = codegen(vpred);
                vpred_val = convert_fixed_or_scalable_vector_type(vpred_val, pred_type);
                if (is_predicated_store) {
                    Value *sliced_store_vpred_val = slice_vector(store_pred_val, i, natural_lanes);
                    vpred_val = builder->CreateAnd(vpred_val, sliced_store_vpred_val);
                }

                slice_value = match_vector_type_scalable(slice_value, VectorTypeConstraint::VScale);
                vpred_val = match_vector_type_scalable(vpred_val, VectorTypeConstraint::VScale);
                slice_index = match_vector_type_scalable(slice_index, VectorTypeConstraint::VScale);
                CallInst *store = builder->CreateCall(fn, {slice_value, vpred_val, elt_ptr, slice_index});
                add_tbaa_metadata(store, op->name, op->index);
            }

            return;
        }
    }

    // If the stride is one or minus one, we can deal with that using vanilla codegen
    const IntImm *stride = ramp ? ramp->stride.as<IntImm>() : nullptr;
    if (stride && (stride->value == 1 || stride->value == -1)) {
        CodeGen_Posix::visit(op);
        return;
    }

    // We have builtins for strided stores with fixed but unknown stride, but they use inline assembly
    if (target.bits != 64 /* Not yet implemented for aarch64 */) {
        ostringstream builtin;
        builtin << "strided_store_"
                << (op->value.type().is_float() ? "f" : "i")
                << op->value.type().bits()
                << "x" << op->value.type().lanes();

        llvm::Function *fn = module->getFunction(builtin.str());
        if (fn) {
            Value *base = codegen_buffer_pointer(op->name, op->value.type().element_of(), ramp->base);
            Value *stride = codegen(ramp->stride * op->value.type().bytes());
            Value *val = codegen(op->value);
            debug(4) << "Creating call to " << builtin.str() << "\n";
            Value *store_args[] = {base, stride, val};
            Instruction *store = builder->CreateCall(fn, store_args);
            (void)store;
            add_tbaa_metadata(store, op->name, op->index);
            return;
        }
    }

    CodeGen_Posix::visit(op);
}

void CodeGen_ARM::visit(const Load *op) {
    // Predicated load
    const bool is_predicated_load = !is_const_one(op->predicate);
    if (is_predicated_load && !target.has_feature(Target::SVE2)) {
        CodeGen_Posix::visit(op);
        return;
    }

    if (simd_intrinsics_disabled()) {
        CodeGen_Posix::visit(op);
        return;
    }

    const Ramp *ramp = op->index.as<Ramp>();

    // We only deal with ramps here
    if (!ramp && !target.has_feature(Target::SVE2)) {
        CodeGen_Posix::visit(op);
        return;
    }

    // If the stride is in [-1, 1], we can deal with that using vanilla codegen
    const IntImm *stride = ramp ? ramp->stride.as<IntImm>() : nullptr;
    if (stride && (-1 <= stride->value && stride->value <= 1) &&
        !target.has_feature(Target::SVE2)) {
        CodeGen_Posix::visit(op);
        return;
    }

    // We have builtins for strided loads with fixed but unknown stride, but they use inline assembly.
    if (target.bits != 64 /* Not yet implemented for aarch64 */) {
        ostringstream builtin;
        builtin << "strided_load_"
                << (op->type.is_float() ? "f" : "i")
                << op->type.bits()
                << "x" << op->type.lanes();

        llvm::Function *fn = module->getFunction(builtin.str());
        if (fn) {
            Value *base = codegen_buffer_pointer(op->name, op->type.element_of(), ramp->base);
            Value *stride = codegen(ramp->stride * op->type.bytes());
            debug(4) << "Creating call to " << builtin.str() << "\n";
            Value *args[] = {base, stride};
            Instruction *load = builder->CreateCall(fn, args, builtin.str());
            add_tbaa_metadata(load, op->name, op->index);
            value = load;
            return;
        }
    }

    if (target.has_feature(Target::SVE2)) {
        if (stride && stride->value < 1) {
            CodeGen_Posix::visit(op);
            return;
        } else if (stride && stride->value == 1) {
            const int natural_lanes = target.natural_vector_size(op->type);
            if (ramp->lanes % natural_lanes) {
                // Load with lanes multiple of natural_lanes
                int aligned_lanes = align_up(ramp->lanes, natural_lanes);
                // Use predicate to prevent from overrun
                Expr vpred;
                if (is_predicated_load) {
                    vpred = Shuffle::make_concat({op->predicate, const_false(aligned_lanes - ramp->lanes)});
                } else {
                    vpred = make_vector_predicate_1s_0s(ramp->lanes, aligned_lanes - ramp->lanes);
                }
                auto aligned_index = Ramp::make(ramp->base, stride, aligned_lanes);
                auto aligned_type = op->type.with_lanes(aligned_lanes);
                value = codegen(Load::make(aligned_type, op->name, aligned_index, op->image, op->param, vpred, op->alignment));
                value = slice_vector(value, 0, ramp->lanes);
                return;
            } else {
                CodeGen_Posix::visit(op);
                return;
            }
        } else if (stride && (2 <= stride->value && stride->value <= 4)) {
            // Structured load ST2/ST3/ST4 of SVE

            Expr base = ramp->base;
            ModulusRemainder align = op->alignment;

            int aligned_stride = gcd(stride->value, align.modulus);
            int offset = 0;
            if (aligned_stride == stride->value) {
                offset = mod_imp((int)align.remainder, aligned_stride);
            } else {
                const Add *add = base.as<Add>();
                if (const IntImm *add_c = add ? add->b.as<IntImm>() : base.as<IntImm>()) {
                    offset = mod_imp(add_c->value, stride->value);
                }
            }

            if (offset) {
                base = simplify(base - offset);
            }

            Value *load_pred_val = codegen(op->predicate);

            // We need to slice the result in to native vector lanes to use sve intrin.
            // LLVM will optimize redundant ld instructions afterwards
            const int slice_lanes = target.natural_vector_size(op->type);
            vector<Value *> results;
            for (int i = 0; i < op->type.lanes(); i += slice_lanes) {
                int load_base_i = i * stride->value;
                Expr slice_base = simplify(base + load_base_i);
                Expr slice_index = Ramp::make(slice_base, stride, slice_lanes);
                std::ostringstream instr;
                instr << "llvm.aarch64.sve.ld"
                      << stride->value
                      << ".sret.nxv"
                      << slice_lanes
                      << (op->type.is_float() ? 'f' : 'i')
                      << op->type.bits();
                llvm::Type *elt = llvm_type_of(op->type.element_of());
                llvm::Type *slice_type = get_vector_type(elt, slice_lanes);
                StructType *sret_type = StructType::get(module->getContext(), std::vector(stride->value, slice_type));
                std::vector<llvm::Type *> arg_types{get_vector_type(i1_t, slice_lanes), PointerType::get(elt, 0)};
                llvm::FunctionType *fn_type = FunctionType::get(sret_type, arg_types, false);
                FunctionCallee fn = module->getOrInsertFunction(instr.str(), fn_type);

                // Set the predicate argument
                int active_lanes = std::min(op->type.lanes() - i, slice_lanes);

                Expr vpred = make_vector_predicate_1s_0s(active_lanes, slice_lanes - active_lanes);
                Value *vpred_val = codegen(vpred);
                vpred_val = convert_fixed_or_scalable_vector_type(vpred_val, get_vector_type(vpred_val->getType()->getScalarType(), slice_lanes));
                if (is_predicated_load) {
                    Value *sliced_load_vpred_val = slice_vector(load_pred_val, i, slice_lanes);
                    vpred_val = builder->CreateAnd(vpred_val, sliced_load_vpred_val);
                }

                Value *elt_ptr = codegen_buffer_pointer(op->name, op->type.element_of(), slice_base);
                CallInst *load_i = builder->CreateCall(fn, {vpred_val, elt_ptr});
                add_tbaa_metadata(load_i, op->name, slice_index);
                // extract one element out of returned struct
                Value *extracted = builder->CreateExtractValue(load_i, offset);
                results.push_back(extracted);
            }

            // Retrieve original lanes
            value = concat_vectors(results);
            value = slice_vector(value, 0, op->type.lanes());
            return;
        } else if (op->index.type().is_vector()) {
            // General Gather Load

            // Rewrite float16 case into load in uint16 and reinterpret, as it is unsupported in LLVM
            if (is_float16_and_has_feature(op->type)) {
                Type u16_type = op->type.with_code(halide_type_uint);
                Expr equiv = Load::make(u16_type, op->name, op->index, op->image, op->param, op->predicate, op->alignment);
                equiv = reinterpret(op->type, equiv);
                equiv = common_subexpression_elimination(equiv);
                value = codegen(equiv);
                return;
            }

            Type elt = op->type.element_of();
            const int load_lanes = op->type.lanes();
            const int index_bits = 32;
            Type type_with_max_bits = Int(std::max(elt.bits(), index_bits));
            // The number of lanes is constrained by index vector type
            const int natural_lanes = target.natural_vector_size(type_with_max_bits);
            const int vscale_natural_lanes = natural_lanes / target_vscale();

            Expr base = 0;
            Value *elt_ptr = codegen_buffer_pointer(op->name, elt, base);
            Value *index = codegen(op->index);
            Value *load_pred_val = codegen(op->predicate);

            llvm::Type *slice_type = get_vector_type(llvm_type_of(elt), vscale_natural_lanes, VectorTypeConstraint::VScale);
            llvm::Type *slice_index_type = get_vector_type(llvm_type_of(op->index.type().element_of()), vscale_natural_lanes, VectorTypeConstraint::VScale);
            llvm::Type *pred_type = get_vector_type(llvm_type_of(op->predicate.type().element_of()), vscale_natural_lanes, VectorTypeConstraint::VScale);

            std::ostringstream instr;
            instr << "llvm.aarch64.sve.ld1.gather.uxtw."
                  << (elt.bits() != 8 ? "index." : "")  // index is scaled into bytes
                  << "nxv"
                  << vscale_natural_lanes
                  << (elt == Float(32) || elt == Float(64) ? 'f' : 'i')
                  << elt.bits();

            llvm::FunctionType *fn_type = FunctionType::get(slice_type, {pred_type, elt_ptr->getType(), slice_index_type}, false);
            FunctionCallee fn = module->getOrInsertFunction(instr.str(), fn_type);

            // We need to slice the result in to native vector lanes to use intrinsic
            vector<Value *> results;
            for (int i = 0; i < load_lanes; i += natural_lanes) {
                Value *slice_index = slice_vector(index, i, natural_lanes);

                const int active_lanes = std::min(load_lanes - i, natural_lanes);

                Expr vpred = make_vector_predicate_1s_0s(active_lanes, natural_lanes - active_lanes);
                Value *vpred_val = codegen(vpred);
                if (is_predicated_load) {
                    Value *sliced_load_vpred_val = slice_vector(load_pred_val, i, natural_lanes);
                    vpred_val = builder->CreateAnd(vpred_val, sliced_load_vpred_val);
                }

                vpred_val = match_vector_type_scalable(vpred_val, VectorTypeConstraint::VScale);
                slice_index = match_vector_type_scalable(slice_index, VectorTypeConstraint::VScale);
                CallInst *gather = builder->CreateCall(fn, {vpred_val, elt_ptr, slice_index});
                add_tbaa_metadata(gather, op->name, op->index);
                results.push_back(gather);
            }

            // Retrieve original lanes
            value = concat_vectors(results);
            value = slice_vector(value, 0, load_lanes);
            return;
        }
    }

    CodeGen_Posix::visit(op);
}

void CodeGen_ARM::visit(const Shuffle *op) {
    // For small strided loads on non-Apple hardware, we may want to use vld2,
    // vld3, vld4, etc. These show up in the IR as slice shuffles of wide dense
    // loads. LLVM expects the same. The base codegen class breaks the loads
    // into native vectors, which triggers shuffle instructions rather than
    // vld2, vld3, vld4. So here we explicitly do the load as a single big dense
    // load.
    int stride = op->slice_stride();
    const Load *load = op->vectors[0].as<Load>();
    if (target.os != Target::IOS && target.os != Target::OSX &&
        load &&
        op->vectors.size() == 1 &&
        2 <= stride && stride <= 4 &&
        op->slice_begin() < stride &&
        load->type.lanes() == stride * op->type.lanes()) {

        value = codegen_dense_vector_load(load, nullptr, /* slice_to_native */ false);
        value = shuffle_vectors(value, op->indices);
    } else {
        CodeGen_Posix::visit(op);
    }
}

void CodeGen_ARM::visit(const Ramp *op) {
    if (target_vscale() != 0 && op->type.is_int_or_uint()) {
        if (is_const_zero(op->base) && is_const_one(op->stride)) {
            codegen_func_t cg_func = [&](int lanes, const std::vector<Value *> &args) {
                internal_assert(args.empty());
                // Generate stepvector intrinsic for ScalableVector
                return builder->CreateStepVector(llvm_type_of(op->type.with_lanes(lanes)));
            };

            // codgen with next-power-of-two lanes, because if we sliced into natural_lanes(e.g. 4),
            // it would produce {0,1,2,3,0,1,..} instead of {0,1,2,3,4,5,..}
            const int ret_lanes = op->type.lanes();
            const int aligned_lanes = next_power_of_two(ret_lanes);
            value = codegen_with_lanes(aligned_lanes, ret_lanes, {}, cg_func);
            return;
        } else {
            Expr broadcast_base = Broadcast::make(op->base, op->lanes);
            Expr broadcast_stride = Broadcast::make(op->stride, op->lanes);
            Expr step_ramp = Ramp::make(make_zero(op->base.type()), make_one(op->base.type()), op->lanes);
            value = codegen(broadcast_base + broadcast_stride * step_ramp);
            return;
        }
    }

    CodeGen_Posix::visit(op);
}

void CodeGen_ARM::visit(const Call *op) {
    if (op->is_intrinsic(Call::sorted_avg)) {
        value = codegen(halving_add(op->args[0], op->args[1]));
        return;
    }

    if (op->is_intrinsic(Call::rounding_shift_right)) {
        // LLVM wants these as rounding_shift_left with a negative b instead.
        Expr b = op->args[1];
        if (!b.type().is_int()) {
            b = Cast::make(b.type().with_code(halide_type_int), b);
        }
        value = codegen(rounding_shift_left(op->args[0], simplify(-b)));
        return;
    } else if (op->is_intrinsic(Call::widening_shift_right) && op->args[1].type().is_int()) {
        // We want these as left shifts with a negative b instead.
        value = codegen(widening_shift_left(op->args[0], simplify(-op->args[1])));
        return;
    } else if (op->is_intrinsic(Call::shift_right) && op->args[1].type().is_int()) {
        // We want these as left shifts with a negative b instead.
        value = codegen(op->args[0] << simplify(-op->args[1]));
        return;
    } else if (op->is_intrinsic(Call::round)) {
        // llvm's roundeven intrinsic reliably lowers to the correct
        // instructions on aarch64, but despite having the same instruction
        // available, it doesn't seem to work for arm-32.
        if (target.bits == 64) {
            value = call_overloaded_intrin(op->type, "round", op->args);
            if (value) {
                return;
            }
        } else {
            value = codegen(lower_round_to_nearest_ties_to_even(op->args[0]));
            return;
        }
    }

    if (op->type.is_vector()) {
        vector<Expr> matches;
        for (const Pattern &pattern : calls) {
            if (expr_match(pattern.pattern, op, matches)) {
                if (pattern.intrin.find("shift_right_narrow") != string::npos) {
                    // The shift_right_narrow patterns need the shift to be constant in [1, output_bits].
                    const uint64_t *const_b = as_const_uint(matches[1]);
                    if (!const_b || *const_b == 0 || (int)*const_b > op->type.bits()) {
                        continue;
                    }
                }
                if (target.bits == 32 && pattern.intrin.find("shift_right") != string::npos) {
                    // The 32-bit ARM backend wants right shifts as negative values.
                    matches[1] = simplify(-cast(matches[1].type().with_code(halide_type_int), matches[1]));
                }
                value = call_overloaded_intrin(op->type, pattern.intrin, matches);
                if (value) {
                    return;
                }
            }
        }

        // If we didn't find a pattern, try rewriting any saturating casts.
        static const vector<pair<Expr, Expr>> cast_rewrites = {
            // Double or triple narrowing saturating casts are better expressed as
            // combinations of single narrowing saturating casts.
            {u8_sat(wild_u32x_), u8_sat(u16_sat(wild_u32x_))},
            {u8_sat(wild_i32x_), u8_sat(i16_sat(wild_i32x_))},
            {u8_sat(wild_f32x_), u8_sat(i16_sat(wild_f32x_))},
            {i8_sat(wild_u32x_), i8_sat(u16_sat(wild_u32x_))},
            {i8_sat(wild_i32x_), i8_sat(i16_sat(wild_i32x_))},
            {i8_sat(wild_f32x_), i8_sat(i16_sat(wild_f32x_))},
            {u16_sat(wild_u64x_), u16_sat(u32_sat(wild_u64x_))},
            {u16_sat(wild_i64x_), u16_sat(i32_sat(wild_i64x_))},
            {u16_sat(wild_f64x_), u16_sat(i32_sat(wild_f64x_))},
            {i16_sat(wild_u64x_), i16_sat(u32_sat(wild_u64x_))},
            {i16_sat(wild_i64x_), i16_sat(i32_sat(wild_i64x_))},
            {i16_sat(wild_f64x_), i16_sat(i32_sat(wild_f64x_))},
            {u8_sat(wild_u64x_), u8_sat(u16_sat(u32_sat(wild_u64x_)))},
            {u8_sat(wild_i64x_), u8_sat(i16_sat(i32_sat(wild_i64x_)))},
            {u8_sat(wild_f64x_), u8_sat(i16_sat(i32_sat(wild_f64x_)))},
            {i8_sat(wild_u64x_), i8_sat(u16_sat(u32_sat(wild_u64x_)))},
            {i8_sat(wild_i64x_), i8_sat(i16_sat(i32_sat(wild_i64x_)))},
            {i8_sat(wild_f64x_), i8_sat(i16_sat(i32_sat(wild_f64x_)))},
        };
        for (const auto &i : cast_rewrites) {
            if (expr_match(i.first, op, matches)) {
                Expr replacement = substitute("*", matches[0], with_lanes(i.second, op->type.lanes()));
                value = codegen(replacement);
                return;
            }
        }
    }

    if (target.has_feature(Target::ARMFp16)) {
        auto it = float16_transcendental_remapping.find(op->name);
        if (it != float16_transcendental_remapping.end()) {
            // This op doesn't have float16 native function.
            // So we call float32 equivalent func with native type conversion between fp16 and fp32
            // instead of emulated equivalent code as in EmulatedFloat16Math.cpp
            std::vector<Expr> new_args(op->args.size());
            for (size_t i = 0; i < op->args.size(); i++) {
                new_args[i] = cast(Float(32, op->args[i].type().lanes()), op->args[i]);
            }
            const auto &fp32_func_name = it->second;
            Expr e = Call::make(Float(32, op->type.lanes()), fp32_func_name, new_args, op->call_type,
                                op->func, op->value_index, op->image, op->param);
            value = codegen(cast(Float(16, e.type().lanes()), e));
            return;
        }
    }

    CodeGen_Posix::visit(op);
}

void CodeGen_ARM::visit(const LT *op) {
    if (op->a.type().is_float() && op->type.is_vector()) {
        // Fast-math flags confuse LLVM's aarch64 backend, so
        // temporarily clear them for this instruction.
        // See https://bugs.llvm.org/show_bug.cgi?id=45036
        llvm::IRBuilderBase::FastMathFlagGuard guard(*builder);
        builder->clearFastMathFlags();
        CodeGen_Posix::visit(op);
        return;
    }

    CodeGen_Posix::visit(op);
}

void CodeGen_ARM::visit(const LE *op) {
    if (op->a.type().is_float() && op->type.is_vector()) {
        // Fast-math flags confuse LLVM's aarch64 backend, so
        // temporarily clear them for this instruction.
        // See https://bugs.llvm.org/show_bug.cgi?id=45036
        llvm::IRBuilderBase::FastMathFlagGuard guard(*builder);
        builder->clearFastMathFlags();
        CodeGen_Posix::visit(op);
        return;
    }

    CodeGen_Posix::visit(op);
}

void CodeGen_ARM::codegen_vector_reduce(const VectorReduce *op, const Expr &init) {
    if (simd_intrinsics_disabled()) {
        CodeGen_Posix::codegen_vector_reduce(op, init);
        return;
    }

    if (codegen_dot_product_vector_reduce(op, init)) {
        return;
    }
    if (codegen_pairwise_vector_reduce(op, init)) {
        return;
    }
    if (codegen_across_vector_reduce(op, init)) {
        return;
    }
    CodeGen_Posix::codegen_vector_reduce(op, init);
}

bool CodeGen_ARM::codegen_dot_product_vector_reduce(const VectorReduce *op, const Expr &init) {
    if (op->op != VectorReduce::Add) {
        return false;
    }

    struct Pattern {
        VectorReduce::Operator reduce_op;
        int factor;
        Expr pattern;
        const char *intrin;
        Target::Feature required_feature;
        std::vector<int> extra_operands;
    };
    // clang-format off
    static const Pattern patterns[] = {
        {VectorReduce::Add, 4, i32(widening_mul(wild_i8x_, wild_i8x_)), "dot_product", Target::ARMDotProd},
        {VectorReduce::Add, 4, i32(widening_mul(wild_u8x_, wild_u8x_)), "dot_product", Target::ARMDotProd},
        {VectorReduce::Add, 4, u32(widening_mul(wild_u8x_, wild_u8x_)), "dot_product", Target::ARMDotProd},
        {VectorReduce::Add, 4, i32(widening_mul(wild_i8x_, wild_i8x_)), "dot_product", Target::SVE2},
        {VectorReduce::Add, 4, i32(widening_mul(wild_u8x_, wild_u8x_)), "dot_product", Target::SVE2},
        {VectorReduce::Add, 4, u32(widening_mul(wild_u8x_, wild_u8x_)), "dot_product", Target::SVE2},
        {VectorReduce::Add, 4, i64(widening_mul(wild_i16x_, wild_i16x_)), "dot_product", Target::SVE2},
        {VectorReduce::Add, 4, i64(widening_mul(wild_u16x_, wild_u16x_)), "dot_product", Target::SVE2},
        {VectorReduce::Add, 4, u64(widening_mul(wild_u16x_, wild_u16x_)), "dot_product", Target::SVE2},
        // A sum is the same as a dot product with a vector of ones, and this appears to
        // be a bit faster.
        {VectorReduce::Add, 4, i32(wild_i8x_), "dot_product", Target::ARMDotProd, {1}},
        {VectorReduce::Add, 4, i32(wild_u8x_), "dot_product", Target::ARMDotProd, {1}},
        {VectorReduce::Add, 4, u32(wild_u8x_), "dot_product", Target::ARMDotProd, {1}},
        {VectorReduce::Add, 4, i32(wild_i8x_), "dot_product", Target::SVE2, {1}},
        {VectorReduce::Add, 4, i32(wild_u8x_), "dot_product", Target::SVE2, {1}},
        {VectorReduce::Add, 4, u32(wild_u8x_), "dot_product", Target::SVE2, {1}},
        {VectorReduce::Add, 4, i64(wild_i16x_), "dot_product", Target::SVE2, {1}},
        {VectorReduce::Add, 4, i64(wild_u16x_), "dot_product", Target::SVE2, {1}},
        {VectorReduce::Add, 4, u64(wild_u16x_), "dot_product", Target::SVE2, {1}},
    };
    // clang-format on

    int factor = op->value.type().lanes() / op->type.lanes();
    vector<Expr> matches;
    for (const Pattern &p : patterns) {
        if (op->op != p.reduce_op || factor % p.factor != 0) {
            continue;
        }
        if (!target.has_feature(p.required_feature)) {
            continue;
        }
        if (expr_match(p.pattern, op->value, matches)) {
            if (factor != p.factor) {
                Expr equiv = VectorReduce::make(op->op, op->value, op->value.type().lanes() / p.factor);
                equiv = VectorReduce::make(op->op, equiv, op->type.lanes());
                codegen_vector_reduce(equiv.as<VectorReduce>(), init);
                return true;
            }

            for (int i : p.extra_operands) {
                matches.push_back(make_const(matches[0].type(), i));
            }

            Expr i = init;
            if (!i.defined()) {
                i = make_zero(op->type);
            }

            if (const Shuffle *s = matches[0].as<Shuffle>()) {
                if (s->is_broadcast()) {
                    // LLVM wants the broadcast as the second operand for the broadcasting
                    // variant of udot/sdot.
                    std::swap(matches[0], matches[1]);
                }
            }

            if (Value *v = call_overloaded_intrin(op->type, p.intrin, {i, matches[0], matches[1]})) {
                value = v;
                return true;
            }
        }
    }

    return false;
}

bool CodeGen_ARM::codegen_pairwise_vector_reduce(const VectorReduce *op, const Expr &init) {
    if (op->op != VectorReduce::Add &&
        op->op != VectorReduce::Max &&
        op->op != VectorReduce::Min) {
        return false;
    }

    // TODO: Move this to be patterns? The patterns are pretty trivial, but some
    // of the other logic is tricky.
    int factor = op->value.type().lanes() / op->type.lanes();
    const char *intrin = nullptr;
    vector<Expr> intrin_args;
    Expr accumulator = init;
    if (op->op == VectorReduce::Add && factor == 2) {
        Type narrow_type = op->type.narrow().with_lanes(op->value.type().lanes());
        Expr narrow = lossless_cast(narrow_type, op->value);
        if (!narrow.defined() && op->type.is_int()) {
            // We can also safely accumulate from a uint into a
            // wider int, because the addition uses at most one
            // extra bit.
            narrow = lossless_cast(narrow_type.with_code(Type::UInt), op->value);
        }
        if (narrow.defined()) {
            if (init.defined() && (target.bits == 32 || target.has_feature(Target::SVE2))) {
                // On 32-bit or SVE2, we have an intrinsic for widening add-accumulate.
                // TODO: this could be written as a pattern with widen_right_add (#6951).
                intrin = "pairwise_widening_add_accumulate";
                intrin_args = {accumulator, narrow};
                accumulator = Expr();
            } else if (target.has_feature(Target::SVE2)) {
                intrin = "pairwise_widening_add_accumulate";
                intrin_args = {Expr(0), narrow};
                accumulator = Expr();
            } else {
                // On 64-bit, LLVM pattern matches widening add-accumulate if
                // we give it the widening add.
                intrin = "pairwise_widening_add";
                intrin_args = {narrow};
            }
        } else if (!target.has_feature(Target::SVE2)) {
            // Exclude SVE, as it process lanes in different order (even/odd wise) than NEON
            intrin = "pairwise_add";
            intrin_args = {op->value};
        }
    } else if (op->op == VectorReduce::Min && factor == 2 && !target.has_feature(Target::SVE2)) {
        intrin = "pairwise_min";
        intrin_args = {op->value};
    } else if (op->op == VectorReduce::Max && factor == 2 && !target.has_feature(Target::SVE2)) {
        intrin = "pairwise_max";
        intrin_args = {op->value};
    }

    if (intrin) {
        if (Value *v = call_overloaded_intrin(op->type, intrin, intrin_args)) {
            value = v;
            if (accumulator.defined()) {
                // We still have an initial value to take care of
                string n = unique_name('t');
                sym_push(n, value);
                Expr v = Variable::make(accumulator.type(), n);
                switch (op->op) {
                case VectorReduce::Add:
                    accumulator += v;
                    break;
                case VectorReduce::Min:
                    accumulator = min(accumulator, v);
                    break;
                case VectorReduce::Max:
                    accumulator = max(accumulator, v);
                    break;
                default:
                    internal_error << "unreachable";
                }
                codegen(accumulator);
                sym_pop(n);
            }
            return true;
        }
    }

    return false;
}

bool CodeGen_ARM::codegen_across_vector_reduce(const VectorReduce *op, const Expr &init) {
    if (target_vscale() == 0) {
        // Leave this to vanilla codegen to emit "llvm.vector.reduce." intrinsic,
        // which doesn't support scalable vector in LLVM 14
        return false;
    }

    if (op->op != VectorReduce::Add &&
        op->op != VectorReduce::Max &&
        op->op != VectorReduce::Min) {
        return false;
    }

    Expr val = op->value;
    const int output_lanes = op->type.lanes();
    const int native_lanes = target.natural_vector_size(op->type);
    const int input_lanes = val.type().lanes();
    const int input_bits = op->type.bits();
    Type elt = op->type.element_of();

    if (output_lanes != 1 || input_lanes < 2) {
        return false;
    }

    Expr (*binop)(Expr, Expr) = nullptr;
    std::string op_name;
    switch (op->op) {
    case VectorReduce::Add:
        binop = Add::make;
        op_name = "add";
        break;
    case VectorReduce::Min:
        binop = Min::make;
        op_name = "min";
        break;
    case VectorReduce::Max:
        binop = Max::make;
        op_name = "max";
        break;
    default:
        internal_error << "unreachable";
    }

    if (input_lanes == native_lanes) {
        std::stringstream name;  // e.g. llvm.aarch64.sve.sminv.nxv4i32
        name << "llvm.aarch64.sve."
             << (op->type.is_float() ? "f" : op->type.is_int() ? "s" :
                                                                 "u")
             << op_name << "v"
             << ".nxv" << (native_lanes / target_vscale()) << (op->type.is_float() ? "f" : "i") << input_bits;

        // Integer add accumulation output is 64 bit only
        const bool type_upgraded = op->op == VectorReduce::Add && op->type.is_int_or_uint();
        const int output_bits = type_upgraded ? 64 : input_bits;
        Type intrin_ret_type = op->type.with_bits(output_bits);

        const string intrin_name = name.str();

        Expr pred = const_true(native_lanes);
        vector<Expr> args{pred, op->value};

        // Make sure the declaration exists, or the codegen for
        // call will assume that the args should scalarize.
        if (!module->getFunction(intrin_name)) {
            vector<llvm::Type *> arg_types;
            for (const Expr &e : args) {
                arg_types.push_back(llvm_type_with_constraint(e.type(), false, VectorTypeConstraint::VScale));
            }
            FunctionType *func_t = FunctionType::get(llvm_type_with_constraint(intrin_ret_type, false, VectorTypeConstraint::VScale),
                                                     arg_types, false);
            llvm::Function::Create(func_t, llvm::Function::ExternalLinkage, intrin_name, module.get());
        }

        Expr equiv = Call::make(intrin_ret_type, intrin_name, args, Call::PureExtern);
        if (type_upgraded) {
            equiv = Cast::make(op->type, equiv);
        }
        if (init.defined()) {
            equiv = binop(init, equiv);
        }
        equiv = common_subexpression_elimination(equiv);
        equiv.accept(this);
        return true;

    } else if (input_lanes < native_lanes) {
        // Create equivalent where lanes==native_lanes by padding data which doesn't affect the result
        Expr padding;
        const int inactive_lanes = native_lanes - input_lanes;

        switch (op->op) {
        case VectorReduce::Add:
            padding = make_zero(elt.with_lanes(inactive_lanes));
            break;
        case VectorReduce::Min:
            padding = elt.with_lanes(inactive_lanes).min();
            break;
        case VectorReduce::Max:
            padding = elt.with_lanes(inactive_lanes).max();
            break;
        default:
            internal_error << "unreachable";
        }

        Expr equiv = VectorReduce::make(op->op, Shuffle::make_concat({val, padding}), 1);
        if (init.defined()) {
            equiv = binop(equiv, init);
        }
        equiv = common_subexpression_elimination(equiv);
        equiv.accept(this);
        return true;
    }

    return false;
}

Type CodeGen_ARM::upgrade_type_for_arithmetic(const Type &t) const {
    if (is_float16_and_has_feature(t)) {
        return t;
    }
    return CodeGen_Posix::upgrade_type_for_arithmetic(t);
}

Type CodeGen_ARM::upgrade_type_for_argument_passing(const Type &t) const {
    if (is_float16_and_has_feature(t)) {
        return t;
    }
    return CodeGen_Posix::upgrade_type_for_argument_passing(t);
}

Type CodeGen_ARM::upgrade_type_for_storage(const Type &t) const {
    if (is_float16_and_has_feature(t)) {
        return t;
    }
    return CodeGen_Posix::upgrade_type_for_storage(t);
}

Value *CodeGen_ARM::codegen_with_lanes(int slice_lanes, int total_lanes,
                                       const std::vector<Expr> &args, codegen_func_t &cg_func) {
    std::vector<Value *> llvm_args;
    // codegen args
    for (const auto &arg : args) {
        llvm_args.push_back(codegen(arg));
    }

    if (slice_lanes == total_lanes) {
        // codegen op
        return cg_func(slice_lanes, llvm_args);
    }

    std::vector<Value *> results;
    for (int start = 0; start < total_lanes; start += slice_lanes) {
        std::vector<Value *> sliced_args;
        for (auto &llvm_arg : llvm_args) {
            Value *v = llvm_arg;
            if (get_vector_num_elements(llvm_arg->getType()) == total_lanes) {
                // Except for scalar argument which some ops have, arguments are sliced
                v = slice_vector(llvm_arg, start, slice_lanes);
            }
            sliced_args.push_back(v);
        }
        // codegen op
        value = cg_func(slice_lanes, sliced_args);
        results.push_back(value);
    }
    // Restore the results into vector with total_lanes
    value = concat_vectors(results);
    return slice_vector(value, 0, total_lanes);
}

string CodeGen_ARM::mcpu_target() const {
    if (target.bits == 32) {
        if (target.has_feature(Target::ARMv7s)) {
            return "swift";
        } else {
            return "cortex-a9";
        }
    } else {
        if (target.os == Target::IOS) {
<<<<<<< HEAD
            if (target.has_feature(Target::ARM64e)) {
                return "apple-a12";
            } else {
                return "apple-a7";
            }
=======
            return "apple-a7";
>>>>>>> 5d1472fa
        } else if (target.os == Target::OSX) {
            return "apple-m1";
        } else if (target.has_feature(Target::SVE2)) {
            return "cortex-x1";
        } else {
            return "generic";
        }
    }
}

string CodeGen_ARM::mcpu_tune() const {
    return mcpu_target();
}

string CodeGen_ARM::mattrs() const {
    std::vector<std::string_view> attrs;
    if (target.has_feature(Target::ARMFp16)) {
        attrs.emplace_back("+fullfp16");
    }
    if (target.has_feature(Target::ARMv8a)) {
        attrs.emplace_back("+v8a");
    }
    if (target.has_feature(Target::ARMv81a)) {
        attrs.emplace_back("+v8.1a");
    }
    if (target.has_feature(Target::ARMv82a)) {
        attrs.emplace_back("+v8.2a");
    }
    if (target.has_feature(Target::ARMv83a)) {
        attrs.emplace_back("+v8.3a");
    }
    if (target.has_feature(Target::ARMv84a)) {
        attrs.emplace_back("+v8.4a");
    }
    if (target.has_feature(Target::ARMv85a)) {
        attrs.emplace_back("+v8.5a");
    }
    if (target.has_feature(Target::ARMv86a)) {
        attrs.emplace_back("+v8.6a");
    }
    if (target.has_feature(Target::ARMv87a)) {
        attrs.emplace_back("+v8.7a");
    }
    if (target.has_feature(Target::ARMv88a)) {
        attrs.emplace_back("+v8.8a");
    }
    if (target.has_feature(Target::ARMv89a)) {
        attrs.emplace_back("+v8.9a");
    }
    if (target.has_feature(Target::ARMDotProd)) {
        attrs.emplace_back("+dotprod");
    }
    if (target.bits == 32) {
        if (target.has_feature(Target::ARMv7s)) {
            attrs.emplace_back("+neon");
        }
        if (!target.has_feature(Target::NoNEON)) {
            attrs.emplace_back("+neon");
        } else {
            attrs.emplace_back("-neon");
        }
    } else {
        // TODO: Should Halide's SVE flags be 64-bit only?
<<<<<<< HEAD
        // TODO: Sound we add "-neon" if NoNEON is set? Does this make any sense?
=======
        // TODO: Should we add "-neon" if NoNEON is set? Does this make any sense?
>>>>>>> 5d1472fa
        if (target.has_feature(Target::SVE2)) {
            attrs.emplace_back("+sve2");
        } else if (target.has_feature(Target::SVE)) {
            attrs.emplace_back("+sve");
        }
        if (target.os == Target::IOS || target.os == Target::OSX) {
            attrs.emplace_back("+reserve-x18");
        }
    }
    return join_strings(attrs, ",");
}

bool CodeGen_ARM::use_soft_float_abi() const {
    // One expects the flag is irrelevant on 64-bit, but we'll make the logic
    // exhaustive anyway. It is not clear the armv7s case is necessary either.
    return target.has_feature(Target::SoftFloatABI) ||
           (target.bits == 32 &&
            ((target.os == Target::Android) ||
             (target.os == Target::IOS && !target.has_feature(Target::ARMv7s))));
}

int CodeGen_ARM::native_vector_bits() const {
    if (target.has_feature(Target::SVE) || target.has_feature(Target::SVE2)) {
        return std::max(target.vector_bits, 128);
    } else {
        return 128;
    }
}

int CodeGen_ARM::target_vscale() const {
    if (target.features_any_of({Target::SVE, Target::SVE2})) {
        user_assert(target.vector_bits != 0) << "For SVE/SVE2 support, target_vector_bits=<size> must be set in target.\n";
        user_assert((target.vector_bits % 128) == 0) << "For SVE/SVE2 support, target_vector_bits must be a multiple of 128.\n";
        return target.vector_bits / 128;
    }

    return 0;
}

bool CodeGen_ARM::supports_call_as_float16(const Call *op) const {
    bool is_fp16_native = float16_native_funcs.find(op->name) != float16_native_funcs.end();
    bool is_fp16_transcendental = float16_transcendental_remapping.find(op->name) != float16_transcendental_remapping.end();
    return target.has_feature(Target::ARMFp16) && (is_fp16_native || is_fp16_transcendental);
}

}  // namespace

std::unique_ptr<CodeGen_Posix> new_CodeGen_ARM(const Target &target) {
    return std::make_unique<CodeGen_ARM>(target);
}

#else  // WITH_ARM || WITH_AARCH64

std::unique_ptr<CodeGen_Posix> new_CodeGen_ARM(const Target &target) {
    user_error << "ARM not enabled for this build of Halide.\n";
    return nullptr;
}

#endif  // WITH_ARM || WITH_AARCH64

}  // namespace Internal
}  // namespace Halide<|MERGE_RESOLUTION|>--- conflicted
+++ resolved
@@ -2481,15 +2481,11 @@
         }
     } else {
         if (target.os == Target::IOS) {
-<<<<<<< HEAD
             if (target.has_feature(Target::ARM64e)) {
                 return "apple-a12";
             } else {
                 return "apple-a7";
             }
-=======
-            return "apple-a7";
->>>>>>> 5d1472fa
         } else if (target.os == Target::OSX) {
             return "apple-m1";
         } else if (target.has_feature(Target::SVE2)) {
@@ -2553,11 +2549,7 @@
         }
     } else {
         // TODO: Should Halide's SVE flags be 64-bit only?
-<<<<<<< HEAD
-        // TODO: Sound we add "-neon" if NoNEON is set? Does this make any sense?
-=======
         // TODO: Should we add "-neon" if NoNEON is set? Does this make any sense?
->>>>>>> 5d1472fa
         if (target.has_feature(Target::SVE2)) {
             attrs.emplace_back("+sve2");
         } else if (target.has_feature(Target::SVE)) {
