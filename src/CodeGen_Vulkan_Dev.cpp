#include <algorithm>
#include <fstream>  // for dump to file
#include <sstream>
#include <unordered_set>

#include "CSE.h"
#include "CanonicalizeGPUVars.h"
#include "CodeGen_GPU_Dev.h"
#include "CodeGen_Internal.h"
#include "CodeGen_Vulkan_Dev.h"
#include "Debug.h"
#include "Deinterleave.h"
#include "FindIntrinsics.h"
#include "IROperator.h"
#include "IRPrinter.h"
#include "Scope.h"
#include "Simplify.h"
#include "SpirvIR.h"
#include "Target.h"

#ifdef WITH_SPIRV

namespace Halide {
namespace Internal {

namespace {  // anonymous

// --

class CodeGen_Vulkan_Dev : public CodeGen_GPU_Dev {
public:
    CodeGen_Vulkan_Dev(Target target);

    /** Compile a GPU kernel into the module. This may be called many times
     * with different kernels, which will all be accumulated into a single
     * source module shared by a given Halide pipeline. */
    void add_kernel(Stmt stmt,
                    const std::string &name,
                    const std::vector<DeviceArgument> &args) override;

    /** (Re)initialize the GPU kernel module. This is separate from compile,
     * since a GPU device module will often have many kernels compiled into it
     * for a single pipeline. */
    void init_module() override;

    std::vector<char> compile_to_src() override;

    std::string get_current_kernel_name() override;

    void dump() override;

    std::string print_gpu_name(const std::string &name) override;

    std::string api_unique_name() override {
        return "vulkan";
    }

protected:
    class SPIRV_Emitter : public IRVisitor {

    public:
        SPIRV_Emitter(Target t);

        using IRVisitor::visit;

        void visit(const IntImm *) override;
        void visit(const UIntImm *) override;
        void visit(const FloatImm *) override;
        void visit(const StringImm *) override;
        void visit(const Cast *) override;
        void visit(const Reinterpret *) override;
        void visit(const Variable *) override;
        void visit(const Add *) override;
        void visit(const Sub *) override;
        void visit(const Mul *) override;
        void visit(const Div *) override;
        void visit(const Mod *) override;
        void visit(const Min *) override;
        void visit(const Max *) override;
        void visit(const EQ *) override;
        void visit(const NE *) override;
        void visit(const LT *) override;
        void visit(const LE *) override;
        void visit(const GT *) override;
        void visit(const GE *) override;
        void visit(const And *) override;
        void visit(const Or *) override;
        void visit(const Not *) override;
        void visit(const Select *) override;
        void visit(const Load *) override;
        void visit(const Ramp *) override;
        void visit(const Broadcast *) override;
        void visit(const Call *) override;
        void visit(const Let *) override;
        void visit(const LetStmt *) override;
        void visit(const AssertStmt *) override;
        void visit(const For *) override;
        void visit(const Store *) override;
        void visit(const Provide *) override;
        void visit(const Allocate *) override;
        void visit(const Free *) override;
        void visit(const Realize *) override;
        void visit(const ProducerConsumer *op) override;
        void visit(const IfThenElse *) override;
        void visit(const Evaluate *) override;
        void visit(const Shuffle *) override;
        void visit(const VectorReduce *) override;
        void visit(const Prefetch *) override;
        void visit(const Fork *) override;
        void visit(const Acquire *) override;
        void visit(const Atomic *) override;

        void reset();

        // Top-level function for adding kernels
        void add_kernel(const Stmt &s, const std::string &name, const std::vector<DeviceArgument> &args);
        void init_module();
        void compile(std::vector<char> &binary);
        void dump() const;

        // Encode the descriptor sets into a sidecar which will be added
        // as a header to the module prior to the actual SPIR-V binary
        void encode_header(SpvBinary &spirv_header);

        // Scalarize expressions
        void scalarize(const Expr &e);
        SpvId map_type_to_pair(const Type &t);

        // Workgroup size
        void reset_workgroup_size();
        void find_workgroup_size(const Stmt &s);

        void declare_workgroup_size(SpvId kernel_func_id);
        void declare_entry_point(const Stmt &s, SpvId kernel_func_id);
        void declare_device_args(const Stmt &s, uint32_t entry_point_index, const std::string &kernel_name, const std::vector<DeviceArgument> &args);

        // Common operator visitors
        void visit_unary_op(SpvOp op_code, Type t, const Expr &a);
        void visit_binary_op(SpvOp op_code, Type t, const Expr &a, const Expr &b);
        void visit_glsl_op(SpvId glsl_op_code, Type t, const std::vector<Expr> &args);

        void load_from_scalar_index(const Load *op, SpvId index_id, SpvId variable_id, Type value_type, Type storage_type, SpvStorageClass storage_class);
        void load_from_vector_index(const Load *op, SpvId variable_id, Type value_type, Type storage_type, SpvStorageClass storage_class);

        void store_at_scalar_index(const Store *op, SpvId index_id, SpvId variable_id, Type value_type, Type storage_type, SpvStorageClass storage_class, SpvId value_id);
        void store_at_vector_index(const Store *op, SpvId variable_id, Type value_type, Type storage_type, SpvStorageClass storage_class, SpvId value_id);

        SpvFactory::Components split_vector(Type type, SpvId value_id);
        SpvId join_vector(Type type, const SpvFactory::Components &value_components);
        SpvId cast_type(Type target_type, Type value_type, SpvId value_id);
        SpvId convert_to_bool(Type target_type, Type value_type, SpvId value_id);

        // Returns Phi node inputs.
        template<typename StmtOrExpr>
        SpvFactory::BlockVariables emit_if_then_else(const Expr &condition, StmtOrExpr then_case, StmtOrExpr else_case);

        template<typename T>
        SpvId declare_constant_int(Type value_type, int64_t value);

        template<typename T>
        SpvId declare_constant_uint(Type value_type, uint64_t value);

        template<typename T>
        SpvId declare_constant_float(Type value_type, float value);

        // Map from Halide built-in names to extended GLSL intrinsics for SPIR-V
        using BuiltinMap = std::unordered_map<std::string, SpvId>;
        const BuiltinMap glsl_builtin = {
            {"acos_f16", GLSLstd450Acos},
            {"acos_f32", GLSLstd450Acos},
            {"acosh_f16", GLSLstd450Acosh},
            {"acosh_f32", GLSLstd450Acosh},
            {"asin_f16", GLSLstd450Asin},
            {"asin_f32", GLSLstd450Asin},
            {"asinh_f16", GLSLstd450Asinh},
            {"asinh_f32", GLSLstd450Asinh},
            {"atan2_f16", GLSLstd450Atan2},
            {"atan2_f32", GLSLstd450Atan2},
            {"atan_f16", GLSLstd450Atan},
            {"atan_f32", GLSLstd450Atan},
            {"atanh_f16", GLSLstd450Atanh},
            {"atanh_f32", GLSLstd450Atanh},
            {"ceil_f16", GLSLstd450Ceil},
            {"ceil_f32", GLSLstd450Ceil},
            {"cos_f16", GLSLstd450Cos},
            {"cos_f32", GLSLstd450Cos},
            {"cosh_f16", GLSLstd450Cosh},
            {"cosh_f32", GLSLstd450Cosh},
            {"exp_f16", GLSLstd450Exp},
            {"exp_f32", GLSLstd450Exp},
            {"fast_inverse_sqrt_f16", GLSLstd450InverseSqrt},
            {"fast_inverse_sqrt_f32", GLSLstd450InverseSqrt},
            {"fast_log_f16", GLSLstd450Log},
            {"fast_log_f32", GLSLstd450Log},
            {"fast_exp_f16", GLSLstd450Exp},
            {"fast_exp_f32", GLSLstd450Exp},
            {"fast_pow_f16", GLSLstd450Pow},
            {"fast_pow_f32", GLSLstd450Pow},
            {"floor_f16", GLSLstd450Floor},
            {"floor_f32", GLSLstd450Floor},
            {"log_f16", GLSLstd450Log},
            {"log_f32", GLSLstd450Log},
            {"sin_f16", GLSLstd450Sin},
            {"sin_f32", GLSLstd450Sin},
            {"sinh_f16", GLSLstd450Sinh},
            {"sinh_f32", GLSLstd450Sinh},
            {"sqrt_f16", GLSLstd450Sqrt},
            {"sqrt_f32", GLSLstd450Sqrt},
            {"tan_f16", GLSLstd450Tan},
            {"tan_f32", GLSLstd450Tan},
            {"tanh_f16", GLSLstd450Tanh},
            {"tanh_f32", GLSLstd450Tanh},
            {"trunc_f16", GLSLstd450Trunc},
            {"trunc_f32", GLSLstd450Trunc},
            {"mix", GLSLstd450FMix},
        };

        // The SPIRV-IR builder
        SpvBuilder builder;

        // The scope contains both the symbol id and its storage class
        using SymbolIdStorageClassPair = std::pair<SpvId, SpvStorageClass>;
        using SymbolScope = Scope<SymbolIdStorageClassPair>;
        using ScopedSymbolBinding = ScopedBinding<SymbolIdStorageClassPair>;
        SymbolScope symbol_table;

        // Map from a variable ID to its corresponding storage type definition
        struct StorageAccess {
            SpvStorageClass storage_class = SpvStorageClassMax;
            uint32_t storage_array_size = 0;  // zero if not an array
            SpvId storage_type_id = SpvInvalidId;
            Type storage_type;
        };
        using StorageAccessMap = std::unordered_map<SpvId, StorageAccess>;
        StorageAccessMap storage_access_map;

        // Defines the binding information for a specialization constant
        // that is exported by the module and can be overriden at runtime
        struct SpecializationBinding {
            SpvId constant_id = 0;
            uint32_t type_size = 0;
            std::string constant_name;
        };
        using SpecializationConstants = std::vector<SpecializationBinding>;

        // Defines a shared memory allocation
        struct SharedMemoryAllocation {
            SpvId constant_id = 0;  // specialization constant to dynamically adjust array size (zero if not used)
            uint32_t array_size = 0;
            uint32_t type_size = 0;
            std::string variable_name;
        };
        using SharedMemoryUsage = std::vector<SharedMemoryAllocation>;

        // Defines the specialization constants used for dynamically overiding the dispatch size
        struct WorkgroupSizeBinding {
            SpvId local_size_constant_id[3] = {0, 0, 0};  // zero if unused
        };

        // Keep track of the descriptor sets so we can add a sidecar to the
        // module indicating which descriptor set to use for each entry point
        struct DescriptorSet {
            std::string entry_point_name;
            uint32_t uniform_buffer_count = 0;
            uint32_t storage_buffer_count = 0;
            SpecializationConstants specialization_constants;
            SharedMemoryUsage shared_memory_usage;
            WorkgroupSizeBinding workgroup_size_binding;
        };
        using DescriptorSetTable = std::vector<DescriptorSet>;
        DescriptorSetTable descriptor_set_table;

        // The workgroup size ... this indicates the extents of the 1-3 dimensional index space
        // used as part of the kernel dispatch. It can also be used to adjust the layout for work
        // items (aka GPU threads), based on logical groupings. If a zero sized workgroup is
        // encountered during CodeGen, it is assumed that the extents are dynamic and specified
        // at runtime
        uint32_t workgroup_size[3];

        // Current index of kernel for module
        uint32_t kernel_index = 0;

        // Target for codegen
        Target target;

    } emitter;

    std::string current_kernel_name;
};

// Check if all loads and stores to the member 'buffer' are dense, aligned, and
// have the same number of lanes. If this is indeed the case then the 'lanes'
// member stores the number of lanes in those loads and stores.
//
class CheckAlignedDenseVectorLoadStore : public IRVisitor {
public:
    // True if all loads and stores from the buffer are dense, aligned, and all
    // have the same number of lanes, false otherwise.
    bool are_all_dense = true;

    // The number of lanes in the loads and stores. If the number of lanes is
    // variable, then are_all_dense is set to false regardless, and this value
    // is undefined. Initially set to -1 before any dense operation is
    // discovered.
    int lanes = -1;

    CheckAlignedDenseVectorLoadStore(std::string name)
        : buffer_name(std::move(name)) {
    }

private:
    // The name of the buffer to check.
    std::string buffer_name;

    using IRVisitor::visit;

    void visit(const Load *op) override {
        IRVisitor::visit(op);

        if (op->name != buffer_name) {
            return;
        }

        if (op->type.is_scalar()) {
            are_all_dense = false;
            return;
        }

        Expr ramp_base = strided_ramp_base(op->index);
        if (!ramp_base.defined()) {
            are_all_dense = false;
            return;
        }

        if ((op->alignment.modulus % op->type.lanes() != 0) ||
            (op->alignment.remainder % op->type.lanes() != 0)) {
            are_all_dense = false;
            return;
        }

        if (lanes != -1 && op->type.lanes() != lanes) {
            are_all_dense = false;
            return;
        }

        lanes = op->type.lanes();
    }

    void visit(const Store *op) override {
        IRVisitor::visit(op);

        if (op->name != buffer_name) {
            return;
        }

        if (op->value.type().is_scalar()) {
            are_all_dense = false;
            return;
        }

        Expr ramp_base = strided_ramp_base(op->index);
        if (!ramp_base.defined()) {
            are_all_dense = false;
            return;
        }

        if ((op->alignment.modulus % op->value.type().lanes() != 0) ||
            (op->alignment.remainder % op->value.type().lanes() != 0)) {
            are_all_dense = false;
            return;
        }

        if (lanes != -1 && op->value.type().lanes() != lanes) {
            are_all_dense = false;
            return;
        }

        lanes = op->value.type().lanes();
    }
};

struct FindWorkGroupSize : public IRVisitor {
    using IRVisitor::visit;
    void visit(const For *loop) override {
        user_assert(loop->for_type != ForType::GPULane)
            << "The Vulkan backend does not support the gpu_lanes() scheduling directive.";

        if (is_gpu(loop->for_type)) {

            // This should always be true at this point in codegen
            internal_assert(is_const_zero(loop->min));

            // Save & validate the workgroup size
            int index = thread_loop_workgroup_index(loop->name);
            if (index >= 0) {
                const IntImm *literal = loop->extent.as<IntImm>();
                if (literal != nullptr) {
                    uint32_t new_wg_size = literal->value;
                    user_assert(workgroup_size[index] == 0 || workgroup_size[index] == new_wg_size)
                        << "Vulkan requires all kernels have the same workgroup size, "
                        << "but two different sizes were encountered: "
                        << workgroup_size[index] << " and "
                        << new_wg_size << " in dimension " << index << "\n";
                    workgroup_size[index] = new_wg_size;
                }
            }
            debug(4) << "Thread group size for index " << index << " is " << workgroup_size[index] << "\n";
        }
        loop->body.accept(this);
    }

    int thread_loop_workgroup_index(const std::string &name) {
        for (size_t i = 0; i < 3; i++) {
            if (ends_with(name, gpu_thread_name(i))) {
                return i;
            }
        }
        return -1;
    }

    uint32_t workgroup_size[3] = {0, 0, 0};
};

CodeGen_Vulkan_Dev::SPIRV_Emitter::SPIRV_Emitter(Target t)
    : IRVisitor(), target(t) {
    // Empty
}

void CodeGen_Vulkan_Dev::SPIRV_Emitter::scalarize(const Expr &e) {
    debug(2) << "CodeGen_Vulkan_Dev::SPIRV_Emitter::scalarize(): " << (Expr)e << "\n";
    internal_assert(e.type().is_vector()) << "CodeGen_Vulkan_Dev::SPIRV_Emitter::scalarize must be called with an expression of vector type.\n";

    SpvId type_id = builder.declare_type(e.type());
    SpvId value_id = builder.declare_null_constant(e.type());
    SpvId result_id = value_id;
    for (int i = 0; i < e.type().lanes(); i++) {
        extract_lane(e, i).accept(this);
        SpvId extracted_id = builder.current_id();
        SpvId composite_id = builder.reserve_id(SpvResultId);
        SpvFactory::Indices indices = {(uint32_t)i};
        builder.append(SpvFactory::composite_insert(type_id, composite_id, extracted_id, value_id, indices));
        result_id = composite_id;
    }
    builder.update_id(result_id);
}

SpvId CodeGen_Vulkan_Dev::SPIRV_Emitter::map_type_to_pair(const Type &t) {
    debug(2) << "CodeGen_Vulkan_Dev::SPIRV_Emitter::map_type_to_pair(): " << t << "\n";
    SpvId base_type_id = builder.declare_type(t);
    SpvBuilder::StructMemberTypes member_type_ids = {base_type_id, base_type_id};
    const std::string struct_name = std::string("_struct_") + type_to_c_type(t, false, false) + std::string("_pair");
    SpvId struct_type_id = builder.declare_struct(struct_name, member_type_ids);
    return struct_type_id;
}

void CodeGen_Vulkan_Dev::SPIRV_Emitter::visit(const Variable *var) {
    debug(2) << "CodeGen_Vulkan_Dev::SPIRV_Emitter::visit(Variable): " << var->type << " " << var->name << "\n";
    SpvId variable_id = symbol_table.get(var->name).first;
    user_assert(variable_id != SpvInvalidId) << "CodeGen_Vulkan_Dev::SPIRV_Emitter::visit(Variable): Invalid symbol name!\n";
    builder.update_id(variable_id);
}

template<typename T>
SpvId CodeGen_Vulkan_Dev::SPIRV_Emitter::declare_constant_int(Type value_type, int64_t value) {
    const T typed_value = (T)(value);
    SpvId constant_id = builder.declare_constant(value_type, &typed_value);
    builder.update_id(constant_id);
    return constant_id;
}

template<typename T>
SpvId CodeGen_Vulkan_Dev::SPIRV_Emitter::declare_constant_uint(Type value_type, uint64_t value) {
    const T typed_value = (T)(value);
    SpvId constant_id = builder.declare_constant(value_type, &typed_value);
    builder.update_id(constant_id);
    return constant_id;
}

template<typename T>
SpvId CodeGen_Vulkan_Dev::SPIRV_Emitter::declare_constant_float(Type value_type, float value) {
    const T typed_value = (T)(value);
    SpvId constant_id = builder.declare_constant(value_type, &typed_value);
    builder.update_id(constant_id);
    return constant_id;
}

void CodeGen_Vulkan_Dev::SPIRV_Emitter::visit(const IntImm *imm) {
    if (imm->type.bits() == 8) {
        declare_constant_int<int8_t>(imm->type, imm->value);
    } else if (imm->type.bits() == 16) {
        declare_constant_int<int16_t>(imm->type, imm->value);
    } else if (imm->type.bits() == 32) {
        declare_constant_int<int32_t>(imm->type, imm->value);
    } else if (imm->type.bits() == 64) {
        declare_constant_int<int64_t>(imm->type, imm->value);
    } else {
        internal_error << "Vulkan backend currently only supports 8-bit, 16-bit, 32-bit or 64-bit signed integers!\n";
    }
}

void CodeGen_Vulkan_Dev::SPIRV_Emitter::visit(const UIntImm *imm) {
    if (imm->type.bits() == 8) {
        declare_constant_uint<uint8_t>(imm->type, imm->value);
    } else if (imm->type.bits() == 16) {
        declare_constant_uint<uint16_t>(imm->type, imm->value);
    } else if (imm->type.bits() == 32) {
        declare_constant_uint<uint32_t>(imm->type, imm->value);
    } else if (imm->type.bits() == 64) {
        declare_constant_uint<uint64_t>(imm->type, imm->value);
    } else {
        internal_error << "Vulkan backend currently only supports 8-bit, 16-bit, 32-bit or 64-bit unsigned integers!\n";
    }
}

void CodeGen_Vulkan_Dev::SPIRV_Emitter::visit(const StringImm *imm) {
    SpvId constant_id = builder.declare_string_constant(imm->value);
    builder.update_id(constant_id);
}

void CodeGen_Vulkan_Dev::SPIRV_Emitter::visit(const FloatImm *imm) {
    if (imm->type.bits() == 16) {
        if (imm->type.is_bfloat()) {
            declare_constant_float<bfloat16_t>(imm->type, imm->value);
        } else {
            declare_constant_float<float16_t>(imm->type, imm->value);
        }
    } else if (imm->type.bits() == 32) {
        declare_constant_float<float>(imm->type, imm->value);
    } else if (imm->type.bits() == 64) {
        declare_constant_float<double>(imm->type, imm->value);
    } else {
        internal_error << "Vulkan backend currently only supports 16-bit, 32-bit or 64-bit floats\n";
    }
}

template<typename T>
void fill_bytes_with_value(uint8_t *bytes, int count, int value) {
    T *v = reinterpret_cast<T *>(bytes);
    for (int i = 0; i < count; ++i) {
        v[i] = (T)value;
    }
}

SpvId CodeGen_Vulkan_Dev::SPIRV_Emitter::convert_to_bool(Type target_type, Type value_type, SpvId value_id) {
    debug(2) << "CodeGen_Vulkan_Dev::SPIRV_Emitter::convert_to_bool(): casting from value type '"
             << value_type << "' to target type '" << target_type << "' for value id '" << value_id << "' !\n";

    if (!value_type.is_bool()) {
        value_id = cast_type(Bool(), value_type, value_id);
    }

    const int true_value = 1;
    const int false_value = 0;

    std::vector<uint8_t> true_data(target_type.bytes(), (uint8_t)0);
    std::vector<uint8_t> false_data(target_type.bytes(), (uint8_t)0);

    if (target_type.is_int_or_uint() && target_type.bits() == 8) {
        fill_bytes_with_value<int8_t>(&true_data[0], target_type.lanes(), true_value);
        fill_bytes_with_value<int8_t>(&false_data[0], target_type.lanes(), false_value);
    } else if (target_type.is_int_or_uint() && target_type.bits() == 16) {
        fill_bytes_with_value<int16_t>(&true_data[0], target_type.lanes(), true_value);
        fill_bytes_with_value<int16_t>(&false_data[0], target_type.lanes(), false_value);
    } else if (target_type.is_int_or_uint() && target_type.bits() == 32) {
        fill_bytes_with_value<int32_t>(&true_data[0], target_type.lanes(), true_value);
        fill_bytes_with_value<int32_t>(&false_data[0], target_type.lanes(), false_value);
    } else if (target_type.is_int_or_uint() && target_type.bits() == 64) {
        fill_bytes_with_value<int64_t>(&true_data[0], target_type.lanes(), true_value);
        fill_bytes_with_value<int64_t>(&false_data[0], target_type.lanes(), false_value);
    } else if (target_type.is_float() && target_type.bits() == 16) {
        if (target_type.is_bfloat()) {
            fill_bytes_with_value<bfloat16_t>(&true_data[0], target_type.lanes(), true_value);
            fill_bytes_with_value<bfloat16_t>(&false_data[0], target_type.lanes(), false_value);
        } else {
            fill_bytes_with_value<float16_t>(&true_data[0], target_type.lanes(), true_value);
            fill_bytes_with_value<float16_t>(&false_data[0], target_type.lanes(), false_value);
        }
    } else if (target_type.is_float() && target_type.bits() == 32) {
        fill_bytes_with_value<float>(&true_data[0], target_type.lanes(), true_value);
        fill_bytes_with_value<float>(&false_data[0], target_type.lanes(), false_value);
    } else if (target_type.is_float() && target_type.bits() == 64) {
        fill_bytes_with_value<double>(&true_data[0], target_type.lanes(), true_value);
        fill_bytes_with_value<double>(&false_data[0], target_type.lanes(), false_value);
    } else {
        user_error << "Unhandled type cast from value type '" << value_type << "' to target type '" << target_type << "'!";
    }

    SpvId result_id = builder.reserve_id(SpvResultId);
    SpvId target_type_id = builder.declare_type(target_type);
    SpvId true_value_id = builder.declare_constant(target_type, &true_data[0]);
    SpvId false_value_id = builder.declare_constant(target_type, &false_data[0]);
    builder.append(SpvFactory::select(target_type_id, result_id, value_id, true_value_id, false_value_id));
    return result_id;
}

SpvId CodeGen_Vulkan_Dev::SPIRV_Emitter::cast_type(Type target_type, Type value_type, SpvId value_id) {
    debug(2) << "CodeGen_Vulkan_Dev::SPIRV_Emitter::cast_type(): casting from value type '"
             << value_type << "' to target type '" << target_type << "'!\n";

    if (value_type == target_type) {
        return value_id;
    }

    SpvOp op_code = SpvOpNop;
    if (value_type.is_float()) {
        if (target_type.is_float()) {
            op_code = SpvOpFConvert;
        } else if (target_type.is_bool()) {
            op_code = SpvOpSelect;
        } else if (target_type.is_uint()) {
            op_code = SpvOpConvertFToU;
        } else if (target_type.is_int()) {
            op_code = SpvOpConvertFToS;
        }
    } else if (value_type.is_bool()) {
        op_code = SpvOpSelect;
    } else if (value_type.is_uint()) {
        if (target_type.is_float()) {
            op_code = SpvOpConvertUToF;
        } else if (target_type.is_bool()) {
            op_code = SpvOpSelect;
        } else if (target_type.is_int_or_uint()) {
            op_code = SpvOpUConvert;
        }
    } else if (value_type.is_int()) {
        if (target_type.is_float()) {
            op_code = SpvOpConvertSToF;
        } else if (target_type.is_bool()) {
            op_code = SpvOpSelect;
        } else if (target_type.is_int_or_uint()) {
            op_code = SpvOpSConvert;
        }
    }

    // If none of the explicit conversions matched, do a direct bitcast if the total
    // size of both types is the same
    if (op_code == SpvOpNop) {
        if (target_type.bytes() == value_type.bytes()) {
            op_code = SpvOpBitcast;
        }
    }

    // Error If we still didn't find a suitable cast ...
    if (op_code == SpvOpNop) {
        user_error << "Unhandled type cast from value type '" << value_type << "' to target type '" << target_type << "'!";
        return SpvInvalidId;
    }

    SpvId result_id = SpvInvalidId;
    SpvId target_type_id = builder.declare_type(target_type);
    if (op_code == SpvOpBitcast) {
        result_id = builder.reserve_id(SpvResultId);
        builder.append(SpvFactory::bitcast(target_type_id, result_id, value_id));
    } else if (op_code == SpvOpSelect) {
        result_id = convert_to_bool(target_type, value_type, value_id);
    } else if (op_code == SpvOpUConvert && target_type.is_int()) {
        // SPIR-V requires both value and target types to be unsigned and of
        // different component bit widths in order to be compatible with UConvert
        // ... so do the conversion to an equivalent unsigned type then bitcast this
        // result into the target type
        Type unsigned_type = target_type.with_code(halide_type_uint);
        if (unsigned_type.bytes() != value_type.bytes()) {
            SpvId unsigned_type_id = builder.declare_type(unsigned_type);
            SpvId unsigned_value_id = builder.reserve_id(SpvResultId);
            builder.append(SpvFactory::convert(op_code, unsigned_type_id, unsigned_value_id, value_id));
            value_id = unsigned_value_id;
        }
        result_id = builder.reserve_id(SpvResultId);
        builder.append(SpvFactory::bitcast(target_type_id, result_id, value_id));
    } else if (op_code == SpvOpSConvert && target_type.is_uint()) {
        // Same as above but for SConvert
        Type signed_type = target_type.with_code(halide_type_int);
        if (signed_type.bytes() != value_type.bytes()) {
            SpvId signed_type_id = builder.declare_type(signed_type);
            SpvId signed_value_id = builder.reserve_id(SpvResultId);
            builder.append(SpvFactory::convert(op_code, signed_type_id, signed_value_id, value_id));
            value_id = signed_value_id;
        }
        result_id = builder.reserve_id(SpvResultId);
        builder.append(SpvFactory::bitcast(target_type_id, result_id, value_id));
    } else {
        result_id = builder.reserve_id(SpvResultId);
        builder.append(SpvFactory::convert(op_code, target_type_id, result_id, value_id));
    }
    return result_id;
}

void CodeGen_Vulkan_Dev::SPIRV_Emitter::visit(const Cast *op) {
    debug(2) << "CodeGen_Vulkan_Dev::SPIRV_Emitter::visit(Cast): " << op->value.type() << " to " << op->type << "\n";

    Type value_type = op->value.type();
    Type target_type = op->type;

    op->value.accept(this);
    SpvId value_id = builder.current_id();

    if ((value_type.is_vector() && target_type.is_vector())) {
        if (value_type.lanes() == target_type.lanes()) {
            SpvId result_id = cast_type(target_type, value_type, value_id);
            builder.update_id(result_id);
        } else {
            user_error << "CodeGen_Vulkan_Dev::SPIRV_Emitter::visit(Cast):  unhandled case " << op->value.type() << " to " << op->type << " (incompatible lanes)\n";
        }
    } else if (value_type.is_scalar() && target_type.is_scalar()) {
        debug(2) << "CodeGen_Vulkan_Dev::SPIRV_Emitter::visit(Cast): scalar type (cast)\n";
        SpvId result_id = cast_type(target_type, value_type, value_id);
        builder.update_id(result_id);
    } else if (value_type.bytes() == target_type.bytes()) {
        SpvId result_id = cast_type(target_type, value_type, value_id);
        builder.update_id(result_id);
    } else {
        user_error << "CodeGen_Vulkan_Dev::SPIRV_Emitter::visit(Cast):  unhandled case " << op->value.type() << " to " << op->type << "\n";
    }
}

void CodeGen_Vulkan_Dev::SPIRV_Emitter::visit(const Reinterpret *op) {
    debug(2) << "CodeGen_Vulkan_Dev::SPIRV_Emitter::visit(Reinterpret): " << op->value.type() << " to " << op->type << "\n";
    SpvId type_id = builder.declare_type(op->type);
    op->value.accept(this);
    SpvId src_id = builder.current_id();
    SpvId result_id = builder.reserve_id(SpvResultId);
    builder.append(SpvFactory::bitcast(type_id, result_id, src_id));
    builder.update_id(result_id);
}

void CodeGen_Vulkan_Dev::SPIRV_Emitter::visit(const Add *op) {
    debug(2) << "CodeGen_Vulkan_Dev::SPIRV_Emitter::visit(Add): " << op->type << " ((" << op->a << ") + (" << op->b << "))\n";
    visit_binary_op(op->type.is_float() ? SpvOpFAdd : SpvOpIAdd, op->type, op->a, op->b);
}

void CodeGen_Vulkan_Dev::SPIRV_Emitter::visit(const Sub *op) {
    debug(2) << "CodeGen_Vulkan_Dev::SPIRV_Emitter::visit(Sub): " << op->type << " ((" << op->a << ") - (" << op->b << "))\n";
    visit_binary_op(op->type.is_float() ? SpvOpFSub : SpvOpISub, op->type, op->a, op->b);
}

void CodeGen_Vulkan_Dev::SPIRV_Emitter::visit(const Mul *op) {
    debug(2) << "CodeGen_Vulkan_Dev::SPIRV_Emitter::visit(Mul): " << op->type << " ((" << op->a << ") * (" << op->b << "))\n";
    visit_binary_op(op->type.is_float() ? SpvOpFMul : SpvOpIMul, op->type, op->a, op->b);
}

void CodeGen_Vulkan_Dev::SPIRV_Emitter::visit(const Div *op) {
    debug(2) << "CodeGen_Vulkan_Dev::SPIRV_Emitter::visit(Div): " << op->type << " ((" << op->a << ") / (" << op->b << "))\n";
    user_assert(!is_const_zero(op->b)) << "Division by constant zero in expression: " << Expr(op) << "\n";
    if (op->type.is_int()) {
        Expr e = lower_euclidean_div(op->a, op->b);
        e.accept(this);
    } else if (op->type.is_uint()) {
        visit_binary_op(SpvOpUDiv, op->type, op->a, op->b);
    } else if (op->type.is_float()) {
        visit_binary_op(SpvOpFDiv, op->type, op->a, op->b);
    } else {
        internal_error << "Failed to find a suitable Div operator for type: " << op->type << "\n";
    }
}

void CodeGen_Vulkan_Dev::SPIRV_Emitter::visit(const Mod *op) {
    debug(2) << "CodeGen_Vulkan_Dev::SPIRV_Emitter::visit(Mod): " << op->type << " ((" << op->a << ") % (" << op->b << "))\n";
    int bits = 0;
    if (is_const_power_of_two_integer(op->b, &bits) && op->type.is_int_or_uint()) {
        op->a.accept(this);
        SpvId src_a_id = builder.current_id();

        int bitwise_value = ((1 << bits) - 1);
        Expr expr = make_const(op->type, bitwise_value);
        expr.accept(this);
        SpvId src_b_id = builder.current_id();

        SpvId type_id = builder.declare_type(op->type);
        SpvId result_id = builder.reserve_id(SpvResultId);
        builder.append(SpvFactory::binary_op(SpvOpBitwiseAnd, type_id, result_id, src_a_id, src_b_id));
        builder.update_id(result_id);
    } else if (op->type.is_int() || op->type.is_uint()) {
        // Just exploit the Euclidean identity
        Expr zero = make_zero(op->type);
        Expr equiv = select(op->a == zero, zero,
                            op->a - (op->a / op->b) * op->b);
        equiv = common_subexpression_elimination(equiv);
        equiv.accept(this);
    } else if (op->type.is_float()) {
        // SPIR-V FMod is strangely not what we want .. FRem does what we need
        visit_binary_op(SpvOpFRem, op->type, op->a, op->b);
    } else {
        internal_error << "Failed to find a suitable Mod operator for type: " << op->type << "\n";
    }
}

void CodeGen_Vulkan_Dev::SPIRV_Emitter::visit(const Max *op) {
    debug(2) << "CodeGen_Vulkan_Dev::SPIRV_Emitter::visit(Max): " << op->type << " Max((" << op->a << "), (" << op->b << "))\n";
    SpvId op_code = SpvOpNop;
    if (op->type.is_float()) {
        op_code = GLSLstd450FMax;
    } else if (op->type.is_int()) {
        op_code = GLSLstd450SMax;
    } else if (op->type.is_uint()) {
        op_code = GLSLstd450UMax;
    } else {
        internal_error << "CodeGen_Vulkan_Dev::SPIRV_Emitter::visit(const Max *op): unhandled type: " << op->type << "\n";
    }

    std::vector<Expr> args;
    args.reserve(2);
    if (op->type.is_vector()) {
        if (op->a.type().is_scalar()) {
            Expr a_vector = Broadcast::make(op->a, op->type.lanes());
            args.push_back(a_vector);
        } else {
            args.push_back(op->a);
        }
        if (op->b.type().is_scalar()) {
            Expr b_vector = Broadcast::make(op->b, op->type.lanes());
            args.push_back(b_vector);
        } else {
            args.push_back(op->b);
        }
    } else {
        args.push_back(op->a);
        args.push_back(op->b);
    }
    visit_glsl_op(op_code, op->type, args);
}

void CodeGen_Vulkan_Dev::SPIRV_Emitter::visit(const Min *op) {
    debug(2) << "CodeGen_Vulkan_Dev::SPIRV_Emitter::visit(Min): " << op->type << " Min((" << op->a << "), (" << op->b << "))\n";
    SpvId op_code = SpvOpNop;
    if (op->type.is_float()) {
        op_code = GLSLstd450FMin;
    } else if (op->type.is_int()) {
        op_code = GLSLstd450SMin;
    } else if (op->type.is_uint()) {
        op_code = GLSLstd450UMin;
    } else {
        internal_error << "CodeGen_Vulkan_Dev::SPIRV_Emitter::visit(const Min *op): unhandled type: " << op->type << "\n";
    }

    std::vector<Expr> args;
    args.reserve(2);
    if (op->type.is_vector()) {
        if (op->a.type().is_scalar()) {
            Expr a_vector = Broadcast::make(op->a, op->type.lanes());
            args.push_back(a_vector);
        } else {
            args.push_back(op->a);
        }
        if (op->b.type().is_scalar()) {
            Expr b_vector = Broadcast::make(op->b, op->type.lanes());
            args.push_back(b_vector);
        } else {
            args.push_back(op->b);
        }
    } else {
        args.push_back(op->a);
        args.push_back(op->b);
    }
    visit_glsl_op(op_code, op->type, args);
}

void CodeGen_Vulkan_Dev::SPIRV_Emitter::visit(const EQ *op) {
    debug(2) << "CodeGen_Vulkan_Dev::SPIRV_Emitter::visit(EQ): " << op->type << " (" << op->a << ") == (" << op->b << ")\n";
    if (op->a.type() != op->b.type()) {
        internal_error << "CodeGen_Vulkan_Dev::SPIRV_Emitter::visit(const EQ *op): Mismatched operand types: " << op->a.type() << " != " << op->b.type() << "\n";
    }
    SpvOp op_code = SpvOpNop;
    if (op->a.type().is_float()) {
        op_code = SpvOpFOrdEqual;
    } else {
        op_code = SpvOpIEqual;
    }
    Type bool_type = UInt(1, op->type.lanes());
    visit_binary_op(op_code, bool_type, op->a, op->b);
    if (!op->type.is_bool()) {
        SpvId current_id = builder.current_id();
        SpvId result_id = cast_type(op->type, bool_type, current_id);
        builder.update_id(result_id);
    }
}

void CodeGen_Vulkan_Dev::SPIRV_Emitter::visit(const NE *op) {
    debug(2) << "CodeGen_Vulkan_Dev::SPIRV_Emitter::visit(NE): " << op->type << " (" << op->a << ") != (" << op->b << ")\n";
    if (op->a.type() != op->b.type()) {
        internal_error << "CodeGen_Vulkan_Dev::SPIRV_Emitter::visit(const NE *op): Mismatched operand types: " << op->a.type() << " != " << op->b.type() << "\n";
    }
    SpvOp op_code = SpvOpNop;
    if (op->a.type().is_float()) {
        op_code = SpvOpFOrdNotEqual;
    } else {
        op_code = SpvOpINotEqual;
    }
    Type bool_type = UInt(1, op->type.lanes());
    visit_binary_op(op_code, bool_type, op->a, op->b);
    if (!op->type.is_bool()) {
        Type bool_type = UInt(1, op->type.lanes());
        SpvId current_id = builder.current_id();
        SpvId result_id = cast_type(op->type, bool_type, current_id);
        builder.update_id(result_id);
    }
}

void CodeGen_Vulkan_Dev::SPIRV_Emitter::visit(const LT *op) {
    debug(2) << "CodeGen_Vulkan_Dev::SPIRV_Emitter::visit(LT): " << op->type << " (" << op->a << ") < (" << op->b << ")\n";
    if (op->a.type() != op->b.type()) {
        internal_error << "CodeGen_Vulkan_Dev::SPIRV_Emitter::visit(const LT *op): Mismatched operand types: " << op->a.type() << " != " << op->b.type() << "\n";
    }
    SpvOp op_code = SpvOpNop;
    if (op->a.type().is_float()) {
        op_code = SpvOpFOrdLessThan;
    } else if (op->a.type().is_int()) {
        op_code = SpvOpSLessThan;
    } else if (op->a.type().is_uint()) {
        op_code = SpvOpULessThan;
    } else {
        internal_error << "CodeGen_Vulkan_Dev::SPIRV_Emitter::visit(const LT *op): unhandled type: " << op->a.type() << "\n";
    }
    Type bool_type = UInt(1, op->type.lanes());
    visit_binary_op(op_code, bool_type, op->a, op->b);
    if (!op->type.is_bool()) {
        Type bool_type = UInt(1, op->type.lanes());
        SpvId current_id = builder.current_id();
        SpvId result_id = cast_type(op->type, bool_type, current_id);
        builder.update_id(result_id);
    }
}

void CodeGen_Vulkan_Dev::SPIRV_Emitter::visit(const LE *op) {
    debug(2) << "CodeGen_Vulkan_Dev::SPIRV_Emitter::visit(LE): " << op->type << " (" << op->a << ") <= (" << op->b << ")\n";
    if (op->a.type() != op->b.type()) {
        internal_error << "CodeGen_Vulkan_Dev::SPIRV_Emitter::visit(const LE *op): Mismatched operand types: " << op->a.type() << " != " << op->b.type() << "\n";
    }
    SpvOp op_code = SpvOpNop;
    if (op->a.type().is_float()) {
        op_code = SpvOpFOrdLessThanEqual;
    } else if (op->a.type().is_int()) {
        op_code = SpvOpSLessThanEqual;
    } else if (op->a.type().is_uint()) {
        op_code = SpvOpULessThanEqual;
    } else {
        internal_error << "CodeGen_Vulkan_Dev::SPIRV_Emitter::visit(const LE *op): unhandled type: " << op->a.type() << "\n";
    }
    Type bool_type = UInt(1, op->type.lanes());
    visit_binary_op(op_code, bool_type, op->a, op->b);
    if (!op->type.is_bool()) {
        Type bool_type = UInt(1, op->type.lanes());
        SpvId current_id = builder.current_id();
        SpvId result_id = cast_type(op->type, bool_type, current_id);
        builder.update_id(result_id);
    }
}

void CodeGen_Vulkan_Dev::SPIRV_Emitter::visit(const GT *op) {
    debug(2) << "CodeGen_Vulkan_Dev::SPIRV_Emitter::visit(GT): " << op->type << " (" << op->a << ") > (" << op->b << ")\n";
    if (op->a.type() != op->b.type()) {
        internal_error << "CodeGen_Vulkan_Dev::SPIRV_Emitter::visit(const GT *op): Mismatched operand types: " << op->a.type() << " != " << op->b.type() << "\n";
    }
    SpvOp op_code = SpvOpNop;
    if (op->a.type().is_float()) {
        op_code = SpvOpFOrdGreaterThan;
    } else if (op->a.type().is_int()) {
        op_code = SpvOpSGreaterThan;
    } else if (op->a.type().is_uint()) {
        op_code = SpvOpUGreaterThan;
    } else {
        internal_error << "CodeGen_Vulkan_Dev::SPIRV_Emitter::visit(const GT *op): unhandled type: " << op->a.type() << "\n";
    }
    Type bool_type = UInt(1, op->type.lanes());
    visit_binary_op(op_code, bool_type, op->a, op->b);
    if (!op->type.is_bool()) {
        Type bool_type = UInt(1, op->type.lanes());
        SpvId current_id = builder.current_id();
        SpvId result_id = cast_type(op->type, bool_type, current_id);
        builder.update_id(result_id);
    }
}

void CodeGen_Vulkan_Dev::SPIRV_Emitter::visit(const GE *op) {
    debug(2) << "CodeGen_Vulkan_Dev::SPIRV_Emitter::visit(GE): " << op->type << " (" << op->a << ") >= (" << op->b << ")\n";
    if (op->a.type() != op->b.type()) {
        internal_error << "CodeGen_Vulkan_Dev::SPIRV_Emitter::visit(const LE *op): Mismatched operand types: " << op->a.type() << " != " << op->b.type() << "\n";
    }
    SpvOp op_code = SpvOpNop;
    if (op->a.type().is_float()) {
        op_code = SpvOpFOrdGreaterThanEqual;
    } else if (op->a.type().is_int()) {
        op_code = SpvOpSGreaterThanEqual;
    } else if (op->a.type().is_uint()) {
        op_code = SpvOpUGreaterThanEqual;
    } else {
        internal_error << "CodeGen_Vulkan_Dev::SPIRV_Emitter::visit(const GE *op): unhandled type: " << op->a.type() << "\n";
    }
    Type bool_type = UInt(1, op->type.lanes());
    visit_binary_op(op_code, bool_type, op->a, op->b);
    if (!op->type.is_bool()) {
        Type bool_type = UInt(1, op->type.lanes());
        SpvId current_id = builder.current_id();
        SpvId result_id = cast_type(op->type, bool_type, current_id);
        builder.update_id(result_id);
    }
}

void CodeGen_Vulkan_Dev::SPIRV_Emitter::visit(const And *op) {
    debug(2) << "CodeGen_Vulkan_Dev::SPIRV_Emitter::visit(And): " << op->type << " (" << op->a << ") && (" << op->b << ")\n";
    visit_binary_op(SpvOpLogicalAnd, op->type, op->a, op->b);
}

void CodeGen_Vulkan_Dev::SPIRV_Emitter::visit(const Or *op) {
    debug(2) << "CodeGen_Vulkan_Dev::SPIRV_Emitter::visit(Or): " << op->type << " (" << op->a << ") || (" << op->b << ")\n";
    visit_binary_op(SpvOpLogicalOr, op->type, op->a, op->b);
}

void CodeGen_Vulkan_Dev::SPIRV_Emitter::visit(const Not *op) {
    debug(2) << "CodeGen_Vulkan_Dev::SPIRV_Emitter::visit(Not): " << op->type << " !(" << op->a << ")\n";
    visit_unary_op(SpvOpLogicalNot, op->type, op->a);
}
void CodeGen_Vulkan_Dev::SPIRV_Emitter::visit(const ProducerConsumer *op) {
    debug(2) << "CodeGen_Vulkan_Dev::SPIRV_Emitter::visit(ProducerConsumer): name=" << op->name << " is_producer=" << (op->is_producer ? "true" : "false") << "\n";
    op->body.accept(this);
}

void CodeGen_Vulkan_Dev::SPIRV_Emitter::visit(const Call *op) {
    debug(2) << "CodeGen_Vulkan_Dev::SPIRV_Emitter::visit(Call): " << op->type << " " << op->name << " args=" << (uint32_t)op->args.size() << "\n";

    if (op->is_intrinsic(Call::gpu_thread_barrier)) {
        internal_assert(op->args.size() == 1) << "gpu_thread_barrier() intrinsic must specify memory fence type.\n";

        const auto *fence_type_ptr = as_const_int(op->args[0]);
        internal_assert(fence_type_ptr) << "gpu_thread_barrier() parameter is not a constant integer.\n";
        auto fence_type = *fence_type_ptr;

        // Follow GLSL semantics for GLCompute ...
        //
        // barrier() -> control_barrier(Workgroup, Workgroup, AcquireRelease | WorkgroupMemory)
        //
        uint32_t execution_scope = SpvWorkgroupScope;
        uint32_t memory_scope = SpvWorkgroupScope;
        uint32_t control_mask = (SpvMemorySemanticsAcquireReleaseMask | SpvMemorySemanticsWorkgroupMemoryMask);
        SpvId exec_scope_id = builder.declare_constant(UInt(32), &execution_scope);
        SpvId memory_scope_id = builder.declare_constant(UInt(32), &memory_scope);
        SpvId control_mask_id = builder.declare_constant(UInt(32), &control_mask);
        builder.append(SpvFactory::control_barrier(exec_scope_id, memory_scope_id, control_mask_id));

        if ((fence_type & CodeGen_GPU_Dev::MemoryFenceType::Device) ||
            (fence_type & CodeGen_GPU_Dev::MemoryFenceType::Shared)) {

            // groupMemoryBarrier() -> memory_barrier(Workgroup, AcquireRelease | UniformMemory | WorkgroupMemory | ImageMemory)
            //
            uint32_t memory_mask = (SpvMemorySemanticsAcquireReleaseMask |
                                    SpvMemorySemanticsUniformMemoryMask |
                                    SpvMemorySemanticsWorkgroupMemoryMask |
                                    SpvMemorySemanticsImageMemoryMask);
            SpvId memory_mask_id = builder.declare_constant(UInt(32), &memory_mask);
            builder.append(SpvFactory::memory_barrier(memory_scope_id, memory_mask_id));
        }
        SpvId result_id = builder.declare_null_constant(op->type);
        builder.update_id(result_id);

    } else if (op->is_intrinsic(Call::abs)) {
        internal_assert(op->args.size() == 1);

        SpvId op_code = SpvInvalidId;
        if (op->type.is_float()) {
            op_code = GLSLstd450FAbs;
        } else {
            op_code = GLSLstd450SAbs;
        }
        visit_glsl_op(op_code, op->type, op->args);

    } else if (op->is_intrinsic(Call::IntrinsicOp::round)) {
        internal_assert(op->args.size() == 1);

        // GLSL RoundEven matches Halide's implementation
        visit_glsl_op(GLSLstd450RoundEven, op->type, op->args);

    } else if (op->is_intrinsic(Call::absd)) {
        internal_assert(op->args.size() == 2);
        Expr a = op->args[0];
        Expr b = op->args[1];
        Expr e = cast(op->type, select(a < b, b - a, a - b));
        e->accept(this);

    } else if (op->is_intrinsic(Call::return_second)) {
        internal_assert(op->args.size() == 2);
        // Simply discard the first argument, which is generally a call to
        // 'halide_printf'.
        if (op->args[1].defined()) {
            op->args[1]->accept(this);
        }
    } else if (op->is_intrinsic(Call::bitwise_and)) {
        internal_assert(op->args.size() == 2);
        visit_binary_op(SpvOpBitwiseAnd, op->type, op->args[0], op->args[1]);
    } else if (op->is_intrinsic(Call::bitwise_xor)) {
        internal_assert(op->args.size() == 2);
        visit_binary_op(SpvOpBitwiseXor, op->type, op->args[0], op->args[1]);
    } else if (op->is_intrinsic(Call::bitwise_or)) {
        internal_assert(op->args.size() == 2);
        visit_binary_op(SpvOpBitwiseOr, op->type, op->args[0], op->args[1]);
    } else if (op->is_intrinsic(Call::bitwise_not)) {
        internal_assert(op->args.size() == 1);
        visit_unary_op(SpvOpNot, op->type, op->args[0]);
    } else if (op->is_intrinsic(Call::if_then_else)) {
        Expr cond = op->args[0];
        if (const Broadcast *b = cond.as<Broadcast>()) {
            cond = b->value;
        }
        if (cond.type().is_vector()) {
            scalarize(op);
        } else {
            // Generate Phi node if used as an expression.
            internal_assert(op->args.size() == 2 || op->args.size() == 3);
            Expr else_expr;
            if (op->args.size() == 3) {
                else_expr = op->args[2];
            }
            SpvFactory::BlockVariables block_vars = emit_if_then_else(op->args[0], op->args[1], else_expr);
            SpvId type_id = builder.declare_type(op->type);
            SpvId result_id = builder.reserve_id(SpvResultId);
            builder.append(SpvFactory::phi(type_id, result_id, block_vars));
            builder.update_id(result_id);
        }
    } else if (op->is_intrinsic(Call::IntrinsicOp::div_round_to_zero)) {
        internal_assert(op->args.size() == 2);
        // See if we can rewrite it to something faster (e.g. a shift)
        Expr e = lower_int_uint_div(op->args[0], op->args[1], /** round to zero */ true);
        if (!e.as<Call>()) {
            e.accept(this);
            return;
        }

        SpvOp op_code = SpvOpNop;
        if (op->type.is_float()) {
            op_code = SpvOpFDiv;
        } else if (op->type.is_int()) {
            op_code = SpvOpSDiv;
        } else if (op->type.is_uint()) {
            op_code = SpvOpUDiv;
        } else {
            internal_error << "div_round_to_zero of unhandled type.\n";
        }
        visit_binary_op(op_code, op->type, op->args[0], op->args[1]);
    } else if (op->is_intrinsic(Call::IntrinsicOp::mod_round_to_zero)) {
        internal_assert(op->args.size() == 2);
        SpvOp op_code = SpvOpNop;
        if (op->type.is_float()) {
            op_code = SpvOpFRem;  // NOTE: FRem matches the fmod we expect
        } else if (op->type.is_int()) {
            op_code = SpvOpSMod;
        } else if (op->type.is_uint()) {
            op_code = SpvOpUMod;
        } else {
            internal_error << "mod_round_to_zero of unhandled type.\n";
        }
        visit_binary_op(op_code, op->type, op->args[0], op->args[1]);

    } else if (op->is_intrinsic(Call::shift_right)) {
        internal_assert(op->args.size() == 2);
        if (op->type.is_uint() || (op->args[1].type().is_uint())) {
            visit_binary_op(SpvOpShiftRightLogical, op->type, op->args[0], op->args[1]);
        } else {
            Expr e = lower_signed_shift_right(op->args[0], op->args[1]);
            e.accept(this);
        }
    } else if (op->is_intrinsic(Call::shift_left)) {
        internal_assert(op->args.size() == 2);
        if (op->type.is_uint() || (op->args[1].type().is_uint())) {
            visit_binary_op(SpvOpShiftLeftLogical, op->type, op->args[0], op->args[1]);
        } else {
            Expr e = lower_signed_shift_left(op->args[0], op->args[1]);
            e.accept(this);
        }
    } else if (op->is_intrinsic(Call::strict_float)) {
        // TODO: Enable/Disable RelaxedPrecision flags?
        internal_assert(op->args.size() == 1);
        op->args[0].accept(this);
    } else if (op->is_intrinsic(Call::IntrinsicOp::sorted_avg)) {
        internal_assert(op->args.size() == 2);
        // b > a, so the following works without widening:
        // a + (b - a)/2
        Expr e = op->args[0] + (op->args[1] - op->args[0]) / 2;
        e.accept(this);
    } else if (op->is_intrinsic(Call::lerp)) {

        // Implement lerp using GLSL's mix() function, which always uses
        // floating point arithmetic.
        Expr zero_val = op->args[0];
        Expr one_val = op->args[1];
        Expr weight = op->args[2];

        internal_assert(weight.type().is_uint() || weight.type().is_float());
        if (weight.type().is_uint()) {
            // Normalize integer weights to [0.0f, 1.0f] range.
            internal_assert(weight.type().bits() < 32);
            weight = Div::make(Cast::make(Float(32), weight),
                               Cast::make(Float(32), weight.type().max()));
        } else if (op->type.is_uint()) {
            // Round float weights down to next multiple of (1/op->type.imax())
            // to give same results as lerp based on integer arithmetic.
            internal_assert(op->type.bits() < 32);
            weight = floor(weight * op->type.max()) / op->type.max();
        }

        Type result_type = Float(32, op->type.lanes());
        Expr e = Call::make(result_type, "mix", {zero_val, one_val, weight}, Call::Extern);

        if (!op->type.is_float()) {
            // Mirror rounding implementation of Halide's integer lerp.
            e = Cast::make(op->type, floor(e + 0.5f));
        }
        e.accept(this);

    } else if (op->is_intrinsic(Call::mux)) {
        Expr e = lower_mux(op);
        e.accept(this);
    } else if (op->is_intrinsic(Call::saturating_cast)) {
        Expr e = lower_intrinsic(op);
        e.accept(this);

    } else if (op->is_intrinsic()) {
        Expr lowered = lower_intrinsic(op);
        if (lowered.defined()) {
            lowered.accept(this);
        } else {
            internal_error << "Unhandled intrinsic in Vulkan backend: " << op->name << "\n";
        }

    } else if (op->call_type == Call::PureExtern && starts_with(op->name, "pow_f")) {
        internal_assert(op->args.size() == 2);
        if (can_prove(op->args[0] > 0)) {
            visit_glsl_op(GLSLstd450Pow, op->type, op->args);
        } else {
            Expr x = op->args[0];
            Expr y = op->args[1];
            Halide::Expr abs_x_pow_y = Internal::halide_exp(Internal::halide_log(abs(x)) * y);
            Halide::Expr nan_expr = Call::make(x.type(), "nan_f32", {}, Call::PureExtern);
            Expr iy = floor(y);
            Expr one = make_one(x.type());
            Expr zero = make_zero(x.type());
            Expr e = select(x > 0, abs_x_pow_y,        // Strictly positive x
                            y == 0.0f, one,            // x^0 == 1
                            x == 0.0f, zero,           // 0^y == 0
                            y != iy, nan_expr,         // negative x to a non-integer power
                            iy % 2 == 0, abs_x_pow_y,  // negative x to an even power
                            -abs_x_pow_y);             // negative x to an odd power
            e = common_subexpression_elimination(e);
            e.accept(this);
        }
    } else if (starts_with(op->name, "fast_inverse_f")) {
        internal_assert(op->args.size() == 1);

        if (op->type.lanes() > 1) {
            user_error << "Vulkan: Expected scalar value for fast_inverse!\n";
        }

        op->args[0].accept(this);
        SpvId arg_value_id = builder.current_id();

        SpvId one_constant_id = SpvInvalidId;
        SpvId type_id = builder.declare_type(op->type);
        if (op->type.is_float() && op->type.bits() == 16) {
            if (op->type.is_bfloat()) {
                bfloat16_t one_value = bfloat16_t(1.0f);
                one_constant_id = builder.declare_constant(op->type, &one_value);
            } else {
                float16_t one_value = float16_t(1.0f);
                one_constant_id = builder.declare_constant(op->type, &one_value);
            }
        } else if (op->type.is_float() && op->type.bits() == 32) {
            float one_value = float(1.0f);
            one_constant_id = builder.declare_constant(op->type, &one_value);
        } else if (op->type.is_float() && op->type.bits() == 64) {
            double one_value = double(1.0);
            one_constant_id = builder.declare_constant(op->type, &one_value);
        } else {
            internal_error << "Vulkan: Unhandled float type in fast_inverse intrinsic!\n";
        }
        internal_assert(one_constant_id != SpvInvalidId);
        SpvId result_id = builder.reserve_id(SpvResultId);
        builder.append(SpvFactory::binary_op(SpvOpFDiv, type_id, result_id, one_constant_id, arg_value_id));
        builder.update_id(result_id);
    } else if (op->name == "nan_f32") {
        float value = NAN;
        SpvId result_id = builder.declare_constant(Float(32), &value);
        builder.update_id(result_id);
    } else if (op->name == "inf_f32") {
        float value = INFINITY;
        SpvId result_id = builder.declare_constant(Float(32), &value);
        builder.update_id(result_id);
    } else if (op->name == "neg_inf_f32") {
        float value = -INFINITY;
        SpvId result_id = builder.declare_constant(Float(32), &value);
        builder.update_id(result_id);
    } else if (starts_with(op->name, "is_nan_f")) {
        internal_assert(op->args.size() == 1);
        visit_unary_op((SpvOp)SpvOpIsNan, op->type, op->args[0]);
    } else if (starts_with(op->name, "is_inf_f")) {
        internal_assert(op->args.size() == 1);
        visit_unary_op((SpvOp)SpvOpIsInf, op->type, op->args[0]);
    } else if (starts_with(op->name, "is_finite_f")) {

        internal_assert(op->args.size() == 1);
        visit_unary_op((SpvOp)SpvOpIsInf, op->type, op->args[0]);
        SpvId is_inf_id = builder.current_id();
        visit_unary_op((SpvOp)SpvOpIsNan, op->type, op->args[0]);
        SpvId is_nan_id = builder.current_id();

        SpvId type_id = builder.declare_type(op->type);
        SpvId not_is_nan_id = builder.reserve_id(SpvResultId);
        builder.append(SpvFactory::logical_not(type_id, not_is_nan_id, is_nan_id));
        SpvId not_is_inf_id = builder.reserve_id(SpvResultId);
        builder.append(SpvFactory::logical_not(type_id, not_is_inf_id, is_inf_id));
        SpvId result_id = builder.reserve_id(SpvResultId);
        builder.append(SpvFactory::logical_and(type_id, result_id, not_is_inf_id, not_is_nan_id));
        builder.update_id(result_id);

    } else {

        // If its not a standard SPIR-V built-in, see if there's a GLSL extended builtin
        BuiltinMap::const_iterator glsl_it = glsl_builtin.find(op->name);
        if (glsl_it == glsl_builtin.end()) {
            user_error << "Vulkan: unhandled SPIR-V GLSL builtin function '" << op->name << "' encountered.\n";
        }

        // Call the GLSL extended built-in
        SpvId glsl_op_code = glsl_it->second;
        visit_glsl_op(glsl_op_code, op->type, op->args);
    }
}

void CodeGen_Vulkan_Dev::SPIRV_Emitter::visit(const Select *op) {
    debug(2) << "CodeGen_Vulkan_Dev::SPIRV_Emitter::visit(Select): " << op->type << " (" << op->condition << ") ? (" << op->true_value << ") : (" << op->false_value << ")\n";
    SpvId type_id = builder.declare_type(op->type);
    op->condition.accept(this);
    SpvId cond_id = builder.current_id();
    op->true_value.accept(this);
    SpvId true_id = builder.current_id();
    op->false_value.accept(this);
    SpvId false_id = builder.current_id();
    SpvId result_id = builder.reserve_id(SpvResultId);
    builder.append(SpvFactory::select(type_id, result_id, cond_id, true_id, false_id));
    builder.update_id(result_id);
}

void CodeGen_Vulkan_Dev::SPIRV_Emitter::load_from_scalar_index(const Load *op, SpvId index_id, SpvId variable_id, Type value_type, Type storage_type, SpvStorageClass storage_class) {
    debug(2) << "CodeGen_Vulkan_Dev::SPIRV_Emitter::load_from_scalar_index(): "
             << "index_id=" << index_id << " "
             << "variable_id=" << variable_id << " "
             << "value_type=" << value_type << " "
             << "storage_type=" << storage_type << " "
             << "storage_class=" << storage_class << "\n";

    // determine the base type id for the source value
    SpvId base_type_id = builder.type_of(variable_id);
    if (builder.is_pointer_type(base_type_id)) {
        base_type_id = builder.lookup_base_type(base_type_id);
    }

    SpvId storage_type_id = builder.declare_type(storage_type);
    SpvId ptr_type_id = builder.declare_pointer_type(storage_type, storage_class);

    uint32_t zero = 0;
    SpvId src_id = SpvInvalidId;
    SpvId src_index_id = index_id;
    if (storage_class == SpvStorageClassUniform) {
        if (builder.is_struct_type(base_type_id)) {
            SpvId zero_id = builder.declare_constant(UInt(32), &zero);
            SpvFactory::Indices access_indices = {zero_id, src_index_id};
            src_id = builder.declare_access_chain(ptr_type_id, variable_id, access_indices);
        } else {
            SpvFactory::Indices access_indices = {src_index_id};
            src_id = builder.declare_access_chain(ptr_type_id, variable_id, access_indices);
        }
    } else if ((storage_class == SpvStorageClassWorkgroup) || (storage_class == SpvStorageClassFunction)) {
        if (builder.is_array_type(base_type_id)) {
            SpvFactory::Indices access_indices = {src_index_id};
            src_id = builder.declare_access_chain(ptr_type_id, variable_id, access_indices);
        } else {
            src_id = variable_id;
        }
    } else {
        internal_error << "CodeGen_Vulkan_Dev::SPIRV_Emitter::visit(Load): unhandled storage class encountered on op: " << storage_class << "\n";
    }
    internal_assert(src_id != SpvInvalidId);

    SpvId value_id = builder.reserve_id(SpvResultId);
    builder.append(SpvFactory::load(storage_type_id, value_id, src_id));

    // if the value type doesn't match the base for the pointer type, cast it accordingly
    SpvId result_id = value_id;
    if (storage_type != value_type) {
        result_id = cast_type(value_type, storage_type, result_id);
    }
    builder.update_id(result_id);
}

void CodeGen_Vulkan_Dev::SPIRV_Emitter::load_from_vector_index(const Load *op, SpvId variable_id, Type value_type, Type storage_type, SpvStorageClass storage_class) {
    debug(2) << "CodeGen_Vulkan_Dev::SPIRV_Emitter::load_from_vector_index(): "
             << "variable_id=" << variable_id << " "
             << "value_type=" << value_type << " "
             << "storage_type=" << storage_type << " "
             << "storage_class=" << storage_class << "\n";

    internal_assert(op->index.type().is_vector());

    // If the runtime array is a vector type, then attempt to do a
    // dense vector load by using the base of the ramp divided by
    // the number of lanes.
    StorageAccessMap::const_iterator it = storage_access_map.find(variable_id);
    if (it != storage_access_map.end()) {
        storage_type = it->second.storage_type;  // use the storage type for the runtime array
        SpvId storage_type_id = it->second.storage_type_id;
        if (builder.is_vector_type(storage_type_id)) {
            Expr ramp_base = strided_ramp_base(op->index);
            if (ramp_base.defined()) {
                Expr ramp_index = (ramp_base / op->type.lanes());
                ramp_index.accept(this);
                SpvId index_id = builder.current_id();
                load_from_scalar_index(op, index_id, variable_id, value_type, storage_type, storage_class);
                return;
            }
        }
    }

    op->index.accept(this);
    SpvId index_id = builder.current_id();

    // Gather vector elements.
    SpvFactory::Components loaded_values;
    Type scalar_value_type = value_type.with_lanes(1);
    SpvFactory::Components index_components = split_vector(op->index.type(), index_id);
    for (SpvId scalar_index : index_components) {
        load_from_scalar_index(op, scalar_index, variable_id, scalar_value_type, storage_type, storage_class);
        SpvId value_component_id = builder.current_id();
        loaded_values.push_back(value_component_id);
    }

    // Create a composite vector from the individual loads
    if (loaded_values.size() > 1) {
        SpvId result_id = join_vector(value_type, loaded_values);
        builder.update_id(result_id);
    }
}

void CodeGen_Vulkan_Dev::SPIRV_Emitter::store_at_scalar_index(const Store *op, SpvId index_id, SpvId variable_id, Type value_type, Type storage_type, SpvStorageClass storage_class, SpvId value_id) {
    debug(2) << "CodeGen_Vulkan_Dev::SPIRV_Emitter::store_at_scalar_index(): "
             << "index_id=" << index_id << " "
             << "variable_id=" << variable_id << " "
             << "value_type=" << value_type << " "
             << "storage_type=" << storage_type << " "
             << "storage_class=" << storage_class << " "
             << "value_id=" << value_id << "\n";

    // determine the base type id for the source value
    SpvId base_type_id = builder.type_of(variable_id);
    if (builder.is_pointer_type(base_type_id)) {
        base_type_id = builder.lookup_base_type(base_type_id);
    }

    uint32_t zero = 0;
    SpvId dst_id = SpvInvalidId;
    SpvId dst_index_id = index_id;

    SpvId ptr_type_id = builder.declare_pointer_type(storage_type, storage_class);
    if (storage_class == SpvStorageClassUniform) {
        if (builder.is_struct_type(base_type_id)) {
            SpvId zero_id = builder.declare_constant(UInt(32), &zero);
            SpvFactory::Indices access_indices = {zero_id, dst_index_id};
            dst_id = builder.declare_access_chain(ptr_type_id, variable_id, access_indices);
        } else {
            SpvFactory::Indices access_indices = {dst_index_id};
            dst_id = builder.declare_access_chain(ptr_type_id, variable_id, access_indices);
        }
    } else if ((storage_class == SpvStorageClassWorkgroup) || (storage_class == SpvStorageClassFunction)) {
        if (builder.is_array_type(base_type_id)) {
            SpvFactory::Indices access_indices = {dst_index_id};
            dst_id = builder.declare_access_chain(ptr_type_id, variable_id, access_indices);
        } else {
            dst_id = variable_id;
        }
    } else {
        internal_error << "CodeGen_Vulkan_Dev::SPIRV_Emitter::visit(Store): unhandled storage class encountered on op: " << storage_class << "\n";
    }
    internal_assert(dst_id != SpvInvalidId);

    // if the value type doesn't match the base for the pointer type, cast it accordingly
    if (storage_type != value_type) {
        value_id = cast_type(storage_type, value_type, value_id);
    }

    builder.append(SpvFactory::store(dst_id, value_id));
}

void CodeGen_Vulkan_Dev::SPIRV_Emitter::store_at_vector_index(const Store *op, SpvId variable_id, Type value_type, Type storage_type, SpvStorageClass storage_class, SpvId value_id) {
    debug(2) << "CodeGen_Vulkan_Dev::SPIRV_Emitter::store_at_vector_index(): "
             << "variable_id=" << variable_id << " "
             << "value_type=" << value_type << " "
             << "storage_type=" << storage_type << " "
             << "storage_class=" << storage_class << "\n";

    internal_assert(op->index.type().is_vector());

    // If the runtime array is a vector type, then attempt to do a
    // dense vector store by using the base of the ramp divided by
    // the number of lanes.
    StorageAccessMap::const_iterator it = storage_access_map.find(variable_id);
    if (it != storage_access_map.end()) {
        storage_type = it->second.storage_type;
        SpvId storage_type_id = it->second.storage_type_id;
        if (builder.is_vector_type(storage_type_id)) {
            Expr ramp_base = strided_ramp_base(op->index);
            if (ramp_base.defined()) {
                Expr ramp_index = (ramp_base / op->value.type().lanes());
                ramp_index.accept(this);
                SpvId index_id = builder.current_id();
                store_at_scalar_index(op, index_id, variable_id, value_type, storage_type, storage_class, value_id);
                return;
            }
        }
    }

    op->index.accept(this);
    SpvId index_id = builder.current_id();

    // Split vector value into components
    internal_assert(op->index.type().lanes() <= op->value.type().lanes());
    SpvFactory::Components value_components = split_vector(op->value.type(), value_id);
    SpvFactory::Components index_components = split_vector(op->index.type(), index_id);

    // Scatter vector elements.
    Type scalar_value_type = op->value.type().with_lanes(1);
    for (uint32_t i = 0; i < index_components.size(); i++) {
        SpvId index_component_id = index_components[i];
        SpvId value_component_id = value_components[i];
        store_at_scalar_index(op, index_component_id, variable_id, scalar_value_type, storage_type, storage_class, value_component_id);
    }
}

void CodeGen_Vulkan_Dev::SPIRV_Emitter::visit(const Load *op) {
    debug(2) << "CodeGen_Vulkan_Dev::SPIRV_Emitter::visit(Load): " << op->type << " " << op->name << "[" << op->index << "]\n";
    user_assert(is_const_one(op->predicate)) << "Predicated loads not supported by SPIR-V codegen\n";

    // Construct the pointer to read from
    const SymbolIdStorageClassPair *id_and_storage_class = symbol_table.find(op->name);
    internal_assert(id_and_storage_class);
    SpvId variable_id = id_and_storage_class->first;
    SpvStorageClass storage_class = id_and_storage_class->second;
    internal_assert(variable_id != SpvInvalidId);
    internal_assert(((uint32_t)storage_class) < ((uint32_t)SpvStorageClassMax));

    // If this is a load from a buffer block (mapped to a halide buffer) or
    // GPU shared memory, the pointer type must match the declared storage
    // type for the runtime array.
    Type value_type = op->type;
    Type storage_type = value_type;
    StorageAccessMap::const_iterator it = storage_access_map.find(variable_id);
    if (it != storage_access_map.end()) {
        storage_type = it->second.storage_type;
    }

    debug(2) << "    value_type=" << op->type << " storage_type=" << storage_type << "\n";
    debug(2) << "    index_type=" << op->index.type() << " index=" << op->index << "\n";

    if (op->index.type().is_scalar()) {
        op->index.accept(this);
        SpvId index_id = builder.current_id();
        load_from_scalar_index(op, index_id, variable_id, value_type, storage_type, storage_class);
    } else {
        load_from_vector_index(op, variable_id, value_type, storage_type, storage_class);
    }
}

void CodeGen_Vulkan_Dev::SPIRV_Emitter::visit(const Store *op) {
    debug(2) << "CodeGen_Vulkan_Dev::SPIRV_Emitter::visit(Store): " << op->name << "[" << op->index << "] = (" << op->value << ")\n";
    user_assert(is_const_one(op->predicate)) << "Predicated stores not supported by SPIR-V codegen!\n";

    debug(2) << "    value_type=" << op->value.type() << " value=" << op->value << "\n";
    op->value.accept(this);
    SpvId value_id = builder.current_id();

    const SymbolIdStorageClassPair *id_and_storage_class = symbol_table.find(op->name);
    internal_assert(id_and_storage_class);
    SpvId variable_id = id_and_storage_class->first;
    SpvStorageClass storage_class = id_and_storage_class->second;
    internal_assert(variable_id != SpvInvalidId);
    internal_assert(((uint32_t)storage_class) < ((uint32_t)SpvStorageClassMax));

    Type value_type = op->value.type();
    Type storage_type = value_type;

    // If this is a store to a buffer block (mapped to a halide buffer) or
    // GPU shared memory, the pointer type must match the declared storage
    // type for the runtime array
    StorageAccessMap::const_iterator it = storage_access_map.find(variable_id);
    if (it != storage_access_map.end()) {
        storage_type = it->second.storage_type;
    }

    debug(2) << "    value_type=" << value_type << " storage_type=" << storage_type << "\n";
    debug(2) << "    index_type=" << op->index.type() << " index=" << op->index << "\n";
    if (op->index.type().is_scalar()) {
        op->index.accept(this);
        SpvId index_id = builder.current_id();
        store_at_scalar_index(op, index_id, variable_id, value_type, storage_type, storage_class, value_id);
    } else {
        store_at_vector_index(op, variable_id, value_type, storage_type, storage_class, value_id);
    }
}

void CodeGen_Vulkan_Dev::SPIRV_Emitter::visit(const Let *let) {
    debug(2) << "CodeGen_Vulkan_Dev::SPIRV_Emitter::visit(Let): " << (Expr)let << "\n";
    let->value.accept(this);
    SpvId current_id = builder.current_id();
    ScopedSymbolBinding binding(symbol_table, let->name, {current_id, SpvStorageClassFunction});
    let->body.accept(this);
}

void CodeGen_Vulkan_Dev::SPIRV_Emitter::visit(const LetStmt *let) {
    debug(2) << "CodeGen_Vulkan_Dev::SPIRV_Emitter::visit(LetStmt): " << let->name << "\n";
    let->value.accept(this);
    SpvId current_id = builder.current_id();
    ScopedSymbolBinding binding(symbol_table, let->name, {current_id, SpvStorageClassFunction});
    let->body.accept(this);
}

void CodeGen_Vulkan_Dev::SPIRV_Emitter::visit(const AssertStmt *stmt) {
    // TODO: Fill this in.
    debug(2) << "CodeGen_Vulkan_Dev::SPIRV_Emitter::visit(AssertStmt): "
             << "condition=" << stmt->condition << " "
             << "message=" << stmt->message << "\n";
}

namespace {
std::pair<std::string, uint32_t> simt_intrinsic(const std::string &name) {
    if (ends_with(name, gpu_thread_name(0))) {
        return {"LocalInvocationId", 0};
    } else if (ends_with(name, gpu_thread_name(1))) {
        return {"LocalInvocationId", 1};
    } else if (ends_with(name, gpu_thread_name(2))) {
        return {"LocalInvocationId", 2};
    } else if (ends_with(name, gpu_block_name(0))) {
        return {"WorkgroupId", 0};
    } else if (ends_with(name, gpu_block_name(1))) {
        return {"WorkgroupId", 1};
    } else if (ends_with(name, gpu_block_name(2))) {
        return {"WorkgroupId", 2};
    }
    internal_error << "simt_intrinsic called on bad variable name: " << name << "\n";
    return {"", -1};
}

}  // anonymous namespace

void CodeGen_Vulkan_Dev::SPIRV_Emitter::visit(const For *op) {
    debug(2) << "CodeGen_Vulkan_Dev::SPIRV_Emitter::visit(For): name=" << op->name << " min=" << op->min << " extent=" << op->extent << "\n";

    if (is_gpu(op->for_type)) {
        // This should always be true at this point in codegen
        internal_assert(is_const_zero(op->min));
        auto intrinsic = simt_intrinsic(op->name);
        const std::string intrinsic_var_name = std::string("k") + std::to_string(kernel_index) + std::string("_") + intrinsic.first;

        // Intrinsics are inserted when adding the kernel
        const auto *intrin = symbol_table.find(intrinsic_var_name);
        internal_assert(intrin);
        SpvId intrinsic_id = intrin->first;
        SpvStorageClass storage_class = intrin->second;

        // extract and cast to the extent type (which is what's expected by Halide's for loops)
        Type unsigned_type = UInt(32);
        SpvId unsigned_type_id = builder.declare_type(unsigned_type);
        SpvId unsigned_value_id = builder.reserve_id(SpvResultId);
        SpvFactory::Indices indices = {intrinsic.second};
        builder.append(SpvFactory::composite_extract(unsigned_type_id, unsigned_value_id, intrinsic_id, indices));
        SpvId intrinsic_value_id = cast_type(op->min.type(), unsigned_type, unsigned_value_id);
        {
            ScopedSymbolBinding binding(symbol_table, op->name, {intrinsic_value_id, storage_class});
            op->body.accept(this);
        }
    } else {

        debug(2) << "  (serial for loop): min=" << op->min << " extent=" << op->extent << "\n";

        internal_assert(op->for_type == ForType::Serial) << "CodeGen_Vulkan_Dev::SPIRV_Emitter::visit unhandled For type: " << op->for_type << "\n";
        user_assert(op->min.type() == op->extent.type());
        user_assert(op->min.type().is_int() || op->min.type().is_uint());

        op->min.accept(this);
        SpvId min_id = builder.current_id();
        op->extent.accept(this);
        SpvId extent_id = builder.current_id();

        // Compute max.
        Type index_type = op->min.type();
        SpvId index_type_id = builder.declare_type(index_type);
        SpvStorageClass storage_class = SpvStorageClassFunction;
        SpvId index_var_type_id = builder.declare_pointer_type(index_type_id, storage_class);
        SpvId max_id = builder.reserve_id(SpvResultId);
        builder.append(SpvFactory::integer_add(index_type_id, max_id, min_id, extent_id));

        // Declare loop var
        const std::string loop_var_name = unique_name(std::string("k") + std::to_string(kernel_index) + "_loop_idx");
        debug(2) << "  loop_index=" << loop_var_name << " type=" << index_type << "\n";
        SpvId loop_var_id = builder.declare_variable(loop_var_name, index_var_type_id, storage_class);
        symbol_table.push(loop_var_name, {loop_var_id, storage_class});

        SpvId header_block_id = builder.reserve_id(SpvBlockId);
        SpvId top_block_id = builder.reserve_id(SpvBlockId);
        SpvId body_block_id = builder.reserve_id(SpvBlockId);
        SpvId continue_block_id = builder.reserve_id(SpvBlockId);
        SpvId merge_block_id = builder.reserve_id(SpvBlockId);

        builder.append(SpvFactory::store(loop_var_id, min_id));
        SpvBlock header_block = builder.create_block(header_block_id);
        builder.enter_block(header_block);
        {
            builder.append(SpvFactory::loop_merge(merge_block_id, continue_block_id, SpvLoopControlDontUnrollMask));
            builder.append(SpvFactory::branch(top_block_id));
        }
        builder.leave_block();

        SpvId loop_index_id = builder.reserve_id(SpvResultId);
        SpvBlock top_block = builder.create_block(top_block_id);
        builder.enter_block(top_block);
        {
            SpvId loop_test_type_id = builder.declare_type(Bool());
            SpvId loop_test_id = builder.reserve_id(SpvResultId);
            builder.append(SpvFactory::load(index_type_id, loop_index_id, loop_var_id));
            builder.append(SpvFactory::integer_less_than(loop_test_type_id, loop_test_id, loop_index_id, max_id, index_type.is_uint()));
            builder.append(SpvFactory::conditional_branch(loop_test_id, body_block_id, merge_block_id));
        }
        builder.leave_block();

        SpvBlock body_block = builder.create_block(body_block_id);
        builder.enter_block(body_block);
        {
            ScopedSymbolBinding binding(symbol_table, op->name, {loop_index_id, storage_class});
            op->body.accept(this);
            builder.append(SpvFactory::branch(continue_block_id));
        }
        builder.leave_block();

        SpvBlock continue_block = builder.create_block(continue_block_id);
        builder.enter_block(continue_block);
        {
            // Update loop variable
            int32_t one = 1;
            SpvId next_index_id = builder.reserve_id(SpvResultId);
            SpvId constant_one_id = builder.declare_constant(index_type, &one);
            SpvId current_index_id = builder.reserve_id(SpvResultId);
            builder.append(SpvFactory::load(index_type_id, current_index_id, loop_var_id));
            builder.append(SpvFactory::integer_add(index_type_id, next_index_id, current_index_id, constant_one_id));
            builder.append(SpvFactory::store(loop_var_id, next_index_id));
            builder.append(SpvFactory::branch(header_block_id));
        }
        builder.leave_block();
        symbol_table.pop(loop_var_name);

        SpvBlock merge_block = builder.create_block(merge_block_id);
        builder.enter_block(merge_block);
    }
}

void CodeGen_Vulkan_Dev::SPIRV_Emitter::visit(const Ramp *op) {
    debug(2) << "CodeGen_Vulkan_Dev::SPIRV_Emitter::visit(Ramp): "
             << "base=" << op->base << " "
             << "stride=" << op->stride << " "
             << "lanes=" << (uint32_t)op->lanes << "\n";

    // TODO: Is there a way to do this that doesn't require duplicating lane values?
    SpvId base_type_id = builder.declare_type(op->base.type());
    SpvId type_id = builder.declare_type(op->type);
    op->base.accept(this);
    SpvId base_id = builder.current_id();
    op->stride.accept(this);
    SpvId stride_id = builder.current_id();

    // Generate adds to make the elements of the ramp.
    SpvId prev_id = base_id;
    SpvFactory::Components constituents = {base_id};
    for (int i = 1; i < op->lanes; i++) {
        SpvId this_id = builder.reserve_id(SpvResultId);
        if (op->base.type().is_float()) {
            builder.append(SpvFactory::float_add(base_type_id, this_id, prev_id, stride_id));
        } else if (op->base.type().is_int_or_uint()) {
            builder.append(SpvFactory::integer_add(base_type_id, this_id, prev_id, stride_id));
        } else {
            internal_error << "SPIRV: Unhandled base type encountered in ramp!\n";
        }
        constituents.push_back(this_id);
        prev_id = this_id;
    }

    SpvId result_id = builder.reserve_id(SpvResultId);
    builder.append(SpvFactory::composite_construct(type_id, result_id, constituents));
    builder.update_id(result_id);
}

void CodeGen_Vulkan_Dev::SPIRV_Emitter::visit(const Broadcast *op) {
    debug(2) << "CodeGen_Vulkan_Dev::SPIRV_Emitter::visit(Broadcast): "
             << "type=" << op->type << " "
             << "value=" << op->value << "\n";

    // TODO: Is there a way to do this that doesn't require duplicating lane values?
    SpvId type_id = builder.declare_type(op->type);
    op->value.accept(this);
    SpvId value_id = builder.current_id();
    SpvId result_id = builder.reserve_id(SpvResultId);

    SpvFactory::Components constituents;
    constituents.insert(constituents.end(), op->lanes, value_id);
    builder.append(SpvFactory::composite_construct(type_id, result_id, constituents));
    builder.update_id(result_id);
}

void CodeGen_Vulkan_Dev::SPIRV_Emitter::visit(const Provide *) {
    internal_error << "CodeGen_Vulkan_Dev::SPIRV_Emitter::visit(const Provide *): Provide encountered during codegen\n";
}

void CodeGen_Vulkan_Dev::SPIRV_Emitter::visit(const Allocate *op) {

    SpvId storage_type_id = builder.declare_type(op->type);
    SpvId array_type_id = SpvInvalidId;
    SpvId variable_id = SpvInvalidId;
    uint32_t array_size = 0;

    SpvStorageClass storage_class = SpvStorageClassGeneric;
    if (op->memory_type == MemoryType::GPUShared) {

        // Allocation of shared memory must be declared at global scope
        storage_class = SpvStorageClassWorkgroup;  // shared across workgroup
        std::string variable_name = std::string("k") + std::to_string(kernel_index) + std::string("_") + op->name;
        uint32_t type_size = op->type.bytes();
        uint32_t constant_id = 0;

        // static fixed size allocation
        if (op->extents.size() == 1 && is_const(op->extents[0])) {
            array_size = op->constant_allocation_size();
            array_type_id = builder.declare_type(op->type, array_size);
            builder.add_symbol(variable_name + "_array_type", array_type_id, builder.current_module().id());
            debug(2) << "Vulkan: Allocate (fixed-size) " << op->name << " type=" << op->type << " array_size=" << (uint32_t)array_size << " in shared memory on device in global scope\n";

        } else {
            // dynamic allocation with unknown size at compile time ...

            // declare the array size as a specialization constant (which will get overridden at runtime)
            Type array_size_type = UInt(32);
            array_size = std::max(workgroup_size[0], uint32_t(1));  // use one item per workgroup as an initial guess
            SpvId array_size_id = builder.declare_specialization_constant(array_size_type, &array_size);
            array_type_id = builder.add_array_with_default_size(storage_type_id, array_size_id);
            builder.add_symbol(variable_name + "_array_type", array_type_id, builder.current_module().id());

            debug(2) << "Vulkan: Allocate (dynamic size) " << op->name << " type=" << op->type << " default_size=" << (uint32_t)array_size << " in shared memory on device in global scope\n";

            // bind the specialization constant to the next slot
            std::string constant_name = variable_name + "_array_size";
            constant_id = (uint32_t)(descriptor_set_table.back().specialization_constants.size() + 1);
            SpvBuilder::Literals spec_id = {constant_id};
            builder.add_annotation(array_size_id, SpvDecorationSpecId, spec_id);
            builder.add_symbol(constant_name, array_size_id, builder.current_module().id());

            // update the descriptor set with the specialization binding
            SpecializationBinding spec_binding = {constant_id, (uint32_t)array_size_type.bytes(), constant_name};
            descriptor_set_table.back().specialization_constants.push_back(spec_binding);
        }

        // add the shared memory allocation to the descriptor set
        SharedMemoryAllocation shared_mem_allocation = {constant_id, array_size, type_size, variable_name};
        descriptor_set_table.back().shared_memory_usage.push_back(shared_mem_allocation);

        // declare the variable
        SpvId ptr_type_id = builder.declare_pointer_type(array_type_id, storage_class);
        variable_id = builder.declare_global_variable(variable_name, ptr_type_id, storage_class);

    } else {

        // Allocation is not a shared memory allocation, just make a local declaration.
        array_size = op->constant_allocation_size();

        // It must have a constant size.
        user_assert(array_size > 0)
            << "Allocation " << op->name << " has a dynamic size. "
            << "Only fixed-size local allocations are supported with Vulkan.";

        debug(2) << "Vulkan: Allocate " << op->name << " type=" << op->type << " size=" << (uint32_t)array_size << " on device in function scope\n";

        array_type_id = builder.declare_type(op->type, array_size);
        storage_class = SpvStorageClassFunction;  // function scope
        std::string variable_name = std::string("k") + std::to_string(kernel_index) + std::string("_") + op->name;
        SpvId ptr_type_id = builder.declare_pointer_type(array_type_id, storage_class);
        variable_id = builder.declare_variable(variable_name, ptr_type_id, storage_class);
    }

    StorageAccess access;
    access.storage_class = storage_class;
    access.storage_array_size = array_size;
    access.storage_type_id = storage_type_id;
    access.storage_type = op->type;
    storage_access_map[variable_id] = access;

    debug(3) << "Vulkan: Pushing allocation called " << op->name << " onto the symbol table\n";
    symbol_table.push(op->name, {variable_id, storage_class});
    op->body.accept(this);
}

void CodeGen_Vulkan_Dev::SPIRV_Emitter::visit(const Free *op) {
    debug(3) << "Vulkan: Popping allocation called " << op->name << " off the symbol table\n";
    const auto *id = symbol_table.find(op->name);
    internal_assert(id);
    SpvId variable_id = id->first;
    storage_access_map.erase(variable_id);
    symbol_table.pop(op->name);
}

void CodeGen_Vulkan_Dev::SPIRV_Emitter::visit(const Realize *) {
    internal_error << "CodeGen_Vulkan_Dev::SPIRV_Emitter::visit(const Realize *): Realize encountered during codegen\n";
}

template<typename StmtOrExpr>
SpvFactory::BlockVariables
CodeGen_Vulkan_Dev::SPIRV_Emitter::emit_if_then_else(const Expr &condition,
                                                     StmtOrExpr then_case, StmtOrExpr else_case) {

    SpvId merge_block_id = builder.reserve_id(SpvBlockId);
    SpvId if_block_id = builder.reserve_id(SpvBlockId);
    SpvId then_block_id = builder.reserve_id(SpvBlockId);
    SpvId else_block_id = else_case.defined() ? builder.reserve_id(SpvBlockId) : merge_block_id;

    SpvFactory::BlockVariables block_vars;

    // If block
    debug(2) << "Vulkan: If => (" << condition << " )\n";
    SpvBlock if_block = builder.create_block(if_block_id);
    builder.enter_block(if_block);
    {
        condition.accept(this);
        SpvId cond_id = builder.current_id();
        builder.append(SpvFactory::selection_merge(merge_block_id, SpvSelectionControlMaskNone));
        builder.append(SpvFactory::conditional_branch(cond_id, then_block_id, else_block_id));
    }
    builder.leave_block();

    // Then block
    debug(2) << "Vulkan: Then =>\n"
             << then_case << "\n";
    SpvBlock then_block = builder.create_block(then_block_id);
    builder.enter_block(then_block);
    {
        then_case.accept(this);
        SpvId then_id = builder.current_id();
        builder.append(SpvFactory::branch(merge_block_id));
        block_vars.emplace_back(then_id, then_block_id);
    }
    builder.leave_block();

    // Else block (optional)
    if (else_case.defined()) {
        debug(2) << "Vulkan: Else =>\n"
                 << else_case << "\n";
        SpvBlock else_block = builder.create_block(else_block_id);
        builder.enter_block(else_block);
        {
            else_case.accept(this);
            SpvId else_id = builder.current_id();
            builder.append(SpvFactory::branch(merge_block_id));
            block_vars.emplace_back(else_id, else_block_id);
        }
        builder.leave_block();
    }

    // Merge block
    SpvBlock merge_block = builder.create_block(merge_block_id);
    builder.enter_block(merge_block);
    return block_vars;
}

void CodeGen_Vulkan_Dev::SPIRV_Emitter::visit(const IfThenElse *op) {
    if (!builder.current_function().is_defined()) {
        user_error << "CodeGen_Vulkan_Dev::SPIRV_Emitter::visit(const IfThenElse *op): No active function for building!!\n";
    }
    emit_if_then_else(op->condition, op->then_case, op->else_case);
}

void CodeGen_Vulkan_Dev::SPIRV_Emitter::visit(const Evaluate *op) {
    op->value.accept(this);
}

void CodeGen_Vulkan_Dev::SPIRV_Emitter::visit(const Shuffle *op) {
    std::cout << " CodeGen_Vulkan_Dev::SPIRV_Emitter::visit(Shuffle): "
              << "type=" << op->type << " "
              << "vectors=" << (uint32_t)op->vectors.size() << " "
              << "is_interleave=" << (op->is_interleave() ? "true" : "false") << " "
              << "is_extract_element=" << (op->is_extract_element() ? "true" : "false") << "\n";

    // Traverse all the arg vectors
    uint32_t arg_idx = 0;
    SpvFactory::Operands arg_ids;
    arg_ids.reserve(op->vectors.size());
    for (const Expr &e : op->vectors) {
        debug(2) << " CodeGen_Vulkan_Dev::SPIRV_Emitter::visit(Shuffle): Arg[" << arg_idx++ << "] => " << e << "\n";
        e.accept(this);
        arg_ids.push_back(builder.current_id());
    }

    if (op->is_interleave()) {
        int op_lanes = op->type.lanes();
        internal_assert(!arg_ids.empty());
        int arg_lanes = op->vectors[0].type().lanes();

        std::cout << "    vector interleave x" << (uint32_t)op->vectors.size() << " : ";
        for (int idx : op->indices) {
            std::cout << idx << " ";
        }
        std::cout << "\n";

        if (arg_ids.size() == 1) {

            // 1 argument, just do a simple assignment via a cast
            SpvId result_id = cast_type(op->type, op->vectors[0].type(), arg_ids[0]);
            builder.update_id(result_id);

        } else if (arg_ids.size() == 2) {

            // 2 arguments, use a composite insert to update even and odd indices
            uint32_t even_idx = 0;
            uint32_t odd_idx = 1;
            SpvFactory::Indices even_indices;
            SpvFactory::Indices odd_indices;
            for (int i = 0; i < op_lanes; ++i) {
                even_indices.push_back(even_idx);
                odd_indices.push_back(odd_idx);
                even_idx += 2;
                odd_idx += 2;
            }

            SpvId type_id = builder.declare_type(op->type);
            SpvId value_id = builder.declare_null_constant(op->type);
            SpvId partial_id = builder.reserve_id(SpvResultId);
            SpvId result_id = builder.reserve_id(SpvResultId);
            builder.append(SpvFactory::composite_insert(type_id, partial_id, arg_ids[0], value_id, even_indices));
            builder.append(SpvFactory::composite_insert(type_id, result_id, arg_ids[1], partial_id, odd_indices));
            builder.update_id(result_id);

        } else {
            // 3+ arguments, shuffle via a vector literal
            // selecting the appropriate elements of the vectors
            int num_vectors = (int)op->vectors.size();
            std::vector<SpvFactory::Components> vector_component_ids(num_vectors);
            for (uint32_t i = 0; i < (uint32_t)arg_ids.size(); ++i) {
                if (op->vectors[i].type().is_vector()) {
                    vector_component_ids[i] = split_vector(op->vectors[i].type(), arg_ids[i]);
                } else {
                    vector_component_ids[i] = {arg_ids[i]};
                }
            }

            SpvFactory::Components result_component_ids(op_lanes);
            for (int i = 0; i < op_lanes; i++) {
                int arg = i % num_vectors;
                int arg_idx = i / num_vectors;
                internal_assert(arg_idx <= arg_lanes);
                result_component_ids[i] = vector_component_ids[arg][arg_idx];
            }

            SpvId result_id = join_vector(op->type, result_component_ids);
            builder.update_id(result_id);
        }
    } else if (op->is_extract_element()) {
        int idx = op->indices[0];
        internal_assert(idx >= 0);
        internal_assert(idx <= op->vectors[0].type().lanes());
        if (op->vectors[0].type().is_vector()) {
            SpvFactory::Indices indices = {(uint32_t)idx};
            SpvId type_id = builder.declare_type(op->type);
            SpvId result_id = builder.reserve_id(SpvResultId);
            builder.append(SpvFactory::composite_extract(type_id, result_id, arg_ids[0], indices));
            builder.update_id(result_id);
        } else {
            SpvId result_id = cast_type(op->type, op->vectors[0].type(), arg_ids[0]);
            builder.update_id(result_id);
        }
    } else if (op->type.is_scalar()) {
        // Deduce which vector we need. Apparently it's not required
        // that all vectors have identical lanes, so a loop is required.
        // Since idx of -1 means "don't care", we'll treat it as 0 to simplify.
        SpvId result_id = SpvInvalidId;
        int idx = std::max(0, op->indices[0]);
        for (size_t vec_idx = 0; vec_idx < op->vectors.size(); vec_idx++) {
            const int vec_lanes = op->vectors[vec_idx].type().lanes();
            if (idx < vec_lanes) {
                if (op->vectors[vec_idx].type().is_vector()) {
                    SpvFactory::Indices indices = {(uint32_t)idx};
                    SpvId type_id = builder.declare_type(op->type);
                    result_id = builder.reserve_id(SpvResultId);
                    builder.append(SpvFactory::composite_extract(type_id, result_id, arg_ids[vec_idx], indices));
                } else {
                    result_id = arg_ids[vec_idx];
                }
                break;
            }
            idx -= vec_lanes;
        }

    } else {

        // vector shuffle ... not interleaving
        int op_lanes = op->type.lanes();
        int num_vectors = (int)op->vectors.size();

        std::cout << "    vector shuffle x" << num_vectors << " : ";
        for (int idx : op->indices) {
            std::cout << idx << " ";
        }
        std::cout << "\n";

        if (num_vectors == 1) {
            // 1 argument, just do a simple assignment via a cast
            SpvId result_id = cast_type(op->type, op->vectors[0].type(), arg_ids[0]);
            builder.update_id(result_id);

        } else if (num_vectors == 2) {

            // 2 arguments, use the builtin vector shuffle that takes a pair of vectors
            SpvFactory::Indices indices;
            indices.reserve(op->indices.size());
            indices.insert(indices.end(), op->indices.begin(), op->indices.end());
            SpvId type_id = builder.declare_type(op->type);
            SpvId result_id = builder.reserve_id(SpvResultId);
            builder.append(SpvFactory::vector_shuffle(type_id, result_id, arg_ids[0], arg_ids[1], indices));
            builder.update_id(result_id);
        } else {
            std::vector<SpvFactory::Components> vector_component_ids(num_vectors);
            for (uint32_t i = 0; i < (uint32_t)arg_ids.size(); ++i) {
                if (op->vectors[i].type().is_vector()) {
                    vector_component_ids[i] = split_vector(op->vectors[i].type(), arg_ids[i]);
                } else {
                    vector_component_ids[i] = {arg_ids[i]};
                }
            }

            SpvFactory::Components result_component_ids(op_lanes);
            for (int i = 0; i < op_lanes && i < (int)op->indices.size(); i++) {
                int idx = op->indices[i];
                int arg = idx % num_vectors;
                int arg_idx = idx / num_vectors;
                internal_assert(arg_idx <= (int)vector_component_ids[arg].size());
                result_component_ids[i] = vector_component_ids[arg][arg_idx];
            }

            SpvId result_id = join_vector(op->type, result_component_ids);
            builder.update_id(result_id);
        }
    }
}

void CodeGen_Vulkan_Dev::SPIRV_Emitter::visit(const VectorReduce *) {
    internal_error << "CodeGen_Vulkan_Dev::SPIRV_Emitter::visit(const VectorReduce *): VectorReduce not implemented for codegen\n";
}

void CodeGen_Vulkan_Dev::SPIRV_Emitter::visit(const Prefetch *) {
    internal_error << "CodeGen_Vulkan_Dev::SPIRV_Emitter::visit(const Prefetch *): Prefetch not implemented for codegen\n";
}

void CodeGen_Vulkan_Dev::SPIRV_Emitter::visit(const Fork *) {
    internal_error << "void CodeGen_Vulkan_Dev::SPIRV_Emitter::visit(const Fork *): Fork not implemented for codegen";
}

void CodeGen_Vulkan_Dev::SPIRV_Emitter::visit(const Acquire *) {
    internal_error << "void CodeGen_Vulkan_Dev::SPIRV_Emitter::visit(const Acquire *): Acquire not implemented for codegen";
}

void CodeGen_Vulkan_Dev::SPIRV_Emitter::visit(const Atomic *) {
    internal_error << "void CodeGen_Vulkan_Dev::SPIRV_Emitter::visit(const Atomic *): Atomic not implemented for codegen";
}

void CodeGen_Vulkan_Dev::SPIRV_Emitter::visit_unary_op(SpvOp op_code, Type t, const Expr &a) {
    SpvId type_id = builder.declare_type(t);
    a.accept(this);
    SpvId src_a_id = builder.current_id();

    SpvId result_id = builder.reserve_id(SpvResultId);
    builder.append(SpvFactory::unary_op(op_code, type_id, result_id, src_a_id));
    builder.update_id(result_id);
}

void CodeGen_Vulkan_Dev::SPIRV_Emitter::visit_binary_op(SpvOp op_code, Type t, const Expr &a, const Expr &b) {
    SpvId type_id = builder.declare_type(t);
    a.accept(this);
    SpvId src_a_id = builder.current_id();
    b.accept(this);
    SpvId src_b_id = builder.current_id();

    SpvId result_id = builder.reserve_id(SpvResultId);
    builder.append(SpvFactory::binary_op(op_code, type_id, result_id, src_a_id, src_b_id));
    builder.update_id(result_id);
}

void CodeGen_Vulkan_Dev::SPIRV_Emitter::visit_glsl_op(SpvId glsl_op_code, Type type, const std::vector<Expr> &args) {
    SpvId type_id = builder.declare_type(type);

    SpvFactory::Operands operands;
    operands.reserve(args.size());
    for (const Expr &e : args) {
        e.accept(this);
        SpvId arg_value_id = builder.current_id();
        if (builder.type_of(arg_value_id) != type_id) {
            SpvId casted_value_id = cast_type(type, e.type(), arg_value_id);  // all GLSL args must match return type
            operands.push_back(casted_value_id);
        } else {
            operands.push_back(arg_value_id);
        }
    }

    // sanity check the expected number of operands
    internal_assert(glsl_operand_count(glsl_op_code) == operands.size());

    SpvId inst_set_id = builder.import_glsl_intrinsics();
    SpvId result_id = builder.reserve_id(SpvResultId);
    builder.append(SpvFactory::extended(inst_set_id, glsl_op_code, type_id, result_id, operands));
    builder.update_id(result_id);
}

SpvFactory::Components CodeGen_Vulkan_Dev::SPIRV_Emitter::split_vector(Type type, SpvId value_id) {
    SpvFactory::Components value_components;
    SpvId scalar_value_type_id = builder.declare_type(type.with_lanes(1));
    for (uint32_t i = 0; i < (uint32_t)type.lanes(); i++) {
        SpvFactory::Indices extract_indices = {i};
        SpvId value_component_id = builder.reserve_id(SpvResultId);
        builder.append(SpvFactory::composite_extract(scalar_value_type_id, value_component_id, value_id, extract_indices));
        value_components.push_back(value_component_id);
    }
    return value_components;
}

SpvId CodeGen_Vulkan_Dev::SPIRV_Emitter::join_vector(Type type, const SpvFactory::Components &value_components) {
    SpvId type_id = builder.declare_type(type);
    SpvId result_id = builder.reserve_id(SpvResultId);
    builder.append(SpvFactory::composite_construct(type_id, result_id, value_components));
    return result_id;
}

void CodeGen_Vulkan_Dev::SPIRV_Emitter::reset() {
    kernel_index = 0;
    builder.reset();
    SymbolScope empty;
    symbol_table.swap(empty);
    storage_access_map.clear();
    descriptor_set_table.clear();
    reset_workgroup_size();
}

void CodeGen_Vulkan_Dev::SPIRV_Emitter::init_module() {
    reset();

    if (target.has_feature(Target::VulkanV13)) {
        // Encode to SPIR-V v1.2 to allow dynamic dispatching (if needed)
        builder.set_version_format(0x00010200);
    } else {
        // Encode to SPIR-V v1.0 (which is the only format supported by Vulkan v1.0)
        builder.set_version_format(0x00010000);
    }

    // NOTE: Source language is irrelevant. We encode the binary directly
    builder.set_source_language(SpvSourceLanguageUnknown);

    // TODO: Should we autodetect and/or force 32bit or 64bit?
    builder.set_addressing_model(SpvAddressingModelLogical);

    // TODO: Should we autodetect the VulkanMemoryModel extension and use that instead?
    builder.set_memory_model(SpvMemoryModelGLSL450);

    // NOTE: Execution model for Vulkan must be GLCompute which requires Shader support
    builder.require_capability(SpvCapabilityShader);

    // NOTE: Extensions are handled in finalize
}

namespace {

std::vector<char> encode_header_string(const std::string &str) {
    uint32_t padded_word_count = (str.length() / 4) + 1;  // add an extra entry to ensure strings are terminated
    uint32_t padded_str_length = padded_word_count * 4;
    std::vector<char> encoded_string(padded_str_length, '\0');
    for (uint32_t c = 0; c < str.length(); c++) {
        encoded_string[c] = str[c];
    }
    return encoded_string;
}

}  // namespace

void CodeGen_Vulkan_Dev::SPIRV_Emitter::encode_header(SpvBinary &spirv_header) {
    debug(2) << "CodeGen_Vulkan_Dev::SPIRV_Emitter::encode_header\n";

    // Encode a sidecar for the module that lists the descriptor sets
    // corresponding to each entry point contained in the module.
    //
    // This metadata will be used at runtime to define the shader bindings
    // needed for all buffers, constants, shared memory, and workgroup sizes
    // that are required for execution.
    //
    // Like the SPIR-V code module, each entry is one word (1x uint32_t).
    // Variable length sections are prefixed with their length (ie number of entries).
    //
    // [0] Header word count (total length of header)
    // [1] Number of descriptor sets
    // ... For each descriptor set ...
    // ... [0] Length of entry point name (padded to nearest word size)
    // ....... [*] Entry point string data (padded with null chars)
    // ... [1] Number of uniform buffers for this descriptor set
    // ... [2] Number of storage buffers for this descriptor set
    // ... [3] Number of specialization constants for this descriptor set
    // ....... For each specialization constant ...
    // ....... [0] Length of constant name string (padded to nearest word size)
    // ........... [*] Constant name string data (padded with null chars)
    // ....... [1] Constant id (as used in VkSpecializationMapEntry for binding)
    // ....... [2] Size of data type (in bytes)
    // ... [4] Number of shared memory allocations for this descriptor set
    // ....... For each allocation ...
    // ....... [0] Length of variable name string (padded to nearest word size)
    // ........... [*] Variable name string data (padded with null chars)
    // ....... [1] Constant id to use for overriding array size (zero if it is not bound to a specialization constant)
    // ....... [2] Size of data type (in bytes)
    // ....... [3] Size of array (ie element count)
    // ... [4] Dynamic workgroup dimensions bound to specialization constants
    // ....... [0] Constant id to use for local_size_x (zero if it was statically declared and not bound to a specialization constant)
    // ....... [1] Constant id to use for local_size_y
    // ....... [2] Constant id ot use for local_size_z
    //
    // NOTE: Halide's Vulkan runtime consumes this header prior to compiling.
    //
    // Both vk_decode_shader_bindings() and vk_compile_shader_module() will
    // need to be updated if the header encoding ever changes!
    //
    uint32_t index = 0;
    spirv_header.push_back(descriptor_set_table.size());
    for (const DescriptorSet &ds : descriptor_set_table) {

        // encode the entry point name into an array of chars (padded to the next word entry)
        std::vector<char> entry_point_name = encode_header_string(ds.entry_point_name);
        uint32_t entry_point_name_entries = (uint32_t)(entry_point_name.size() / sizeof(uint32_t));

        debug(2) << "    [" << index << "] "
                 << "uniform_buffer_count=" << ds.uniform_buffer_count << " "
                 << "storage_buffer_count=" << ds.storage_buffer_count << " "
                 << "entry_point_name_size=" << entry_point_name.size() << " "
                 << "entry_point_name: " << (const char *)entry_point_name.data() << "\n";

        // [0] Length of entry point name (padded to nearest word size)
        spirv_header.push_back(entry_point_name_entries);

        // [*] Entry point string data (padded with null chars)
        spirv_header.insert(spirv_header.end(), (const uint32_t *)entry_point_name.data(), (const uint32_t *)(entry_point_name.data() + entry_point_name.size()));

        // [1] Number of uniform buffers for this descriptor set
        spirv_header.push_back(ds.uniform_buffer_count);

        // [2] Number of storage buffers for this descriptor set
        spirv_header.push_back(ds.storage_buffer_count);

        // [3] Number of specialization constants for this descriptor set
        spirv_header.push_back((uint32_t)ds.specialization_constants.size());
        debug(2) << "     specialization_count=" << (uint32_t)ds.specialization_constants.size() << "\n";

        // For each specialization constant ...
        for (const SpecializationBinding &spec_binding : ds.specialization_constants) {

            // encode the constant name into an array of chars (padded to the next word entry)
            std::vector<char> constant_name = encode_header_string(spec_binding.constant_name);
            uint32_t constant_name_entries = (uint32_t)(constant_name.size() / sizeof(uint32_t));

            debug(2) << "     [" << spec_binding.constant_id << "] "
                     << "constant_name=" << (const char *)constant_name.data() << " "
                     << "type_size=" << spec_binding.type_size << "\n";

            // [0] Length of constant name string (padded to nearest word size)
            spirv_header.push_back(constant_name_entries);

            // [*] Constant name string data (padded with null chars)
            spirv_header.insert(spirv_header.end(), (const uint32_t *)constant_name.data(), (const uint32_t *)(constant_name.data() + constant_name.size()));

            // [1] Constant id (as used in VkSpecializationMapEntry for binding)
            spirv_header.push_back(spec_binding.constant_id);

            // [2] Size of data type (in bytes)
            spirv_header.push_back(spec_binding.type_size);
        }

        // [4] Number of shared memory allocations for this descriptor set
        spirv_header.push_back((uint32_t)ds.shared_memory_usage.size());
        debug(2) << "     shared_memory_allocations=" << (uint32_t)ds.shared_memory_usage.size() << "\n";

        // For each allocation ...
        uint32_t shm_index = 0;
        for (const SharedMemoryAllocation &shared_mem_alloc : ds.shared_memory_usage) {

            // encode the variable name into an array of chars (padded to the next word entry)
            std::vector<char> variable_name = encode_header_string(shared_mem_alloc.variable_name);
            uint32_t variable_name_entries = (uint32_t)(variable_name.size() / sizeof(uint32_t));

            debug(2) << "     [" << shm_index++ << "] "
                     << "variable_name=" << (const char *)variable_name.data() << " "
                     << "constant_id=" << shared_mem_alloc.constant_id << " "
                     << "type_size=" << shared_mem_alloc.type_size << " "
                     << "array_size=" << shared_mem_alloc.array_size << "\n";

            // [0] Length of variable name string (padded to nearest word size)
            spirv_header.push_back(variable_name_entries);

            // [*] Variable name string data (padded with null chars)
            spirv_header.insert(spirv_header.end(), (const uint32_t *)variable_name.data(), (const uint32_t *)(variable_name.data() + variable_name.size()));

            // [1] Constant id to use for overriding array size (zero if it is not bound to a specialization constant)
            spirv_header.push_back(shared_mem_alloc.constant_id);

            // [2] Size of data type (in bytes)
            spirv_header.push_back(shared_mem_alloc.type_size);

            // [3] Size of array (ie element count)
            spirv_header.push_back(shared_mem_alloc.array_size);
        }

        // [4] Dynamic workgroup dimensions bound to specialization constants
        spirv_header.push_back(ds.workgroup_size_binding.local_size_constant_id[0]);
        spirv_header.push_back(ds.workgroup_size_binding.local_size_constant_id[1]);
        spirv_header.push_back(ds.workgroup_size_binding.local_size_constant_id[2]);
        ++index;
    }
    uint32_t header_word_count = spirv_header.size();
    spirv_header.insert(spirv_header.begin(), header_word_count + 1);
}

void CodeGen_Vulkan_Dev::SPIRV_Emitter::reset_workgroup_size() {
    workgroup_size[0] = 0;
    workgroup_size[1] = 0;
    workgroup_size[2] = 0;
}

void CodeGen_Vulkan_Dev::SPIRV_Emitter::find_workgroup_size(const Stmt &s) {
    reset_workgroup_size();
    FindWorkGroupSize fwgs;
    s.accept(&fwgs);

    workgroup_size[0] = fwgs.workgroup_size[0];
    workgroup_size[1] = fwgs.workgroup_size[1];
    workgroup_size[2] = fwgs.workgroup_size[2];
}

void CodeGen_Vulkan_Dev::SPIRV_Emitter::declare_workgroup_size(SpvId kernel_func_id) {

    if (workgroup_size[0] == 0) {

        // workgroup size is dynamic ...
        if (!target.has_feature(Target::VulkanV13)) {
            user_error << "Vulkan: Dynamic workgroup sizes require Vulkan v1.3+ support! "
                       << "Either enable the target feature, or adjust the pipeline's schedule "
                       << "to use static workgroup sizes!";
        }

        // declare the workgroup local size as a specialization constant (which will get overridden at runtime)
        Type local_size_type = UInt(32);

        uint32_t local_size_x = std::max(workgroup_size[0], (uint32_t)1);  // use a minimum of 1 for the default value
        uint32_t local_size_y = std::max(workgroup_size[1], (uint32_t)1);
        uint32_t local_size_z = std::max(workgroup_size[2], (uint32_t)1);

        SpvId local_size_x_id = builder.declare_specialization_constant(local_size_type, &local_size_x);
        SpvId local_size_y_id = builder.declare_specialization_constant(local_size_type, &local_size_y);
        SpvId local_size_z_id = builder.declare_specialization_constant(local_size_type, &local_size_z);

        SpvId local_size_ids[3] = {
            local_size_x_id,
            local_size_y_id,
            local_size_z_id};

        debug(1) << "Vulkan: Using dynamic workgroup local size with default of [" << local_size_x << ", " << local_size_y << ", " << local_size_z << "]...\n";

        // annotate each local size with a corresponding specialization constant
        for (uint32_t dim = 0; dim < 3; dim++) {
            SpvId constant_id = (uint32_t)(descriptor_set_table.back().specialization_constants.size() + 1);
            SpvBuilder::Literals spec_id = {constant_id};
            builder.add_annotation(local_size_ids[dim], SpvDecorationSpecId, spec_id);
            builder.add_symbol(gpu_thread_name(dim), local_size_ids[dim], builder.current_module().id());
            SpecializationBinding spec_binding = {constant_id, (uint32_t)sizeof(uint32_t), gpu_thread_name(dim)};
            descriptor_set_table.back().specialization_constants.push_back(spec_binding);
            descriptor_set_table.back().workgroup_size_binding.local_size_constant_id[dim] = constant_id;
        }

        // Add workgroup size to execution mode
        SpvInstruction exec_mode_inst = SpvFactory::exec_mode_local_size_id(kernel_func_id, local_size_x_id, local_size_y_id, local_size_z_id);
        builder.current_module().add_execution_mode(exec_mode_inst);

    } else {

        // workgroup size is static ...
        workgroup_size[0] = std::max(workgroup_size[0], (uint32_t)1);
        workgroup_size[1] = std::max(workgroup_size[1], (uint32_t)1);
        workgroup_size[2] = std::max(workgroup_size[2], (uint32_t)1);

        debug(1) << "Vulkan: Using static workgroup local size [" << workgroup_size[0] << ", " << workgroup_size[1] << ", " << workgroup_size[2] << "]...\n";

        // Add workgroup size to execution mode
        SpvInstruction exec_mode_inst = SpvFactory::exec_mode_local_size(kernel_func_id, workgroup_size[0], workgroup_size[1], workgroup_size[2]);
        builder.current_module().add_execution_mode(exec_mode_inst);
    }
}

namespace {

// Locate all the unique GPU variables used as SIMT intrinsics
// This pass is used to identify if LocalInvocationID and/or WorkgroupID
// need to be declared as variables for the entrypoint to the Kernel. Since
// these can only be declared once and their type is vec3, we don't
// care about the specific dims that are mapped to loop variables.
class FindIntrinsicsUsed : public IRVisitor {
    using IRVisitor::visit;
    void visit(const For *op) override {
<<<<<<< HEAD
        if (CodeGen_GPU_Dev::is_gpu_var(op->for_type)) {
=======
        if (is_gpu(op->for_type)) {
>>>>>>> 4b67712b

            // map the block or thread id name to the SIMT intrinsic definition
            auto intrinsic = simt_intrinsic(op->name);

            // mark the name of the intrinsic being used (without the dimension)
            intrinsics_used.insert(intrinsic.first);  // name only!
        }
        op->body.accept(this);
    }

public:
    std::unordered_set<std::string> intrinsics_used;
    FindIntrinsicsUsed() = default;
};

// Map the SPIR-V builtin intrinsic name to its corresponding enum value
SpvBuiltIn map_simt_builtin(const std::string &intrinsic_name) {
    if (starts_with(intrinsic_name, "Workgroup")) {
        return SpvBuiltInWorkgroupId;
    } else if (starts_with(intrinsic_name, "Local")) {
        return SpvBuiltInLocalInvocationId;
    }
    internal_error << "map_simt_builtin called on bad variable name: " << intrinsic_name << "\n";
    return SpvBuiltInMax;
}

}  // namespace

void CodeGen_Vulkan_Dev::SPIRV_Emitter::declare_entry_point(const Stmt &s, SpvId kernel_func_id) {

    // Locate all simt intrinsics
    FindIntrinsicsUsed find_intrinsics;
    s.accept(&find_intrinsics);

    SpvFactory::Variables entry_point_variables;
    for (const std::string &used_intrinsic : find_intrinsics.intrinsics_used) {

        // The builtins are pointers to vec3 and can only be declared once per kernel entrypoint
        SpvStorageClass storage_class = SpvStorageClassInput;
        SpvId intrinsic_type_id = builder.declare_type(Type(Type::UInt, 32, 3));
        SpvId intrinsic_ptr_type_id = builder.declare_pointer_type(intrinsic_type_id, storage_class);
        const std::string intrinsic_var_name = std::string("k") + std::to_string(kernel_index) + std::string("_") + used_intrinsic;
        SpvId intrinsic_var_id = builder.declare_global_variable(intrinsic_var_name, intrinsic_ptr_type_id, storage_class);
        SpvId intrinsic_loaded_id = builder.reserve_id();
        builder.append(SpvFactory::load(intrinsic_type_id, intrinsic_loaded_id, intrinsic_var_id));
        symbol_table.push(intrinsic_var_name, {intrinsic_loaded_id, storage_class});

        // Map the used intrinsic name to the specific builtin
        SpvBuiltIn built_in_kind = map_simt_builtin(used_intrinsic);

        // Add an annotation that indicates this variable is bound to the requested intrinsic
        SpvBuilder::Literals annotation_literals = {(uint32_t)built_in_kind};
        builder.add_annotation(intrinsic_var_id, SpvDecorationBuiltIn, annotation_literals);

        // Add the builtin to the interface
        entry_point_variables.push_back(intrinsic_var_id);
    }

    // Add the entry point with the appropriate execution model
    // NOTE: exec_model must be GLCompute to work with Vulkan ... Kernel is only supported in OpenCL
    builder.add_entry_point(kernel_func_id, SpvExecutionModelGLCompute, entry_point_variables);
}

void CodeGen_Vulkan_Dev::SPIRV_Emitter::declare_device_args(const Stmt &s, uint32_t entry_point_index,
                                                            const std::string &entry_point_name,
                                                            const std::vector<DeviceArgument> &args) {

    // Keep track of the descriptor set needed to bind this kernel's inputs / outputs
    DescriptorSet descriptor_set;
    descriptor_set.entry_point_name = entry_point_name;

    // Add required extension support for storage types which are necessary to
    // use smaller bit-width types for any halide buffer *or* device argument
    // (passed as a runtime array)
    for (const auto &arg : args) {
        if (arg.type.is_int_or_uint()) {
            if (arg.type.bits() == 8) {
                builder.require_extension("SPV_KHR_8bit_storage");
            } else if (arg.type.bits() == 16) {
                builder.require_extension("SPV_KHR_16bit_storage");
            }
        }
    }

    // GLSL-style: each input buffer is a runtime array in a buffer struct
    // All other params get passed in as a single uniform block
    // First, need to count scalar parameters to construct the uniform struct
    SpvBuilder::StructMemberTypes param_struct_members;
    for (const auto &arg : args) {
        if (!arg.is_buffer) {
            // Add required access capability for smaller bit-width types used as runtime arrays
            if (arg.type.bits() == 8) {
                builder.require_capability(SpvCapabilityUniformAndStorageBuffer8BitAccess);
            } else if (arg.type.bits() == 16) {
                builder.require_capability(SpvCapabilityUniformAndStorageBuffer16BitAccess);
            }

            SpvId arg_type_id = builder.declare_type(arg.type);
            param_struct_members.push_back(arg_type_id);
        }
    }

    // Add a binding for a uniform buffer packed with all scalar args
    uint32_t binding_counter = 0;
    if (!param_struct_members.empty()) {

        const std::string struct_name = std::string("k") + std::to_string(kernel_index) + std::string("_args_struct");
        SpvId param_struct_type_id = builder.declare_struct(struct_name, param_struct_members);

        // Add a decoration describing the offset for each parameter struct member
        uint32_t param_member_index = 0;
        uint32_t param_member_offset = 0;
        for (const auto &arg : args) {
            if (!arg.is_buffer) {
                SpvBuilder::Literals param_offset_literals = {param_member_offset};
                builder.add_struct_annotation(param_struct_type_id, param_member_index, SpvDecorationOffset, param_offset_literals);
                param_member_offset += arg.type.bytes();
                param_member_index++;
            }
        }

        // Add a Block decoration for the parameter pack itself
        builder.add_annotation(param_struct_type_id, SpvDecorationBlock);

        // Add a variable for the parameter pack
        const std::string param_pack_var_name = std::string("k") + std::to_string(kernel_index) + std::string("_args_var");
        SpvId param_pack_ptr_type_id = builder.declare_pointer_type(param_struct_type_id, SpvStorageClassUniform);
        SpvId param_pack_var_id = builder.declare_global_variable(param_pack_var_name, param_pack_ptr_type_id, SpvStorageClassUniform);

        // We always pass in the parameter pack as the first binding
        SpvBuilder::Literals binding_index = {0};
        SpvBuilder::Literals dset_index = {entry_point_index};
        builder.add_annotation(param_pack_var_id, SpvDecorationDescriptorSet, dset_index);
        builder.add_annotation(param_pack_var_id, SpvDecorationBinding, binding_index);
        descriptor_set.uniform_buffer_count++;
        binding_counter++;

        // Declare all the args with appropriate offsets into the parameter struct
        uint32_t scalar_index = 0;
        for (const auto &arg : args) {
            if (!arg.is_buffer) {

                SpvId arg_type_id = builder.declare_type(arg.type);
                SpvId access_index_id = builder.declare_constant(UInt(32), &scalar_index);
                SpvId pointer_type_id = builder.declare_pointer_type(arg_type_id, SpvStorageClassUniform);
                SpvFactory::Indices access_indices = {access_index_id};
                SpvId access_chain_id = builder.declare_access_chain(pointer_type_id, param_pack_var_id, access_indices);
                scalar_index++;

                SpvId param_id = builder.reserve_id(SpvResultId);
                builder.append(SpvFactory::load(arg_type_id, param_id, access_chain_id));
                symbol_table.push(arg.name, {param_id, SpvStorageClassUniform});
            }
        }
    }

    // Add bindings for all device buffers declared as GLSL-style buffer blocks in uniform storage
    for (const auto &arg : args) {
        if (arg.is_buffer) {

            // Check for dense loads & stores to determine the widest vector
            // width we can safely index
            CheckAlignedDenseVectorLoadStore check_dense(arg.name);
            s.accept(&check_dense);
            int lanes = check_dense.are_all_dense ? check_dense.lanes : 1;

            // Declare the runtime array (which maps directly to the Halide device buffer)
            Type array_element_type = arg.type.with_lanes(lanes);
            SpvId array_element_type_id = builder.declare_type(array_element_type);
            SpvId runtime_arr_type_id = builder.add_runtime_array(array_element_type_id);

            // Annotate the array with its stride
            SpvBuilder::Literals array_stride = {(uint32_t)(arg.type.bytes())};
            builder.add_annotation(runtime_arr_type_id, SpvDecorationArrayStride, array_stride);

            // Wrap the runtime array in a struct (required with SPIR-V buffer block semantics)
            SpvBuilder::StructMemberTypes struct_member_types = {runtime_arr_type_id};
            const std::string struct_name = std::string("k") + std::to_string(kernel_index) + std::string("_buffer_block") + std::to_string(binding_counter);
            SpvId struct_type_id = builder.declare_struct(struct_name, struct_member_types);

            // Declare a pointer to the struct as a global variable
            SpvStorageClass storage_class = SpvStorageClassUniform;
            SpvId ptr_struct_type_id = builder.declare_pointer_type(struct_type_id, storage_class);
            const std::string buffer_block_var_name = std::string("k") + std::to_string(kernel_index) + std::string("_") + arg.name;
            SpvId buffer_block_var_id = builder.declare_global_variable(buffer_block_var_name, ptr_struct_type_id, storage_class);

            // Annotate the struct to indicate it's passed in a GLSL-style buffer block
            builder.add_annotation(struct_type_id, SpvDecorationBufferBlock);

            // Annotate the offset for the array
            SpvBuilder::Literals zero_literal = {uint32_t(0)};
            builder.add_struct_annotation(struct_type_id, 0, SpvDecorationOffset, zero_literal);

            // Set descriptor set and binding indices
            SpvBuilder::Literals dset_index = {entry_point_index};
            SpvBuilder::Literals binding_index = {uint32_t(binding_counter++)};
            builder.add_annotation(buffer_block_var_id, SpvDecorationDescriptorSet, dset_index);
            builder.add_annotation(buffer_block_var_id, SpvDecorationBinding, binding_index);
            symbol_table.push(arg.name, {buffer_block_var_id, storage_class});

            StorageAccess access;
            access.storage_type_id = array_element_type_id;
            access.storage_type = array_element_type;
            access.storage_class = storage_class;
            storage_access_map[buffer_block_var_id] = access;
            descriptor_set.storage_buffer_count++;
        }
    }

    // Save the descriptor set (so we can output the binding information as a header to the code module)
    descriptor_set_table.push_back(descriptor_set);
}

void CodeGen_Vulkan_Dev::SPIRV_Emitter::compile(std::vector<char> &module) {
    debug(2) << "CodeGen_Vulkan_Dev::SPIRV_Emitter::compile\n";

    // First encode the descriptor set bindings for each entry point
    // as a sidecar which we will add as a preamble header to the actual
    // SPIR-V binary so the runtime can know which descriptor set to use
    // for each entry point
    SpvBinary spirv_header;
    encode_header(spirv_header);

    // Finalize the SPIR-V module
    builder.finalize();

    // Validate the SPIR-V for the target
    if (builder.is_capability_required(SpvCapabilityInt8) && !target.has_feature(Target::VulkanInt8)) {
        user_error << "Vulkan: Code requires 8-bit integer support (which is not enabled in the target features)! "
                   << "Either enable the target feature, or adjust the algorithm to avoid using this data type!";
    }

    if (builder.is_capability_required(SpvCapabilityInt16) && !target.has_feature(Target::VulkanInt16)) {
        user_error << "Vulkan: Code requires 16-bit integer support (which is not enabled in the target features)! "
                   << "Either enable the target feature, or adjust the algorithm to avoid using this data type!";
    }

    if (builder.is_capability_required(SpvCapabilityInt64) && !target.has_feature(Target::VulkanInt64)) {
        user_error << "Vulkan: Code requires 64-bit integer support (which is not enabled in the target features)! "
                   << "Either enable the target feature, or adjust the algorithm to avoid using this data type!";
    }

    if (builder.is_capability_required(SpvCapabilityFloat16) && !target.has_feature(Target::VulkanFloat16)) {
        user_error << "Vulkan: Code requires 16-bit floating-point support (which is not enabled in the target features)! "
                   << "Either enable the target feature, or adjust the algorithm to avoid using this data type!";
    }

    if (builder.is_capability_required(SpvCapabilityFloat64) && !target.has_feature(Target::VulkanFloat64)) {
        user_error << "Vulkan: Code requires 64-bit floating-point support (which is not enabled in the target features)! "
                   << "Either enable the target feature, or adjust the algorithm to avoid using this data type!";
    }

    // Encode the SPIR-V into a compliant binary
    SpvBinary spirv_binary;
    builder.encode(spirv_binary);

    size_t header_bytes = spirv_header.size() * sizeof(uint32_t);
    size_t binary_bytes = spirv_binary.size() * sizeof(uint32_t);

    debug(2) << "    encoding module ("
             << "header_size: " << (uint32_t)(header_bytes) << ", "
             << "binary_size: " << (uint32_t)(binary_bytes) << ")\n";

    // Combine the header and binary into the module
    module.reserve(header_bytes + binary_bytes);
    module.insert(module.end(), (const char *)spirv_header.data(), (const char *)(spirv_header.data() + spirv_header.size()));
    module.insert(module.end(), (const char *)spirv_binary.data(), (const char *)(spirv_binary.data() + spirv_binary.size()));
}

void CodeGen_Vulkan_Dev::SPIRV_Emitter::add_kernel(const Stmt &s,
                                                   const std::string &kernel_name,
                                                   const std::vector<DeviceArgument> &args) {
    debug(2) << "Adding Vulkan kernel " << kernel_name << "\n";

    // Add function definition
    // TODO: can we use one of the function control annotations?
    // https://github.com/halide/Halide/issues/7533

    // Discover the workgroup size
    find_workgroup_size(s);

    // Update the kernel index for the module
    kernel_index++;

    // Declare the kernel function
    SpvId void_type_id = builder.declare_void_type();
    SpvId kernel_func_id = builder.add_function(kernel_name, void_type_id);
    SpvFunction kernel_func = builder.lookup_function(kernel_func_id);
    uint32_t entry_point_index = builder.current_module().entry_point_count();
    builder.enter_function(kernel_func);

    // Declare the entry point and input intrinsics for the kernel func
    declare_entry_point(s, kernel_func_id);

    // Declare all parameters -- scalar args and device buffers
    declare_device_args(s, entry_point_index, kernel_name, args);

    // Traverse
    s.accept(this);

    // Insert return statement end delimiter
    kernel_func.tail_block().add_instruction(SpvFactory::return_stmt());

    // Declare the workgroup size for the kernel
    declare_workgroup_size(kernel_func_id);

    // Pop scope
    for (const auto &arg : args) {
        symbol_table.pop(arg.name);
    }
    builder.leave_block();
    builder.leave_function();
    storage_access_map.clear();
}

void CodeGen_Vulkan_Dev::SPIRV_Emitter::dump() const {
    debug(2) << "CodeGen_Vulkan_Dev::SPIRV_Emitter::dump()\n";
    std::cerr << builder.current_module();
}

CodeGen_Vulkan_Dev::CodeGen_Vulkan_Dev(Target t)
    : emitter(t) {
    // Empty
}

void CodeGen_Vulkan_Dev::init_module() {
    debug(2) << "CodeGen_Vulkan_Dev::init_module\n";
    emitter.init_module();
}

void CodeGen_Vulkan_Dev::add_kernel(Stmt stmt,
                                    const std::string &name,
                                    const std::vector<DeviceArgument> &args) {

    debug(2) << "CodeGen_Vulkan_Dev::add_kernel " << name << "\n";

    // We need to scalarize/de-predicate any loads/stores, since Vulkan does not support predication.
    stmt = scalarize_predicated_loads_stores(stmt);

    debug(2) << "CodeGen_Vulkan_Dev: after removing predication: \n"
             << stmt;

    current_kernel_name = name;
    emitter.add_kernel(stmt, name, args);

    // dump the SPIRV file if requested
    if (getenv("HL_SPIRV_DUMP_FILE")) {
        dump();
    }
}

std::vector<char> CodeGen_Vulkan_Dev::compile_to_src() {
    debug(2) << "CodeGen_Vulkan_Dev::compile_to_src\n";
    std::vector<char> module;
    emitter.compile(module);
    return module;
}

std::string CodeGen_Vulkan_Dev::get_current_kernel_name() {
    return current_kernel_name;
}

std::string CodeGen_Vulkan_Dev::print_gpu_name(const std::string &name) {
    return name;
}

void CodeGen_Vulkan_Dev::dump() {
    std::vector<char> module = compile_to_src();

    // Print the contents of the compiled SPIR-V module
    emitter.dump();

    // Skip the header and only output the SPIR-V binary
    const uint32_t *decode = (const uint32_t *)(module.data());
    uint32_t header_word_count = decode[0];
    size_t header_size = header_word_count * sizeof(uint32_t);
    const uint32_t *binary_ptr = (decode + header_word_count);
    size_t binary_size = (module.size() - header_size);

    const char *filename = getenv("HL_SPIRV_DUMP_FILE") ? getenv("HL_SPIRV_DUMP_FILE") : "out.spv";
    debug(1) << "Vulkan: Dumping SPIRV module to file: '" << filename << "'\n";
    std::ofstream f(filename, std::ios::out | std::ios::binary);
    f.write((const char *)(binary_ptr), binary_size);
    f.close();
}

}  // namespace

std::unique_ptr<CodeGen_GPU_Dev> new_CodeGen_Vulkan_Dev(const Target &target) {
    return std::make_unique<CodeGen_Vulkan_Dev>(target);
}

}  // namespace Internal
}  // namespace Halide

#else  // WITH_SPIRV

namespace Halide {
namespace Internal {

std::unique_ptr<CodeGen_GPU_Dev> new_CodeGen_Vulkan_Dev(const Target &target) {
    return nullptr;
}

}  // namespace Internal
}  // namespace Halide

#endif  // WITH_SPIRV<|MERGE_RESOLUTION|>--- conflicted
+++ resolved
@@ -2509,11 +2509,7 @@
 class FindIntrinsicsUsed : public IRVisitor {
     using IRVisitor::visit;
     void visit(const For *op) override {
-<<<<<<< HEAD
-        if (CodeGen_GPU_Dev::is_gpu_var(op->for_type)) {
-=======
         if (is_gpu(op->for_type)) {
->>>>>>> 4b67712b
 
             // map the block or thread id name to the SIMT intrinsic definition
             auto intrinsic = simt_intrinsic(op->name);
