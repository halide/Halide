--- conflicted
+++ resolved
@@ -408,12 +408,8 @@
 
     // Take a closer look at all failed proof attempts to hunt for
     // simplifier weaknesses
-<<<<<<< HEAD
-    if (/*debug::debug_level() > 0 &&*/ !is_const(e)) {
-=======
-    const bool check_failed_proofs = debug::debug_level() > 0 || get_compiler_logger() != nullptr;
+    const bool check_failed_proofs = true; //debug::debug_level() > 0 || get_compiler_logger() != nullptr;
     if (check_failed_proofs && !is_const(e)) {
->>>>>>> ff78629e
         struct RenameVariables : public IRMutator {
             using IRMutator::visit;
 
@@ -476,16 +472,12 @@
                 return false;
             }
         }
-<<<<<<< HEAD
-        std::cerr << "Failed to prove, but could not find a counter-example:\n "
-=======
 
         if (get_compiler_logger()) {
             get_compiler_logger()->record_failed_to_prove(e, orig);
         }
 
-        debug(1) << "Failed to prove, but could not find a counter-example:\n "
->>>>>>> ff78629e
+        debug(0) << "Failed to prove, but could not find a counter-example:\n "
                  << e << "\n"
                  << "Original expression:\n"
                  << orig << "\n";
