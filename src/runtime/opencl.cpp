--- conflicted
+++ resolved
@@ -1165,9 +1165,7 @@
     halide_opencl_copy_to_device,
     halide_opencl_device_and_host_malloc,
     halide_opencl_device_and_host_free,
-<<<<<<< HEAD
-    halide_default_buffer_copy,
-=======
+    halide_default_buffer_copy, // TODO: make custom opencl one
     halide_opencl_wrap_cl_mem,
     halide_opencl_detach_cl_mem,
 };
@@ -1181,10 +1179,10 @@
     halide_copy_to_device,
     halide_device_and_host_malloc,
     halide_device_and_host_free,
+    halide_buffer_copy,
     halide_device_wrap_native,
     halide_device_detach_native,
     &opencl_device_interface_impl
->>>>>>> f18a94b7
 };
 
 }}}} // namespace Halide::Runtime::Internal::OpenCL