# Keep these lists in alphabetical order.
set(RUNTIME_CPP
    aarch64_cpu_features
    alignment_128
    alignment_32
    alignment_64
    allocation_cache
    android_clock
    android_host_cpu_count
    android_io
    arm_cpu_features
    cache
    can_use_target
    cuda
    destructors
    device_interface
    errors
    fake_get_symbol
    fake_thread_pool
    float16_t
    fopen
    fopen_lfs
    force_include_types
    fuchsia_clock
    fuchsia_host_cpu_count
    fuchsia_yield
    gpu_device_selection
    halide_buffer_t
    hexagon_cache_allocator
    hexagon_cpu_features
    hexagon_dma
    hexagon_dma_pool
    hexagon_host
    ios_io
    linux_clock
    linux_host_cpu_count
    linux_yield
    metal
    metal_objc_arm
    metal_objc_x86
    module_aot_ref_count
    module_jit_ref_count
    msan
    msan_stubs
    opencl
    opengl_egl_context
    opengl_glx_context
    openglcompute
    osx_clock
    osx_get_symbol
    osx_host_cpu_count
    osx_opengl_context
    osx_yield
    posix_aligned_alloc
    posix_allocator
    posix_clock
    posix_error_handler
    posix_get_symbol
    posix_io
    posix_print
    posix_threads
    posix_threads_tsan
    posix_timer_profiler
    powerpc_cpu_features
    prefetch
    profiler
    profiler_inlined
    pseudostack
    qurt_allocator
    qurt_hvx
    qurt_hvx_vtcm
    qurt_threads
    qurt_threads_tsan
    qurt_yield
    riscv_cpu_features
    runtime_api
    timer_profiler
    to_string
    trace_helper
    tracing
    vulkan
    wasm_cpu_features
    # TODO(https://github.com/halide/Halide/issues/7248)
    # webgpu
    webgpu_dawn
    webgpu_emscripten
    windows_clock
    windows_cuda
    windows_d3d12compute_arm
    windows_d3d12compute_x86
    windows_get_symbol
    windows_io
    windows_opencl
    windows_profiler
    windows_threads
    windows_threads_tsan
    windows_vulkan
    windows_yield
    write_debug_image
    x86_cpu_features
    )

set(RUNTIME_LL
    aarch64
    arm
    arm_no_neon
    hvx_128
    posix_math
    powerpc
    ptx_dev
    wasm_math
    win32_math
    x86
    x86_amx
    x86_avx
    x86_avx2
    x86_avx512
    x86_sse41
    )

set(RUNTIME_BC
    compute_20
    compute_30
    compute_35
    )

set(RUNTIME_HEADER_FILES
    HalideBuffer.h
    HalidePyTorchCudaHelpers.h
    HalidePyTorchHelpers.h
    HalideRuntime.h
    HalideRuntimeCuda.h
    HalideRuntimeD3D12Compute.h
    HalideRuntimeHexagonDma.h
    HalideRuntimeHexagonHost.h
    HalideRuntimeMetal.h
    HalideRuntimeOpenCL.h
    HalideRuntimeOpenGLCompute.h
    HalideRuntimeQurt.h
<<<<<<< HEAD
    HalideRuntimeVulkan.h
=======
    HalideRuntimeWebGPU.h
>>>>>>> 4cb6dba4
    )

# Need to create an object library for this because CMake
# doesn't support using target_sources on a target declared
# in a different directory ONLY IF that source was created
# by add_custom_command, as is the case in this directory.
add_library(Halide_initmod OBJECT)

# Note: ensure that these flags match the flags in the Makefile.
# Note: this always uses Clang-from-LLVM for compilation, so none of these flags should need conditionalization.
set(RUNTIME_CXX_FLAGS
    -O3
    -std=c++17
    -ffreestanding
    -fno-blocks
    -fno-exceptions
    -fno-unwind-tables
    -fno-vectorize
    # Note: we don't want static locals to get thread synchronization stuff.
    -fno-threadsafe-statics
    # Necessary for using virtual functions in the runtime code.
    -fno-rtti
    -Wall
    -Wc++20-designator
    -Wcast-qual
    -Werror
    -Wignored-qualifiers
    -Wno-comment
    -Wno-psabi
    -Wno-unknown-warning-option
    -Wno-unused-function
    -Wvla
    -Wsign-compare
)

option(Halide_CLANG_TIDY_BUILD "Generate fake compile jobs for runtime files when running clang-tidy." OFF)
mark_as_advanced(Halide_CLANG_TIDY_BUILD)

foreach (i IN LISTS RUNTIME_CPP)
    foreach (j IN ITEMS 32 64)
        # -fpic needs special treatment; see below on windows 64bits
        set(fpic -fpic)
        # for the generic windows 64-bit target, we need -fshort-wchar
        set(fshort-wchar "")
        # Windows
        if (i MATCHES "windows_.*")
            # must omit -fpic, otherwise clang will complain with the following:
            # clang : error : unsupported option '-fpic' for target 'x86_64-pc-windows-msvc'
            set(fpic "")
            # Windows x86/x64
            if (i MATCHES "windows_.*_x86$")
                if (j EQUAL 32)
                    # win32 uses the stdcall calling convention, which is x86-specific
                    set(TARGET "i386-unknown-windows-unknown")
                else ()
                    set(TARGET "x86_64-unknown-windows-unknown")
                endif ()
            # Windows on ARM
            elseif (i MATCHES "windows_.*_arm$")
                if (j EQUAL 32 AND TARGET_ARM)
                    set(TARGET "arm-unknown-windows-unknown")
                elseif (j EQUAL 64 AND TARGET_AARCH64)
                    set(TARGET "aarch64-unknown-windows-unknown")
                else ()
                    continue()
                endif ()
            # Windows Generic
            else()
                if (j EQUAL 32)
                    # TODO(marcos): generic code won't hold for ARM32... If ARM32 support becomes necessary,
                    # all windows-related runtime modules will have to be wrapped in windows_*_arm.cpp files
                    # for now, generic Windows 32bit code just assumes x86 (i386)
                    set(TARGET "i386-unknown-windows-unknown")
                else ()
                    # unfortunately, clang doesn't automatically set this flag even though the
                    # ABI is msvc on windows
                    set(fshort-wchar -fshort-wchar)
                    set(TARGET "le64-unknown-windows-unknown")
                endif ()
            endif()
        # Everything else
        else()
            if (j EQUAL 32)
                # (The 'nacl' is a red herring. This is just a generic 32-bit little-endian target.)
                set(TARGET "le32-unknown-nacl-unknown")
            else ()
                # generic 64-bit code
                set(TARGET "le64-unknown-unknown-unknown")
            endif ()
        endif ()

        set(SOURCE "${CMAKE_CURRENT_SOURCE_DIR}/${i}.cpp")

        set(RUNTIME_DEFINES -DCOMPILING_HALIDE_RUNTIME -DBITS_${j}
                            -DHALIDE_VERSION=${Halide_VERSION} 
                            -DHALIDE_VERSION_MAJOR=${Halide_VERSION_MAJOR}
                            -DHALIDE_VERSION_MINOR=${Halide_VERSION_MINOR}
                            -DHALIDE_VERSION_PATCH=${Halide_VERSION_PATCH})

        set(RUNTIME_DEFINES_debug -g -DDEBUG_RUNTIME ${RUNTIME_DEFINES})

        foreach (SUFFIX IN ITEMS "" "_debug")
            set(basename "initmod.${i}_${j}${SUFFIX}")
            set(LL "${basename}.ll")
            set(BC "${basename}.bc")
            set(INITMOD "_initmod_${i}_${j}${SUFFIX}.cpp")
            set(SYMBOL "halide_internal_initmod_${i}_${j}${SUFFIX}")

            set(clang_flags ${RUNTIME_CXX_FLAGS} ${fpic} ${fshort-wchar} ${RUNTIME_DEFINES${SUFFIX}} -m${j} -target ${TARGET} -emit-llvm -S -MD -MF "${basename}.d")

            if (Halide_CLANG_TIDY_BUILD)
                # Create a 'fake' entry just so that clang-tidy will see a C++ compilation command
                # that it can use for tidy-checking. (This branch should never be taken by 'normal'
                # compilations.)
                add_library(${basename} STATIC "${SOURCE}")
                target_compile_options(${basename} PRIVATE ${RUNTIME_CXX_FLAGS} ${fpic} ${fshort-wchar} -m${j} -target ${TARGET})
                target_compile_definitions(${basename} PRIVATE ${RUNTIME_DEFINES})
            else()
                add_custom_command(OUTPUT "${LL}"
                                   COMMAND ${CMAKE_CROSSCOMPILING_EMULATOR} ${CMAKE_C_COMPILER_LAUNCHER} $<TARGET_FILE:clang> ${clang_flags} -o "${LL}" "$<SHELL_PATH:${SOURCE}>"
                                   DEPENDS "${SOURCE}"
                                   DEPFILE "${basename}.d"
                                   VERBATIM)
            endif()

            add_custom_command(OUTPUT "${BC}"
                               COMMAND ${CMAKE_CROSSCOMPILING_EMULATOR} $<TARGET_FILE:llvm-as> "${LL}" -o "${BC}"
                               DEPENDS "${LL}"
                               VERBATIM)

            add_custom_command(OUTPUT "${INITMOD}"
                               COMMAND binary2cpp ${SYMBOL} < "${BC}" > "${INITMOD}"
                               DEPENDS "${BC}" binary2cpp
                               VERBATIM)

            target_sources(Halide_initmod PRIVATE ${INITMOD})
        endforeach ()
    endforeach ()
endforeach ()


foreach (i IN LISTS RUNTIME_LL)
    set(LL "${i}.ll")
    set(BC "initmod.${i}.bc")
    set(INITMOD "_initmod_${i}.cpp")

    set(LL_TRANSFORMED "${LL}.transformed.ll")
    add_custom_command(OUTPUT "${LL_TRANSFORMED}"
                       COMMAND ${CMAKE_COMMAND} -E copy "$<SHELL_PATH:${CMAKE_CURRENT_SOURCE_DIR}/${LL}>" "${LL_TRANSFORMED}"
                       DEPENDS "${LL}"
                       VERBATIM)

    add_custom_command(OUTPUT "${BC}"
                       COMMAND ${CMAKE_CROSSCOMPILING_EMULATOR} $<TARGET_FILE:llvm-as> "${LL_TRANSFORMED}" -o "${BC}"
                       DEPENDS "${LL_TRANSFORMED}"
                       VERBATIM)
    add_custom_command(OUTPUT "${INITMOD}"
                       COMMAND binary2cpp "halide_internal_initmod_${i}_ll" < "${BC}" > "${INITMOD}"
                       DEPENDS "${BC}" binary2cpp
                       VERBATIM)
    target_sources(Halide_initmod PRIVATE ${INITMOD})
endforeach ()

foreach (i IN LISTS RUNTIME_BC)
    set(INITMOD "_initmod_ptx_${i}.cpp")
    set(RT_BC "${CMAKE_CURRENT_SOURCE_DIR}/nvidia_libdevice_bitcode/libdevice.${i}.10.bc")

    add_custom_command(OUTPUT "${INITMOD}"
                       COMMAND binary2cpp "halide_internal_initmod_ptx_${i}_ll" < "$<SHELL_PATH:${RT_BC}>" > "${INITMOD}"
                       DEPENDS binary2cpp "${RT_BC}"
                       VERBATIM)
    target_sources(Halide_initmod PRIVATE ${INITMOD})
endforeach ()

add_custom_command(OUTPUT "_initmod_inlined_c.cpp"
                   COMMAND binary2cpp "halide_internal_initmod_inlined_c" < "$<SHELL_PATH:${CMAKE_CURRENT_SOURCE_DIR}/halide_buffer_t.cpp>" > "_initmod_inlined_c.cpp"
                   DEPENDS "halide_buffer_t.cpp" binary2cpp
                   VERBATIM)
target_sources(Halide_initmod PRIVATE "_initmod_inlined_c.cpp")

foreach (i IN LISTS RUNTIME_HEADER_FILES)
    string(REPLACE "." "_" SYM_NAME "${i}")
    add_custom_command(OUTPUT "_initmod_${SYM_NAME}.cpp"
                       COMMAND binary2cpp "halide_internal_runtime_header_${SYM_NAME}" < "$<SHELL_PATH:${CMAKE_CURRENT_SOURCE_DIR}/${i}>" > "_initmod_${SYM_NAME}.cpp"
                       DEPENDS "${i}" binary2cpp
                       VERBATIM)
    target_sources(Halide_initmod PRIVATE "_initmod_${SYM_NAME}.cpp")

    configure_file(${i} "${Halide_BINARY_DIR}/include/${i}" COPYONLY)
endforeach ()

##
# Target for the runtime
##

add_library(Halide_Runtime INTERFACE)
add_library(Halide::Runtime ALIAS Halide_Runtime)
target_include_directories(Halide_Runtime INTERFACE $<BUILD_INTERFACE:${Halide_BINARY_DIR}/include>)
set_target_properties(Halide_Runtime PROPERTIES EXPORT_NAME Runtime)
<|MERGE_RESOLUTION|>--- conflicted
+++ resolved
@@ -137,11 +137,8 @@
     HalideRuntimeOpenCL.h
     HalideRuntimeOpenGLCompute.h
     HalideRuntimeQurt.h
-<<<<<<< HEAD
     HalideRuntimeVulkan.h
-=======
     HalideRuntimeWebGPU.h
->>>>>>> 4cb6dba4
     )
 
 # Need to create an object library for this because CMake
