// NOTE(marcos): this file should not be compiled stand-alone; instead, it must
// be included from a platform wrapper, as listed below:
// - windows_d3d12compute_x86.cpp

#ifndef HALIDE_D3D12_PLATFORM
#error Direct3D 12 Platform must be specified when compiling 'd3d12compute.cpp'.
#endif

#ifndef BITS_64
#error Direct3D 12 runtime module requires a 64-bit platform.
#endif

// Debugging utilities for back-end developers:
#define HALIDE_D3D12_TRACE (0)
#define HALIDE_D3D12_DEBUG_LAYER (0)
#define HALIDE_D3D12_DEBUG_SHADERS (0)
#define HALIDE_D3D12_PROFILING (0)
#define HALIDE_D3D12_TRACE_LEVEL (9)
#define HALIDE_D3D12_TRACE_TIME (0)
#define HALIDE_D3D12_TRACE_TIME_THRESHOLD (100) /* in microseconds */
#define HALIDE_D3D12_PIX (0)
#define HALIDE_D3D12_RENDERDOC (0)

// Halide debug target (Target::Debug, "-debug"):
// force-enable call-trace, d3d12 debug layer and shader debugging information
#ifdef DEBUG_RUNTIME

#undef HALIDE_D3D12_TRACE
#define HALIDE_D3D12_TRACE (1)

#undef HALIDE_D3D12_TRACE_TIME
#define HALIDE_D3D12_TRACE_TIME (1)

#undef HALIDE_D3D12_DEBUG_LAYER
#define HALIDE_D3D12_DEBUG_LAYER (1)

#undef HALIDE_D3D12_DEBUG_SHADERS
#define HALIDE_D3D12_DEBUG_SHADERS (1)

#endif

// NOTE(marcos): "HalideRuntimeD3D12Compute.h" includes "HalideRuntime.h",
// which in turn will include "runtime_internal.h" where the stdint types,
// malloc, free and memset are exposed.
#include "HalideRuntimeD3D12Compute.h"
#include "device_buffer_utils.h"
#include "device_interface.h"
#include "gpu_context_common.h"
#include "printer.h"
#include "scoped_spin_lock.h"

#if !defined(INITGUID)
#define INITGUID
#endif
#if !defined(COBJMACROS)
#define COBJMACROS
#endif
#include "mini_d3d12.h"

// For all intents and purposes, we always want to use COMPUTE command lists
// (and queues) ...
#define HALIDE_D3D12_COMMAND_LIST_TYPE D3D12_COMMAND_LIST_TYPE_COMPUTE
// ...  unless we need to debug with RenderDoc/PIX, or use the built-in ad-hoc
// ad-hoc profiler, in which case we need regular (DIRECT) graphics lists...
// (This is due to limitations of the D3D12 run-time, not Halide's fault.)
#if HALIDE_D3D12_PROFILING
// NOTE(marcos): timer queries are reporting exceedingly small elapsed deltas
// when placed in compute queues... this might be related to GPU Power Boost,
// or the default SetStablePowerState(FALSE), but it's inconclusive since the
// queries still misbehave regardless... for now, just use the graphics queue
// when profiling
#undef HALIDE_D3D12_COMMAND_LIST_TYPE
#define HALIDE_D3D12_COMMAND_LIST_TYPE D3D12_COMMAND_LIST_TYPE_DIRECT
#endif

// A Printer that automatically reserves stack space for the printer buffer:
// (the managed printers in 'printer.h' rely on malloc)
template<uint64_t length = 1024, int type = BasicPrinter>
class StackPrinter : public Printer<type, length> {
public:
    StackPrinter(void *ctx = nullptr)
        : Printer<type, length>(ctx, buffer) {
    }
    StackPrinter &operator()(void *ctx = nullptr) {
        this->user_context = ctx;
        return *this;
    }
    uint64_t capacity() const {
        return length;
    }

private:
    char buffer[length];
};

static void d3d12_debug_dump(error &err);

#define d3d12_panic(...)                               \
    do {                                               \
        error err(nullptr);                            \
        err << __VA_ARGS__ << "\n";                    \
        err << "vvvvv D3D12 Begin Debug Dump vvvvv\n"; \
        d3d12_debug_dump(err);                         \
        err << "^^^^^ D3D12  End  Debug Dump ^^^^^\n"; \
        err << "D3D12 HALT !!!\n";                     \
    } while (0)

// v trace and logging utilities for debugging v
// ! definitely not super thread-safe stuff... !
// in case there's no 'user_context' available in the scope of a function:
static void *const user_context = nullptr;
//

// Trace and logging utilities for debugging.
#if HALIDE_D3D12_TRACE
static volatile ScopedSpinLock::AtomicFlag trace_lock = 0;
static char trace_buf[4096] = {};
static int trace_indent = 0;

struct trace : public Printer<BasicPrinter, sizeof(trace_buf)> {
    ScopedSpinLock lock;
    explicit trace(void *user_context = nullptr)
        : Printer<BasicPrinter, sizeof(trace_buf)>(user_context, trace_buf),
          lock(&trace_lock) {
        for (int i = 0; i < trace_indent; i++) {
            *this << "    ";
        }
    }
};

#define TRACEPRINT(msg) trace() << msg;
#define TRACELEVEL(level, msg) \
    if (level <= HALIDE_D3D12_TRACE_LEVEL) TRACEPRINT(msg);
#define TRACEFATAL(msg)                             \
    TRACELEVEL(-3, "FATAL ERROR: " << msg << "\n"); \
    d3d12_panic(msg);
#define TRACEERROR(msg) TRACELEVEL(-2, "ERROR: " << msg);
#define TRACEWARN(msg) TRACELEVEL(-1, "WARNING: " << msg);
#define TRACEINFO(msg) TRACELEVEL(0, msg);

#ifdef HALIDE_D3D12_TRACE_TIME
#define TRACETIME_CHECKPOINT() halide_current_time_ns(user_context)
// NOTE(marcos): we used to report time in milliseconds as float/double with
// "(t1 - t0) / 1.0e6", but that tends to print some really annoying exponents
// like '4.2500e-2' which can be misleading when observing/comparing values...
// prefer printing in microseconds as integers to avoid these shenannigans:
#define TRACETIME_REPORT(t0, t1, ...) TRACEPRINT(__VA_ARGS__ << (t1 - t0) / 1000 << " us\n")
#else
#define TRACETIME_CHECKPOINT() 0
#define TRACETIME_REPORT(t0, t1, ...)
#endif

struct TraceScope {
    explicit TraceScope(const char *func) {
        TRACEPRINT("[@] " << func << "\n");
#ifdef HALIDE_D3D12_TRACE_TIME
        _func = func;
        t0 = TRACETIME_CHECKPOINT();
#endif
        ScopedSpinLock lock(&trace_lock);
        trace_indent++;
    }

    ~TraceScope() {
#ifdef HALIDE_D3D12_TRACE_TIME
        uint64_t t1 = TRACETIME_CHECKPOINT();
        if ((t1 - t0) >= (HALIDE_D3D12_TRACE_TIME_THRESHOLD * 1000)) {  // *1000 : microseconds to nanoseconds
            TRACETIME_REPORT(t0, t1, "Time [" << _func << "]: ");
        }
#endif
        ScopedSpinLock lock(&trace_lock);
        trace_indent--;
    }

#ifdef HALIDE_D3D12_TRACE_TIME
    const char *_func;
    uint64_t t0;
#endif
};

#define TRACE_SCOPE(name) TraceScope trace_scope__(name)
#define TRACELOG TRACE_SCOPE(__FUNCTION__)

#else
typedef SinkPrinter trace;
#define TRACE_SCOPE(name)
#define TRACELOG
#define TRACEPRINT(msg)
#define TRACELEVEL(level, msg)
#define TRACEFATAL(msg) d3d12_panic(msg);
#define TRACEERROR(msg) debug(user_context) << "ERROR: " << (msg);
#define TRACEWARN(msg) debug(user_context) << "WARNING: " << (msg);
#define TRACEINFO(msg)
#endif
//
// ^ ^^^^^^^^^^^^^^^^^^^^^^^^^^^^^^^^^^^^^^^^^ ^

void *d3d12_load_library(const char *name) {
    TRACELOG;
    void *lib = halide_load_library(name);
    if (lib) {
        TRACEPRINT("Loaded runtime library '" << name << "' at location " << lib << "\n");
    } else {
        TRACEFATAL("Unable to load runtime library: " << name);
    }
    return lib;
}

void *d3d12_get_library_symbol(void *lib, const char *name) {
    TRACELOG;
    void *symbol = halide_get_library_symbol(lib, name);
    if (symbol) {
        TRACEPRINT("Symbol '" << name << "' found @ " << symbol << "\n");
    } else {
        TRACEFATAL("Symbol not found: " << name);
    }
    return symbol;
}

#ifndef MAYBE_UNUSED
#define MAYBE_UNUSED(x) ((void)(x))
#endif  // MAYBE_UNUSED

#if HALIDE_D3D12_RENDERDOC
#if HALIDE_D3D12_DEBUG_LAYER
#pragma message "RenderDoc might not work well alongside Direct3D debug layers..."
#endif
#define WIN32
#define RenderDocAssert(expr) halide_abort_if_false(user_context, expr)
#define LoadRenderDocLibrary(dll) d3d12_load_library(dll)
#define GetRenderDocProcAddr(dll, proc) d3d12_get_library_symbol(dll, proc)
#define RENDERDOC_NO_STDINT
#define RENDERDOC_AUTOINIT (0)
#include "renderdoc/RenderDocGlue.h"
// RenderDoc can only intercept commands in the graphics queue:
#undef HALIDE_D3D12_COMMAND_LIST_TYPE
#define HALIDE_D3D12_COMMAND_LIST_TYPE D3D12_COMMAND_LIST_TYPE_DIRECT
#endif

static void *d3d12_malloc(size_t num_bytes) {
    TRACELOG;
    void *p = malloc(num_bytes);
    TRACEPRINT("allocated " << (uintptr_t)num_bytes << " bytes @ " << p << "\n");
    return p;
}

static void d3d12_free(void *p) {
    TRACELOG;
    TRACEPRINT("freeing bytes @ " << p << "\n");
    free(p);
}

template<typename T>
static T *malloct() {
    TRACELOG;
    T *p = nullptr;
    TRACEPRINT("allocating " << d3d12typename(p) << "\n");
    p = (T *)d3d12_malloc(sizeof(T));
#ifdef DEBUG_RUNTIME
    *p = zero_struct<T>();
#endif
    return p;
}

template<typename T>
static T zero_struct() {
    T zero = {};
    return zero;
}

#define hashmap_malloc(user_context, size) d3d12_malloc(size)
#define hashmap_free(user_context, memory) d3d12_free(memory)
#include "hashmap.h"

template<typename ID3D12T>
static const char *d3d12typename(ID3D12T *) {
    return "UNKNOWN";
}

#ifdef HALIDE_D3D12_TRACE
#define D3D12TYPENAME(T)                    \
    static const char *d3d12typename(T *) { \
        return #T;                          \
    }
#else
#define D3D12TYPENAME(T)
#endif
// d3d12.h
D3D12TYPENAME(ID3D12Device)
D3D12TYPENAME(ID3D12Debug)
D3D12TYPENAME(ID3D12CommandQueue)
D3D12TYPENAME(ID3D12CommandAllocator)
D3D12TYPENAME(ID3D12CommandList)
D3D12TYPENAME(ID3D12GraphicsCommandList)
D3D12TYPENAME(ID3D12Resource)
D3D12TYPENAME(ID3D12PipelineState)
D3D12TYPENAME(ID3D12RootSignature)
D3D12TYPENAME(ID3D12DescriptorHeap)
D3D12TYPENAME(ID3D12Fence)
D3D12TYPENAME(ID3D12QueryHeap)
// d3dcommon.h
D3D12TYPENAME(ID3DBlob)
// dxgi.h
D3D12TYPENAME(IDXGIFactory1)
D3D12TYPENAME(IDXGIAdapter1)
D3D12TYPENAME(IDXGIOutput)

template<typename ID3D12T>
static bool D3DErrorCheck(HRESULT result, ID3D12T *object, void *user_context, const char *message) {
    TRACELOG;
    // HRESULT ERROR CODES:
    // D3D12: https://msdn.microsoft.com/en-us/library/windows/desktop/bb509553(v=vs.85).aspx
    // Win32: https://msdn.microsoft.com/en-us/library/windows/desktop/aa378137(v=vs.85).aspx
    if (FAILED(result) || !object) {
        TRACEFATAL(
            message << " (HRESULT=" << (void *)(int64_t)result
                    << ", object*=" << object << ")");
        return true;
    }
    TRACEPRINT("SUCCESS: " << d3d12typename(object) << " object created: " << object << "\n");
    return false;
}

static DXGI_FORMAT FindD3D12FormatForHalideType(void *user_context, halide_type_t type) {
    // DXGI Formats:
    // https://msdn.microsoft.com/en-us/library/windows/desktop/bb173059(v=vs.85).aspx

    // indexing scheme: [code][lane][bits]
    const DXGI_FORMAT FORMATS[3][4][4] =
        {
            // halide_type_int
            {
                // 1 lane
                {
                    DXGI_FORMAT_R8_SINT,   //  8 bits
                    DXGI_FORMAT_R16_SINT,  // 16 bits
                    DXGI_FORMAT_R32_SINT,  // 32 bits
                    DXGI_FORMAT_UNKNOWN,   // 64 bits
                },
                // 2 lanes
                {
                    DXGI_FORMAT_R8G8_SINT,
                    DXGI_FORMAT_R16G16_SINT,
                    DXGI_FORMAT_R32G32_SINT,
                    DXGI_FORMAT_UNKNOWN,
                },
                // 3 lanes
                {
                    DXGI_FORMAT_UNKNOWN,
                    DXGI_FORMAT_UNKNOWN,
                    DXGI_FORMAT_R32G32B32_SINT,
                    DXGI_FORMAT_UNKNOWN,
                },
                // 4 lanes
                {
                    DXGI_FORMAT_R8G8B8A8_SINT,
                    DXGI_FORMAT_R16G16B16A16_SINT,
                    DXGI_FORMAT_R32G32B32A32_SINT,
                    DXGI_FORMAT_UNKNOWN,
                }},
            // halide_type_uint
            {
                // 1 lane
                {
                    DXGI_FORMAT_R8_UINT,
                    DXGI_FORMAT_R16_UINT,
                    DXGI_FORMAT_R32_UINT,
                    DXGI_FORMAT_UNKNOWN,
                },
                // 2 lanes
                {
                    DXGI_FORMAT_R8G8_UINT,
                    DXGI_FORMAT_R16G16_UINT,
                    DXGI_FORMAT_R32G32_UINT,
                    DXGI_FORMAT_UNKNOWN,
                },
                // 3 lanes
                {
                    DXGI_FORMAT_UNKNOWN,
                    DXGI_FORMAT_UNKNOWN,
                    DXGI_FORMAT_R32G32B32_UINT,
                    DXGI_FORMAT_UNKNOWN,
                },
                // 4 lanes
                {
                    DXGI_FORMAT_R8G8B8A8_UINT,
                    DXGI_FORMAT_R16G16B16A16_UINT,
                    DXGI_FORMAT_R32G32B32A32_UINT,
                    DXGI_FORMAT_UNKNOWN,
                }},
            // halide_type_float
            {
                // 1 lane
                {
                    DXGI_FORMAT_UNKNOWN,
                    DXGI_FORMAT_R16_FLOAT,
                    DXGI_FORMAT_R32_FLOAT,
                    DXGI_FORMAT_UNKNOWN,
                },
                // 2 lanes
                {
                    DXGI_FORMAT_UNKNOWN,
                    DXGI_FORMAT_R16G16_FLOAT,
                    DXGI_FORMAT_R32G32_FLOAT,
                    DXGI_FORMAT_UNKNOWN,
                },
                // 3 lanes
                {
                    DXGI_FORMAT_UNKNOWN,
                    DXGI_FORMAT_UNKNOWN,
                    DXGI_FORMAT_R32G32B32_FLOAT,
                    DXGI_FORMAT_UNKNOWN,
                },
                // 4 lanes
                {
                    DXGI_FORMAT_UNKNOWN,
                    DXGI_FORMAT_R16G16B16A16_FLOAT,
                    DXGI_FORMAT_R32G32B32A32_FLOAT,
                    DXGI_FORMAT_UNKNOWN,
                }},
        };

    halide_abort_if_false(user_context, (type.code >= 0) && (type.code <= 2));
    halide_abort_if_false(user_context, (type.lanes > 0) && (type.lanes <= 4));

    int i = 0;
    switch (type.bytes()) {
    case 1:
        i = 0;
        break;
    case 2:
        i = 1;
        break;
    case 4:
        i = 2;
        break;
    case 8:
        i = 3;
        break;
    default:
        halide_abort_if_false(user_context, false);
        break;
    }

    DXGI_FORMAT format = DXGI_FORMAT_UNKNOWN;
    format = FORMATS[(int)type.code][type.lanes - 1][i];
    return format;
}

// The default implementation of halide_d3d12_get_symbol attempts to load
// the D3D12 runtime shared library/DLL, and then get the symbol from it.
static void *lib_d3d12 = nullptr;
static void *lib_D3DCompiler_47 = nullptr;
static void *lib_dxgi = nullptr;

struct LibrarySymbol {
    template<typename T>
    operator T() {
        return (T)symbol;
    }
    void *symbol;

    static LibrarySymbol get(void *user_context, void *lib, const char *name) {
        void *s = d3d12_get_library_symbol(lib, name);
        LibrarySymbol symbol = {s};
        return symbol;
    }
};

static PFN_D3D12_CREATE_DEVICE D3D12CreateDevice = nullptr;
static PFN_D3D12_GET_DEBUG_INTERFACE D3D12GetDebugInterface = nullptr;
static PFN_D3D12_SERIALIZE_ROOT_SIGNATURE D3D12SerializeRootSignature = nullptr;
static PFN_D3DCOMPILE D3DCompile = nullptr;
static PFN_CREATEDXGIFACORY1 CreateDXGIFactory1 = nullptr;

#if defined(__cplusplus) && !defined(_MSC_VER)
#if defined(__MINGW32__)
#undef __uuidof
#endif

#define UUIDOF(T)                \
    REFIID __uuidof(const T &) { \
        return IID_##T;          \
    }

UUIDOF(ID3D12Device)
UUIDOF(ID3D12Debug)
UUIDOF(ID3D12CommandQueue)
UUIDOF(ID3D12CommandAllocator)
UUIDOF(ID3D12CommandList)
UUIDOF(ID3D12GraphicsCommandList)
UUIDOF(ID3D12Resource)
UUIDOF(ID3D12PipelineState)
UUIDOF(ID3D12RootSignature)
UUIDOF(ID3D12DescriptorHeap)
UUIDOF(ID3D12Fence)
UUIDOF(ID3D12QueryHeap)

UUIDOF(IDXGIFactory1)
UUIDOF(IDXGIAdapter1)
UUIDOF(IDXGIOutput)
#endif

// !!! 'this' is THE actual d3d12 object (reinterpret is safe)
template<typename ID3D12Type>
struct halide_d3d12_wrapper {
    operator ID3D12Type *() {
        return reinterpret_cast<ID3D12Type *>(this);
    }
    ID3D12Type *operator->() {
        return reinterpret_cast<ID3D12Type *>(this);
    }
};

// !!! the d3d12 is managed internally; inherit from this class aggregate data
// to the managed object
template<typename ID3D12Type>
struct halide_d3d12_deep_wrapper {
    ID3D12Type *p;
    operator ID3D12Type *() {
        return p;
    }
    ID3D12Type *operator->() {
        return p;
    }
};

struct halide_d3d12compute_device : public halide_d3d12_wrapper<ID3D12Device> {};
struct halide_d3d12compute_command_queue : public halide_d3d12_wrapper<ID3D12CommandQueue> {};

namespace Halide {
namespace Runtime {
namespace Internal {
namespace D3D12Compute {

typedef halide_d3d12compute_device d3d12_device;
typedef halide_d3d12compute_command_queue d3d12_command_queue;

struct d3d12_buffer {
    ID3D12Resource *resource;
    UINT capacityInBytes;
    UINT sizeInBytes;
    UINT offset;    // FirstElement
    UINT elements;  // NumElements
    // NOTE(marcos): unfortunately, we need both 'offset' and 'offsetInBytes';
    // multi-dimensional buffers and crops (their strides/alignment/padding)
    // end up complicating the relationship between elements (offset) and bytes
    // so it is more practical (and less error prone) to memoize 'offsetInBytes'
    // once than recomputing it all the time it is needed
    UINT offsetInBytes;
    DXGI_FORMAT format;
    D3D12_RESOURCE_STATES state;

    enum {
        Unknown = 0,
        Constant,
        ReadWrite,
        ReadOnly,
        WriteOnly,
        Upload,
        ReadBack
    } type;

    // NOTE(marcos): it's UNSAFE to cache a pointer to a 'halide_buffer_t' here
    // since it is a POD type that can be re-assigned/re-scoped outside of this
    // runtime module.

    halide_type_t halide_type;

    struct transfer_t {
        d3d12_buffer *staging;
        size_t offset;
        size_t size;
    } * xfer;

    bool mallocd;
    void *host_mirror;

    // if the buffer is an upload/readback staging heap:
    void *mapped;
    volatile uint64_t ref_count /*__attribute__((aligned(8)))*/;

    uint64_t signal;

    operator bool() const {
        return resource != nullptr;
    }
};

struct d3d12_command_allocator : public halide_d3d12_wrapper<ID3D12CommandAllocator> {};

struct d3d12_graphics_command_list : public halide_d3d12_deep_wrapper<ID3D12GraphicsCommandList> {
    uint64_t signal;
};

// NOTE(marcos): at the moment, D3D12 only exposes one type of command list
// (ID3D12GraphicsCommandList) which can also be used for either "compute"
// or "copy" command streams
typedef d3d12_graphics_command_list d3d12_command_list;
typedef d3d12_graphics_command_list d3d12_compute_command_list;
typedef d3d12_graphics_command_list d3d12_copy_command_list;

struct d3d12_pipeline_state : public halide_d3d12_wrapper<ID3D12PipelineState> {};
typedef d3d12_pipeline_state d3d12_compute_pipeline_state;

struct d3d12_library {
    THashMap<char *, struct d3d12_function *> cache;
    int source_length;
    char source[1];
};

struct d3d12_function {
    ID3DBlob *shaderBlob;
    ID3D12RootSignature *rootSignature;
    d3d12_compute_pipeline_state *pipeline_state;
};

enum ResourceBindingSlots {
    UAV = 0,
    CBV,
    SRV,
    NumSlots
};

// These are "tier-1" d3d12 device limits (D3D12_RESOURCE_BINDING_TIER_1):
static const uint32_t ResourceBindingLimits[NumSlots] = {
    16,  // UAV
    14,  // CBV
    25,  // SRV (the actual tier-1 limit is 128, but will allow only 25 for now)
    // TODO(marcos): we may consider increasing it to the limit once we have a
    // pool of d3d12_binder objects that are recycled whenever kernels are run
    // (at the moment, a new binder is created/destroyed with every kernel run)
};

struct d3d12_binder {
    ID3D12DescriptorHeap *descriptorHeap;
    D3D12_CPU_DESCRIPTOR_HANDLE baseCPU;
    D3D12_GPU_DESCRIPTOR_HANDLE baseGPU;
    D3D12_CPU_DESCRIPTOR_HANDLE CPU[NumSlots];
    D3D12_GPU_DESCRIPTOR_HANDLE GPU[NumSlots];
    UINT descriptorSize;
};

struct d3d12_profiler {
    d3d12_buffer queryResultsBuffer;
    UINT64 tick_frequency;  // in Hz, may vary per command queue
    ID3D12QueryHeap *queryHeap;
    UINT next_free_query;
    UINT max_queries;
};

D3D12TYPENAME(d3d12_buffer)
D3D12TYPENAME(d3d12_profiler)
D3D12TYPENAME(d3d12_command_list)
D3D12TYPENAME(d3d12_binder)
D3D12TYPENAME(d3d12_function)

static size_t number_of_elements(void *user_context, const halide_buffer_t *buffer) {
    // halide_buffer_t::number_of_elements() does not necessarily map to D3D12
    // Buffer View 'NumElements' since the former does not account for "hidden"
    // elements in the stride regions.

    size_t size_in_bytes = buffer->size_in_bytes();
    halide_abort_if_false(user_context, (size_in_bytes > 0));

    size_t element_size = 1;
    element_size *= buffer->type.bytes();
    element_size *= buffer->type.lanes;
    halide_abort_if_false(user_context, (element_size > 0));

    size_t elements = size_in_bytes / element_size;
    halide_abort_if_false(user_context, (size_in_bytes % element_size) == 0);

    return elements;
}

#if HALIDE_D3D12_DEBUG_LAYER
WEAK ID3D12Debug *d3d12Debug = nullptr;
#endif
WEAK IDXGIAdapter1 *dxgiAdapter = nullptr;
WEAK d3d12_device *device = nullptr;
WEAK d3d12_command_queue *queue = nullptr;
WEAK ID3D12Fence *queue_fence = nullptr;
WEAK volatile uint64_t queue_last_signal /*__attribute__((aligned(8)))*/ = 0;
WEAK ID3D12RootSignature *rootSignature = nullptr;
WEAK d3d12_buffer upload = {};    // staging buffer to transfer data to the device
WEAK d3d12_buffer readback = {};  // staging buffer to retrieve data from the device

WEAK HANDLE hFenceEvent = nullptr;

WEAK d3d12_command_allocator *cmd_allocator_main = nullptr;

// NOTE(marcos): the term "frame" here is borrowed from graphics to delineate the
// lifetime of a kernel dispatch; more specifically, a number of "expensive" API
// objects is necessary for each dispatch, and they must remain alive and immutable
// until the kernel has finished executing on the device, at which point these API
// objects can be reclaimed and reused for subsequent kernel dispatches.
// As there's not enough information about full Pipelines and Stages in the runtime
// back-end to possibly group these API objects together in a more coarse "frame",
// each kernel dispatch must be seen as a "frame" on its own for lifetime tracking.
struct d3d12_frame {
    d3d12_compute_command_list *cmd_list;
    d3d12_binder *desc_binder;
    d3d12_buffer args_buffer;
    uint64_t fence_signal;
};

static const int MaxFrames = 8;
WEAK d3d12_frame frame_pool[MaxFrames] = {};
static uint64_t frame_selector = 0;

static void wait_until_completed(d3d12_compute_command_list *cmdList);
static d3d12_command_list *new_compute_command_list(d3d12_device *device, d3d12_command_allocator *allocator);
static d3d12_binder *new_descriptor_binder(d3d12_device *device);
static void commit_command_list(d3d12_compute_command_list *cmdList);

static d3d12_frame *acquire_frame(d3d12_device *device) {
    TRACELOG;

    // check for completed frames
    UINT64 fence_signal = queue_fence->GetCompletedValue();
    uint64_t i = frame_selector % MaxFrames;
    d3d12_frame &frame = frame_pool[i];
    if (fence_signal < frame.fence_signal) {
        // no frame available: must stall and wait
        TRACEPRINT("WARNING: [PERFORMANCE] too many in-flight/pending frames: stalling...\n");
        wait_until_completed(frame.cmd_list);
    }

    // initialize the frame object in the pool the first time through
    if (frame.cmd_list == nullptr) {
        frame.cmd_list = new_compute_command_list(device, cmd_allocator_main);
        if (frame.cmd_list == nullptr) {
            return nullptr;
        }
        frame.desc_binder = new_descriptor_binder(device);
        if (frame.desc_binder == nullptr) {
            return nullptr;
        }
    } else {
        (*frame.cmd_list)->Reset((*cmd_allocator_main), nullptr);

        d3d12_binder *binder = frame.desc_binder;
        UINT descriptorSize = binder->descriptorSize;
        D3D12_CPU_DESCRIPTOR_HANDLE baseCPU = binder->baseCPU;
        binder->CPU[UAV].ptr = (baseCPU.ptr += descriptorSize * 0);
        binder->CPU[CBV].ptr = (baseCPU.ptr += descriptorSize * ResourceBindingLimits[UAV]);
        binder->CPU[SRV].ptr = (baseCPU.ptr += descriptorSize * ResourceBindingLimits[CBV]);
        D3D12_GPU_DESCRIPTOR_HANDLE baseGPU = binder->baseGPU;
        binder->GPU[UAV].ptr = (baseGPU.ptr += descriptorSize * 0);
        binder->GPU[CBV].ptr = (baseGPU.ptr += descriptorSize * ResourceBindingLimits[UAV]);
        binder->GPU[SRV].ptr = (baseGPU.ptr += descriptorSize * ResourceBindingLimits[CBV]);
    }

    ++frame_selector;

    return &frame;
}

static void enqueue_frame(d3d12_frame *frame) {
    TRACELOG;
    commit_command_list(frame->cmd_list);
    frame->fence_signal = frame->cmd_list->signal;
}

template<typename d3d12_T>
static void release_d3d12_object(d3d12_T *obj) {
    TRACELOG;
    TRACEFATAL("!!! ATTEMPTING TO RELEASE AN UNKNOWN OBJECT @ " << obj << " !!!");
}

template<typename d3d12_T>
static void release_object(d3d12_T *obj) {
    TRACELOG;
    if (!obj) {
        TRACEPRINT("null object -- nothing to be released.\n");
        return;
    }
    release_d3d12_object(obj);
}

template<typename ID3D12T>
static void Release_ID3D12Object(ID3D12T *obj) {
    TRACELOG;
    TRACEPRINT(d3d12typename(obj) << " @ " << obj << "\n");
    if (obj) {
        obj->Release();
    }
}

template<>
void release_d3d12_object<d3d12_device>(d3d12_device *device) {
    TRACELOG;
    ID3D12Device *p = (*device);
    Release_ID3D12Object(p);
    Release_ID3D12Object(dxgiAdapter);
    dxgiAdapter = nullptr;
#if HALIDE_D3D12_DEBUG_LAYER
    Release_ID3D12Object(d3d12Debug);
    d3d12Debug = nullptr;
#endif
}

template<>
void release_d3d12_object<d3d12_command_queue>(d3d12_command_queue *queue) {
    TRACELOG;
    ID3D12CommandQueue *p = (*queue);
    Release_ID3D12Object(p);
    Release_ID3D12Object(queue_fence);
}

template<>
void release_d3d12_object<d3d12_command_allocator>(d3d12_command_allocator *cmdAllocator) {
    TRACELOG;
    ID3D12CommandAllocator *p = (*cmdAllocator);
    Release_ID3D12Object(p);
}

template<>
void release_d3d12_object<d3d12_command_list>(d3d12_command_list *cmdList) {
    TRACELOG;
    Release_ID3D12Object(cmdList->p);
    d3d12_free(cmdList);
}

template<>
void release_d3d12_object<d3d12_binder>(d3d12_binder *binder) {
    TRACELOG;
    Release_ID3D12Object(binder->descriptorHeap);
    d3d12_free(binder);
}

template<>
void release_d3d12_object<d3d12_buffer>(d3d12_buffer *buffer) {
    TRACELOG;
    Release_ID3D12Object(buffer->resource);
    if (buffer->host_mirror != nullptr) {
        d3d12_free(buffer->host_mirror);
    }
    if (buffer->mallocd) {
        TRACEPRINT("freeing data structure 'd3d12_buffer' @ " << buffer << "\n");
        d3d12_free(buffer);
    }
}

template<>
void release_d3d12_object<d3d12_library>(d3d12_library *library) {
    TRACELOG;
    library->cache.cleanup();
    d3d12_free(library);
}

template<>
void release_d3d12_object<d3d12_function>(d3d12_function *function) {
    TRACELOG;
    Release_ID3D12Object(function->shaderBlob);
    Release_ID3D12Object(function->rootSignature);
    release_object(function->pipeline_state);
    d3d12_free(function);
}

template<>
void release_d3d12_object<d3d12_profiler>(d3d12_profiler *profiler) {
    TRACELOG;
    Release_ID3D12Object(profiler->queryHeap);
    release_d3d12_object(&profiler->queryResultsBuffer);
    d3d12_free(profiler);
}

template<>
void release_d3d12_object<d3d12_compute_pipeline_state>(d3d12_compute_pipeline_state *pso) {
    TRACELOG;
    ID3D12PipelineState *p = *(pso);
    Release_ID3D12Object(p);
}

template<>
void release_d3d12_object<d3d12_frame>(d3d12_frame *frame) {
    TRACELOG;
    release_object(frame->cmd_list);
    release_object(frame->desc_binder);
    release_object(&frame->args_buffer);
    frame->cmd_list = nullptr;
    frame->desc_binder = nullptr;
    frame->args_buffer = zero_struct<d3d12_buffer>();
    frame->fence_signal = 0;
}

extern WEAK halide_device_interface_t d3d12compute_device_interface;

static d3d12_buffer *peel_buffer(struct halide_buffer_t *hbuffer) {
    TRACELOG;
    halide_abort_if_false(user_context, (hbuffer != nullptr));
    halide_abort_if_false(user_context, (hbuffer->device_interface == &d3d12compute_device_interface));
    d3d12_buffer *dbuffer = reinterpret_cast<d3d12_buffer *>(hbuffer->device);
    halide_abort_if_false(user_context, (dbuffer != nullptr));
    return dbuffer;
}

static const d3d12_buffer *peel_buffer(const struct halide_buffer_t *hbuffer) {
    return peel_buffer(const_cast<halide_buffer_t *>(hbuffer));
}

WEAK int wrap_buffer(void *user_context, struct halide_buffer_t *hbuffer, d3d12_buffer *dbuffer) {
    halide_abort_if_false(user_context, (hbuffer->device == 0));
    if (hbuffer->device != 0) {
        return halide_error_code_device_wrap_native_failed;
    }

    halide_abort_if_false(user_context, (dbuffer->resource != nullptr));

    dbuffer->offset = 0;
    dbuffer->offsetInBytes = 0;
    dbuffer->sizeInBytes = hbuffer->size_in_bytes();
    dbuffer->elements = number_of_elements(user_context, hbuffer);
    dbuffer->format = FindD3D12FormatForHalideType(user_context, hbuffer->type);
    if (dbuffer->format == DXGI_FORMAT_UNKNOWN) {
        TRACEFATAL("unsupported buffer element type: " << hbuffer->type);
        return halide_error_code_device_wrap_native_failed;
    }

    dbuffer->halide_type = hbuffer->type;
    hbuffer->device = reinterpret_cast<uint64_t>(dbuffer);
    halide_abort_if_false(user_context, (hbuffer->device_interface == nullptr));
    hbuffer->device_interface = &d3d12compute_device_interface;
    hbuffer->device_interface->impl->use_module();

    return 0;
}

WEAK int unwrap_buffer(struct halide_buffer_t *buf) {
    TRACELOG;

    if (buf->device == 0) {
        return 0;
    }

    d3d12_buffer *dbuffer = peel_buffer(buf);

    dbuffer->halide_type = halide_type_t();
    buf->device_interface->impl->release_module();
    buf->device_interface = nullptr;
    buf->device = 0;

    return 0;
}

static void D3D12LoadDependencies(void *user_context) {
    TRACELOG;

    const char *lib_names[] = {
        "d3d12.dll",
        "D3DCompiler_47.dll",
        "dxgi.dll",
    };
    static const int num_libs = sizeof(lib_names) / sizeof(lib_names[0]);
    void **lib_handles[num_libs] = {
        &lib_d3d12,
        &lib_D3DCompiler_47,
        &lib_dxgi,
    };
    for (size_t i = 0; i < num_libs; i++) {
        // Only attempt to load a library if the it has not been loaded already
        void *&lib = *(lib_handles[i]);
        if (lib) {
            continue;
        }
        lib = d3d12_load_library(lib_names[i]);
    }

#if HALIDE_D3D12_RENDERDOC
#if !RENDERDOC_AUTOINIT
    TRACEPRINT("Initializing RenderDoc\n");
    bool rdinit = InitRenderDoc();
    halide_abort_if_false(user_context, rdinit);
#endif
#endif

    D3D12CreateDevice = LibrarySymbol::get(user_context, lib_d3d12, "D3D12CreateDevice");
    D3D12GetDebugInterface = LibrarySymbol::get(user_context, lib_d3d12, "D3D12GetDebugInterface");
    D3D12SerializeRootSignature = LibrarySymbol::get(user_context, lib_d3d12, "D3D12SerializeRootSignature");
    D3DCompile = LibrarySymbol::get(user_context, lib_D3DCompiler_47, "D3DCompile");
    CreateDXGIFactory1 = LibrarySymbol::get(user_context, lib_dxgi, "CreateDXGIFactory1");

    // Windows x64 follows the LLP64 integer type convention:
    // https://msdn.microsoft.com/en-us/library/windows/desktop/aa383751(v=vs.85).aspx
<<<<<<< HEAD
    halide_abort_if_false(user_context, sizeof(BOOL) == (32 / 8));      // BOOL      must be  32 bits
    halide_abort_if_false(user_context, sizeof(CHAR) == (8 / 8));       // CHAR      must be   8 bits
    halide_abort_if_false(user_context, sizeof(SHORT) == (16 / 8));     // SHORT     must be  16 bits
    halide_abort_if_false(user_context, sizeof(LONG) == (32 / 8));      // LONG      must be  32 bits
    halide_abort_if_false(user_context, sizeof(ULONG) == (32 / 8));     // ULONG     must be  32 bits
    halide_abort_if_false(user_context, sizeof(LONGLONG) == (64 / 8));  // LONGLONG  must be  16 bits
    halide_abort_if_false(user_context, sizeof(BYTE) == (8 / 8));       // BYTE      must be   8 bits
    halide_abort_if_false(user_context, sizeof(WORD) == (16 / 8));      // WORD      must be  16 bits
    halide_abort_if_false(user_context, sizeof(DWORD) == (32 / 8));     // DWORD     must be  32 bits
    halide_abort_if_false(user_context, sizeof(WCHAR) == (16 / 8));     // WCHAR     must be  16 bits
    halide_abort_if_false(user_context, sizeof(INT) == (32 / 8));       // INT       must be  32 bits
    halide_abort_if_false(user_context, sizeof(UINT) == (32 / 8));      // UINT      must be  32 bits
    halide_abort_if_false(user_context, sizeof(IID) == (128 / 8));      // COM GUIDs must be 128 bits

    // Paranoid checks (I am not taking any chances...)
    halide_abort_if_false(user_context, sizeof(INT8) == (8 / 8));
    halide_abort_if_false(user_context, sizeof(INT16) == (16 / 8));
    halide_abort_if_false(user_context, sizeof(INT32) == (32 / 8));
    halide_abort_if_false(user_context, sizeof(INT64) == (64 / 8));
    halide_abort_if_false(user_context, sizeof(UINT8) == (8 / 8));
    halide_abort_if_false(user_context, sizeof(UINT16) == (16 / 8));
    halide_abort_if_false(user_context, sizeof(UINT32) == (32 / 8));
    halide_abort_if_false(user_context, sizeof(UINT64) == (64 / 8));
#ifdef BITS_64
    halide_abort_if_false(user_context, sizeof(SIZE_T) == (64 / 8));
#else
    halide_abort_if_false(user_context, sizeof(SIZE_T) == (32 / 8));
=======
    static_assert(sizeof(BOOL) == (32 / 8));      // BOOL      must be  32 bits
    static_assert(sizeof(CHAR) == (8 / 8));       // CHAR      must be   8 bits
    static_assert(sizeof(SHORT) == (16 / 8));     // SHORT     must be  16 bits
    static_assert(sizeof(LONG) == (32 / 8));      // LONG      must be  32 bits
    static_assert(sizeof(ULONG) == (32 / 8));     // ULONG     must be  32 bits
    static_assert(sizeof(LONGLONG) == (64 / 8));  // LONGLONG  must be  16 bits
    static_assert(sizeof(BYTE) == (8 / 8));       // BYTE      must be   8 bits
    static_assert(sizeof(WORD) == (16 / 8));      // WORD      must be  16 bits
    static_assert(sizeof(DWORD) == (32 / 8));     // DWORD     must be  32 bits
    static_assert(sizeof(WCHAR) == (16 / 8));     // WCHAR     must be  16 bits
    static_assert(sizeof(INT) == (32 / 8));       // INT       must be  32 bits
    static_assert(sizeof(UINT) == (32 / 8));      // UINT      must be  32 bits
    static_assert(sizeof(IID) == (128 / 8));      // COM GUIDs must be 128 bits

    // Paranoid checks (I am not taking any chances...)
    static_assert(sizeof(INT8) == (8 / 8));
    static_assert(sizeof(INT16) == (16 / 8));
    static_assert(sizeof(INT32) == (32 / 8));
    static_assert(sizeof(INT64) == (64 / 8));
    static_assert(sizeof(UINT8) == (8 / 8));
    static_assert(sizeof(UINT16) == (16 / 8));
    static_assert(sizeof(UINT32) == (32 / 8));
    static_assert(sizeof(UINT64) == (64 / 8));
#ifdef BITS_64
    static_assert(sizeof(SIZE_T) == (64 / 8));
#else
    static_assert(sizeof(SIZE_T) == (32 / 8));
>>>>>>> 7ec8d70f
#endif
}

#if HALIDE_D3D12_PIX
static void D3D12WaitForPix() {
    TRACELOG;
    TRACEPRINT("[[ delay for attaching to PIX... ]]\n");
    volatile uint32_t x = (1 << 31);
    while (--x > 0) {
    }
}
#endif

static ID3D12Device *D3D12CreateDeviceForAdapter(IDXGIAdapter1 *adapter) {
    TRACELOG;

    DXGI_ADAPTER_DESC1 desc = {};
    if (FAILED(dxgiAdapter->GetDesc1(&desc))) {
        TRACEFATAL("Unable to retrieve information (DXGI_ADAPTER_DESC1) about the selectd adapter.");
        return nullptr;
    }
    char Description[128];
    for (int i = 0; i < 128; ++i) {
        Description[i] = desc.Description[i];
    }
    Description[127] = '\0';
    TRACEPRINT("Device selected: " << Description << "\n");

    // NOTE(marcos): ignoring IDXGIOutput setup since this back-end is compute only
    // (still handy to have this block of code around for debugging purposes)
    const bool setup_display_output = false;
    if (setup_display_output) {
        IDXGIOutput *dxgiDisplayOutput = nullptr;
        HRESULT result = dxgiAdapter->EnumOutputs(0, &dxgiDisplayOutput);
        if (D3DErrorCheck(result, dxgiDisplayOutput, user_context, "Unable to enumerate DXGI outputs for adapter (IDXGIOutput)")) {
            return nullptr;
        }
    }

    // WARN(marcos): Direct3D 12 devices are singletons per adapter.
    // https://docs.microsoft.com/en-us/windows/win32/api/d3d12/nf-d3d12-d3d12createdevice
    // "If a Direct3D 12 device already exists in the current process for a given adapter,
    // then a subsequent call to D3D12CreateDevice returns the existing device."
    // This wouldn't be a problem in most circumstances, but if the non-debug module is
    // first utilized, followed by an usage of the -debug module, D3D12CreateDevice will
    // fail since ID3D12Debug->EnableDebugLayer() has now just been called after a device
    // already exists for that adapter, often returning a rather cryptic 0x887a0007 error
    // (DXGI_ERROR_DEVICE_RESET).
    ID3D12Device *device = nullptr;
    D3D_FEATURE_LEVEL MinimumFeatureLevel = D3D_FEATURE_LEVEL_11_0;
    HRESULT result = D3D12CreateDevice(dxgiAdapter, MinimumFeatureLevel, IID_PPV_ARGS(&device));
    if (result == (HRESULT)0x887a0007 /*DXGI_ERROR_DEVICE_RESET*/) {
        TRACEERROR("It looks like a device for this adapter has been created before (non-debug vs. -debug)\n");
    }
    if (D3DErrorCheck(result, device, user_context, "Unable to create the Direct3D 12 device")) {
        return nullptr;
    }

#if HALIDE_D3D12_PROFILING
    // Notes on NVIDIA GPU Boost:
    // https://developer.nvidia.com/setstablepowerstateexe-%20disabling%20-gpu-boost-windows-10-getting-more-deterministic-timestamp-queries
    // MSDN: "Do not call SetStablePowerState in shipped applications.
    //        This method only works while the machine is in developer mode.
    //        If developer mode is not enabled, then device removal will occur.
    //        (DXGI_ERROR_DEVICE_REMOVED : 0x887a0005)"
    // https://msdn.microsoft.com/en-us/library/windows/desktop/dn903835(v=vs.85).aspx
    const bool enable_stable_power_state = false;
    if (enable_stable_power_state) {
        result = device->SetStablePowerState(TRUE);
        if (D3DErrorCheck(result, device, user_context, "Unable to activate stable power state")) {
            return nullptr;
        }
    }
#endif

    return device;
}

static d3d12_device *D3D12CreateSystemDefaultDevice(void *user_context) {
    TRACELOG;

#ifndef BITS_64
    TRACEFATAL("Direct3D 12 back-end not yet supported on 32bit targets...");
    return nullptr;
#endif

    D3D12LoadDependencies(user_context);

    HRESULT result = E_UNEXPECTED;

#if HALIDE_D3D12_DEBUG_LAYER
    TRACEPRINT("Using Direct3D 12 Debug Layer\n");
    d3d12Debug = nullptr;
    result = D3D12GetDebugInterface(IID_PPV_ARGS(&d3d12Debug));
    if (D3DErrorCheck(result, d3d12Debug, user_context, "Unable to retrieve the debug interface for Direct3D 12")) {
        return nullptr;
    }
    d3d12Debug->EnableDebugLayer();
#endif

    IDXGIFactory1 *dxgiFactory = nullptr;
    result = CreateDXGIFactory1(IID_PPV_ARGS(&dxgiFactory));
    if (D3DErrorCheck(result, dxgiFactory, user_context, "Unable to create DXGI Factory (IDXGIFactory1)")) {
        return nullptr;
    }

    halide_abort_if_false(user_context, (dxgiAdapter == nullptr));
    size_t vram_max = 0;
    for (int i = 0;; ++i) {
        IDXGIAdapter1 *adapter = nullptr;
        HRESULT result = dxgiFactory->EnumAdapters1(i, &adapter);
        if (DXGI_ERROR_NOT_FOUND == result) {
            break;
        }
        if (D3DErrorCheck(result, adapter, user_context, "Unable to enumerate DXGI adapter (IDXGIAdapter1).")) {
            return nullptr;
        }
        DXGI_ADAPTER_DESC1 desc = {};
        if (FAILED(adapter->GetDesc1(&desc))) {
            TRACEFATAL("Unable to retrieve information (DXGI_ADAPTER_DESC1) about adapter number #" << i);
            return nullptr;
        }
        char Description[128];
        for (int i = 0; i < 128; ++i) {
            Description[i] = desc.Description[i];
        }
        Description[127] = '\0';
        TRACEPRINT("Adapter #" << i << ": " << Description << "\n");
        if (desc.Flags & DXGI_ADAPTER_FLAG_SOFTWARE) {
            TRACEPRINT("(this is a software adapter; skipping...)\n");
            Release_ID3D12Object(adapter);
            continue;
        }
        // TODO(marcos): find a strategy to select the best adapter available;
        // unfortunately, most of the adapter capabilities can only be queried
        // after a logical device for it is created...
        // (see: ID3D12Device::CheckFeatureSupport)
        // for now, just pick the one with the most amount of dedicated VRAM
        if (desc.DedicatedVideoMemory > vram_max) {
            TRACEPRINT("(this is the best device so far...)\n");
            vram_max = desc.DedicatedVideoMemory;
            Release_ID3D12Object(dxgiAdapter);
            dxgiAdapter = adapter;
        }
    }

    if (dxgiAdapter == nullptr) {
        TRACEFATAL("Unable to find a suitable D3D12 Adapter.");
        return nullptr;
    }

    ID3D12Device *device = D3D12CreateDeviceForAdapter(dxgiAdapter);

    Release_ID3D12Object(dxgiFactory);

#if HALIDE_D3D12_PIX
    D3D12WaitForPix();
#endif

    return reinterpret_cast<d3d12_device *>(device);
}

ID3D12RootSignature *D3D12CreateMasterRootSignature(ID3D12Device *device) {
    TRACELOG;

    // A single "master" root signature is suitable for all Halide kernels:
    // ideally, we would like to use "unbounded tables" for the descriptor
    // binding, but "tier-1" d3d12 devices (D3D12_RESOURCE_BINDING_TIER_1)
    // do not support unbounded descriptor tables...

    D3D12_ROOT_PARAMETER TableTemplate = {};
    {
        TableTemplate.ParameterType = D3D12_ROOT_PARAMETER_TYPE_DESCRIPTOR_TABLE;
        TableTemplate.DescriptorTable.NumDescriptorRanges = 1;
        TableTemplate.ShaderVisibility = D3D12_SHADER_VISIBILITY_ALL;  // compute must use this
    }
    D3D12_DESCRIPTOR_RANGE RangeTemplate = {};
    {
        RangeTemplate.NumDescriptors = -1;  // -1 for unlimited/unbounded tables
        RangeTemplate.BaseShaderRegister = 0;
        RangeTemplate.RegisterSpace = 0;
        RangeTemplate.OffsetInDescriptorsFromTableStart = D3D12_DESCRIPTOR_RANGE_OFFSET_APPEND;
    }

    D3D12_ROOT_PARAMETER rootParameterTables[NumSlots] = {};
    D3D12_DESCRIPTOR_RANGE descriptorRanges[NumSlots] = {};
    {
        // UAVs: read-only, write-only and read-write buffers:
        D3D12_ROOT_PARAMETER &RootTableUAV = rootParameterTables[UAV];
        {
            RootTableUAV = TableTemplate;
            D3D12_DESCRIPTOR_RANGE &UAVs = descriptorRanges[UAV];
            {
                UAVs = RangeTemplate;
                UAVs.RangeType = D3D12_DESCRIPTOR_RANGE_TYPE_UAV;
                UAVs.NumDescriptors = ResourceBindingLimits[UAV];
            }
            RootTableUAV.DescriptorTable.pDescriptorRanges = &UAVs;
        }
        // CBVs: read-only uniform/coherent/broadcast buffers:
        D3D12_ROOT_PARAMETER &RootTableCBV = rootParameterTables[CBV];
        {
            RootTableCBV = TableTemplate;
            D3D12_DESCRIPTOR_RANGE &CBVs = descriptorRanges[CBV];
            {
                CBVs = RangeTemplate;
                CBVs.RangeType = D3D12_DESCRIPTOR_RANGE_TYPE_CBV;
                CBVs.NumDescriptors = ResourceBindingLimits[CBV];
            }
            RootTableCBV.DescriptorTable.pDescriptorRanges = &CBVs;
        }
        // SRVs: textures and read-only buffers:
        D3D12_ROOT_PARAMETER &RootTableSRV = rootParameterTables[SRV];
        {
            RootTableSRV = TableTemplate;
            D3D12_DESCRIPTOR_RANGE &SRVs = descriptorRanges[SRV];
            {
                SRVs = RangeTemplate;
                SRVs.RangeType = D3D12_DESCRIPTOR_RANGE_TYPE_SRV;
                SRVs.NumDescriptors = ResourceBindingLimits[SRV];
            }
            RootTableSRV.DescriptorTable.pDescriptorRanges = &SRVs;
        }
    }

    D3D12_ROOT_SIGNATURE_DESC rsd = {};
    {
        rsd.NumParameters = NumSlots;
        rsd.pParameters = rootParameterTables;
        rsd.NumStaticSamplers = 0;
        rsd.pStaticSamplers = nullptr;
        rsd.Flags = D3D12_ROOT_SIGNATURE_FLAG_NONE;
    }
    D3D_ROOT_SIGNATURE_VERSION Version = D3D_ROOT_SIGNATURE_VERSION_1;
    ID3DBlob *pSignBlob = nullptr;
    ID3DBlob *pSignError = nullptr;
    HRESULT result = D3D12SerializeRootSignature(&rsd, Version, &pSignBlob, &pSignError);
    if (D3DErrorCheck(result, pSignBlob, nullptr, "Unable to serialize the Direct3D 12 root signature")) {
        halide_abort_if_false(user_context, pSignError);
        TRACEFATAL((const char *)pSignError->GetBufferPointer());
        return nullptr;
    }

    ID3D12RootSignature *rootSignature = nullptr;
    UINT nodeMask = 0;
    const void *pBlobWithRootSignature = pSignBlob->GetBufferPointer();
    SIZE_T blobLengthInBytes = pSignBlob->GetBufferSize();
    result = device->CreateRootSignature(nodeMask, pBlobWithRootSignature, blobLengthInBytes, IID_PPV_ARGS(&rootSignature));
    if (D3DErrorCheck(result, rootSignature, nullptr, "Unable to create the Direct3D 12 root signature")) {
        return nullptr;
    }

    return rootSignature;
}

WEAK void dispatch_threadgroups(d3d12_compute_command_list *cmdList,
                                int32_t blocks_x, int32_t blocks_y, int32_t blocks_z,
                                int32_t threads_x, int32_t threads_y, int32_t threads_z) {
    TRACELOG;

    static int32_t total_dispatches = 0;
    MAYBE_UNUSED(total_dispatches);
    TRACEPRINT(
        "Dispatching threadgroups (number " << total_dispatches++ << ")"
                                                                     " blocks("
                                            << blocks_x << ", " << blocks_y << ", " << blocks_z << ")"
                                                                                                   " threads("
                                            << threads_x << ", " << threads_y << ", " << threads_z << ")\n");

    (*cmdList)->Dispatch(blocks_x, blocks_y, blocks_z);
}

WEAK d3d12_buffer new_buffer_resource(d3d12_device *device, size_t length, D3D12_HEAP_TYPE heaptype) {
    TRACELOG;

    D3D12_RESOURCE_DESC desc = {};
    {
        desc.Dimension = D3D12_RESOURCE_DIMENSION_BUFFER;
        desc.Alignment = 0;  // 0 defaults to 64KB alignment, which is mandatory for buffers
        desc.Width = length;
        desc.Height = 1;                               // for buffers, this must always be 1
        desc.DepthOrArraySize = 1;                     // ditto, (1)
        desc.MipLevels = 1;                            // ditto, (1)
        desc.Format = DXGI_FORMAT_UNKNOWN;             // ditto, (DXGI_FORMAT_UNKNOWN)
        desc.SampleDesc.Count = 1;                     // ditto, (1)
        desc.SampleDesc.Quality = 0;                   // ditto, (0)
        desc.Layout = D3D12_TEXTURE_LAYOUT_ROW_MAJOR;  // ditto, (D3D12_TEXTURE_LAYOUT_ROW_MAJOR)
        desc.Flags = D3D12_RESOURCE_FLAG_NONE;
    }

    D3D12_HEAP_PROPERTIES heapProps = {};  // CD3DX12_HEAP_PROPERTIES(D3D12_HEAP_TYPE_...)
    {
        heapProps.Type = heaptype;
        heapProps.CPUPageProperty = D3D12_CPU_PAGE_PROPERTY_UNKNOWN;
        heapProps.MemoryPoolPreference = D3D12_MEMORY_POOL_UNKNOWN;
        heapProps.CreationNodeMask = 0;  // 0 is equivalent to 0b0...01 (single adapter)
        heapProps.VisibleNodeMask = 0;   // ditto
    }

    D3D12_HEAP_PROPERTIES *pHeapProperties = &heapProps;
    D3D12_HEAP_FLAGS HeapFlags = D3D12_HEAP_FLAG_ALLOW_ALL_BUFFERS_AND_TEXTURES;
    D3D12_RESOURCE_DESC *pDesc = &desc;
    D3D12_RESOURCE_STATES InitialResourceState = D3D12_RESOURCE_STATE_COMMON;
    D3D12_CLEAR_VALUE *pOptimizedClearValue = nullptr;  // for buffers, this must be nullptr

    switch (heaptype) {
    case D3D12_HEAP_TYPE_UPLOAD:
        // committed resources in UPLOAD heaps must start in and never change from GENERIC_READ state:
        InitialResourceState = D3D12_RESOURCE_STATE_GENERIC_READ;
        break;
    case D3D12_HEAP_TYPE_READBACK:
        // committed resources in READBACK heaps must start in and never change from COPY_DEST state:
        InitialResourceState = D3D12_RESOURCE_STATE_COPY_DEST;
        break;
    case D3D12_HEAP_TYPE_DEFAULT:
        desc.Flags = D3D12_RESOURCE_FLAG_ALLOW_UNORDERED_ACCESS;
        InitialResourceState = D3D12_RESOURCE_STATE_UNORDERED_ACCESS;
        break;
    default:
        TRACEPRINT("UNSUPPORTED D3D12 BUFFER HEAP TYPE: " << (int)heaptype << "\n");
        halide_abort_if_false(user_context, false);
        break;
    }

    d3d12_buffer buffer = {};
    ID3D12Resource *resource = nullptr;
    // A commited resource manages its own private heap:
    HRESULT result = (*device)->CreateCommittedResource(pHeapProperties, HeapFlags, pDesc, InitialResourceState, pOptimizedClearValue, IID_PPV_ARGS(&resource));
    if (D3DErrorCheck(result, resource, nullptr, "Unable to create the Direct3D 12 buffer")) {
        return buffer;
    }

    buffer.resource = resource;
    buffer.capacityInBytes = length;
    buffer.sizeInBytes = length;
    buffer.state = InitialResourceState;
    buffer.type = d3d12_buffer::Unknown;
    buffer.format = DXGI_FORMAT_UNKNOWN;
    buffer.mallocd = false;
    buffer.host_mirror = nullptr;
    buffer.signal = 0;
    __atomic_store_n(&buffer.ref_count, 0, __ATOMIC_SEQ_CST);

    return buffer;
}

WEAK d3d12_buffer new_device_buffer(d3d12_device *device, size_t length) {
    TRACELOG;
    // an upload heap would have been handy here since they are accessible both by CPU and GPU;
    // however, they are only good for streaming (write once, read once, discard, rinse and repeat) vertex and constant buffer data; for unordered-access views,
    // upload heaps are not allowed.
    d3d12_buffer buffer = new_buffer_resource(device, length, D3D12_HEAP_TYPE_DEFAULT);
    buffer.type = d3d12_buffer::ReadWrite;
    return buffer;
}

// faux type name for logging purposes in D3DErrorCheck()
struct ID3D12MemoryMappedResourceFAUX;
D3D12TYPENAME(ID3D12MemoryMappedResourceFAUX)

WEAK void *map_buffer(d3d12_buffer *buffer) {
    TRACELOG;

    if (buffer->mapped) {
        return buffer->mapped;
    }

    D3D12_RANGE readRange = {};
    switch (buffer->type) {
    case d3d12_buffer::Constant:
    case d3d12_buffer::Upload:
        // upload buffers are write-only, so there is no read range
        readRange.Begin = 0;
        readRange.End = 0;
        break;
    case d3d12_buffer::ReadBack:
        // everything in the buffer might be read by the CPU
        // (we could also simply pass pReadRange = nullptr to Map(), but that issues a debug-layer warning...)
        readRange.Begin = 0;
        readRange.End = buffer->sizeInBytes;
        break;
    default:
        TRACEPRINT("UNSUPPORTED BUFFER TYPE: " << (int)buffer->type << "\n");
        halide_abort_if_false(user_context, false);
        break;
    }

    TRACEPRINT("[ Begin: " << readRange.Begin << " , End: " << readRange.End << " ]\n");

    // ID3D12Resource::Map never blocks, but will invalidate caches around the read range
    ID3D12Resource *resource = buffer->resource;
    UINT Subresource = 0;  // buffers contain only one subresource (at index 0)
    const D3D12_RANGE *pReadRange = &readRange;
    void *pData = nullptr;
    HRESULT result = resource->Map(Subresource, pReadRange, &pData);
    if (D3DErrorCheck(result, (ID3D12MemoryMappedResourceFAUX *)pData, nullptr, "Unable to map Direct3D 12 staging buffer memory")) {
        return nullptr;
    }

    halide_abort_if_false(user_context, pData);
    buffer->mapped = pData;

    return pData;
}

WEAK void unmap_buffer(d3d12_buffer *buffer) {
    TRACELOG;

    void *pData = buffer->mapped;
    if (!pData) {
        return;
    }

    D3D12_RANGE writtenRange = {};
    switch (buffer->type) {
    case d3d12_buffer::Constant:
    case d3d12_buffer::Upload:
        writtenRange.Begin = 0;
        writtenRange.End = buffer->sizeInBytes;
        break;
    case d3d12_buffer::ReadBack:
        // host/CPU never writes directly to a ReadBack buffer, it only reads from it
        writtenRange.Begin = 0;
        writtenRange.End = 0;
        break;
    default:
        TRACEPRINT("UNSUPPORTED BUFFER TYPE: " << (int)buffer->type << "\n");
        halide_abort_if_false(user_context, false);
        break;
    }

    TRACEPRINT("[ Begin: " << writtenRange.Begin << " , End: " << writtenRange.End << " ]\n");

    // ID3D12Resource::Unmap will flush caches around the written range
    ID3D12Resource *resource = buffer->resource;
    UINT Subresource = 0;  // buffers contain only one subresource (at index 0)
    const D3D12_RANGE *pWrittenRange = &writtenRange;
    resource->Unmap(Subresource, pWrittenRange);
    if (D3DErrorCheck(S_OK, (ID3D12MemoryMappedResourceFAUX *)pData, nullptr, "Unable to unmap Direct3D 12 staging buffer memory")) {
        return;
    }

    buffer->mapped = nullptr;
}

WEAK d3d12_buffer new_upload_buffer(d3d12_device *device, size_t length) {
    TRACELOG;
    d3d12_buffer buffer = new_buffer_resource(device, length, D3D12_HEAP_TYPE_UPLOAD);
    buffer.type = d3d12_buffer::Upload;
    // upload heaps may keep the buffer mapped persistently
    map_buffer(&buffer);
    return buffer;
}

WEAK d3d12_buffer new_readback_buffer(d3d12_device *device, size_t length) {
    TRACELOG;
    d3d12_buffer buffer = new_buffer_resource(device, length, D3D12_HEAP_TYPE_READBACK);
    buffer.type = d3d12_buffer::ReadBack;
    return buffer;
}

WEAK d3d12_buffer new_constant_buffer(d3d12_device *device, size_t length) {
    TRACELOG;
    // CBV buffer can simply use an upload heap for host and device memory:
    d3d12_buffer buffer = new_upload_buffer(device, length);
    buffer.type = d3d12_buffer::Constant;
    return buffer;
}

WEAK d3d12_buffer *new_buffer(d3d12_device *device, size_t length) {
    TRACELOG;

    d3d12_buffer buffer = new_device_buffer(device, length);

    d3d12_buffer *pBuffer = malloct<d3d12_buffer>();
    *pBuffer = buffer;
    pBuffer->mallocd = true;
    return pBuffer;
}

WEAK size_t suballocate(d3d12_device *device, d3d12_buffer *staging, size_t num_bytes) {
    TRACELOG;

    // buffer not large enough for suballocation: must grow
    if (staging->sizeInBytes < num_bytes) {
        // ensure there are no pending transfers on this buffer
        uint64_t use_count = __atomic_add_fetch(&staging->ref_count, 1, __ATOMIC_SEQ_CST);
        halide_abort_if_false(user_context, (use_count == 1));
        // find a new "ideal" size: e.g., using a cumulative 2x heuristic
        size_t old_capacity = staging->sizeInBytes;
        size_t new_capacity = 2 * (old_capacity + num_bytes);
        TRACEPRINT("not enough storage: growing from " << (uintptr_t)old_capacity << " bytes to " << (uintptr_t)new_capacity << " bytes.\n");
        // release the old storage
        use_count = __atomic_sub_fetch(&staging->ref_count, 1, __ATOMIC_SEQ_CST);
        halide_abort_if_false(user_context, (use_count == 0));
        release_d3d12_object(staging);
        // and allocate a new one
        switch (staging->type) {
        case d3d12_buffer::Upload:
            halide_abort_if_false(user_context, (staging == &upload));
            *staging = new_upload_buffer(device, new_capacity);
            break;
        case d3d12_buffer::ReadBack:
            halide_abort_if_false(user_context, (staging == &readback));
            *staging = new_readback_buffer(device, new_capacity);
            break;
        default:
            TRACEPRINT("UNSUPPORTED BUFFER TYPE: " << (int)staging->type << "\n");
            halide_abort_if_false(user_context, false);
            break;
        }
    }

    halide_abort_if_false(user_context, (staging->sizeInBytes >= num_bytes));
    // this reference counter will be decremented later by 'd3d12compute_device_sync_internal()'
    uint64_t use_count = __atomic_add_fetch(&staging->ref_count, 1, __ATOMIC_SEQ_CST);
    // but for now we must ensure that there are no pending transfers on this buffer already
    halide_abort_if_false(user_context, (use_count == 1));
    size_t byte_offset = 0;  // always zero, for now
    return byte_offset;
}

// faux type name for logging purposes in D3DErrorCheck()
struct ID3D12CommandQueueTimestampFrequencyFAUX;
D3D12TYPENAME(ID3D12CommandQueueTimestampFrequencyFAUX)

d3d12_profiler *new_profiler(d3d12_device *device, size_t num_queries) {
    TRACELOG;

    UINT64 Frequency = 0;
    {
        HRESULT result = (*queue)->GetTimestampFrequency(&Frequency);
        if (D3DErrorCheck(result, (ID3D12CommandQueueTimestampFrequencyFAUX *)Frequency, user_context, "Unable to query the timestamp frequency of the command queue")) {
            return nullptr;
        }
        TRACEPRINT("tick frequency: " << Frequency << " Hz.\n");
    }

    ID3D12QueryHeap *pQueryHeap = nullptr;
    {
        D3D12_QUERY_HEAP_DESC desc = {};
        {
            desc.Type = D3D12_QUERY_HEAP_TYPE_TIMESTAMP;
            desc.Count = num_queries;
            desc.NodeMask = 0;
        }
        HRESULT result = (*device)->CreateQueryHeap(&desc, IID_PPV_ARGS(&pQueryHeap));
        if (D3DErrorCheck(result, pQueryHeap, user_context, "Unable to create timestamp query heap")) {
            return nullptr;
        }
    }

    // Query results can only be resolved to buffers whose current state is
    // D3D12_RESOURCE_STATE_COPY_DEST; for CPU access, the buffer must also
    // reside in a read-back heap.
    size_t size_in_bytes = num_queries * sizeof(uint64_t);
    d3d12_buffer queryResultsBuffer = new_readback_buffer(device, size_in_bytes);

    d3d12_profiler *profiler = malloct<d3d12_profiler>();
    {
        profiler->queryHeap = pQueryHeap;
        profiler->tick_frequency = Frequency;
        profiler->queryResultsBuffer = queryResultsBuffer;
        profiler->next_free_query = 0;
        profiler->max_queries = num_queries;
    }

    return (profiler);
}

size_t request_timestamp_checkpoint(d3d12_command_list *cmdList, d3d12_profiler *profiler) {
    TRACELOG;
    ID3D12QueryHeap *pQueryHeap = profiler->queryHeap;
    D3D12_QUERY_TYPE Type = D3D12_QUERY_TYPE_TIMESTAMP;
    UINT Index = profiler->next_free_query;
    ++(profiler->next_free_query);
    // D3D12_QUERY_TYPE_TIMESTAMP is the only query that supports EndQuery only.
    // BeginQuery cannot be called on a timestamp query.
    (*cmdList)->EndQuery(pQueryHeap, Type, Index);
    size_t checkpoint_id = Index;
    return checkpoint_id;
}

void begin_profiling(d3d12_command_list *cmdList, d3d12_profiler *profiler) {
    TRACELOG;
    unmap_buffer(&profiler->queryResultsBuffer);
    profiler->next_free_query = 0;
}

void end_profiling(d3d12_command_list *cmdList, d3d12_profiler *profiler) {
    TRACELOG;
    ID3D12QueryHeap *pQueryHeap = profiler->queryHeap;
    D3D12_QUERY_TYPE Type = D3D12_QUERY_TYPE_TIMESTAMP;
    UINT StartIndex = 0;
    UINT NumQueries = profiler->next_free_query;
    ID3D12Resource *pDestinationBuffer = profiler->queryResultsBuffer.resource;
    UINT64 AlignedDestinationBufferOffset = 0;  // Must be a multiple of 8 bytes.
    (*cmdList)->ResolveQueryData(pQueryHeap, Type, StartIndex, NumQueries, pDestinationBuffer, AlignedDestinationBufferOffset);
}

uint64_t *get_profiling_results(d3d12_profiler *profiler) {
    TRACELOG;
    void *buffer = map_buffer(&profiler->queryResultsBuffer);
    uint64_t *timestamp_array = (uint64_t *)buffer;
    return timestamp_array;
}

double get_elapsed_time(d3d12_profiler *profiler, size_t checkpoint1, size_t checkpoint2, double resolution = 1e-6) {
    TRACELOG;
    uint64_t *timestamps = get_profiling_results(profiler);
    uint64_t ts1 = timestamps[checkpoint1];
    uint64_t ts2 = timestamps[checkpoint2];
    TRACEPRINT("ticks : [ " << ts1 << " , " << ts2 << " ]\n");
    uint64_t ticks = ts2 - ts1;
    double frequency = double(profiler->tick_frequency);
    frequency *= resolution;  // default is microsecond resolution (1e-6)
    double eps = ticks / frequency;
    return eps;
}

WEAK d3d12_command_queue *new_command_queue(d3d12_device *device) {
    TRACELOG;

    ID3D12CommandQueue *commandQueue = nullptr;
    {
        D3D12_COMMAND_QUEUE_DESC cqDesc = {};
        {
            cqDesc.Type = HALIDE_D3D12_COMMAND_LIST_TYPE;
            cqDesc.Flags = D3D12_COMMAND_QUEUE_FLAG_NONE;
            cqDesc.Priority = D3D12_COMMAND_QUEUE_PRIORITY_NORMAL;
            cqDesc.NodeMask = 0;  // 0, for single GPU operation
        }
        HRESULT result = (*device)->CreateCommandQueue(&cqDesc, IID_PPV_ARGS(&commandQueue));
        if (D3DErrorCheck(result, commandQueue, nullptr, "Unable to create the Direct3D 12 command queue")) {
            return nullptr;
        }
    }

    ID3D12Fence *fence = nullptr;
    {
        HRESULT result = (*device)->CreateFence(0, D3D12_FENCE_FLAG_NONE, IID_PPV_ARGS(&fence));
        if (D3DErrorCheck(result, fence, nullptr, "Unable to create the Direct3D 12 fence for command queue")) {
            return nullptr;
        }
    }

    queue_fence = fence;
    __atomic_store_n(&queue_last_signal, 0, __ATOMIC_SEQ_CST);

    hFenceEvent = CreateEvent(nullptr, FALSE, FALSE, nullptr);

    return reinterpret_cast<d3d12_command_queue *>(commandQueue);
}

template<D3D12_COMMAND_LIST_TYPE Type>
static d3d12_command_allocator *new_command_allocator(d3d12_device *device) {
    TRACELOG;
    halide_abort_if_false(user_context, device);
    ID3D12CommandAllocator *commandAllocator = nullptr;
    HRESULT result = (*device)->CreateCommandAllocator(Type, IID_PPV_ARGS(&commandAllocator));
    if (D3DErrorCheck(result, commandAllocator, nullptr, "Unable to create the Direct3D 12 command allocator")) {
        return nullptr;
    }
    return reinterpret_cast<d3d12_command_allocator *>(commandAllocator);
}

template<D3D12_COMMAND_LIST_TYPE Type>
static d3d12_command_list *new_command_list(d3d12_device *device, d3d12_command_allocator *allocator) {
    TRACELOG;
    ID3D12GraphicsCommandList *commandList = nullptr;
    UINT nodeMask = 0;
    ID3D12CommandAllocator *pCommandAllocator = (*allocator);
    ID3D12PipelineState *pInitialState = nullptr;
    HRESULT result = (*device)->CreateCommandList(nodeMask, Type, pCommandAllocator, pInitialState, IID_PPV_ARGS(&commandList));
    if (D3DErrorCheck(result, commandList, nullptr, "Unable to create the Direct3D 12 command list")) {
        return nullptr;
    }

    d3d12_command_list *cmdList = malloct<d3d12_command_list>();
    cmdList->p = commandList;
    cmdList->signal = 0;

    return cmdList;
}

static d3d12_command_list *new_compute_command_list(d3d12_device *device, d3d12_command_allocator *allocator) {
    TRACELOG;
    return new_command_list<HALIDE_D3D12_COMMAND_LIST_TYPE>(device, allocator);
}

static d3d12_copy_command_list *new_copy_command_list(d3d12_device *device, d3d12_command_allocator *allocator) {
    TRACELOG;
    return new_command_list<D3D12_COMMAND_LIST_TYPE_COPY>(device, allocator);
}

static d3d12_compute_pipeline_state *new_compute_pipeline_state_with_function(d3d12_device *device, d3d12_function *function) {
    TRACELOG;
    ID3D12PipelineState *pipelineState = nullptr;
    D3D12_COMPUTE_PIPELINE_STATE_DESC cpsd = {};
    {
        cpsd.pRootSignature = function->rootSignature;
        cpsd.CS.pShaderBytecode = function->shaderBlob->GetBufferPointer();
        cpsd.CS.BytecodeLength = function->shaderBlob->GetBufferSize();
        cpsd.NodeMask = 0;
        cpsd.CachedPSO.pCachedBlob = nullptr;
        cpsd.CachedPSO.CachedBlobSizeInBytes = 0;
        cpsd.Flags = D3D12_PIPELINE_STATE_FLAG_NONE;
    }
    HRESULT result = (*device)->CreateComputePipelineState(&cpsd, IID_PPV_ARGS(&pipelineState));
    if (D3DErrorCheck(result, pipelineState, nullptr, "Unable to create the Direct3D 12 pipeline state")) {
        return nullptr;
    }
    return reinterpret_cast<d3d12_compute_pipeline_state *>(pipelineState);
}

static void set_compute_pipeline_state(d3d12_compute_command_list *cmdList, d3d12_compute_pipeline_state *pipeline_state, d3d12_function *function, d3d12_binder *binder) {
    TRACELOG;

    ID3D12RootSignature *rootSignature = function->rootSignature;
    (*cmdList)->SetComputeRootSignature(rootSignature);

    ID3D12PipelineState *pipelineState = (*pipeline_state);
    (*cmdList)->SetPipelineState(pipelineState);

    ID3D12DescriptorHeap *heaps[] = {binder->descriptorHeap};
    (*cmdList)->SetDescriptorHeaps(1, heaps);

    (*cmdList)->SetComputeRootDescriptorTable(UAV, binder->GPU[UAV]);
    (*cmdList)->SetComputeRootDescriptorTable(CBV, binder->GPU[CBV]);
    (*cmdList)->SetComputeRootDescriptorTable(SRV, binder->GPU[SRV]);
}

static void end_recording(d3d12_compute_command_list *cmdList) {
    TRACELOG;
    (*cmdList)->Close();
}

static d3d12_binder *new_descriptor_binder(d3d12_device *device) {
    TRACELOG;
    ID3D12DescriptorHeap *descriptorHeap = nullptr;
    D3D12_DESCRIPTOR_HEAP_DESC dhd = {};
    {
        dhd.Type = D3D12_DESCRIPTOR_HEAP_TYPE_CBV_SRV_UAV;
        dhd.NumDescriptors = 0;
        dhd.NumDescriptors += ResourceBindingLimits[UAV];
        dhd.NumDescriptors += ResourceBindingLimits[CBV];
        dhd.NumDescriptors += ResourceBindingLimits[SRV];
        dhd.Flags = D3D12_DESCRIPTOR_HEAP_FLAG_SHADER_VISIBLE;
        dhd.NodeMask = 0;
    }
    HRESULT result = (*device)->CreateDescriptorHeap(&dhd, IID_PPV_ARGS(&descriptorHeap));
    if (D3DErrorCheck(result, descriptorHeap, nullptr, "Unable to create the Direct3D 12 descriptor heap")) {
        return nullptr;
    }

    UINT descriptorSize = (*device)->GetDescriptorHandleIncrementSize(D3D12_DESCRIPTOR_HEAP_TYPE_CBV_SRV_UAV);
    TRACEPRINT("descriptor handle increment size: " << descriptorSize << "\n");

    d3d12_binder *binder = malloct<d3d12_binder>();
    binder->descriptorHeap = descriptorHeap;
    binder->descriptorSize = descriptorSize;

    D3D12_CPU_DESCRIPTOR_HANDLE baseCPU = binder->baseCPU = descriptorHeap->GetCPUDescriptorHandleForHeapStart();
    TRACEPRINT("descriptor heap base for CPU: " << baseCPU.ptr << " (" << (void *)baseCPU.ptr << ")\n");
    binder->CPU[UAV].ptr = (baseCPU.ptr += descriptorSize * 0);
    binder->CPU[CBV].ptr = (baseCPU.ptr += descriptorSize * ResourceBindingLimits[UAV]);
    binder->CPU[SRV].ptr = (baseCPU.ptr += descriptorSize * ResourceBindingLimits[CBV]);

    D3D12_GPU_DESCRIPTOR_HANDLE baseGPU = binder->baseGPU = descriptorHeap->GetGPUDescriptorHandleForHeapStart();
    TRACEPRINT("descriptor heap base for GPU: " << baseGPU.ptr << " (" << (void *)baseGPU.ptr << ")\n");
    binder->GPU[UAV].ptr = (baseGPU.ptr += descriptorSize * 0);
    binder->GPU[CBV].ptr = (baseGPU.ptr += descriptorSize * ResourceBindingLimits[UAV]);
    binder->GPU[SRV].ptr = (baseGPU.ptr += descriptorSize * ResourceBindingLimits[CBV]);

    // initialize everything with null descriptors...
    for (uint32_t i = 0; i < ResourceBindingLimits[UAV]; ++i) {
        D3D12_UNORDERED_ACCESS_VIEW_DESC NullDescUAV = {};
        {
            NullDescUAV.Format = DXGI_FORMAT_R8G8B8A8_UNORM;  // don't care, but can't be unknown...
            NullDescUAV.ViewDimension = D3D12_UAV_DIMENSION_BUFFER;
            NullDescUAV.Buffer.FirstElement = 0;
            NullDescUAV.Buffer.NumElements = 0;
            NullDescUAV.Buffer.StructureByteStride = 0;
            NullDescUAV.Buffer.CounterOffsetInBytes = 0;
            NullDescUAV.Buffer.Flags = D3D12_BUFFER_UAV_FLAG_NONE;
        }
        D3D12_CPU_DESCRIPTOR_HANDLE hCPU = binder->CPU[UAV];
        hCPU.ptr += i * descriptorSize;
        (*device)->CreateUnorderedAccessView(nullptr, nullptr, &NullDescUAV, hCPU);
    }
    for (uint32_t i = 0; i < ResourceBindingLimits[CBV]; ++i) {
        D3D12_CONSTANT_BUFFER_VIEW_DESC NullDescCBV = {};
        {
            NullDescCBV.BufferLocation = 0;
            NullDescCBV.SizeInBytes = 0;
        }
        D3D12_CPU_DESCRIPTOR_HANDLE hCPU = binder->CPU[CBV];
        hCPU.ptr += i * descriptorSize;
        (*device)->CreateConstantBufferView(&NullDescCBV, hCPU);
    }
    for (uint32_t i = 0; i < ResourceBindingLimits[SRV]; ++i) {
        D3D12_SHADER_RESOURCE_VIEW_DESC NullDescSRV = {};
        {
            NullDescSRV.Format = DXGI_FORMAT_R8G8B8A8_UNORM;  // don't care, but can't be unknown...
            NullDescSRV.ViewDimension = D3D12_SRV_DIMENSION_BUFFER;
            NullDescSRV.Shader4ComponentMapping = D3D12_DEFAULT_SHADER_4_COMPONENT_MAPPING;
            NullDescSRV.Buffer.FirstElement = 0;
            NullDescSRV.Buffer.NumElements = 0;
            NullDescSRV.Buffer.StructureByteStride = 0;
            NullDescSRV.Buffer.Flags = D3D12_BUFFER_SRV_FLAG_NONE;
        }
        D3D12_CPU_DESCRIPTOR_HANDLE hCPU = binder->CPU[SRV];
        hCPU.ptr += i * descriptorSize;
        (*device)->CreateShaderResourceView(nullptr, &NullDescSRV, hCPU);
    }

    return binder;
}

static d3d12_library *new_library_with_source(d3d12_device *device, const char *source, size_t source_len) {
    TRACELOG;

    // Unlike Metal, Direct3D 12 does not have the concept of a "shader library"
    // We can emulate the library functionality by caching the source code until
    // the entry point is known since D3DCompile() requires the entry point name
    const int blocksize = sizeof(d3d12_library) + source_len;
    d3d12_library *library = (d3d12_library *)d3d12_malloc(blocksize);
    library->cache.inited = false;
    library->cache.init(nullptr);
    library->source_length = source_len;
    for (size_t i = 0; i < source_len; ++i) {
        library->source[i] = source[i];
    }
    library->source[source_len] = '\0';

    return library;
}

static void dump_shader(const char *source, ID3DBlob *compiler_msgs = nullptr) {
    const char *message = "<no error message reported>";
    if (compiler_msgs) {
        message = (const char *)compiler_msgs->GetBufferPointer();
    }

    Printer<BasicPrinter, 64 * 1024>(user_context)
        << "D3DCompile(): " << message << "\n"
        << ">>> HLSL shader source dump <<<\n"
        << source << "\n";
}

static d3d12_function *d3d12_compile_shader(d3d12_device *device, d3d12_library *library, const char *name,
                                            int shared_mem_bytes, int threadsX, int threadsY, int threadsZ) {
    TRACELOG;

    // Round shared memory size up to a non-zero multiple of 16
    TRACEPRINT("groupshared memory size before modification: " << shared_mem_bytes << " bytes\n");
    shared_mem_bytes = ((shared_mem_bytes > 0 ? shared_mem_bytes : 1) + 0xF) & ~0xF;
    TRACEPRINT("groupshared memory size after modification: " << shared_mem_bytes << " bytes.\n");
    TRACEPRINT("numthreads( " << threadsX << ", " << threadsY << ", " << threadsZ << " )\n");

    const char *source = library->source;
    int source_size = library->source_length;
    Printer<StringStreamPrinter, 16> SS[4] = {nullptr, nullptr, nullptr, nullptr};
    D3D_SHADER_MACRO pDefines[] = {
        {"__GROUPSHARED_SIZE_IN_BYTES", (SS[0] << shared_mem_bytes).str()},
        {"__NUM_TREADS_X", (SS[1] << threadsX).str()},
        {"__NUM_TREADS_Y", (SS[2] << threadsY).str()},
        {"__NUM_TREADS_Z", (SS[3] << threadsZ).str()},
        {nullptr, nullptr}};
    const char *shaderName = name;  // only used for debug information
    ID3DInclude *includeHandler = nullptr;
    const char *entryPoint = name;
    const char *target = "cs_5_1";  // all d3d12 hardware support SM 5.1
    UINT flags1 = 0;
    UINT flags2 = 0;  // flags related to effects (.fx files)
    ID3DBlob *shaderBlob = nullptr;
    ID3DBlob *errorMsgs = nullptr;

    flags1 |= D3DCOMPILE_ENABLE_UNBOUNDED_DESCRIPTOR_TABLES;
#if HALIDE_D3D12_DEBUG_SHADERS
    flags1 |= D3DCOMPILE_DEBUG;
    flags1 |= D3DCOMPILE_SKIP_OPTIMIZATION;
    //flags1 |= D3DCOMPILE_RESOURCES_MAY_ALIAS;
    //flags1 |= D3DCOMPILE_ALL_RESOURCES_BOUND;
#endif

    //dump_shader(source);

    HRESULT result = D3DCompile(source, source_size, shaderName, pDefines, includeHandler, entryPoint, target, flags1, flags2, &shaderBlob, &errorMsgs);

    if (FAILED(result) || (shaderBlob == nullptr)) {
        TRACEPRINT("Unable to compile D3D12 compute shader (HRESULT=" << (void *)(int64_t)result << ", ShaderBlob=" << shaderBlob << " entry=" << entryPoint << ").\n");
        dump_shader(source, errorMsgs);
        Release_ID3D12Object(errorMsgs);
        TRACEFATAL("[end-of-shader-dump]");
        return nullptr;
    }

    TRACEPRINT("SUCCESS while compiling D3D12 compute shader with entry name '" << entryPoint << "'!\n");

    // even though it was successful, there may have been warning messages emitted by the compiler:
    if (errorMsgs != nullptr) {
        dump_shader(source, errorMsgs);
        Release_ID3D12Object(errorMsgs);
    }

    d3d12_function *function = malloct<d3d12_function>();
    function->shaderBlob = shaderBlob;
    function->rootSignature = rootSignature;
    rootSignature->AddRef();

    d3d12_compute_pipeline_state *pipeline_state = new_compute_pipeline_state_with_function(device, function);
    if (pipeline_state == nullptr) {
        TRACEFATAL("D3D12Compute: Could not allocate pipeline state.");
        release_object(function);
        return nullptr;
    }
    function->pipeline_state = pipeline_state;

    return function;
}

static d3d12_function *new_function_with_name(d3d12_device *device, d3d12_library *library, const char *name, size_t name_len,
                                              int shared_mem_bytes, int threadsX, int threadsY, int threadsZ) {
    TRACELOG;

    // consult the compiled function cache in the library first:
    d3d12_function *function = nullptr;
    Printer<StringStreamPrinter, 256> key(nullptr);
    key << name << "_(" << threadsX << "," << threadsY << "," << threadsZ << ")_[" << shared_mem_bytes << "]";
    halide_abort_if_false(user_context, (key.size() < key.capacity() - 1));  // make sure key fits into the stream
    int not_found = library->cache.lookup(user_context, (const uint8_t *)key.str(), key.size(), &function);
    if (not_found) {
        // function has not been cached yet: must compile it
        halide_abort_if_false(user_context, (function == nullptr));
        function = d3d12_compile_shader(device, library, name, shared_mem_bytes, threadsX, threadsY, threadsZ);
        if (function == nullptr) {
            return nullptr;
        }
        // cache the compiled function for future use:
        library->cache.store(user_context, (const uint8_t *)key.str(), key.size(), &function);
    } else {
        TRACEPRINT("function has been found in the cache!\n");
    }

    halide_abort_if_false(user_context, (function != nullptr));

    return function;
}

WEAK void set_input_buffer(d3d12_binder *binder, d3d12_buffer *input_buffer, uint32_t index) {
    TRACELOG;

    switch (input_buffer->type) {
    case d3d12_buffer::Constant: {
        TRACELEVEL(1, "CBV\n");

        // NOTE(marcos): constant buffers are only used internally by the
        // runtime; users cannot create, control or access them, so it is
        // expected that no halide_buffer_t will be associated with them:
        halide_abort_if_false(user_context, input_buffer->format == DXGI_FORMAT_UNKNOWN);

        ID3D12Resource *pResource = input_buffer->resource;
        D3D12_GPU_VIRTUAL_ADDRESS pGPU = pResource->GetGPUVirtualAddress();

        D3D12_CONSTANT_BUFFER_VIEW_DESC cbvd = {};
        {
            cbvd.BufferLocation = pGPU;
            cbvd.SizeInBytes = input_buffer->sizeInBytes;
        }

        halide_abort_if_false(user_context, (index < ResourceBindingLimits[CBV]));
        D3D12_CPU_DESCRIPTOR_HANDLE hDescCBV = binder->CPU[CBV];
        binder->CPU[CBV].ptr += binder->descriptorSize;

        (*device)->CreateConstantBufferView(&cbvd, hDescCBV);

        break;
    }

    case d3d12_buffer::ReadOnly:
        // TODO(marcos): read-only buffers should ideally be bound as SRV,
        // but Halide buffers (halide_buffer_t) do not distinguish between
        // read-only and read-write / write-only buffers... for the moment,
        // just bind read-only buffers with UAV descriptors:
    case d3d12_buffer::ReadWrite:
    case d3d12_buffer::WriteOnly: {
        TRACELEVEL(1, "UAV\n");

        DXGI_FORMAT Format = input_buffer->format;
        if (Format == DXGI_FORMAT_UNKNOWN) {
            TRACEFATAL("unsupported buffer element type: " << input_buffer->halide_type);
        }

        UINT FirstElement = input_buffer->offset;
        // for some reason, 'input_buffer->halide->number_of_elements()' is
        // returning 1 for cropped buffers... ('size_in_bytes()' returns 0)
        UINT NumElements = input_buffer->elements;
        UINT SizeInBytes = input_buffer->sizeInBytes;

        // SizeInBytes is here just for debugging/logging purposes in TRACEPRINT.
        // Because TRACEPRINT might turn into "nothing" (when call-tracing is not
        // enabled) the compiler might warn about unused variables...
        MAYBE_UNUSED(SizeInBytes);

        TRACELEVEL(3, "[" << index << "] : "
                          << (void *)input_buffer
                          << " | "
                          << "offset " << FirstElement
                          << " | "
                          << NumElements
                          << "elements (" << SizeInBytes << "bytes)"
                          << "\n");

        // A View of a non-Structured Buffer cannot be created using a nullptr Desc.
        // Default Desc parameters cannot be used, as a Format must be supplied.
        D3D12_UNORDERED_ACCESS_VIEW_DESC uavd = {};
        {
            uavd.Format = Format;
            uavd.ViewDimension = D3D12_UAV_DIMENSION_BUFFER;
            uavd.Buffer.FirstElement = FirstElement;
            uavd.Buffer.NumElements = NumElements;
            uavd.Buffer.StructureByteStride = 0;
            uavd.Buffer.CounterOffsetInBytes = 0;  // 0, since this is not an atomic counter
            uavd.Buffer.Flags = D3D12_BUFFER_UAV_FLAG_NONE;
        }

        halide_abort_if_false(user_context, (index < ResourceBindingLimits[UAV]));
        D3D12_CPU_DESCRIPTOR_HANDLE hDescUAV = binder->CPU[UAV];
        binder->CPU[UAV].ptr += binder->descriptorSize;

        ID3D12Resource *pResource = input_buffer->resource;
        ID3D12Resource *pCounterResource = nullptr;  // for atomic counters

        (*device)->CreateUnorderedAccessView(pResource, pCounterResource, &uavd, hDescUAV);

        break;
    }

    case d3d12_buffer::Unknown:
    case d3d12_buffer::Upload:
    case d3d12_buffer::ReadBack:
    default:
        TRACEPRINT("UNSUPPORTED BUFFER TYPE: " << (int)input_buffer->type << "\n");
        halide_abort_if_false(user_context, false);
        break;
    }
}

static uint64_t queue_insert_checkpoint() {
    TRACELOG;
    uint64_t signal = __atomic_add_fetch(&queue_last_signal, 1, __ATOMIC_SEQ_CST);  // ++queue_last_signal
    TRACEPRINT("latest queue checkpoint is now #" << signal << "...\n");
    (*queue)->Signal(queue_fence, signal);
    return signal;
}

static void commit_command_list(d3d12_compute_command_list *cmdList) {
    TRACELOG;
    end_recording(cmdList);
    ID3D12CommandList *lists[] = {(*cmdList)};
    (*queue)->ExecuteCommandLists(1, lists);
    cmdList->signal = queue_insert_checkpoint();
}

static bool spinlock_until_signaled(uint64_t signal) {
    TRACELOG;
    while (queue_fence->GetCompletedValue() < signal) {
        // nothing
    }
    return true;
}

static bool block_until_signaled(uint64_t signal) {
    TRACELOG;

    TRACEPRINT("Now syncing on queue signal #" << signal << "...\n");
    HRESULT result = queue_fence->SetEventOnCompletion(signal, hFenceEvent);
    if (FAILED(result)) {
        TRACEPRINT("ERROR: Unable to associate D3D12 Fence with Windows Event\n");
        return false;
    }

    const DWORD timeout_ms = 15 * 1000;
    result = WaitForSingleObject(hFenceEvent, timeout_ms);
    if (result != WAIT_OBJECT_0) {
        D3DErrorCheck(result, hFenceEvent, nullptr, "Unable to wait for Fence Event");
        return false;
    }

    return true;
}

static void wait_until_signaled(uint64_t signal) {
    TRACELOG;

    uint64_t current_signal = queue_fence->GetCompletedValue();
    if (current_signal >= signal) {
        TRACEPRINT("Already synced up!\n");
        return;
    }

    HRESULT device_status_before = (*device)->GetDeviceRemovedReason();

    block_until_signaled(signal);

    HRESULT device_status_after = (*device)->GetDeviceRemovedReason();
    if (FAILED(device_status_after)) {
        TRACEFATAL(
            "Device Lost! GetDeviceRemovedReason(): "
            << "before: " << (void *)(int64_t)device_status_before << " | "
            << "after: " << (void *)(int64_t)device_status_after);
    }
}

static void wait_until_completed(d3d12_compute_command_list *cmdList) {
    TRACELOG;
    wait_until_signaled(cmdList->signal);
}

static void wait_until_completed(d3d12_frame *frame) {
    TRACELOG;
    wait_until_completed(frame->cmd_list);
}

static void wait_until_idle() {
    TRACELOG;
    uint64_t signal = __atomic_load_n(&queue_last_signal, __ATOMIC_SEQ_CST);
    wait_until_signaled(signal);
}

class D3D12ContextHolder {
    void *const user_context;

public:
    d3d12_device *device;
    d3d12_command_queue *queue;
    int error;

    ALWAYS_INLINE D3D12ContextHolder(void *user_context, bool create)
        : user_context(user_context) {
        error = halide_d3d12compute_acquire_context(user_context, &device, &queue, create);
    }
    ALWAYS_INLINE ~D3D12ContextHolder() {
        halide_d3d12compute_release_context(user_context);
    }
};

static bool is_buffer_managed(d3d12_buffer *buffer) {
    return buffer->xfer != nullptr;
}

static void buffer_copy_command(d3d12_copy_command_list *cmdList,
                                d3d12_buffer *src, d3d12_buffer *dst,
                                uint64_t src_byte_offset, uint64_t dst_byte_offset,
                                uint64_t num_bytes_copy) {
    TRACELOG;

    ID3D12Resource *pSrcBuffer = src->resource;
    ID3D12Resource *pDstBuffer = dst->resource;

    D3D12_RESOURCE_BARRIER src_barrier = {};
    {
        src_barrier.Type = D3D12_RESOURCE_BARRIER_TYPE_TRANSITION;
        src_barrier.Flags = D3D12_RESOURCE_BARRIER_FLAG_NONE;
        src_barrier.Transition.pResource = pSrcBuffer;
        src_barrier.Transition.Subresource = 0;
        src_barrier.Transition.StateBefore = src->state;
        src_barrier.Transition.StateAfter = D3D12_RESOURCE_STATE_COPY_SOURCE;
        if (src->state == D3D12_RESOURCE_STATE_GENERIC_READ) {
            halide_abort_if_false(user_context, src->type == d3d12_buffer::Upload);
            src_barrier.Transition.StateAfter = D3D12_RESOURCE_STATE_GENERIC_READ;
        } else {
            halide_abort_if_false(user_context, src->state == D3D12_RESOURCE_STATE_UNORDERED_ACCESS);
        }
    }

    D3D12_RESOURCE_BARRIER dst_barrier = {};
    {
        dst_barrier.Type = D3D12_RESOURCE_BARRIER_TYPE_TRANSITION;
        dst_barrier.Flags = D3D12_RESOURCE_BARRIER_FLAG_NONE;
        dst_barrier.Transition.pResource = pDstBuffer;
        dst_barrier.Transition.Subresource = 0;
        dst_barrier.Transition.StateBefore = dst->state;
        dst_barrier.Transition.StateAfter = D3D12_RESOURCE_STATE_COPY_DEST;
        if (dst->state == D3D12_RESOURCE_STATE_COPY_DEST) {
            halide_abort_if_false(user_context, dst->type == d3d12_buffer::ReadBack);
        } else {
            halide_abort_if_false(user_context, dst->state == D3D12_RESOURCE_STATE_UNORDERED_ACCESS);
        }
    }

    if (src_barrier.Transition.StateBefore != src_barrier.Transition.StateAfter) {
        (*cmdList)->ResourceBarrier(1, &src_barrier);
    }
    if (dst_barrier.Transition.StateBefore != dst_barrier.Transition.StateAfter) {
        (*cmdList)->ResourceBarrier(1, &dst_barrier);
    }

    UINT64 SrcOffset = src_byte_offset;
    UINT64 DstOffset = dst_byte_offset;
    UINT64 NumBytes = num_bytes_copy;

    (*cmdList)->CopyBufferRegion(pDstBuffer, DstOffset, pSrcBuffer, SrcOffset, NumBytes);

    swap(src_barrier.Transition.StateBefore, src_barrier.Transition.StateAfter);  // restore resource state
    swap(dst_barrier.Transition.StateBefore, dst_barrier.Transition.StateAfter);  // restore resource state

    if (src_barrier.Transition.StateBefore != src_barrier.Transition.StateAfter) {
        (*cmdList)->ResourceBarrier(1, &src_barrier);
    }
    if (dst_barrier.Transition.StateBefore != dst_barrier.Transition.StateAfter) {
        (*cmdList)->ResourceBarrier(1, &dst_barrier);
    }
}

static void synchronize_host_and_device_buffer_contents(d3d12_copy_command_list *cmdList, d3d12_buffer *buffer) {
    TRACELOG;

    d3d12_buffer::transfer_t *xfer = buffer->xfer;
    halide_abort_if_false(user_context, (xfer != nullptr));

    d3d12_buffer *src = nullptr;
    d3d12_buffer *dst = nullptr;
    uint64_t src_byte_offset = 0;
    uint64_t dst_byte_offset = 0;
    uint64_t num_bytes_copy = xfer->size;

    d3d12_buffer *staging = xfer->staging;
    switch (staging->type) {
    case d3d12_buffer::Upload:
        TRACEPRINT("uploading buffer to device\n")
        src = staging;
        dst = buffer;
        src_byte_offset = xfer->offset;
        dst_byte_offset = buffer->offsetInBytes;
        break;
    case d3d12_buffer::ReadBack:
        TRACEPRINT("reading-back buffer from device\n")
        unmap_buffer(staging);
        src = buffer;
        dst = staging;
        src_byte_offset = buffer->offsetInBytes;
        dst_byte_offset = xfer->offset;
        break;
    default:
        TRACEPRINT("UNSUPPORTED BUFFER TYPE: " << (int)buffer->type << "\n");
        halide_abort_if_false(user_context, false);
        break;
    }

    TRACEPRINT("--- "
               << (void *)buffer << " | " << buffer->halide_type << " | "
               << src_byte_offset << " : " << dst_byte_offset << " : " << num_bytes_copy
               << "\n");

    buffer_copy_command(cmdList, src, dst, src_byte_offset, dst_byte_offset, num_bytes_copy);
}

static void d3d12compute_device_sync_internal(d3d12_device *device, d3d12_buffer *dev_buffer) {
    TRACELOG;

    // sync request not tied to buffer operation
    if (dev_buffer == nullptr) {
        return wait_until_idle();
    }

    if (is_buffer_managed(dev_buffer)) {
        // NOTE(marcos): a copy/dma command list would be ideal here, but it would
        // also require a dedicated copy command queue to submit it... for now just
        // use the main compute queue and issue copies via compute command lists.
        //static const D3D12_COMMAND_LIST_TYPE Type = D3D12_COMMAND_LIST_TYPE_COPY;
        d3d12_frame *frame = acquire_frame(device);
        d3d12_compute_command_list *blitCmdList = frame->cmd_list;
        synchronize_host_and_device_buffer_contents(blitCmdList, dev_buffer);
        enqueue_frame(frame);
        wait_until_completed(frame);
    }

    if (dev_buffer->xfer != nullptr) {
        d3d12_buffer *staging_buffer = dev_buffer->xfer->staging;
        // decrement the reference counter that was incremented by 'suballocate()'
        uint64_t use_count = __atomic_sub_fetch(&staging_buffer->ref_count, 1, __ATOMIC_SEQ_CST);
        // for now, we expect to have been the only one with pending transfer on the staging buffer:
        halide_abort_if_false(user_context, (use_count == 0));
        dev_buffer->xfer = nullptr;
    }
}

static int d3d12compute_buffer_copy(d3d12_device *device,
                                    d3d12_buffer *src,
                                    d3d12_buffer *dst,
                                    uint64_t src_byte_offset,
                                    uint64_t dst_byte_offset,
                                    uint64_t num_bytes) {
    TRACELOG;

    halide_abort_if_false(user_context, device);
    halide_abort_if_false(user_context, src);
    halide_abort_if_false(user_context, dst);
    halide_abort_if_false(user_context, (src->type != d3d12_buffer::Unknown));
    halide_abort_if_false(user_context, (dst->type != d3d12_buffer::Unknown));
    // constant buffers are only used internally (Halide never expose them)
    // (uploads to constant buffers are managed automatically by Map/Unmap)
    halide_abort_if_false(user_context, (src->type != d3d12_buffer::Constant));
    halide_abort_if_false(user_context, (dst->type != d3d12_buffer::Constant));

    halide_abort_if_false(user_context, num_bytes > 0);

    if (src->type == d3d12_buffer::Upload) {
        // host-to-device via staging buffer:
        halide_abort_if_false(user_context, (dst->type != d3d12_buffer::Upload));
        halide_abort_if_false(user_context, (dst->type != d3d12_buffer::ReadBack));
        // TODO: assert that offsets and sizes are within bounds
        d3d12_buffer::transfer_t xfer = {};
        xfer.staging = src;
        xfer.offset = src_byte_offset;
        xfer.size = num_bytes;
        halide_abort_if_false(user_context, (dst->xfer == nullptr));
        dst->xfer = &xfer;
        d3d12compute_device_sync_internal(device, dst);
        return 0;
    }

    if (dst->type == d3d12_buffer::ReadBack) {
        // device-to-host via staging buffer:
        halide_abort_if_false(user_context, (src->type != d3d12_buffer::Upload));
        halide_abort_if_false(user_context, (src->type != d3d12_buffer::ReadBack));
        // TODO: assert that offsets and sizes are within bounds
        d3d12_buffer::transfer_t xfer = {};
        xfer.staging = dst;
        xfer.offset = dst_byte_offset;
        xfer.size = num_bytes;
        halide_abort_if_false(user_context, (src->xfer == nullptr));
        src->xfer = &xfer;
        d3d12compute_device_sync_internal(device, src);
        return 0;
    }

    // device-to-device:
    halide_abort_if_false(user_context, (src->type != d3d12_buffer::Upload));
    halide_abort_if_false(user_context, (dst->type != d3d12_buffer::Upload));
    halide_abort_if_false(user_context, (src->type != d3d12_buffer::ReadBack));
    halide_abort_if_false(user_context, (dst->type != d3d12_buffer::ReadBack));

    // ReadWrite, ReadOnly and WriteOnly are shader usage hints, not copy hints
    // (there's no need to worry about them during device-to-device transfers)

    d3d12_frame *frame = acquire_frame(device);
    d3d12_compute_command_list *blitCmdList = frame->cmd_list;
    buffer_copy_command(blitCmdList, src, dst, src_byte_offset, dst_byte_offset, num_bytes);
    enqueue_frame(frame);
    src->signal = frame->fence_signal;
    dst->signal = frame->fence_signal;

    return 0;
}

static void *buffer_contents(d3d12_buffer *buffer) {
    TRACELOG;

    void *pData = nullptr;

    switch (buffer->type) {

    case d3d12_buffer::Constant:
    case d3d12_buffer::Upload:
        pData = buffer->mapped;
        break;

    case d3d12_buffer::ReadBack:
        // on readback heaps, map/unmap as needed, since the results are only effectively
        // published after a Map() call, and should ideally be in an unmapped state prior
        // to the CopyBufferRegion() call
        pData = map_buffer(&readback);
        break;

    case d3d12_buffer::ReadOnly:
    case d3d12_buffer::WriteOnly:
    case d3d12_buffer::ReadWrite: {
        TRACEWARN("UNCHARTED TERRITORY! THIS CASE IS NOT EXPECTED TO HAPPEN FOR NOW!\n");
        halide_abort_if_false(user_context, false);

        D3D12ContextHolder d3d12_context(user_context, true);
        if (d3d12_context.error != 0) {
            return nullptr;
        }

        // 1. download data from device (copy to the "readback" staging memory):
        size_t total_size = buffer->sizeInBytes;
        size_t dev_byte_offset = buffer->offsetInBytes;  // handle cropping
        d3d12_buffer *staging = &readback;
        size_t staging_byte_offset = suballocate(d3d12_context.device, staging, total_size);
        d3d12compute_buffer_copy(d3d12_context.device, buffer, staging,
                                 dev_byte_offset, staging_byte_offset, total_size);
        void *staging_data_begin = map_buffer(staging);
        uint64_t address = reinterpret_cast<uint64_t>(staging_data_begin) + staging_byte_offset;
        pData = reinterpret_cast<void *>(address);
        break;
    }

    case d3d12_buffer::Unknown:
    default:
        TRACEPRINT("UNSUPPORTED BUFFER TYPE: " << (int)buffer->type << "\n");
        halide_abort_if_false(user_context, false);
        break;
    }

    halide_abort_if_false(user_context, pData);

    return pData;
}

volatile ScopedSpinLock::AtomicFlag WEAK thread_lock = 0;

WEAK Halide::Internal::GPUCompilationCache<d3d12_device *, d3d12_library *> compilation_cache;

WEAK d3d12_library *compile_kernel(d3d12_device *device, const char *source, int source_size, int *error_ret) {
    d3d12_library *library = new_library_with_source(device, source, source_size);
    if (library == nullptr) {
        TRACEFATAL("D3D12Compute: new_library_with_source failed.");
        *error_ret = halide_error_code_out_of_memory;
        return nullptr;
    }

    return library;
}

}  // namespace D3D12Compute
}  // namespace Internal
}  // namespace Runtime
}  // namespace Halide

using namespace Halide::Runtime::Internal;
using namespace Halide::Runtime::Internal::D3D12Compute;

extern "C" {

static int d3d12_create_context(void *user_context) {
    TRACELOG;

#ifdef DEBUG_RUNTINE
    TRACEPRINT("THIS IS A DEBUG CONTEXT (-debug)");
#endif

    int status = halide_error_code_success;

    halide_abort_if_false(user_context, (device == nullptr));
    device = D3D12CreateSystemDefaultDevice(user_context);
    if (device == nullptr) {
        status = halide_error_code_generic_error;
    }

    if (status == halide_error_code_success) {
        halide_abort_if_false(user_context, (rootSignature == nullptr));
        rootSignature = D3D12CreateMasterRootSignature((*device));
        if (rootSignature == nullptr) {
            status = halide_error_code_generic_error;
        }
    }

    if (status == halide_error_code_success) {
        halide_abort_if_false(user_context, (queue == nullptr));
        queue = new_command_queue(device);
        if (queue == nullptr) {
            status = halide_error_code_generic_error;
        }
    }

    if (status == halide_error_code_success) {
        halide_abort_if_false(user_context, (cmd_allocator_main == nullptr));
        cmd_allocator_main = new_command_allocator<HALIDE_D3D12_COMMAND_LIST_TYPE>(device);
        if (cmd_allocator_main == nullptr) {
            status = halide_error_code_generic_error;
        }
    }

    if (status == halide_error_code_success) {
        // NOTE(marcos): a small amount of hard-coded staging buffer storage is
        // sufficient to get started as suballocations will grow them as needed
        halide_abort_if_false(user_context, (upload == 0));
        halide_abort_if_false(user_context, (readback == 0));
        size_t heap_size = 4 * 1024 * 1024;
        upload = new_upload_buffer(device, heap_size);
        readback = new_readback_buffer(device, heap_size);
    }

    if (status != halide_error_code_success) {
        if (cmd_allocator_main) {
            release_object(cmd_allocator_main);
            cmd_allocator_main = nullptr;
        }
        if (queue) {
            release_object(queue);
            queue = nullptr;
        }
        if (rootSignature) {
            Release_ID3D12Object(rootSignature);
            rootSignature = nullptr;
        }
        if (device) {
            release_object(device);
            device = nullptr;
        }
    }

    return status;
}

// The default implementation of halide_d3d12compute_acquire_context uses the global
// pointers above, and serializes access with a spin lock.
// Overriding implementations of acquire/release must implement the following
// behavior:
// - halide_acquire_d3d12compute_context should always store a valid device/command
//   queue in device/q, or return an error code.
// - A call to halide_acquire_d3d12compute_context is followed by a matching call to
//   halide_release_d3d12compute_context. halide_acquire_d3d12compute_context should block while a
//   previous call (if any) has not yet been released via halide_release_d3d12compute_context.
WEAK int halide_d3d12compute_acquire_context(void *user_context, halide_d3d12compute_device **device_ret,
                                             halide_d3d12compute_command_queue **queue_ret, bool create) {
    TRACELOG;

#ifdef HALIDE_D3D12_TRACE_TIME
    halide_start_clock(user_context);
#endif

    halide_abort_if_false(user_context, &thread_lock != nullptr);
    while (__atomic_test_and_set(&thread_lock, __ATOMIC_ACQUIRE)) {
    }

    TRACEPRINT("user_context: " << user_context << " | create: " << create << "\n");
    TRACEPRINT("current d3d12_device: " << device << "\n");

    if (create && (device == nullptr)) {
        int status = d3d12_create_context(user_context);
        if (status != halide_error_code_success) {
            halide_d3d12compute_release_context(user_context);
            return status;
        }
    }

    // If the device has already been initialized,
    // ensure the queue has as well.
    halide_abort_if_false(user_context, (device == nullptr) || (queue != nullptr));

    *device_ret = device;
    *queue_ret = queue;

    return 0;
}

WEAK int halide_d3d12compute_release_context(void *user_context) {
    TRACELOG;
    __atomic_clear(&thread_lock, __ATOMIC_RELEASE);
    return 0;
}

}  // extern "C"

static void d3d12_debug_dump(error &err) {
    if (!device) {
        err << "Debug info not available: no device.\n";
        return;
    }

    halide_abort_if_false(user_context, (dxgiAdapter != nullptr));
    DXGI_ADAPTER_DESC1 desc = {};
    if (FAILED(dxgiAdapter->GetDesc1(&desc))) {
        err << "Unable to retrieve information about the device adapter.\n";
        return;
    }

    // NOTE(marcos): this printer will leak, but that's fine since debug dump
    // is a panic mechanism that precedes an operational "halt":
    void *dump_buffer = d3d12_malloc(64 * 1024);
    if (!dump_buffer) {
        err << "Unable to allocate memory for the debug dump.\n";
        return;
    }

    // simple conversion from Windows 16bit wchar to char:
    char Description[128];
    for (int i = 0; i < 128; ++i) {
        Description[i] = desc.Description[i];
    }
    Description[127] = '\0';

    err << "D3D12 Device Adapter: " << Description << "\n";
}

using namespace Halide::Runtime::Internal::D3D12Compute;

// NOTE(marcos): purposedly disabling cache on 'master' for now
WEAK bool enable_allocation_cache = false;
static const int MaxBuffersInCache = 32;
WEAK d3d12_buffer *buffer_pool[MaxBuffersInCache] = {};
WEAK halide_mutex buffer_pool_lock;

static d3d12_buffer *d3d12_allocation_cache_get_buffer(void *user_context, size_t size_in_bytes) {
    TRACELOG;

    if (!halide_can_reuse_device_allocations(user_context) || !enable_allocation_cache) {
        TRACEPRINT("(allocation cache is disabled...)\n");
        return nullptr;
    }

    ScopedMutexLock lock(&buffer_pool_lock);

    d3d12_buffer *d3d12_buf = nullptr;
    size_t best_fit_size = ~0;
    size_t best_fit_index = 0;
    for (size_t i = 0; i < MaxBuffersInCache; ++i) {
        if (buffer_pool[i] == nullptr) {
            continue;
        }
        d3d12_buffer *dbuffer = buffer_pool[i];
        if (dbuffer->capacityInBytes < size_in_bytes) {
            continue;
        }
        if (dbuffer->capacityInBytes > best_fit_size) {
            continue;
        }
        best_fit_size = dbuffer->capacityInBytes;
        best_fit_index = i;
        d3d12_buf = dbuffer;
    }
    if (d3d12_buf != nullptr) {
        TRACEPRINT("serving request from allocation cache: " << size_in_bytes << " bytes from capacity of " << best_fit_size << "\n");
        buffer_pool[best_fit_index] = nullptr;
    }

    return d3d12_buf;
}

static bool d3d12_allocation_cache_put_buffer(void *user_context, d3d12_buffer *dbuffer) {
    TRACELOG;

    if (!halide_can_reuse_device_allocations(user_context) || !enable_allocation_cache) {
        TRACEPRINT("(allocation cache is disabled...)\n");
        return false;
    }

    ScopedMutexLock lock(&buffer_pool_lock);

    for (auto &buffer : buffer_pool) {
        if (buffer != nullptr) {
            continue;
        }
        TRACEPRINT("caching allocation for later use...\n");
        buffer = dbuffer;
        return true;
    }

    TRACEPRINT("cache is full: discarding buffer...\n");
    return false;
}

extern "C" {

WEAK int halide_d3d12compute_device_malloc(void *user_context, halide_buffer_t *buf) {
    TRACELOG;

    TRACEPRINT("user_context: " << user_context << " | halide_buffer_t: " << buf << "\n");

    if (buf->device) {
        TRACEPRINT("(this buffer already has a device allocation...)\n");
        return 0;
    }

    size_t size = buf->size_in_bytes();
    halide_abort_if_false(user_context, size > 0);

    // Check all strides positive
    for (int i = 0; i < buf->dimensions; i++) {
        halide_abort_if_false(user_context, buf->dim[i].stride >= 0);
    }

    d3d12_buffer *d3d12_buf = d3d12_allocation_cache_get_buffer(user_context, size);

    D3D12ContextHolder d3d12_context(user_context, true);
    if (d3d12_context.error != 0) {
        return d3d12_context.error;
    }

    if (d3d12_buf == nullptr) {
        d3d12_buf = new_buffer(d3d12_context.device, size);
    }
    if (d3d12_buf == nullptr) {
        TRACEFATAL("D3D12: Failed to allocate buffer of size " << (int64_t)size);
        return halide_error_code_device_malloc_failed;
    }

    if (0 != wrap_buffer(user_context, buf, d3d12_buf)) {
        TRACEFATAL("D3D12: unable to wrap halide buffer and D3D12 buffer.");
        return halide_error_code_device_wrap_native_failed;
    }

    return 0;
}

WEAK int halide_d3d12compute_device_free(void *user_context, halide_buffer_t *buf) {
    TRACELOG;

    TRACEPRINT("user_context: " << user_context << " | halide_buffer_t: " << buf << "\n");

    if (buf->device == 0) {
        return 0;
    }

    d3d12_buffer *dbuffer = peel_buffer(buf);
    TRACEPRINT("d3d12_buffer: " << dbuffer << "\n");

    const bool cached = d3d12_allocation_cache_put_buffer(user_context, dbuffer);

    unwrap_buffer(buf);

    if (!cached) {
        // it is safe to call release_d3d12_object() here:
        // if 'buf' holds a user resource (from halide_d3d12compute_wrap_buffer),
        // the reference counter of the underlying ID3D12Resource will just get
        // decremented without actually freeing the underlying resource object
        // since it was incremented during thewrapping process.
        // If 'buf' holds a buffer created by halide_d3d12compute_device_malloc,
        // it will be freed.
        wait_until_signaled(dbuffer->signal);
        release_d3d12_object(dbuffer);
    }

    return 0;
}

WEAK int halide_d3d12compute_initialize_kernels(void *user_context, void **state_ptr, const char *source, int source_size) {
    TRACELOG;

    D3D12ContextHolder d3d12_context(user_context, true);

    int error = halide_error_code_generic_error;
    d3d12_library *library{};
    if (!compilation_cache.kernel_state_setup(user_context, state_ptr, d3d12_context.device,
                                              library, compile_kernel, d3d12_context.device,
                                              source, source_size, &error)) {
        return error;
    }

    return 0;
}

WEAK void halide_d3d12compute_finalize_kernels(void *user_context, void *state_ptr) {
    D3D12ContextHolder d3d12_context(user_context, true);
    if (d3d12_context.error == 0) {
        compilation_cache.release_hold(user_context, d3d12_context.device, state_ptr);
    }
}

namespace {

void compute_barrier(d3d12_copy_command_list *cmdList, d3d12_buffer *buffer) {
    TRACELOG;

    D3D12_RESOURCE_BARRIER barrier = {};
    {
        barrier.Type = D3D12_RESOURCE_BARRIER_TYPE_UAV;
        barrier.Flags = D3D12_RESOURCE_BARRIER_FLAG_NONE;
        barrier.UAV.pResource = buffer->resource;
    }

    (*cmdList)->ResourceBarrier(1, &barrier);
}

}  // namespace

WEAK int halide_d3d12compute_device_sync(void *user_context, struct halide_buffer_t *buffer) {
    TRACELOG;

    D3D12ContextHolder d3d12_context(user_context, true);
    if (d3d12_context.error != 0) {
        return d3d12_context.error;
    }

    d3d12_buffer *dbuffer = peel_buffer(buffer);
    d3d12compute_device_sync_internal(d3d12_context.device, dbuffer);

    return 0;
}

WEAK int halide_d3d12compute_device_release(void *user_context) {
    TRACELOG;

    // The D3D12Context object does not allow the context storage to be modified,
    // so we use halide_d3d12compute_acquire_context directly.
    int error;
    d3d12_device *acquired_device;
    d3d12_command_queue *acquired_queue;
    error = halide_d3d12compute_acquire_context(user_context, &acquired_device, &acquired_queue, false);
    if (error != 0) {
        return error;
    }

    if (device) {
        d3d12compute_device_sync_internal(device, nullptr);

        for (auto &frame : frame_pool) {
            release_object(&frame);
        }

        for (auto &buffer : buffer_pool) {
            release_object(buffer);
        }

        compilation_cache.delete_context(user_context, device, release_object<d3d12_library>);

        // Release the device itself, if we created it.
        if (acquired_device == device) {
            release_object(&upload);
            release_object(&readback);
            d3d12_buffer empty = {};
            upload = readback = empty;

            Release_ID3D12Object(rootSignature);
            rootSignature = nullptr;

            release_object(queue);
            queue = nullptr;

            CloseHandle(hFenceEvent);
            hFenceEvent = nullptr;

            release_object(cmd_allocator_main);
            cmd_allocator_main = nullptr;

            release_object(device);
            device = nullptr;
        }
    }

    halide_d3d12compute_release_context(user_context);

    return 0;
}

namespace {

int do_multidimensional_copy(d3d12_device *device, const device_copy &c,
                             uint64_t src_offset, uint64_t dst_offset, int dimensions) {
    TRACELOG;

    if (dimensions == 0) {
        d3d12_buffer *dsrc = reinterpret_cast<d3d12_buffer *>(c.src);
        d3d12_buffer *ddst = reinterpret_cast<d3d12_buffer *>(c.dst);
        halide_abort_if_false(user_context, (dsrc->halide_type == ddst->halide_type));
        TRACEPRINT("src_offset: " << src_offset << "\n");
        TRACEPRINT("dst_offset: " << dst_offset << "\n");
        TRACEPRINT("c.chunk_size: " << c.chunk_size << "\n");
        return d3d12compute_buffer_copy(device, dsrc, ddst, src_offset, dst_offset, c.chunk_size);
    }

    // TODO: deal with negative strides. Currently the code in
    // device_buffer_utils.h does not do so either.
    const int d = dimensions;
    uint64_t src_off = 0, dst_off = 0;
    for (uint64_t i = 0; i < c.extent[d - 1]; i++) {
        src_offset += src_off;
        dst_offset += dst_off;
        int err = do_multidimensional_copy(device, c, src_offset, dst_offset, d - 1);
        if (err) {
            return err;
        }
        dst_off = c.dst_stride_bytes[d - 1];
        src_off = c.src_stride_bytes[d - 1];
    }

    return 0;
}

}  // namespace

WEAK int halide_d3d12compute_copy_to_device(void *user_context, halide_buffer_t *buffer) {
    TRACELOG;

    halide_abort_if_false(user_context, buffer);
    halide_abort_if_false(user_context, buffer->host && buffer->device);

    D3D12ContextHolder d3d12_context(user_context, true);
    if (d3d12_context.error != 0) {
        return d3d12_context.error;
    }

    // 1. memcpy from halide host memory to "upload" staging memory
    device_copy c = make_host_to_device_copy(buffer);
    halide_abort_if_false(user_context, (c.dst == buffer->device));
    d3d12_buffer *dev_buffer = peel_buffer(buffer);
    halide_abort_if_false(user_context, buffer->size_in_bytes() == dev_buffer->sizeInBytes);
    size_t total_size = dev_buffer->sizeInBytes;
    d3d12_buffer *staging = &upload;
    size_t staging_byte_offset = suballocate(d3d12_context.device, staging, total_size);
    // the 'host' buffer already points to the beginning of the cropped region
    size_t dev_byte_offset = dev_buffer->offsetInBytes;  // handle cropping
    c.src = reinterpret_cast<uint64_t>(buffer->host) + 0;
    void *staging_base = buffer_contents(staging);
    c.dst = reinterpret_cast<uint64_t>(staging_base) + staging_byte_offset;

    // 'copy_memory()' will do the smart thing and copy slices (disjoint copies
    // via multiple 'memcpy()' calls), but 'd3d12compute_buffer_copy()' has no
    // such notion and can only write whole ranges... as such, untouched areas
    // of the upload staging buffer might leak-in and corrupt the device data;
    // for now, just use 'memcpy()' to keep things in sync
    //copy_memory(c, user_context);
    memcpy(
        reinterpret_cast<void *>(c.dst),
        reinterpret_cast<void *>(c.src),
        total_size);

    // 2. upload data to device (through the "upload" staging memory):
    d3d12compute_buffer_copy(d3d12_context.device, staging, dev_buffer,
                             staging_byte_offset, dev_byte_offset, total_size);

    return 0;
}

WEAK int halide_d3d12compute_copy_to_host(void *user_context, halide_buffer_t *buffer) {
    TRACELOG;

    halide_abort_if_false(user_context, buffer);
    halide_abort_if_false(user_context, buffer->host && buffer->device);
    if (buffer->dimensions > MAX_COPY_DIMS) {
        halide_abort_if_false(user_context, false);
        return halide_error_code_copy_to_host_failed;
    }

    D3D12ContextHolder d3d12_context(user_context, true);
    if (d3d12_context.error != 0) {
        return d3d12_context.error;
    }

    // 1. download data from device (copy to the "readback" staging memory):
    d3d12_buffer *dev_buffer = peel_buffer(buffer);
    d3d12_buffer *staging = &readback;
    halide_abort_if_false(user_context, buffer->size_in_bytes() == dev_buffer->sizeInBytes);
    size_t total_size = dev_buffer->sizeInBytes;
    size_t dev_byte_offset = dev_buffer->offsetInBytes;  // handle cropping
    size_t staging_byte_offset = suballocate(d3d12_context.device, staging, total_size);
    d3d12compute_buffer_copy(d3d12_context.device, dev_buffer, staging,
                             dev_byte_offset, staging_byte_offset, total_size);

    // 2. memcpy from "readback" staging memory to halide host memory
    device_copy c = make_device_to_host_copy(buffer);
    void *staging_data = buffer_contents(staging);
    c.src = reinterpret_cast<uint64_t>(staging_data) + staging_byte_offset;
    // the 'host' buffer already points to the beginning of the cropped region
    c.dst = reinterpret_cast<uint64_t>(buffer->host) + 0;
    copy_memory(c, user_context);

    return 0;
}

WEAK int halide_d3d12compute_run(void *user_context,
                                 void *state_ptr,
                                 const char *entry_name,
                                 int blocksX, int blocksY, int blocksZ,
                                 int threadsX, int threadsY, int threadsZ,
                                 int shared_mem_bytes,
                                 halide_type_t arg_types[], void *args[], int8_t arg_is_buffer[]) {
    TRACELOG;

    D3D12ContextHolder d3d12_context(user_context, true);
    if (d3d12_context.error != 0) {
        return d3d12_context.error;
    }

    d3d12_device *device = d3d12_context.device;

#if HALIDE_D3D12_RENDERDOC
    TRACEPRINT(">>> RenderDoc Capture Start\n");
    StartCapturingGPUActivity();
#endif

    d3d12_library *library{};
    bool found = compilation_cache.lookup(device, state_ptr, library);
    halide_abort_if_false(user_context, found && library != nullptr);

    d3d12_frame *frame = acquire_frame(device);
    d3d12_compute_command_list *cmdList = frame->cmd_list;
    d3d12_binder *binder = frame->desc_binder;
    d3d12_buffer &uniform_buffer = frame->args_buffer;

    // kernel code setup:
    d3d12_function *function = nullptr;
    d3d12_compute_pipeline_state *pipeline_state = nullptr;
    {
        TRACE_SCOPE("kernel shader selection");
        function = new_function_with_name(device, library, entry_name, strlen(entry_name),
                                          shared_mem_bytes, threadsX, threadsY, threadsZ);
        halide_abort_if_false(user_context, function);
        pipeline_state = function->pipeline_state;
        set_compute_pipeline_state(cmdList, pipeline_state, function, binder);
    }

    // kernel argument(s) setup:
    d3d12_buffer **buffer_args = nullptr;
    size_t num_buffer_args = 0;
    {
        TRACE_SCOPE("kernel argument setup");

        size_t num_kernel_args = 0;
        size_t *arg_sizes = nullptr;
        size_t total_uniform_args_size = 0;
        {
            TRACE_SCOPE("kernel args introspection");

            for (int i = 0; args[i] != nullptr; i++) {
                ++num_kernel_args;
            }

            buffer_args = (d3d12_buffer **)__builtin_alloca(num_kernel_args * sizeof(d3d12_buffer *));
            arg_sizes = (size_t *)__builtin_alloca(num_kernel_args * sizeof(size_t));
            for (size_t i = 0; i < num_kernel_args; i++) {
                if (arg_is_buffer[i]) {
                    arg_sizes[i] = sizeof(void *);
                    halide_buffer_t *hbuffer = (halide_buffer_t *)args[i];
                    d3d12_buffer *buffer = peel_buffer(hbuffer);
                    buffer_args[num_buffer_args] = buffer;
                    ++num_buffer_args;
                } else {
                    // Here, it's safe to mimic the Metal back-end behavior which enforces
                    // natural alignment for all types in structures: each uniform arg has
                    // to be a power-of-two and have the subsequent field start on the next
                    // multiple of that power-of-two.
                    halide_type_t arg_type = arg_types[i];
                    arg_sizes[i] = arg_type.bytes();
                    halide_abort_if_false(user_context, (arg_sizes[i] & (arg_sizes[i] - 1)) == 0);
                    // We can ignore vector arguments since they never show up in constant
                    // blocks. Having to worry about scalar parameters only is convenient
                    // since in HLSL SM 5.1 all scalar types are 32bit:
                    halide_abort_if_false(user_context, arg_type.lanes == 1);
                    halide_abort_if_false(user_context, arg_sizes[i] > 0);
                    halide_abort_if_false(user_context, arg_sizes[i] <= 4);
                    size_t packed_size = 4;  // force the final "packed" argument to be 32bit
                    total_uniform_args_size = (total_uniform_args_size + packed_size - 1) & ~(packed_size - 1);
                    total_uniform_args_size += packed_size;
                }
            }
        }

        // pack all non-buffer arguments into a single "constant" allocation block:
        bool has_uniform_arguments = (total_uniform_args_size > 0);
        if (has_uniform_arguments) {
            TRACE_SCOPE("argument buffer packing");
            // Direct3D 12 expects constant buffers to have sizes multiple of 256:
            size_t constant_buffer_size = (total_uniform_args_size + 255) & ~255;
            if (constant_buffer_size > uniform_buffer.sizeInBytes) {
                release_object(&uniform_buffer);
                uniform_buffer = new_constant_buffer(device, constant_buffer_size);
                if (!uniform_buffer) {
                    release_object(function);
                    TRACEFATAL("D3D12Compute: Could not allocate arguments buffer.");
                    return halide_error_code_out_of_memory;
                }
            }
            uint8_t *uniform_bytes = (uint8_t *)buffer_contents(&uniform_buffer);
            size_t offset = 0;
            int32_t uniform_word = 0;
            const size_t uniform_size = 4;
            for (size_t i = 0; i < num_kernel_args; i++) {
                if (arg_is_buffer[i]) {
                    continue;
                }
                const halide_type_t arg_type = arg_types[i];
                if (arg_type.code == halide_type_float) {
                    halide_abort_if_false(user_context, (arg_type.bits == 32));
                    float &uniform_value = ((float &)uniform_word);
                    uniform_value = *((float *)args[i]);
                    TRACELEVEL(3, "args[" << i << "] -> float32 = " << uniform_value << "\n");
                } else if (arg_type.code == halide_type_int) {
                    int32_t &uniform_value = ((int32_t &)uniform_word);
                    if (arg_type.bits == 1) {
                        uniform_value = *((int8_t *)args[i]);
                        uniform_value = (uniform_value == 0) ? 0 : 1;
                    } else if (arg_type.bits == 8) {
                        uniform_value = *((int8_t *)args[i]);
                    } else if (arg_type.bits == 16) {
                        uniform_value = *((int16_t *)args[i]);
                    } else if (arg_type.bits == 32) {
                        uniform_value = *((int32_t *)args[i]);
                    } else {
                        halide_abort_if_false(user_context, false);
                    }
                    TRACELEVEL(3, "args[" << i << "] -> int32 = " << uniform_value << "\n");
                } else if (arg_type.code == halide_type_uint) {
                    uint32_t &uniform_value = ((uint32_t &)uniform_word);
                    if (arg_type.bits == 1) {
                        uniform_value = *((uint8_t *)args[i]);
                        uniform_value = (uniform_value == 0) ? 0 : 1;
                    } else if (arg_type.bits == 8) {
                        uniform_value = *((uint8_t *)args[i]);
                    } else if (arg_type.bits == 16) {
                        uniform_value = *((uint16_t *)args[i]);
                    } else if (arg_type.bits == 32) {
                        uniform_value = *((uint32_t *)args[i]);
                    } else {
                        halide_abort_if_false(user_context, false);
                    }
                    TRACELEVEL(3, "args[" << i << "] -> uint32 = " << uniform_value << "\n");
                } else {
                    halide_abort_if_false(user_context, false);
                }
                memcpy(&uniform_bytes[offset], &uniform_word, uniform_size);
                offset = (offset + uniform_size - 1) & ~(uniform_size - 1);
                offset += uniform_size;
            }
            halide_abort_if_false(user_context, offset == total_uniform_args_size);
        }

        {
            TRACE_SCOPE("descriptor binding");

            // setup/bind the argument buffer:
            if (has_uniform_arguments) {
                // always bind argument buffer at constant buffer binding 0
                int32_t cb_index = 0;  // a.k.a. register(c0)
                set_input_buffer(binder, &uniform_buffer, cb_index);
            }

            // setup/bind actual buffers:
            for (size_t i = 0; i < num_buffer_args; i++) {
                d3d12_buffer *buffer = buffer_args[i];
                int32_t uav_index = (int32_t)i;
                set_input_buffer(binder, buffer, uav_index);  // register(u#)
            }
        }
    }

    {
        TRACE_SCOPE("pipeline barriers");
        // TODO(marcos): avoid placing UAV barriers all the time after a dispatch...
        // in fact, only buffers written to by the dispatch will need barriers, and
        // only when later bound for read. For now, Halide does not provide enough
        // context for choosing the right time to place transition barriers.
        // TODO(marcos): also, it's best if we batch them into a single ResourceBarrier call
        for (size_t i = 0; i < num_buffer_args; i++) {
            d3d12_buffer *buffer = buffer_args[i];
            compute_barrier(cmdList, buffer);
        }
    }

#if HALIDE_D3D12_PROFILING
    d3d12_profiler *profiler = new_profiler(device, 8);
    begin_profiling(cmdList, profiler);
    size_t ini = request_timestamp_checkpoint(cmdList, profiler);
#endif

    // run the kernel:
    dispatch_threadgroups(cmdList,
                          blocksX, blocksY, blocksZ,
                          threadsX, threadsY, threadsZ);

#if HALIDE_D3D12_PROFILING
    size_t end = request_timestamp_checkpoint(cmdList, profiler);
    end_profiling(cmdList, profiler);
#endif

    enqueue_frame(frame);

    // broadcast fence signal checkpoint to the buffers being used
    uint64_t checkpoint = frame->fence_signal;
    uniform_buffer.signal = checkpoint;
    for (size_t i = 0; i < num_buffer_args; i++) {
        d3d12_buffer *buffer = buffer_args[i];
        buffer->signal = checkpoint;
    }

#if HALIDE_D3D12_RENDERDOC
    FinishCapturingGPUActivity();
    TRACEPRINT("<<< RenderDoc Capture Ended\n");
#endif

#if HALIDE_D3D12_PROFILING
    uint64_t eps = (uint64_t)get_elapsed_time(profiler, ini, end);
    Printer<BasicPrinter, 64>() << "kernel execution time: " << eps << "us.\n";
    // TODO: keep some live performance stats in the d3d12_function object
    // (accumulate stats based on dispatch similarities -- e.g., blocksX|Y|Z)
    release_object(profiler);
#endif

    return 0;
}

WEAK int halide_d3d12compute_device_and_host_malloc(void *user_context, struct halide_buffer_t *buffer) {
    TRACELOG;
    // NOTE(marcos): it would be nice to have some "zero-copy" behavior here by
    // allocating the device memory and MapBuffering it to the host memory, but
    // sadly, even with a "dedicated" d3d12 staging heap just for this buffer,
    // d3d12 has no bi-directional system memory heap (a sigle resource that is
    // capable of both upload and readback). One possible workaround is to just
    // suballocate from two common heaps (one used for uploads and another for
    // readbacks) and dynamically change buffer->host accordingly. However, if
    // the user ever caches the buffer->host pointer, that would be really bad!
    //
    // Another complicating factor is the fact that the test "cleanup_on_error"
    // expects halide_malloc() to be called here to allocate the host buffer.
    // Arguably, the logic behind the "cleanup_on_error" test is flawed, since
    // back-ends are allowed (and encouraged) to have zero-copy behavior.
    //
    // Since we can't really have proper zero-copy behavior with d3d12 on halide
    // it's best we just defer this routine to the default implementation, which
    // is virtually identical to what we had before here anyway, except that it
    // will actually end up calling halide_malloc() for the host memory.
    return halide_default_device_and_host_malloc(user_context, buffer, &d3d12compute_device_interface);
}

WEAK int halide_d3d12compute_device_and_host_free(void *user_context, struct halide_buffer_t *buffer) {
    TRACELOG;
    // NOTE(marcos): see notes on "halide_d3d12compute_device_and_host_malloc()".
    return halide_default_device_and_host_free(user_context, buffer, &d3d12compute_device_interface);
}

WEAK int halide_d3d12compute_buffer_copy(void *user_context, struct halide_buffer_t *src,
                                         const struct halide_device_interface_t *dst_device_interface,
                                         struct halide_buffer_t *dst) {
    TRACELOG;

    halide_abort_if_false(user_context, (src->dimensions == dst->dimensions));
    const int dimensions = dst->dimensions;
    if (dimensions > MAX_COPY_DIMS) {
        error(user_context) << "Buffer has too many dimensions to copy to/from GPU.\n";
        return halide_error_code_device_buffer_copy_failed;
    }

    // We only handle copies to d3d12 device or to host
    halide_abort_if_false(user_context, (dst_device_interface == nullptr) ||
                                            (dst_device_interface == &d3d12compute_device_interface));

    if ((src->device_dirty() || src->host == nullptr) &&
        src->device_interface != &d3d12compute_device_interface) {
        halide_abort_if_false(user_context, dst_device_interface == &d3d12compute_device_interface);
        // This is handled at the higher level.
        return halide_error_code_incompatible_device_interface;
    }

    bool from_host = (src->device_interface != &d3d12compute_device_interface) ||
                     (src->device == 0) ||
                     (src->host_dirty() && src->host != nullptr);
    bool to_host = !dst_device_interface;

    halide_abort_if_false(user_context, from_host || src->device);
    halide_abort_if_false(user_context, to_host || dst->device);

    device_copy c = make_buffer_copy(src, from_host, dst, to_host);
    MAYBE_UNUSED(c);

    int err = 0;
    {
        TRACEPRINT(
            "(user_context: " << user_context << ", src: " << src << ", dst: " << dst << ")\n");

        // Device only case
        if (!from_host && !to_host) {
            TRACEPRINT("device-to-device case\n");
            d3d12_buffer *dsrc = peel_buffer(src);
            d3d12_buffer *ddst = peel_buffer(dst);
            size_t src_offset = dsrc->offsetInBytes + c.src_begin;
            size_t dst_offset = ddst->offsetInBytes;
            D3D12ContextHolder d3d12_context(user_context, true);
            if (d3d12_context.error != 0) {
                return d3d12_context.error;
            }
            err = do_multidimensional_copy(d3d12_context.device, c, src_offset, dst_offset, dimensions);
        } else {
            if (from_host) {
                // host-to-device:
                TRACEPRINT("host-to-device case\n");
                halide_abort_if_false(user_context, !to_host);
                halide_abort_if_false(user_context, (dst->device_interface == &d3d12compute_device_interface));
                halide_abort_if_false(user_context, (src->device_interface != &d3d12compute_device_interface));
                halide_abort_if_false(user_context, (src->host != nullptr));
                // it's possible for 'dst->host' to be null, so we can't always memcpy from 'src->host'
                // to 'dst-host' and push/sync changes with 'halide_d3d12compute_copy_to_device' ...
                halide_abort_if_false(user_context, (dst->device == c.dst));
                if (dst->host != nullptr) {
                    // 1. copy 'src->host' buffer to 'dst->host' buffer:
                    // host buffers already account for the beginning of cropped regions
                    c.dst = reinterpret_cast<uint64_t>(dst->host) + 0;
                    copy_memory(c, user_context);
                    // 2. sync 'dst->host' buffer with 'dst->device' buffer:
                    halide_d3d12compute_copy_to_device(user_context, dst);
                } else {
                    TRACEPRINT("dst->host is nullptr\n");
                    D3D12ContextHolder d3d12_context(user_context, true);
                    if (d3d12_context.error != 0) {
                        return d3d12_context.error;
                    }
                    // 1. memcpy from 'src->host' to upload staging buffer
                    size_t total_size = dst->size_in_bytes();
                    d3d12_buffer *staging = &upload;
                    // host buffers already account for the beginning of cropped regions
                    c.src = reinterpret_cast<uint64_t>(src->host) + 0;
                    size_t staging_byte_offset = suballocate(d3d12_context.device, staging, total_size);
                    void *staging_base = buffer_contents(staging);
                    c.dst = reinterpret_cast<uint64_t>(staging_base) + staging_byte_offset;
                    copy_memory(c, user_context);
                    // 2. d3dcpy from upload staging buffer to 'dst->device' buffer
                    d3d12_buffer *ddst = peel_buffer(dst);
                    size_t dst_byte_offset = ddst->offsetInBytes;  // handle cropping
                    d3d12compute_buffer_copy(d3d12_context.device, staging, ddst,
                                             staging_byte_offset, dst_byte_offset, total_size);
                    uint64_t use_count = __atomic_load_n(&staging->ref_count, __ATOMIC_SEQ_CST);
                    halide_abort_if_false(user_context, (use_count == 0));
                }
            } else {
                // device-to-host:
                TRACEPRINT("device-to-host case\n");
                halide_abort_if_false(user_context, to_host);
                halide_abort_if_false(user_context, (src->device_interface == &d3d12compute_device_interface));
                halide_abort_if_false(user_context, (dst->device_interface == nullptr));
                halide_abort_if_false(user_context, (dst->host != nullptr));
                // it's possible for 'src->host' to be null, so we can't always pull/sync changes with
                // 'halide_d3d12compute_copy_to_host' and then memcpy from 'src->host' to 'dst-host'...
                halide_abort_if_false(user_context, (src->device == c.src));
                if (src->host != nullptr) {
                    // 1. sync 'src->device' buffer with 'src->host' buffer:
                    halide_d3d12compute_copy_to_host(user_context, src);
                    // 2. copy 'src->host' buffer to 'dst->host' buffer:
                    // host buffers already account for the beginning of cropped regions
                    c.src = reinterpret_cast<uint64_t>(src->host) + 0;
                    copy_memory(c, user_context);
                } else {
                    TRACEPRINT("src->host is nullptr\n");
                    D3D12ContextHolder d3d12_context(user_context, true);
                    if (d3d12_context.error != 0) {
                        return d3d12_context.error;
                    }
                    // 1. d3dcpy from 'src->device' buffer to readback staging buffer
                    size_t total_size = src->size_in_bytes();
                    d3d12_buffer *dsrc = peel_buffer(src);
                    size_t src_byte_offset = dsrc->offsetInBytes;  // handle cropping
                    d3d12_buffer *staging = &readback;
                    size_t staging_byte_offset = suballocate(d3d12_context.device, staging, total_size);
                    void *staging_base = buffer_contents(staging);
                    d3d12compute_buffer_copy(d3d12_context.device, dsrc, staging,
                                             src_byte_offset, staging_byte_offset, total_size);
                    // 2. memcpy readback staging buffer to 'dst->host' buffer
                    // host buffers already account for the beginning of cropped regions
                    c.src = reinterpret_cast<uint64_t>(staging_base) + staging_byte_offset;
                    c.dst = reinterpret_cast<uint64_t>(dst->host) + 0;
                    copy_memory(c, user_context);
                    uint64_t use_count = __atomic_load_n(&staging->ref_count, __ATOMIC_SEQ_CST);
                    halide_abort_if_false(user_context, (use_count == 0));
                }
            }
        }
    }

    return err;
}

namespace {

WEAK int d3d12compute_device_crop_from_offset(void *user_context,
                                              const struct halide_buffer_t *src,
                                              int64_t offset, /* offset in elements, not in bytes */
                                              struct halide_buffer_t *dst) {
    TRACELOG;

    const d3d12_buffer *old_handle = peel_buffer(src);
    ID3D12Resource *pResource = old_handle->resource;
    uint64_t opaqued = reinterpret_cast<uint64_t>(pResource);

    int ret = halide_d3d12compute_wrap_buffer(user_context, dst, opaqued);
    if (ret != 0) {
        TRACEFATAL("halide_d3d12compute_device_crop: failed when wrapping buffer.");
        return ret;
    }

    d3d12_buffer *new_handle = peel_buffer(dst);
    halide_abort_if_false(user_context, (new_handle != nullptr));
    halide_abort_if_false(user_context, (new_handle->halide_type == dst->type));
    halide_abort_if_false(user_context, (src->device_interface == dst->device_interface));

    new_handle->offset = old_handle->offset + offset;
    new_handle->offsetInBytes = new_handle->offset * dst->type.bytes() * dst->type.lanes;
    // for some reason, 'dst->number_of_elements()' is always returning 1
    // later on when 'set_input()' is called...
    new_handle->elements = old_handle->elements - offset;

    TRACEPRINT(
        "--- "
        << (void *)old_handle << " | "
        << " | "
        << old_handle->offset << " : " << old_handle->elements << " : " << old_handle->sizeInBytes
        << "   ->   "
        << (void *)new_handle << " | "
        << " | "
        << new_handle->offset << " : " << new_handle->elements << " : " << new_handle->sizeInBytes
        << "\n");

    return 0;
}

}  // namespace

WEAK int halide_d3d12compute_device_crop(void *user_context,
                                         const struct halide_buffer_t *src,
                                         struct halide_buffer_t *dst) {
    TRACELOG;
    using namespace Halide::Runtime;
    int64_t offset = Internal::calc_device_crop_byte_offset(src, dst);
    // D3D12 buffer views are element-based, not byte-based
    halide_abort_if_false(user_context, (offset % src->type.bytes()) == 0);
    offset /= src->type.bytes();
    return d3d12compute_device_crop_from_offset(user_context, src, offset, dst);
}

WEAK int halide_d3d12compute_device_slice(void *user_context,
                                          const struct halide_buffer_t *src,
                                          int slice_dim, int slice_pos,
                                          struct halide_buffer_t *dst) {
    TRACELOG;
    using namespace Halide::Runtime;
    int64_t offset = Internal::calc_device_slice_byte_offset(src, slice_dim, slice_pos);
    // D3D12 buffer views are element-based, not byte-based
    halide_abort_if_false(user_context, (offset % src->type.bytes()) == 0);
    offset /= src->type.bytes();
    return d3d12compute_device_crop_from_offset(user_context, src, offset, dst);
}

WEAK int halide_d3d12compute_device_release_crop(void *user_context, struct halide_buffer_t *buf) {
    TRACELOG;

    TRACEPRINT("user_context: " << user_context << " | halide_buffer_t: " << buf << "\n");

    d3d12_buffer *dbuffer = peel_buffer(buf);
    TRACEPRINT("d3d12_buffer: " << dbuffer << "\n");

    unwrap_buffer(buf);

    // it is safe to call release_d3d12_object() here because 'buf' is known to
    // be a crop of a larger buffer, and release_d3d12_object() will decrement
    // the reference count of the underlying ID3D12Resource that was incremented
    // when the crop/slice was created.
    release_d3d12_object(dbuffer);

    return 0;
}

WEAK int halide_d3d12compute_detach_buffer(void *user_context, struct halide_buffer_t *buf) {
    TRACELOG;

    TRACEPRINT("user_context: " << user_context << " | halide_buffer_t: " << buf << "\n");

    if (buf->device == 0) {
        return 0;
    }

    unwrap_buffer(buf);

    return 0;
}

WEAK int halide_d3d12compute_wrap_buffer(void *user_context, struct halide_buffer_t *halide_buf, uint64_t d3d12_resource) {
    TRACELOG;

    ID3D12Resource *pResource = reinterpret_cast<ID3D12Resource *>(d3d12_resource);
    halide_abort_if_false(user_context, (pResource != nullptr));

    d3d12_buffer sbuffer = {};
    sbuffer.resource = pResource;
    sbuffer.type = d3d12_buffer::ReadWrite;
    sbuffer.state = D3D12_RESOURCE_STATE_UNORDERED_ACCESS;

    int ret = wrap_buffer(user_context, halide_buf, &sbuffer);
    if (ret != 0) {
        return ret;
    }

    d3d12_buffer *dbuffer = malloct<d3d12_buffer>();
    if (dbuffer == nullptr) {
        unwrap_buffer(halide_buf);
        TRACEFATAL("halide_d3d12compute_wrap_buffer: malloc failed making device handle.");
        return halide_error_code_out_of_memory;
    }

    *dbuffer = sbuffer;
    dbuffer->mallocd = true;
    __atomic_store_n(&dbuffer->ref_count, 0, __ATOMIC_SEQ_CST);
    halide_buf->device = reinterpret_cast<uint64_t>(dbuffer);

    // increment the reference count of the resource here such that we can then
    // safely call release_d3d12_object() later without actually releasing the
    // user-managed resource object:
    pResource->AddRef();

    return 0;
}

WEAK const struct halide_device_interface_t *halide_d3d12compute_device_interface() {
    TRACELOG;
    return &d3d12compute_device_interface;
}

namespace {
WEAK __attribute__((destructor)) void halide_d3d12compute_cleanup() {
    TRACELOG;
    compilation_cache.release_all(nullptr, release_object<d3d12_library>);
    halide_d3d12compute_device_release(nullptr);
}
}  // namespace

}  // extern "C" linkage

namespace Halide {
namespace Runtime {
namespace Internal {
namespace D3D12Compute {

WEAK halide_device_interface_impl_t d3d12compute_device_interface_impl = {
    halide_use_jit_module,
    halide_release_jit_module,
    halide_d3d12compute_device_malloc,
    halide_d3d12compute_device_free,
    halide_d3d12compute_device_sync,
    halide_d3d12compute_device_release,
    halide_d3d12compute_copy_to_host,
    halide_d3d12compute_copy_to_device,
    halide_d3d12compute_device_and_host_malloc,
    halide_d3d12compute_device_and_host_free,
    halide_d3d12compute_buffer_copy,
    halide_d3d12compute_device_crop,
    halide_d3d12compute_device_slice,
    halide_d3d12compute_device_release_crop,
    halide_d3d12compute_wrap_buffer,
    halide_d3d12compute_detach_buffer};

WEAK halide_device_interface_t d3d12compute_device_interface = {
    halide_device_malloc,
    halide_device_free,
    halide_device_sync,
    halide_device_release,
    halide_copy_to_host,
    halide_copy_to_device,
    halide_device_and_host_malloc,
    halide_device_and_host_free,
    halide_buffer_copy,
    halide_device_crop,
    halide_device_slice,
    halide_device_release_crop,
    halide_device_wrap_native,
    halide_device_detach_native,
    nullptr,
    &d3d12compute_device_interface_impl};

}  // namespace D3D12Compute
}  // namespace Internal
}  // namespace Runtime
}  // namespace Halide<|MERGE_RESOLUTION|>--- conflicted
+++ resolved
@@ -984,35 +984,6 @@
 
     // Windows x64 follows the LLP64 integer type convention:
     // https://msdn.microsoft.com/en-us/library/windows/desktop/aa383751(v=vs.85).aspx
-<<<<<<< HEAD
-    halide_abort_if_false(user_context, sizeof(BOOL) == (32 / 8));      // BOOL      must be  32 bits
-    halide_abort_if_false(user_context, sizeof(CHAR) == (8 / 8));       // CHAR      must be   8 bits
-    halide_abort_if_false(user_context, sizeof(SHORT) == (16 / 8));     // SHORT     must be  16 bits
-    halide_abort_if_false(user_context, sizeof(LONG) == (32 / 8));      // LONG      must be  32 bits
-    halide_abort_if_false(user_context, sizeof(ULONG) == (32 / 8));     // ULONG     must be  32 bits
-    halide_abort_if_false(user_context, sizeof(LONGLONG) == (64 / 8));  // LONGLONG  must be  16 bits
-    halide_abort_if_false(user_context, sizeof(BYTE) == (8 / 8));       // BYTE      must be   8 bits
-    halide_abort_if_false(user_context, sizeof(WORD) == (16 / 8));      // WORD      must be  16 bits
-    halide_abort_if_false(user_context, sizeof(DWORD) == (32 / 8));     // DWORD     must be  32 bits
-    halide_abort_if_false(user_context, sizeof(WCHAR) == (16 / 8));     // WCHAR     must be  16 bits
-    halide_abort_if_false(user_context, sizeof(INT) == (32 / 8));       // INT       must be  32 bits
-    halide_abort_if_false(user_context, sizeof(UINT) == (32 / 8));      // UINT      must be  32 bits
-    halide_abort_if_false(user_context, sizeof(IID) == (128 / 8));      // COM GUIDs must be 128 bits
-
-    // Paranoid checks (I am not taking any chances...)
-    halide_abort_if_false(user_context, sizeof(INT8) == (8 / 8));
-    halide_abort_if_false(user_context, sizeof(INT16) == (16 / 8));
-    halide_abort_if_false(user_context, sizeof(INT32) == (32 / 8));
-    halide_abort_if_false(user_context, sizeof(INT64) == (64 / 8));
-    halide_abort_if_false(user_context, sizeof(UINT8) == (8 / 8));
-    halide_abort_if_false(user_context, sizeof(UINT16) == (16 / 8));
-    halide_abort_if_false(user_context, sizeof(UINT32) == (32 / 8));
-    halide_abort_if_false(user_context, sizeof(UINT64) == (64 / 8));
-#ifdef BITS_64
-    halide_abort_if_false(user_context, sizeof(SIZE_T) == (64 / 8));
-#else
-    halide_abort_if_false(user_context, sizeof(SIZE_T) == (32 / 8));
-=======
     static_assert(sizeof(BOOL) == (32 / 8));      // BOOL      must be  32 bits
     static_assert(sizeof(CHAR) == (8 / 8));       // CHAR      must be   8 bits
     static_assert(sizeof(SHORT) == (16 / 8));     // SHORT     must be  16 bits
@@ -1040,7 +1011,6 @@
     static_assert(sizeof(SIZE_T) == (64 / 8));
 #else
     static_assert(sizeof(SIZE_T) == (32 / 8));
->>>>>>> 7ec8d70f
 #endif
 }
 
