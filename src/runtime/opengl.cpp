#include "runtime_internal.h"
#include "../buffer_t.h"
#include "HalideRuntime.h"

using namespace Halide::Runtime::Internal;

#include "mini_opengl.h"

// This constant is used to indicate that the application will take
// responsibility for binding the output render target before calling the
// Halide function.
#define HALIDE_GLSL_CLIENT_BOUND ((uint64_t)-1)

// Implementation note: all function that directly or indirectly access the
// runtime state in halide_opengl_state must be declared as WEAK, otherwise
// the behavior at runtime is undefined.

// This function must be provided by the host environment to retrieve pointers
// to OpenGL API functions.
extern "C" void *halide_opengl_get_proc_address(void *user_context, const char *name);
extern "C" int halide_opengl_create_context(void *user_context);

extern "C" int isdigit(int c);

// List of all OpenGL functions used by the runtime. The list is used to
// declare and initialize the dispatch table in OpenGLState below.
#define USED_GL_FUNCTIONS                                               \
    GLFUNC(PFNGLDELETETEXTURESPROC, DeleteTextures);                    \
    GLFUNC(PFNGLGENTEXTURESPROC, GenTextures);                          \
    GLFUNC(PFNGLBINDTEXTUREPROC, BindTexture);                          \
    GLFUNC(PFNGLGETERRORPROC, GetError);                                \
    GLFUNC(PFNGLVIEWPORTPROC, Viewport);                                \
    GLFUNC(PFNGLGENBUFFERSPROC, GenBuffers);                            \
    GLFUNC(PFNGLDELETEBUFFERSPROC, DeleteBuffers);                      \
    GLFUNC(PFNGLBINDBUFFERPROC, BindBuffer);                            \
    GLFUNC(PFNGLBUFFERDATAPROC, BufferData);                            \
    GLFUNC(PFNGLTEXPARAMETERIPROC, TexParameteri);                      \
    GLFUNC(PFNGLTEXIMAGE2DPROC, TexImage2D);                            \
    GLFUNC(PFNGLTEXSUBIMAGE2DPROC, TexSubImage2D);                      \
    GLFUNC(PFNGLDISABLEPROC, Disable);                                  \
    GLFUNC(PFNGLCREATESHADERPROC, CreateShader);                        \
    GLFUNC(PFNGLACTIVETEXTUREPROC, ActiveTexture);                      \
    GLFUNC(PFNGLSHADERSOURCEPROC, ShaderSource);                        \
    GLFUNC(PFNGLCOMPILESHADERPROC, CompileShader);                      \
    GLFUNC(PFNGLGETSHADERIVPROC, GetShaderiv);                          \
    GLFUNC(PFNGLGETSHADERINFOLOGPROC, GetShaderInfoLog);                \
    GLFUNC(PFNGLDELETESHADERPROC, DeleteShader);                        \
    GLFUNC(PFNGLCREATEPROGRAMPROC, CreateProgram);                      \
    GLFUNC(PFNGLATTACHSHADERPROC, AttachShader);                        \
    GLFUNC(PFNGLLINKPROGRAMPROC, LinkProgram);                          \
    GLFUNC(PFNGLGETPROGRAMIVPROC, GetProgramiv);                        \
    GLFUNC(PFNGLGETPROGRAMINFOLOGPROC, GetProgramInfoLog);              \
    GLFUNC(PFNGLUSEPROGRAMPROC, UseProgram);                            \
    GLFUNC(PFNGLDELETEPROGRAMPROC, DeleteProgram);                      \
    GLFUNC(PFNGLGETUNIFORMLOCATIONPROC, GetUniformLocation);            \
    GLFUNC(PFNGLUNIFORM1IVPROC, Uniform1iv);                            \
    GLFUNC(PFNGLUNIFORM2IVPROC, Uniform2iv);                            \
    GLFUNC(PFNGLUNIFORM1FVPROC, Uniform1fv);                            \
    GLFUNC(PFNGLGENFRAMEBUFFERSPROC, GenFramebuffers);                  \
    GLFUNC(PFNGLDELETEFRAMEBUFFERSPROC, DeleteFramebuffers);            \
    GLFUNC(PFNGLCHECKFRAMEBUFFERSTATUSPROC, CheckFramebufferStatus);    \
    GLFUNC(PFNGLBINDFRAMEBUFFERPROC, BindFramebuffer);                  \
    GLFUNC(PFNGLFRAMEBUFFERTEXTURE2DPROC, FramebufferTexture2D);        \
    GLFUNC(PFNGLGETATTRIBLOCATIONPROC, GetAttribLocation);              \
    GLFUNC(PFNGLVERTEXATTRIBPOINTERPROC, VertexAttribPointer);          \
    GLFUNC(PFNGLDRAWELEMENTSPROC, DrawElements);                        \
    GLFUNC(PFNGLENABLEVERTEXATTRIBARRAYPROC, EnableVertexAttribArray);  \
    GLFUNC(PFNGLDISABLEVERTEXATTRIBARRAYPROC, DisableVertexAttribArray); \
    GLFUNC(PFNGLPIXELSTOREIPROC, PixelStorei);                          \
    GLFUNC(PFNGLREADPIXELS, ReadPixels);                                \
    GLFUNC(PFNGLGETSTRINGPROC, GetString);                              \
    GLFUNC(PFNGLGETINTEGERV, GetIntegerv);                              \
    GLFUNC(PFNGLGETSTRINGI, GetStringi)

// ---------- Types ----------

namespace Halide { namespace Runtime { namespace Internal {


enum OpenGLProfile {
    OpenGL,
    OpenGLES
};

struct Argument {
    // The kind of data stored in an argument
    enum Kind {
        Invalid,
        Uniform,                        // uniform variable
        Varying,                        // varying attribute
        Inbuf,                          // input texture
        Outbuf                          // output texture
    };

    // The elementary data type of the argument
    enum Type {
        Void, Bool, Float, Int8, Int16, Int32, UInt8, UInt16, UInt32
    };

    char *name;
    Kind kind;
    Type type;
    Argument *next;
};

struct KernelInfo {
    char *source;
    Argument *arguments;
    GLuint shader_id;
    GLuint program_id;
};

// Information about each known texture.
struct TextureInfo {
    GLuint id;
    GLint min[4];
    GLint extent[4];
    bool halide_allocated;              // allocated by us or host app?
    TextureInfo *next;
};

struct ModuleState {
    KernelInfo *kernel;
    ModuleState *next;
};

// All persistent state maintained by the runtime.
struct GlobalState {
    void init();

    bool initialized;

    // Information about the OpenGL platform we're running on.
    OpenGLProfile profile;
    int major_version, minor_version;
    bool have_vertex_array_objects;
    bool have_texture_rg;
    bool have_texture_float;

    // Various objects shared by all filter kernels
    GLuint framebuffer_id;
    GLuint vertex_array_object;
    GLuint vertex_buffer;
    GLuint element_buffer;

    // A list of all textures that are still active
    TextureInfo *textures;

    // Declare pointers used OpenGL functions
#define GLFUNC(PTYPE,VAR) PTYPE VAR
    USED_GL_FUNCTIONS;
#undef GLFUNC
    PFNGLGENVERTEXARRAYS GenVertexArrays;
    PFNGLBINDVERTEXARRAY BindVertexArray;
    PFNGLDELETEVERTEXARRAYS DeleteVertexArrays;
};


static GlobalState global_state;

// A list of module-specific state. Each module corresponds to a single Halide filter
WEAK ModuleState *state_list;

WEAK const char *kernel_marker = "/// KERNEL ";
WEAK const char *input_marker  = "/// IN_BUFFER ";
WEAK const char *output_marker = "/// OUT_BUFFER ";
WEAK const char *uniform_marker    = "/// UNIFORM ";
WEAK const char *varying_marker    = "/// VARYING ";
    
// ---------- Macros ----------

// Convenience macro for accessing state of the OpenGL runtime
#define ST global_state

// Ensure that OpenGL runtime is correctly initialized. Used in all public API
// functions.
#define CHECK_INITIALIZED(ERRORCODE)                            \
    if (!ST.initialized) {                                      \
        error(user_context) << "OpenGL runtime not initialized.";   \
        return ERRORCODE;                                       \
    }

// Macro for error checking.
#ifdef DEBUG_RUNTIME
#define LOG_GLERROR(ERR)                                        \
    error(user_context) << __FILE__ << ":" << __LINE__ << ": OpenGL error " << (ERR);
#else
#define LOG_GLERROR(ERR)
#endif

#define CHECK_GLERROR(ERRORCODE) do {                                   \
        GLenum err = global_state.GetError();                           \
        if (err != GL_NO_ERROR) {                                       \
            LOG_GLERROR(err);                                           \
            error(user_context) << __FILE__ << ":" << __LINE__ << "OpenGL error " << err; \
            return ERRORCODE;                                           \
        }} while (0)


// ---------- Helper functions ----------

WEAK char *strndup(const char *s, size_t n) {
    char *p = (char*)malloc(n+1);
    memcpy(p, s, n);
    p[n] = '\0';
    return p;
}

WEAK GLuint get_texture_id(buffer_t *buf) {
    return buf->dev & 0xffffffff;
}

WEAK void debug_buffer(void *user_context, buffer_t *buf) {
    debug(user_context)
        << "  dev: " << buf->dev << "\n"
        << "  host: " << buf->host << "\n"
        << "  extent: " << buf->extent[0] << " " << buf->extent[1]
        << " " << buf->extent[2] << " " << buf->extent[3] <<  "\n"
        << "  stride: " << buf->stride[0] << " " << buf->stride[1]
        << " " << buf->stride[2] << " " << buf->stride[3] <<  "\n"
        << "  min: " << buf->min[0] << " " << buf->min[1]
        << " " << buf->min[2] << " " << buf->min[3] <<  "\n"
        << "  elem_size: " << buf->elem_size << "\n"
        << "  host_dirty: " << buf->host_dirty << "\n"
        << "  dev_dirty: " << buf->dev_dirty << "\n";
}

WEAK GLuint make_shader(void *user_context, GLenum type,
                        const char *source, GLint *length) {

    debug(user_context) << "SHADER SOURCE:\n"
			<< source << "\n";

    GLuint shader = ST.CreateShader(type);
    CHECK_GLERROR(1);
    ST.ShaderSource(shader, 1, (const GLchar **)&source, length);
    CHECK_GLERROR(1);
    ST.CompileShader(shader);
    CHECK_GLERROR(1);

    GLint shader_ok = 0;
    ST.GetShaderiv(shader, GL_COMPILE_STATUS, &shader_ok);
    if (!shader_ok) {
        print(user_context) << "Could not compile shader:\n";
        GLint log_len;
        ST.GetShaderiv(shader, GL_INFO_LOG_LENGTH, &log_len);
        char *log = (char *)malloc(log_len);
        ST.GetShaderInfoLog(shader, log_len, NULL, log);
        print(user_context) << log << "\n";
        free(log);
        ST.DeleteShader(shader);
        return 0;
    }
    return shader;
}

// Check whether string starts with a given prefix.
// Returns pointer to character after matched prefix if successful or NULL.
WEAK const char *match_prefix(const char *s, const char *prefix) {
    if (0 == strncmp(s, prefix, strlen(prefix))) {
        return s + strlen(prefix);
    }
    return NULL;
}

// Parse declaration of the form "type name" and construct matching Argument.
WEAK Argument *parse_argument(void *user_context, const char *src,
                              const char *end) {
    const char *name;
    Argument::Type type = Argument::Void;
    if ((name = match_prefix(src, "float "))) {
        type = Argument::Float;
    } else if ((name = match_prefix(src, "bool "))) {
        type = Argument::Bool;
    } else if ((name = match_prefix(src, "int8_t "))) {
        type = Argument::Int8;
    } else if ((name = match_prefix(src, "int16_t "))) {
        type = Argument::Int16;
    } else if ((name = match_prefix(src, "int32_t "))) {
        type = Argument::Int32;
    } else if ((name = match_prefix(src, "uint8_t "))) {
        type = Argument::UInt8;
    } else if ((name = match_prefix(src, "uint16_t "))) {
        type = Argument::UInt16;
    } else if ((name = match_prefix(src, "uint32_t "))) {
        type = Argument::UInt32;
    }
    if (type == Argument::Void) {
        error(user_context) << "Internal error: argument type not supported";
        return NULL;
    }

    Argument *arg = (Argument *)malloc(sizeof(Argument));
    arg->name = strndup(name, end - name);
    arg->type = type;
    arg->kind = Argument::Invalid;
    arg->next = 0;
    return arg;
}

// Create KernelInfo for a piece of GLSL code
WEAK KernelInfo *create_kernel(void *user_context, const char *src, int size) {
    KernelInfo *kernel = (KernelInfo *)malloc(sizeof(KernelInfo));

    kernel->source = strndup(src, size);
    kernel->arguments = NULL;
    kernel->program_id = 0;

    #ifdef DEBUG_RUNTIME
    {
        // Android logcat output clips at ~1000 character chunks by default;
        // to avoid clipping the interesting stuff, emit a line at a time.
        // This is less efficient, but it's DEBUG-only.
        debug(user_context) << "Compiling GLSL kernel (size = " << size << "):\n";
        const int kBufSize = 255;
        char buf[kBufSize + 1];
        const char* s = src;
        int d = 0;
        while (s < src + size) {
            while (*s != '\n' && *s != '\0' && d < kBufSize) {
                buf[d++] = *s++;
            }
            buf[d++] = '\0';
            debug(user_context) << buf << "\n";
            d = 0;
            while (*s == '\n' || *s == '\0') {
                s++;
            }
        }
    }
    #endif

    // Parse initial comment block
    const char *line = kernel->source;
    while (*line) {
        const char *next_line = strchr(line, '\n') + 1;
        if (!next_line)
            next_line = line + size;

        const char *args;
        if ((args = match_prefix(line, kernel_marker))) {
            // ignore
        } else if ((args = match_prefix(line, uniform_marker))) {
            if (Argument *arg =
                parse_argument(user_context, args, next_line - 1)) {
                arg->kind = Argument::Uniform;
                arg->next = kernel->arguments;
                kernel->arguments = arg;
            } else {
                halide_error(user_context, "Invalid VAR marker");
                goto error;
            }
        } else if ((args = match_prefix(line, varying_marker))) {
            if (Argument *arg =
                parse_argument(user_context, args, next_line - 1)) {
                arg->kind = Argument::Varying;
                arg->next = kernel->arguments;
                kernel->arguments = arg;
            } else {
                halide_error(user_context, "Invalid VARYING marker");
                goto error;
            }
        } else if ((args = match_prefix(line, input_marker))) {
            if (Argument *arg = parse_argument(user_context, args, next_line - 1)) {
                arg->kind = Argument::Inbuf;
                arg->next = kernel->arguments;
                kernel->arguments = arg;
            } else {
                error(user_context) << "Invalid IN_BUFFER marker";
                goto error;
            }
        } else if ((args = match_prefix(line, output_marker))) {
            if (Argument *arg = parse_argument(user_context, args, next_line - 1)) {
                arg->kind = Argument::Outbuf;
                arg->next = kernel->arguments;
                kernel->arguments = arg;
            } else {
                error(user_context) << "Invalid OUT_BUFFER marker";
                goto error;
            }
        } else {
            // Stop parsing if we encounter something we don't recognize
            break;
        }
        line = next_line;
    }

    // Arguments are currently in reverse order, flip the list.
    {
        Argument *cur = kernel->arguments;
        kernel->arguments = NULL;
        while (cur) {
            Argument *next = cur->next;
            cur->next = kernel->arguments;
            kernel->arguments = cur;
            cur = next;
        }
    }

    return kernel;
  error:
    free(kernel);
    return NULL;
}

// Delete all data associated with a kernel. Also release associated OpenGL
// shader and program.
WEAK void delete_kernel(void *user_context, KernelInfo *kernel) {
    ST.DeleteProgram(kernel->program_id);

    Argument *arg = kernel->arguments;
    while (arg) {
        Argument *next = arg->next;
        free(arg->name);
        free(arg);
        arg = next;
    }
    free(kernel->source);
    free(kernel);
}

// Vertices and their order in a triangle strip for rendering a quad
// ranging from (-1,-1) to (1,1).
WEAK GLfloat quad_vertices[] = {
    -1.0f, -1.0f,    1.0f, -1.0f,
    -1.0f, 1.0f,     1.0f, 1.0f
};
WEAK GLuint quad_indices[] = { 0, 1, 2, 3 };

<<<<<<< HEAD
GlobalState::GlobalState() {
=======
WEAK void GlobalState::init() {
>>>>>>> ed8b9816
    initialized = false;
    profile = OpenGL;
    major_version = 2;
    minor_version = 0;
    framebuffer_id = 0;
    vertex_array_object = vertex_buffer = element_buffer = 0;
    textures = NULL;
    have_vertex_array_objects = false;
    have_texture_rg = false;
}

WEAK int load_gl_func(void *user_context, const char *name, void **ptr) {
    void *p = halide_opengl_get_proc_address(user_context, name);
    if (!p) {
        error(user_context) << "Could not load function pointer for " << name;
        return -1;
    }
    *ptr = p;
    return 0;
}

WEAK bool extension_supported(void *user_context, const char *name) {
    if (ST.major_version >= 3) {
        GLint num_extensions = 0;
        ST.GetIntegerv(GL_NUM_EXTENSIONS, &num_extensions);
        for (int i = 0; i < num_extensions; i++) {
            const char *ext = (const char *)ST.GetStringi(GL_EXTENSIONS, i);
            if (strcmp(ext, name) == 0) {
                return true;
            }
        }
    } else {
        const char *start = (const char *)ST.GetString(GL_EXTENSIONS);
        if (!start) {
            return false;
        }
        while (const char *pos = strstr(start, name)) {
            const char *end = pos + strlen(name);
            // Ensure the found match is a full word, not a substring.
            if ((pos == start || pos[-1] == ' ') &&
                (*end == ' ' || *end == '\0')) {
                return true;
            }
            start = end;
        }
    }
    return false;
}

// Check for availability of various version- and extension-specific features
// and hook up functions pointers as necessary
WEAK void init_extensions(void *user_context) {
    if (ST.major_version >= 3) {
        ST.have_vertex_array_objects = true;
        load_gl_func(user_context, "glGenVertexArrays", (void**)&ST.GenVertexArrays);
        load_gl_func(user_context, "glBindVertexArray", (void**)&ST.BindVertexArray);
        load_gl_func(user_context, "glDeleteVertexArrays", (void**)&ST.DeleteVertexArrays);
    }

    ST.have_texture_rg =
        ST.major_version >= 3 ||
        (ST.profile == OpenGL &&
         extension_supported(user_context, "GL_ARB_texture_rg")) ||
        (ST.profile == OpenGLES &&
         extension_supported(user_context, "GL_EXT_texture_rg"));

    ST.have_texture_float =
        (ST.major_version >= 3) ||
        (ST.profile == OpenGL &&
         extension_supported(user_context, "GL_ARB_texture_float")) ||
        (ST.profile == OpenGLES &&
         extension_supported(user_context, "GL_OES_texture_float"));
}

WEAK const char *parse_int(const char *str, int *val) {
    if (!isdigit(*str)) return NULL;
    int v = 0;
    do {
        v = 10 * v + (*str++ - '0');
    } while (isdigit(*str));
    *val = v;
    return str;
}

WEAK const char *parse_opengl_version(const char *str, int *major, int *minor) {
    str = parse_int(str, major);
    if (str == NULL || *str != '.') {
        return NULL;
    }
    return parse_int(str + 1, minor);
}

// Initialize the OpenGL-specific parts of the runtime.
WEAK int halide_opengl_init(void *user_context) {
    if (ST.initialized) {
        return 0;
    }

    global_state.init();

    // Make a context if there isn't one
    if (halide_opengl_create_context(user_context)) {
        error(user_context) << "Failed to make OpenGL context";
        return -1;
    }

    // Initialize pointers to core OpenGL functions.
#define GLFUNC(TYPE, VAR)                                               \
    if (load_gl_func(user_context, "gl" #VAR, (void**)&ST.VAR) < 0) {   \
        return -1;                                                      \
    }
    USED_GL_FUNCTIONS;
#undef GLFUNC

    const char *version = (const char *)ST.GetString(GL_VERSION);
    const char *gles_version = match_prefix(version, "OpenGL ES ");
    int major, minor;
    if (gles_version && parse_opengl_version(gles_version, &major, &minor)) {
        ST.profile = OpenGLES;
        ST.major_version = major;
        ST.minor_version = minor;
    } else if (parse_opengl_version(version, &major, &minor)) {
        ST.profile = OpenGL;
        ST.major_version = major;
        ST.minor_version = minor;
    } else {
        ST.profile = OpenGL;
        ST.major_version = 2;
        ST.minor_version = 0;
    }
    init_extensions(user_context);
    debug(user_context)
        << "Halide running on OpenGL "
        << ((ST.profile == OpenGL) ? "" : "ES ")
        << major << "." << minor << "\n"
        << "  vertex_array_objects: "
        << (ST.have_vertex_array_objects ? "yes\n" : "no\n")
        << "  texture_rg: "
        << (ST.have_texture_rg ? "yes\n" : "no\n")
        << "  texture_float: "
        << (ST.have_texture_float ? "yes\n" : "no\n");

    // Initialize framebuffer.
    ST.GenFramebuffers(1, &ST.framebuffer_id);
    CHECK_GLERROR(1);

    // Initialize vertex and element buffers.
    GLuint buf[2];
    ST.GenBuffers(2, buf);
    ST.BindBuffer(GL_ARRAY_BUFFER, buf[0]);
    ST.BufferData(GL_ARRAY_BUFFER, sizeof(quad_vertices), quad_vertices, GL_STATIC_DRAW);
    ST.BindBuffer(GL_ARRAY_BUFFER, 0);
    ST.BindBuffer(GL_ELEMENT_ARRAY_BUFFER, buf[1]);
    ST.BufferData(GL_ELEMENT_ARRAY_BUFFER, sizeof(quad_indices), quad_indices, GL_STATIC_DRAW);
    ST.BindBuffer(GL_ELEMENT_ARRAY_BUFFER, 0);
    ST.vertex_buffer = buf[0];
    ST.element_buffer = buf[1];

    if (ST.have_vertex_array_objects) {
        ST.GenVertexArrays(1, &ST.vertex_array_object);
    }

    CHECK_GLERROR(1);
    ST.initialized = true;
    return 0;
}

// Release all data allocated by the runtime.
//
// The OpenGL context itself is generally managed by the host application, so
// we leave it untouched.
WEAK void halide_opengl_release(void *user_context) {
    if (!ST.initialized) return;

#ifdef DEBUG
    halide_printf(user_context, "halide_opengl_release\n");
#endif

    ST.DeleteFramebuffers(1, &ST.framebuffer_id);

    ModuleState *mod = state_list;
    while (mod) {
        delete_kernel(user_context, mod->kernel);
        mod->kernel = NULL;
        ModuleState *next = mod->next;
        // do not call free(mod) to avoid dangling pointers: the module state
        // is still referenced in the code generated by Halide (see
        // CodeGen_GPU_Host::get_module_state).
        mod = next;
    }

    // Delete all textures that were allocated by us.
    TextureInfo *tex = ST.textures;
    int freed_textures = 0;
    while (tex) {
        TextureInfo *next = tex->next;
        if (tex->halide_allocated) {
            ST.DeleteTextures(1, &tex->id);
            CHECK_GLERROR();
            freed_textures++;
        }
        free(tex);
        tex = next;
    }

    if (freed_textures > 0) {
        debug(user_context) << "halide_opengl_release: deleted "
                            << freed_textures << " dangling texture(s).\n";
    }

    ST.DeleteBuffers(1, &ST.vertex_buffer);
    ST.DeleteBuffers(1, &ST.element_buffer);
    if (ST.have_vertex_array_objects) {
        ST.DeleteVertexArrays(1, &ST.vertex_array_object);
    }

    ST = GlobalState();
}

// Determine OpenGL texture format and channel type for a given buffer_t.
WEAK bool get_texture_format(void *user_context, buffer_t *buf,
                             GLint *internal_format, GLint *format, GLint *type) {
    if (buf->elem_size == 1) {
        *type = GL_UNSIGNED_BYTE;
    } else if (buf->elem_size == 2) {
        *type = GL_UNSIGNED_SHORT;
    } else if (buf->elem_size == 4) {
        *type = GL_FLOAT;
    } else {
        error(user_context) << "GLSL: Only uint8, uint16, and float textures are supported.";
        return false;
    }

    const int channels = buf->extent[2];
    if (channels <= 2 && !ST.have_texture_rg) {
        error(user_context) << "GLSL: This version of OpenGL doesn't support <=2 channels.";
        return false;
    }
    if (channels == 1) {
        *format = GL_RED;
    } else if (channels == 2) {
        *format = GL_RG;
    } else if (channels == 3) {
        *format = GL_RGB;
    } else if (channels == 4) {
        *format = GL_RGBA;
    } else {
        error(user_context) << "GLSL: Only 3 or 4 color channels are supported.";
        return false;
    }

    switch (ST.profile) {
    case OpenGLES:
        // For OpenGL ES, the texture format has to match the pixel format
        // since there no conversion is performed during texture transfers.
        // See OES_texture_float.
        *internal_format = *format;
        break;
    case OpenGL:
        // For desktop OpenGL, the internal format specifiers include the
        // precise data type, see ARB_texture_float.
        if (*type == GL_FLOAT) {
            switch (*format) {
            case GL_RED: *internal_format = GL_R32F; break;
            case GL_RG: *internal_format = GL_RG32F; break;
            case GL_RGB: *internal_format = GL_RGB32F; break;
            case GL_RGBA: *internal_format = GL_RGBA32F; break;
            }
        } else {
            *internal_format = *format;
        }
        break;
    }

    return true;
}


WEAK TextureInfo *find_texture(GLuint tex) {
    TextureInfo *texinfo = ST.textures;
    while (texinfo && texinfo->id != tex) {
        texinfo = texinfo->next;
    }
    return texinfo;
}

// Allocate a new texture matching the dimension and color format of the
// specified buffer.
WEAK int halide_opengl_dev_malloc(void *user_context, buffer_t *buf) {
    if (int error = halide_opengl_init(user_context)) {
        return error;
    }

    if (!buf) {
        error(user_context) << "Invalid buffer";
        return 1;
    }

    // If the texture was already created by the host application, check that
    // it has the correct format. Otherwise, allocate and set up an
    // appropriate texture.
    GLuint tex = get_texture_id(buf);
    bool halide_allocated = false;
    GLint width, height;
    if (tex != 0) {
#ifdef HAVE_GLES3
        ST.BindTexture(GL_TEXTURE_2D, tex);
        ST.GetTexLevelParameteriv(GL_TEXTURE_2D, 0, GL_TEXTURE_WIDTH, &width);
        ST.GetTexLevelParameteriv(GL_TEXTURE_2D, 0, GL_TEXTURE_HEIGHT, &height);
        CHECK_GLERROR(1);
        if (width < buf->extent[0] || height < buf->extent[1]) {

            error(user_context)
                << "Existing texture is smaller than buffer. "
                << "Texture size: " << width << "x" << height
                << ", buffer size: " << buf->extent[0] << "x" << buf->extent[1];

            return 1;
        }
#endif
    } else {
        if (buf->extent[3] > 1) {
            error(user_context) << "3D textures are not supported";
            return 1;
        }

        // Generate texture ID
        ST.GenTextures(1, &tex);
        CHECK_GLERROR(1);

        // Set parameters for this texture: no interpolation and clamp to edges.
        ST.BindTexture(GL_TEXTURE_2D, tex);
        ST.TexParameteri(GL_TEXTURE_2D, GL_TEXTURE_MIN_FILTER, GL_NEAREST);
        ST.TexParameteri(GL_TEXTURE_2D, GL_TEXTURE_MAG_FILTER, GL_NEAREST);
        ST.TexParameteri(GL_TEXTURE_2D, GL_TEXTURE_WRAP_S, GL_CLAMP_TO_EDGE);
        ST.TexParameteri(GL_TEXTURE_2D, GL_TEXTURE_WRAP_T, GL_CLAMP_TO_EDGE);
        CHECK_GLERROR(1);

        // Create empty texture here and fill it with glTexSubImage2D later.
        GLint internal_format = 0;
        GLint format = 0;
        GLint type = GL_UNSIGNED_BYTE;
        if (!get_texture_format(user_context, buf, &internal_format, &format, &type)) {
            error(user_context) << "Invalid texture format";
            return 1;
        }
        width = buf->extent[0];
        height = buf->extent[1];
        ST.TexImage2D(GL_TEXTURE_2D, 0, internal_format,
                      width, height, 0, format, type, NULL);
        CHECK_GLERROR(1);

        buf->dev = tex;
        halide_allocated = true;
        debug(user_context) << "Allocated texture " << tex
                            << " of size " << width << " x " << height << "\n";

        ST.BindTexture(GL_TEXTURE_2D, 0);
    }

    // Record main information about texture and remember it for later. In
    // halide_opengl_dev_run we are only given the texture ID and not the full
    // buffer_t, so we copy the interesting information here.  Note: there can
    // be multiple dev_malloc calls for the same buffer_t; only record texture
    // information once.
    if (!find_texture(tex)) {
        TextureInfo *texinfo = (TextureInfo*)malloc(sizeof(TextureInfo));
        texinfo->id = tex;
        for (int i=0; i<3; i++) {
            texinfo->min[i] = buf->min[i];
            texinfo->extent[i] = buf->extent[i];
        }
        texinfo->halide_allocated = halide_allocated;

        texinfo->next = ST.textures;
        ST.textures = texinfo;
    }
    return 0;
}

// Delete all texture information associated with a buffer. The OpenGL texture
// itself is only deleted if it was actually allocated by Halide and not
// provided by the host application.
WEAK int halide_opengl_dev_free(void *user_context, buffer_t *buf) {
    CHECK_INITIALIZED(1);

    GLuint tex = get_texture_id(buf);
    if (tex == 0) {
        return 0;
    }

    // Look up corresponding TextureInfo and unlink it from the list.
    TextureInfo **ptr = &ST.textures;
    TextureInfo *texinfo = *ptr;
    for (; texinfo != NULL; ptr = &texinfo->next, texinfo = *ptr) {
        if (texinfo->id == tex) {
            *ptr = texinfo->next;
            texinfo->next = NULL;
            break;
        }
    }
    if (!texinfo) {
        error(user_context) << "Internal error: texture " << tex << " not found.";
        return 1;
    }

    // Delete texture if it was allocated by us.
    if (texinfo->halide_allocated) {
        debug(user_context) << "Deleting texture " << tex << "\n";
        ST.DeleteTextures(1, &tex);
        CHECK_GLERROR(1);
        buf->dev = 0;
    }

    free(texinfo);
    return 0;
}

// Called at the beginning of a code block generated by Halide. This function
// is responsible for setting up the OpenGL environment and compiling the GLSL
// code into a fragment shader.
WEAK int halide_opengl_init_kernels(void *user_context, void **state_ptr,
                                    const char *src, int size) {
    if (int error = halide_opengl_init(user_context)) {
        return error;
    }

    ModuleState **state = (ModuleState **)state_ptr;
    ModuleState *module = *state;
    if (!module) {
        module = (ModuleState *)malloc(sizeof(ModuleState));
        module->kernel = NULL;
        module->next = state_list;
        state_list = module;
        *state = module;
    }

    KernelInfo *kernel = module->kernel;
    if (!kernel) {
        kernel = create_kernel(user_context, src, size);
        if (!kernel) {
            error(user_context) << "Invalid kernel: " << src;
            return -1;
        }
        module->kernel = kernel;
    }


    if (kernel->program_id == 0) {

        // Create the vertex shader        
        Printer<StringStreamPrinter,1024*256> vertex_src(user_context);
        vertex_src << "attribute float XXvertex_x_attrib;\n"
                   << "attribute float XXvertex_y_attrib;\n"
                   << "varying vec2 pixcoord;\n";
        
        for (Argument* arg = kernel->arguments; arg; arg=arg->next) {
	    if (arg->kind == Argument::Varying) {
                vertex_src << "attribute float " << arg->name << "_attrib;\n";
                vertex_src << "varying   float " << arg->name << ";\n";
            }
        }
        
        vertex_src << "uniform ivec2 output_min;\n"
                   << "uniform ivec2 output_extent;\n"
                   << "void main() {\n"
                   << "    vec2 position = vec2(XXvertex_x_attrib, XXvertex_y_attrib);\n"
                   << "    gl_Position = vec4(position, 0.0, 1.0);\n"
                   << "    vec2 texcoord = 0.5 * position + 0.5;\n"
                   << "    pixcoord = texcoord * vec2(output_extent.xy) + vec2(output_min.xy);\n";
        
        for (Argument* arg = kernel->arguments; arg; arg=arg->next) {
        if (arg->kind == Argument::Varying) {
                vertex_src << "   " << arg->name << " = " << arg->name << "_attrib;\n";
            }
        }
        
        vertex_src << "}\n";

        
        // Initialize vertex shader.
        GLuint vertex_shader_id = make_shader(user_context,
                                              GL_VERTEX_SHADER, vertex_src.buf, NULL);
        if (vertex_shader_id == 0) {
            halide_error(user_context, "Failed to create vertex shader");
            return 1;
        }
        
        // Create the fragment shader
#if 1
        GLuint fragment_shader_id = make_shader(user_context, GL_FRAGMENT_SHADER,
                                                kernel->source, NULL);
#else
	const char* debug_src = 
	  "varying float _a0_varying;\n"
	  "varying float _a1_varying;\n"
	  "uniform int _cpu_extent_0;\n"
	  "uniform int _cpu_extent_1;\n"
	  "varying float _t0_varying;\n"
	  "varying vec2 pixcoord;\n"
	  "void main() {\n"
	  "  int _gpu_s0_v1XX_block_id_y = int(pixcoord.y);\n"
	  "  int _gpu_s0_v0XX_block_id_x = int(pixcoord.x);\n"
	  "  ivec3 _0 = ivec3(_a1_varying, _a0_varying, 12);\n"
	  "  vec3 _1 = vec3(_0);\n"
	  "  gl_FragColor.rgb = vec3(int(_a1_varying), int(_a0_varying), 12) / 255.0;\n"
	  // "  gl_FragColor.rgb = vec3(10*int(pixcoord.x), int(pixcoord.y), 12) / 255.0;\n"
	  "}\n";

        GLuint fragment_shader_id = make_shader(user_context, GL_FRAGMENT_SHADER,
                                                debug_src, NULL);
#endif

        // Link GLSL program
        GLuint program = ST.CreateProgram();
        ST.AttachShader(program, vertex_shader_id);
        ST.AttachShader(program, fragment_shader_id);
        ST.LinkProgram(program);

        // Release the individual shaders
        ST.DeleteShader(vertex_shader_id);
        ST.DeleteShader(fragment_shader_id);
        
        GLint status;
        ST.GetProgramiv(program, GL_LINK_STATUS, &status);
        if (!status) {
            GLint log_len;
            ST.GetProgramiv(program, GL_INFO_LOG_LENGTH, &log_len);
            char *log = (char*) malloc(log_len);
            ST.GetProgramInfoLog(program, log_len, NULL, log);
            debug(user_context) << "Could not link GLSL program:\n"
                                << log << "\n";
            free(log);
            ST.DeleteProgram(program);
            return -1;
        }
        kernel->program_id = program;
    }
    return 0;
}

WEAK int halide_opengl_dev_sync(void *user_context) {
    CHECK_INITIALIZED(1);
    // TODO: glFinish()
    return 0;
}

template <class T>
WEAK void halide_to_interleaved(buffer_t *buf, T *dst, int width, int height, int channels) {
    T *src = reinterpret_cast<T *>(buf->host);
    for (int y = 0; y < height; y++) {
        int dstidx = y * width * channels;
        for (int x = 0; x < width; x++) {
            int srcidx = (y - buf->min[1]) * buf->stride[1] +
                         (x - buf->min[0]) * buf->stride[0] +
                         -buf->min[2] * buf->stride[2];
            for (int c = 0; c < channels; c++) {
                dst[dstidx] = src[srcidx];
                dstidx++;
                srcidx += buf->stride[2];
            }
        }
    }
}

template <class T>
WEAK void interleaved_to_halide(buffer_t *buf, T *src, int width, int height, int channels) {
    T *dst = reinterpret_cast<T *>(buf->host);
    for (int y = 0; y < height; y++) {
        int srcidx = y * width * channels;
        for (int x = 0; x < width; x++) {
            int dstidx = (y - buf->min[1]) * buf->stride[1] +
                         (x - buf->min[0]) * buf->stride[0] +
                         -buf->min[2] * buf->stride[2];
            for (int c = 0; c < channels; c++) {
                dst[dstidx] = src[srcidx];
                srcidx++;
                dstidx += buf->stride[2];
            }
        }
    }
}

// Copy image data from host memory to texture.
WEAK int halide_opengl_copy_to_dev(void *user_context, buffer_t *buf) {
    int err = halide_opengl_dev_malloc(user_context, buf);
    if (err) {
        return err;
    }

    CHECK_INITIALIZED(1);
    if (!buf->host_dirty) {
        return 0;
    }

    if (!buf->host || !buf->dev) {
        debug_buffer(user_context, buf);
        error(user_context) << "Invalid copy_to_dev operation: host or dev NULL";
        return 1;
    }

    GLuint tex = get_texture_id(buf);
    debug(user_context) << "halide_copy_to_dev: " << tex << "\n";

    ST.BindTexture(GL_TEXTURE_2D, tex);
    CHECK_GLERROR(1);

    GLint internal_format, format, type;
    if (!get_texture_format(user_context, buf, &internal_format, &format, &type)) {
        error(user_context) << "Invalid texture format";
        return 1;
    }
    GLint width = buf->extent[0];
    GLint height = buf->extent[1];

    // To use TexSubImage2D directly, the colors must be stored interleaved
    // and rows must be stored consecutively.
    bool is_interleaved = (buf->stride[2] == 1 && buf->stride[0] == buf->extent[2]);
    bool is_packed = (buf->stride[1] == buf->extent[0] * buf->stride[0]);
    if (is_interleaved && is_packed) {
        ST.PixelStorei(GL_UNPACK_ALIGNMENT, 1);
        uint8_t *host_ptr = buf->host + buf->elem_size *
            (buf->min[0] * buf->stride[0] +
             buf->min[1] * buf->stride[1] +
             buf->min[2] * buf->stride[2] +
             buf->min[3] * buf->stride[3]);
        ST.TexSubImage2D(GL_TEXTURE_2D, 0,
                         0, 0, width, height,
                         format, type, host_ptr);
        CHECK_GLERROR(1);
    } else {
        debug(user_context)
            << "Warning: In copy_to_dev, host buffer is not interleaved. Doing slow interleave.\n";

        size_t size = width * height * buf->extent[2] * buf->elem_size;
        void *tmp = halide_malloc(user_context, size);

        switch (type) {
        case GL_UNSIGNED_BYTE:
            halide_to_interleaved<uint8_t>(buf, (uint8_t*)tmp, width, height, buf->extent[2]);
            break;
        case GL_UNSIGNED_SHORT:
            halide_to_interleaved<uint16_t>(buf, (uint16_t*)tmp, width, height, buf->extent[2]);
            break;
        case GL_FLOAT:
            halide_to_interleaved<float>(buf, (float*)tmp, width, height, buf->extent[2]);
            break;
        }

        ST.PixelStorei(GL_UNPACK_ALIGNMENT, 1);
        ST.TexSubImage2D(GL_TEXTURE_2D, 0,
                         0, 0, width, height,
                         format, type, tmp);
        CHECK_GLERROR(1);

        halide_free(user_context, tmp);
    }
    ST.BindTexture(GL_TEXTURE_2D, 0);
    buf->host_dirty = false;
    return 0;
}

// Copy pixel data from a texture to a CPU buffer.
WEAK int get_pixels(void *user_context, buffer_t *buf, GLint format, GLint type, void *dest) {
    GLuint tex = get_texture_id(buf);
    ST.BindFramebuffer(GL_FRAMEBUFFER, ST.framebuffer_id);
    ST.FramebufferTexture2D(GL_FRAMEBUFFER, GL_COLOR_ATTACHMENT0,
                            GL_TEXTURE_2D, tex, 0);

    // Check that framebuffer is set up correctly
    GLenum status = ST.CheckFramebufferStatus(GL_FRAMEBUFFER);
    if (status != GL_FRAMEBUFFER_COMPLETE) {
        ST.BindFramebuffer(GL_FRAMEBUFFER, 0);
        error(user_context)
            << "Setting up GL framebuffer " << ST.framebuffer_id << " failed " << status;
        return 1;
    }
    ST.ReadPixels(0, 0, buf->extent[0], buf->extent[1], format, type, dest);

    ST.BindFramebuffer(GL_FRAMEBUFFER, 0);
    return 0;
}

// Copy image data from texture back to host memory.
WEAK int halide_opengl_copy_to_host(void *user_context, buffer_t *buf) {

    CHECK_INITIALIZED(1);
    if (!buf->dev_dirty) {
        return 0;
    }

    if (!buf->host || !buf->dev) {
        debug_buffer(user_context, buf);
        error(user_context) << "Invalid copy_to_host operation: host or dev NULL";
        return 1;
    }

    #ifdef DEBUG_RUNTIME
    GLuint tex = get_texture_id(buf);
    debug(user_context) << "halide_copy_to_host: " << tex << "\n";
    #endif

    GLint internal_format, format, type;
    if (!get_texture_format(user_context, buf, &internal_format, &format, &type)) {
        error(user_context) << "Invalid texture format";
        return 1;
    }
    GLint width = buf->extent[0], height = buf->extent[1];

    // To download the texture directly, the colors must be stored interleaved
    // and rows must be stored consecutively.
    bool is_interleaved = (buf->stride[2] == 1 && buf->stride[0] == buf->extent[2]);
    bool is_packed = (buf->stride[1] == buf->extent[0] * buf->stride[0]);
    if (is_interleaved && is_packed) {
        ST.PixelStorei(GL_PACK_ALIGNMENT, 1);
        uint8_t *host_ptr = buf->host + buf->elem_size *
            (buf->min[0] * buf->stride[0] +
             buf->min[1] * buf->stride[1] +
             buf->min[2] * buf->stride[2] +
             buf->min[3] * buf->stride[3]);
        get_pixels(user_context, buf, format, type, host_ptr);
    } else {
        debug(user_context)
            << "Warning: In copy_to_host, host buffer is not interleaved. Doing slow deinterleave.\n";

        size_t stride = width * buf->extent[2] * buf->elem_size;
        size_t size = height * stride;
        uint8_t *tmp = (uint8_t*)halide_malloc(user_context, size);
        if (!tmp) {
            error(user_context) << "halide_malloc failed inside copy_to_host";
            return -1;
        }

        ST.PixelStorei(GL_PACK_ALIGNMENT, 1);

        if (int err = get_pixels(user_context, buf, format, type, tmp)) {
            halide_free(user_context, tmp);
            return err;
        }

        switch (type) {
        case GL_UNSIGNED_BYTE:
            interleaved_to_halide<uint8_t>(buf, (uint8_t*)tmp, width, height, buf->extent[2]);
            break;
        case GL_UNSIGNED_SHORT:
            interleaved_to_halide<uint16_t>(buf, (uint16_t*)tmp, width, height, buf->extent[2]);
            break;
        case GL_FLOAT:
            interleaved_to_halide<float>(buf, (float*)tmp, width, height, buf->extent[2]);
            break;
        }

        halide_free(user_context, tmp);
    }
    CHECK_GLERROR(1);
    buf->dev_dirty = false;
    return 0;
}

WEAK void set_int_param(void *user_context, const char *name,
                        GLint loc, GLint value) {
    ST.Uniform1iv(loc, 1, &value);
}

WEAK void set_float_param(void *user_context, const char *name,
                          GLint loc, GLfloat value) {
    ST.Uniform1fv(loc, 1, &value);
}
    
class IndexSorter {
public:
    IndexSorter(float* values_) : values(values_) {  }
    
    bool operator()(int a, int b) { return values[a] < values[b]; }
    float* values;
};

extern "C"
WEAK int halide_opengl_dev_run(
    void *user_context,
    void *state_ptr,
    const char *entry_name,
    int blocksX, int blocksY, int blocksZ,
    int threadsX, int threadsY, int threadsZ,
    int shared_mem_bytes,
    size_t arg_sizes[],
    void *args[],
    char** attribute_names,
    int num_attributes,
    float** coords_per_dim,
    int num_coords_dim0,
    int num_coords_dim1) {
    CHECK_INITIALIZED(1);

    ModuleState *mod = (ModuleState *)state_ptr;
    if (!mod) {
        error(user_context) << "Internal error: module state is NULL";
        return -1;
    }

    KernelInfo *kernel = mod->kernel;
    if (!kernel) {
        error(user_context) << "Internal error: unknown kernel named '" << entry_name << "'";
        return 1;
    }

    ST.UseProgram(kernel->program_id);
    CHECK_GLERROR(1);

    Argument *kernel_arg;
    bool bind_render_targets = true;

    // Copy input arguments to corresponding GLSL uniforms.
    GLint num_active_textures = 0;
    kernel_arg = kernel->arguments;
    for (int i = 0; args[i]; i++, kernel_arg = kernel_arg->next) {
        if (!kernel_arg) {
            error(user_context)
                << "Too many arguments passed to halide_opengl_dev_run\n"
                << "Argument " << i << ": size=" << i << " value=" << args[i];
            return 1;
        }
        
        if (kernel_arg->kind == Argument::Outbuf) {

            // Check if the output buffer will be bound by the client instead of
            // the Halide runtime
            GLuint tex = *((GLuint *)args[i]);
            if (tex == (GLuint)HALIDE_GLSL_CLIENT_BOUND) {
                bind_render_targets = false;
            }
            // Outbuf textures are handled explicitly below
            continue;
        } else if (kernel_arg->kind == Argument::Inbuf) {
            GLint loc =
                ST.GetUniformLocation(kernel->program_id, kernel_arg->name);
            CHECK_GLERROR(1);
            if (loc == -1) {
                error(user_context) << "No sampler defined for input texture.";
                return 1;
            }
            GLuint tex = *((GLuint *)args[i]);
            ST.ActiveTexture(GL_TEXTURE0 + num_active_textures);
            ST.BindTexture(GL_TEXTURE_2D, tex);
            ST.Uniform1iv(loc, 1, &num_active_textures);
            num_active_textures++;
            // TODO: check maximum number of active textures
        } else if (kernel_arg->kind == Argument::Uniform) {
            GLint loc =
                ST.GetUniformLocation(kernel->program_id, kernel_arg->name);
            CHECK_GLERROR(1);
            if (loc == -1) {
                // Argument was probably optimized away by GLSL compiler.
                continue;
            }

            // Note: small integers are represented as floats in GLSL.
            switch (kernel_arg->type) {
            case Argument::Float:
                set_float_param(user_context, kernel_arg->name, loc, *(float*)args[i]);
                break;
            case Argument::Bool: {
                GLint value = *((bool*)args[i]) ? 1 : 0;
                set_int_param(user_context, kernel_arg->name, loc, value);
                break;
            }
            case Argument::Int8: {
                GLfloat value = *((int8_t*)args[i]);
                set_float_param(user_context, kernel_arg->name, loc, value);
                break;
            }
            case Argument::UInt8: {
                GLfloat value = *((uint8_t*)args[i]);
                set_float_param(user_context, kernel_arg->name, loc, value);
                break;
            }
            case Argument::Int16: {
                GLfloat value = *((int16_t*)args[i]);
                set_float_param(user_context, kernel_arg->name, loc, value);
                break;
            }
            case Argument::UInt16: {
                GLfloat value = *((uint16_t*)args[i]);
                set_float_param(user_context, kernel_arg->name, loc, value);
                break;
            }
            case Argument::Int32: {
                GLint value = *((int32_t*)args[i]);
                set_int_param(user_context, kernel_arg->name, loc, value);
                break;
            }
            case Argument::UInt32: {
                uint32_t value = *((uint32_t*)args[i]);
                GLint signed_value;
                if (value > 0x7fffffff) {
                    error(user_context)
                        << "GLSL: argument '" << kernel_arg->name << "' is too large for GLint";
                    return -1;
                }
                signed_value = static_cast<GLint>(value);
                set_int_param(user_context, kernel_arg->name, loc, signed_value);
                break;
            }
            case Argument::Void:
                error(user_context) <<"GLSL: Encountered invalid kernel argument type";
                return 1;
            }
        }
    }

    if (kernel_arg) {
        halide_error(user_context, "Too few arguments passed to halide_opengl_dev_run");
        return 1;
    }

    // Prepare framebuffer for rendering to output textures.
    GLint output_min[2] = { 0, 0 };
    GLint output_extent[2] = { 0, 0 };

    if (bind_render_targets) {
        ST.BindFramebuffer(GL_FRAMEBUFFER, ST.framebuffer_id);
    }

    ST.Disable(GL_CULL_FACE);
    ST.Disable(GL_DEPTH_TEST);

    GLint num_output_textures = 0;
    kernel_arg = kernel->arguments;
    for (int i = 0; args[i]; i++, kernel_arg = kernel_arg->next) {
        if (kernel_arg->kind != Argument::Outbuf) continue;

        // TODO: GL_MAX_COLOR_ATTACHMENTS
        if (num_output_textures >= 1) {
            error(user_context)
                << "OpenGL ES 2.0 only supports one single output texture";
            return 1;
        }

        GLuint tex = *((GLuint*)args[i]);

        // Check to see if the object name is actually a FBO
        if (bind_render_targets) {
            debug(user_context)
                << "Output texture " << num_output_textures << ": " << tex << "\n";
            ST.FramebufferTexture2D(GL_FRAMEBUFFER,
                                    GL_COLOR_ATTACHMENT0 + num_output_textures,
                                    GL_TEXTURE_2D, tex, 0);
            CHECK_GLERROR(1);
        }

        TextureInfo *texinfo = find_texture(tex);
        if (!texinfo) {
            error(user_context) << "Undefined output texture";
            return 1;
        }
        output_min[0] = texinfo->min[0];
        output_min[1] = texinfo->min[1];
        output_extent[0] = texinfo->extent[0];
        output_extent[1] = texinfo->extent[1];
        num_output_textures++;
    }
    // TODO: GL_MAX_DRAW_BUFFERS
    if (num_output_textures == 0) {
        error(user_context) << "kernel has no output";
        // TODO: cleanup
        return 1;
    } else {
        GLenum *draw_buffers = (GLenum*)
            malloc(num_output_textures * sizeof(GLenum));
        for (int i=0; i<num_output_textures; i++)
            draw_buffers[i] = GL_COLOR_ATTACHMENT0 + i;
        // TODO: disabled for now, since OpenGL ES 2 doesn't support multiple render
        // targets.
        //        ST.DrawBuffers(num_output_textures, draw_buffers);
        free(draw_buffers);

        CHECK_GLERROR(1);
    }

    if (bind_render_targets) {
        // Check that framebuffer is set up correctly
        GLenum status = ST.CheckFramebufferStatus(GL_FRAMEBUFFER);
        CHECK_GLERROR(1);
        if (status != GL_FRAMEBUFFER_COMPLETE) {
            error(user_context)
                << "Setting up GL framebuffer " << ST.framebuffer_id
                << " failed (" << status << ")";
            // TODO: cleanup
            return 1;
        }
    }

    // Set vertex attributes
    GLint loc = ST.GetUniformLocation(kernel->program_id, "output_extent");
    ST.Uniform2iv(loc, 1, output_extent);
    CHECK_GLERROR(1);
    
    loc = ST.GetUniformLocation(kernel->program_id, "output_min");
    ST.Uniform2iv(loc, 1, output_min);
    CHECK_GLERROR(1);

#if 0 // DEBUG_RUNTIME
    debug(user_context) << "output_extent: " << output_extent[0] << "," << output_extent[1] << "\n";
    debug(user_context) << "output_min: " << output_min[0] << "," << output_min[1] << "\n";
#endif
  
    // TODO(abstephensg) This per run setup may move to program load time in halide_init_kernels

    // Sort the coordinates
    int sorted_order0[num_coords_dim0];
    for (int i=0;i!=num_coords_dim0;++i)
        sorted_order0[i] = i;

    int sorted_order1[num_coords_dim1];
    for (int i=0;i!=num_coords_dim1;++i)
        sorted_order1[i] = i;

    // TODO(abestephensg): Sort coordinate dimensions when the linear solver is integrated
    // std::sort(&sorted_order0[0], &sorted_order0[num_coords_dim0], IndexSorter(coords_per_dim[0]));
    // std::sort(&sorted_order1[0], &sorted_order1[num_coords_dim1], IndexSorter(coords_per_dim[1]));
    
#if 0 // DEBUG_RUNTIME
    debug(user_context) << "Sorted x coords: ";
    for (int i=0;i!=num_coords_dim0;++i)
        debug(user_context) << coords_per_dim[0][sorted_order0[i]] << " ";
    debug(user_context) << "\n";
    
    debug(user_context) << "Sorted y coords: ";
    for (int i=0;i!=num_coords_dim1;++i)
        debug(user_context) << coords_per_dim[1][sorted_order1[i]] << " ";
    debug(user_context) << "\n";
#endif
    
    // Construct the vertex and element buffers
    int width = num_coords_dim0;
    int height = num_coords_dim1;

    int vertex_buffer_size = width*height*num_attributes;
    float vertex_buffer[vertex_buffer_size];

    int idx = 0;
    for (int h=0;h!=height;++h) {
        int j = sorted_order1[h];
        float y = coords_per_dim[1][j];
        for (int w=0;w!=width;++w) {
            int i = sorted_order0[w];
            float x = coords_per_dim[0][i];
            
            vertex_buffer[idx++] = x;
            vertex_buffer[idx++] = y;
            
            for (int a=2;a!=num_attributes;++a) {
                vertex_buffer[idx++] = coords_per_dim[a][j*width+i];
            }
        }
    }
    
    int element_buffer_size = (width-1)*(height-1)*6;
    int element_buffer[element_buffer_size];
    
    idx = 0;
    for (int h=0;h!=(height-1);++h) {
        for (int w=0;w!=(width-1);++w) {
            int v = w+h*width;
            element_buffer[idx++] = v;
            element_buffer[idx++] = v+1;
            element_buffer[idx++] = v+width+1;
            
            element_buffer[idx++] = v+width+1;
            element_buffer[idx++] = v+width;
            element_buffer[idx++] = v;
        }
    }
    

#if 0 // DEBUG_RUNTIME
    debug(user_context) << "Vertex buffer:";
    for (int i=0;i!=vertex_buffer_size;++i) {
        if (!(i%num_attributes)) {
	  debug(user_context) << "\n";
        }
        debug(user_context) << vertex_buffer[i] << " ";
    }
    debug(user_context) << "\n";
    debug(user_context) << "\n";
    
    debug(user_context) << "Element buffer:";
    for (int i=0;i!=element_buffer_size;++i) {
        if (!(i%3)) {
            debug(user_context) << "\n";
        }        
        debug(user_context) << element_buffer[i] << " ";
    }
    debug(user_context) << "\n";
#endif 
    
    // Setup viewport
    ST.Viewport(0, 0, output_extent[0], output_extent[1]);

    // Setup the vertex and element buffers
    GLuint vertex_array_object = 0;
    if (ST.have_vertex_array_objects) {
        ST.GenVertexArrays(1,&vertex_array_object);
        ST.BindVertexArray(vertex_array_object);
    }

    GLuint vertex_buffer_id;
    ST.GenBuffers(1,&vertex_buffer_id);
    ST.BindBuffer(GL_ARRAY_BUFFER, vertex_buffer_id);
    ST.BufferData(GL_ARRAY_BUFFER, sizeof(float)*vertex_buffer_size, vertex_buffer, GL_STATIC_DRAW);
    CHECK_GLERROR(1);
    
    GLuint element_buffer_id;
    ST.GenBuffers(1,&element_buffer_id);
    ST.BindBuffer(GL_ELEMENT_ARRAY_BUFFER, element_buffer_id);
    ST.BufferData(GL_ELEMENT_ARRAY_BUFFER, sizeof(float)*element_buffer_size, element_buffer, GL_STATIC_DRAW);
    CHECK_GLERROR(1);
    
    // Set up the per vertex attributes
    GLint attrib_ids[num_attributes];
    
    for (int i=0;i!=num_attributes;++i) {

        // TODO(abstephensg): Switch to glBindAttribLocation
        GLint attrib_id = ST.GetAttribLocation(kernel->program_id, attribute_names[i]);
        attrib_ids[i] = attrib_id;

        // Check to see if the varying attribute was simplified out of the
        // program by the GLSL compiler. This may occur because the .varying attribute
        // let expression might be unused, but it is never run through a simplification
        // pass--with Let simplification turned on--since the pass would remove the
        // .varying variable in several cases.
        if (attrib_id == -1) {
          continue;
        }
        
        ST.VertexAttribPointer(attrib_id, 1, GL_FLOAT, GL_FALSE /* Normalized */, sizeof(GLfloat)*num_attributes, (void*)(i*sizeof(GLfloat)));
        CHECK_GLERROR(1);
        
        ST.EnableVertexAttribArray(attrib_id);
        CHECK_GLERROR(1);
    }

    // Draw the scene
    ST.DrawElements(GL_TRIANGLES, element_buffer_size, GL_UNSIGNED_INT, NULL);
    CHECK_GLERROR(1);
    
    for (int i=0;i!=num_attributes;++i) {
        if (attrib_ids[i] != -1)
            ST.DisableVertexAttribArray(attrib_ids[i]);
    }

    // Cleanup
    for (int i = 0; i < num_active_textures; i++) {
        ST.ActiveTexture(GL_TEXTURE0 + i);
        ST.BindTexture(GL_TEXTURE_2D, 0);
    }
    
    if (bind_render_targets) {
        ST.BindFramebuffer(GL_FRAMEBUFFER, 0);
    }

    ST.BindBuffer(GL_ARRAY_BUFFER, 0);
    ST.BindBuffer(GL_ELEMENT_ARRAY_BUFFER, 0);

    if (ST.have_vertex_array_objects) {
        ST.BindVertexArray(0);
        ST.DeleteVertexArrays(1,&vertex_array_object);
    }
    
    ST.DeleteBuffers(1,&vertex_buffer_id);
    ST.DeleteBuffers(1,&element_buffer_id);

    return 0;
}

}}} // namespace Halide::Runtime::Internal

extern "C" {

WEAK void halide_opengl_context_lost(void *user_context) {
    if (!ST.initialized) return;

    debug(user_context) << "halide_opengl_context_lost\n";
    for (ModuleState *mod = state_list; mod; mod = mod->next) {
        // Reset program handle to force recompilation.
        mod->kernel->program_id = 0;
    }

    TextureInfo *tex = ST.textures;
    while (tex) {
        TextureInfo *next = tex->next;
        free(tex);
        tex = next;
    }

    global_state.init();
    return;
}

WEAK uint64_t halide_opengl_output_client_bound() {
    return HALIDE_GLSL_CLIENT_BOUND;
}

//  Create wrappers that satisfy old naming conventions

WEAK void halide_release(void *user_context) {
    halide_opengl_release(user_context);
}

WEAK int halide_dev_malloc(void *user_context, buffer_t *buf) {
    return halide_opengl_dev_malloc(user_context, buf);
}

WEAK int halide_dev_free(void *user_context, buffer_t *buf) {
    return halide_opengl_dev_free(user_context, buf);
}

WEAK int halide_copy_to_host(void *user_context, buffer_t *buf) {
    return halide_opengl_copy_to_host(user_context, buf);
}

WEAK int halide_copy_to_dev(void *user_context, buffer_t *buf) {
    return halide_opengl_copy_to_dev(user_context, buf);
}

WEAK int halide_dev_run(void *user_context,
                          void *state_ptr,
                          const char *entry_name,
                          int blocksX, int blocksY, int blocksZ,
                          int threadsX, int threadsY, int threadsZ,
                          int shared_mem_bytes,
                          size_t arg_sizes[], void *args[],
                          char** attribute_names,
                          int num_attributes,
                          float** coords_per_dim,
                          int num_coords_dim0,
                          int num_coords_dim1) {
    return halide_opengl_dev_run(user_context, state_ptr,
                                 entry_name,
                                 blocksX, blocksY, blocksZ,
                                 threadsX, threadsY, threadsY,
                                 shared_mem_bytes,
                                 arg_sizes, args,
                                 attribute_names,
                                 num_attributes,
                                 coords_per_dim,
                                 num_coords_dim0,
                                 num_coords_dim1);
}

WEAK int halide_dev_sync(void *user_context) {
    return halide_opengl_dev_sync(user_context);
}

WEAK int halide_init_kernels(void *user_context, void **state_ptr,
                             const char *src, int size) {
    return halide_opengl_init_kernels(user_context, state_ptr, src, size);
}
}<|MERGE_RESOLUTION|>--- conflicted
+++ resolved
@@ -427,11 +427,7 @@
 };
 WEAK GLuint quad_indices[] = { 0, 1, 2, 3 };
 
-<<<<<<< HEAD
-GlobalState::GlobalState() {
-=======
 WEAK void GlobalState::init() {
->>>>>>> ed8b9816
     initialized = false;
     profile = OpenGL;
     major_version = 2;
