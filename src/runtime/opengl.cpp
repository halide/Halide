#include "runtime_internal.h"
#include "device_interface.h"
#include "../buffer_t.h"
#include "HalideRuntimeOpenGL.h"
#include "mini_opengl.h"

// This constant is used to indicate that the application will take
// responsibility for binding the output render target before calling the
// Halide function.
#define HALIDE_OPENGL_CLIENT_BOUND ((uint64_t)-1)

// Implementation note: all function that directly or indirectly access the
// runtime state in halide_opengl_state must be declared as WEAK, otherwise
// the behavior at runtime is undefined.

// List of all OpenGL functions used by the runtime. The list is used to
// declare and initialize the dispatch table in OpenGLState below.
#define USED_GL_FUNCTIONS                                               \
    GLFUNC(PFNGLDELETETEXTURESPROC, DeleteTextures);                    \
    GLFUNC(PFNGLGENTEXTURESPROC, GenTextures);                          \
    GLFUNC(PFNGLBINDTEXTUREPROC, BindTexture);                          \
    GLFUNC(PFNGLGETERRORPROC, GetError);                                \
    GLFUNC(PFNGLVIEWPORTPROC, Viewport);                                \
    GLFUNC(PFNGLGENBUFFERSPROC, GenBuffers);                            \
    GLFUNC(PFNGLDELETEBUFFERSPROC, DeleteBuffers);                      \
    GLFUNC(PFNGLBINDBUFFERPROC, BindBuffer);                            \
    GLFUNC(PFNGLBUFFERDATAPROC, BufferData);                            \
    GLFUNC(PFNGLTEXPARAMETERIPROC, TexParameteri);                      \
    GLFUNC(PFNGLTEXIMAGE2DPROC, TexImage2D);                            \
    GLFUNC(PFNGLTEXSUBIMAGE2DPROC, TexSubImage2D);                      \
    GLFUNC(PFNGLDISABLEPROC, Disable);                                  \
    GLFUNC(PFNGLCREATESHADERPROC, CreateShader);                        \
    GLFUNC(PFNGLACTIVETEXTUREPROC, ActiveTexture);                      \
    GLFUNC(PFNGLSHADERSOURCEPROC, ShaderSource);                        \
    GLFUNC(PFNGLCOMPILESHADERPROC, CompileShader);                      \
    GLFUNC(PFNGLGETSHADERIVPROC, GetShaderiv);                          \
    GLFUNC(PFNGLGETSHADERINFOLOGPROC, GetShaderInfoLog);                \
    GLFUNC(PFNGLDELETESHADERPROC, DeleteShader);                        \
    GLFUNC(PFNGLCREATEPROGRAMPROC, CreateProgram);                      \
    GLFUNC(PFNGLATTACHSHADERPROC, AttachShader);                        \
    GLFUNC(PFNGLLINKPROGRAMPROC, LinkProgram);                          \
    GLFUNC(PFNGLGETPROGRAMIVPROC, GetProgramiv);                        \
    GLFUNC(PFNGLGETPROGRAMINFOLOGPROC, GetProgramInfoLog);              \
    GLFUNC(PFNGLUSEPROGRAMPROC, UseProgram);                            \
    GLFUNC(PFNGLDELETEPROGRAMPROC, DeleteProgram);                      \
    GLFUNC(PFNGLGETUNIFORMLOCATIONPROC, GetUniformLocation);            \
    GLFUNC(PFNGLUNIFORM1IVPROC, Uniform1iv);                            \
    GLFUNC(PFNGLUNIFORM2IVPROC, Uniform2iv);                            \
    GLFUNC(PFNGLUNIFORM2IVPROC, Uniform4iv);                            \
    GLFUNC(PFNGLUNIFORM1FVPROC, Uniform1fv);                            \
    GLFUNC(PFNGLUNIFORM1FVPROC, Uniform4fv);                            \
    GLFUNC(PFNGLGENFRAMEBUFFERSPROC, GenFramebuffers);                  \
    GLFUNC(PFNGLDELETEFRAMEBUFFERSPROC, DeleteFramebuffers);            \
    GLFUNC(PFNGLCHECKFRAMEBUFFERSTATUSPROC, CheckFramebufferStatus);    \
    GLFUNC(PFNGLBINDFRAMEBUFFERPROC, BindFramebuffer);                  \
    GLFUNC(PFNGLFRAMEBUFFERTEXTURE2DPROC, FramebufferTexture2D);        \
    GLFUNC(PFNGLGETATTRIBLOCATIONPROC, GetAttribLocation);              \
    GLFUNC(PFNGLVERTEXATTRIBPOINTERPROC, VertexAttribPointer);          \
    GLFUNC(PFNGLDRAWELEMENTSPROC, DrawElements);                        \
    GLFUNC(PFNGLENABLEVERTEXATTRIBARRAYPROC, EnableVertexAttribArray);  \
    GLFUNC(PFNGLDISABLEVERTEXATTRIBARRAYPROC, DisableVertexAttribArray); \
    GLFUNC(PFNGLPIXELSTOREIPROC, PixelStorei);                          \
    GLFUNC(PFNGLREADPIXELS, ReadPixels);                                \
    GLFUNC(PFNGLGETSTRINGPROC, GetString);                              \
    GLFUNC(PFNGLGETINTEGERV, GetIntegerv);                              \
    GLFUNC(PFNGLGETSTRINGI, GetStringi)

// List of all OpenGL functions used by the runtime, which may not
// exist due to an older or less capable version of GL. In using any
// of these functions, code must test if they are NULL.
#define OPTIONAL_GL_FUNCTIONS                                           \
    GLFUNC(PFNGLGENVERTEXARRAYS, GenVertexArrays);                      \
    GLFUNC(PFNGLBINDVERTEXARRAY, BindVertexArray);                      \
    GLFUNC(PFNGLDELETEVERTEXARRAYS, DeleteVertexArrays);                \
    GLFUNC(PFNDRAWBUFFERS, DrawBuffers)

// ---------- Types ----------

using namespace Halide::Runtime::Internal;

namespace Halide { namespace Runtime { namespace Internal { namespace OpenGL {

extern WEAK halide_device_interface opengl_device_interface;

WEAK const char *gl_error_name(int32_t err) {
  const char *result;
  switch (err) {
  case 0x500:
    result = "GL_INVALID_ENUM";
    break;
  case 0x501:
    result = "GL_INVALID_VALUE";
    break;
  case 0x502:
    result = "GL_INVALID_OPERATION";
    break;
  case 0x503:
    result = "GL_STACK_OVERFLOW";
    break;
  case 0x504:
    result = "GL_STACK_UNDERFLOW";
    break;
  case 0x505:
    result = "GL_OUT_OF_MEMORY";
    break;
  case 0x506:
    result = "GL_INVALID_FRAMEBUFFER_OPERATION";
    break;
  case 0x507:
    result = "GL_CONTEXT_LOST";
    break;
  case 0x8031:
    result = "GL_TABLE_TOO_LARGE";
    break;
  default:
    result = "<unknown GL error>";
    break;
  }
  return result;
}


enum OpenGLProfile {
    OpenGL,
    OpenGLES
};

struct Argument {
    // The kind of data stored in an argument
    enum Kind {
        Invalid,
        Uniform,                        // uniform variable
        Varying,                        // varying attribute
        Inbuf,                          // input texture
        Outbuf                          // output texture
    };

    // The elementary data type of the argument
    enum Type {
        Void, Bool, Float, Int8, Int16, Int32, UInt8, UInt16, UInt32
    };

    char *name;
    Kind kind;
    Type type;
    Argument *next;
};

struct KernelInfo {
    char *source;
    Argument *arguments;
    GLuint shader_id;
    GLuint program_id;
};

// Information about each known texture.
struct TextureInfo {
    GLuint id;
    GLint min[4];
    GLint extent[4];
    bool halide_allocated;              // allocated by us or host app?
    TextureInfo *next;
};

struct ModuleState {
    KernelInfo *kernel;
    ModuleState *next;
};

// All persistent state maintained by the runtime.
struct GlobalState {
    void init();

    bool CheckAndReportError(void *user_context, const char *location) {
        GLenum err = GetError();
        if (err != GL_NO_ERROR) {
          error(user_context) << "OpenGL error " << gl_error_name(err) << "(" << (int)err << ")" <<
                " at " << location << ".\n" ;
            return true;
        }
        return false;
    }

    bool initialized;

    // Information about the OpenGL platform we're running on.
    OpenGLProfile profile;
    int major_version, minor_version;
    bool have_vertex_array_objects;
    bool have_texture_rg;
    bool have_texture_float;

    // Various objects shared by all filter kernels
    GLuint framebuffer_id;
    GLuint vertex_array_object;
    GLuint vertex_buffer;
    GLuint element_buffer;

    // A list of all textures that are still active
    TextureInfo *textures;

    // Declare pointers used OpenGL functions
#define GLFUNC(PTYPE,VAR) PTYPE VAR
    USED_GL_FUNCTIONS;
    OPTIONAL_GL_FUNCTIONS;
#undef GLFUNC
};

WEAK GlobalState global_state;

// A list of module-specific state. Each module corresponds to a single Halide filter
WEAK ModuleState *state_list;

WEAK const char *kernel_marker = "/// KERNEL ";
WEAK const char *input_marker  = "/// IN_BUFFER ";
WEAK const char *output_marker = "/// OUT_BUFFER ";
WEAK const char *uniform_marker    = "/// UNIFORM ";
WEAK const char *varying_marker    = "/// VARYING ";
    
// ---------- Helper functions ----------

WEAK char *strndup(const char *s, size_t n) {
    char *p = (char*)malloc(n+1);
    memcpy(p, s, n);
    p[n] = '\0';
    return p;
}

WEAK GLuint get_texture_id(buffer_t *buf) {
    if (buf->dev == 0) {
        return 0;
    } else {
        return get_device_handle(buf->dev) & 0xffffffff;
    }
}

WEAK void debug_buffer(void *user_context, buffer_t *buf) {
    debug(user_context)
        << "  dev: " << buf->dev << "\n"
        << "  texture_id: " << get_texture_id(buf) << "\n"
        << "  host: " << buf->host << "\n"
        << "  extent: " << buf->extent[0] << " " << buf->extent[1]
        << " " << buf->extent[2] << " " << buf->extent[3] <<  "\n"
        << "  stride: " << buf->stride[0] << " " << buf->stride[1]
        << " " << buf->stride[2] << " " << buf->stride[3] <<  "\n"
        << "  min: " << buf->min[0] << " " << buf->min[1]
        << " " << buf->min[2] << " " << buf->min[3] <<  "\n"
        << "  elem_size: " << buf->elem_size << "\n"
        << "  host_dirty: " << buf->host_dirty << "\n"
        << "  dev_dirty: " << buf->dev_dirty << "\n";
}

WEAK GLuint make_shader(void *user_context, GLenum type,
                        const char *source, GLint *length) {
    debug(user_context) << "SHADER SOURCE:\n"
                        << source << "\n";

    GLuint shader = global_state.CreateShader(type);
    if (global_state.CheckAndReportError(user_context, "make_shader(1)")) {
        return 1;
    }
    if (*source == '\0') {
        debug(user_context) << "Halide GLSL: passed shader source is empty, using default.\n";
        const char *default_shader = "varying vec2 pixcoord;\n void main() { }";
        global_state.ShaderSource(shader, 1, (const GLchar **)&default_shader, NULL);
    } else {
        global_state.ShaderSource(shader, 1, (const GLchar **)&source, length);
    }
    if (global_state.CheckAndReportError(user_context, "make_shader(2)")) {
        return 1;
    }
    global_state.CompileShader(shader);
    if (global_state.CheckAndReportError(user_context, "make_shader(3)")) {
        return 1;
    }

    GLint shader_ok = 0;
    global_state.GetShaderiv(shader, GL_COMPILE_STATUS, &shader_ok);
    if (!shader_ok) {
        print(user_context) << "Could not compile shader:\n";
        GLint log_len;
        global_state.GetShaderiv(shader, GL_INFO_LOG_LENGTH, &log_len);
        char *log = (char *)malloc(log_len);
        global_state.GetShaderInfoLog(shader, log_len, NULL, log);
        print(user_context) << log << "\n";
        free(log);
        global_state.DeleteShader(shader);
        return 0;
    }
    return shader;
}

// Check whether string starts with a given prefix.
// Returns pointer to character after matched prefix if successful or NULL.
WEAK const char *match_prefix(const char *s, const char *prefix) {
    if (0 == strncmp(s, prefix, strlen(prefix))) {
        return s + strlen(prefix);
    }
    return NULL;
}

// Parse declaration of the form "type name" and construct matching Argument.
WEAK Argument *parse_argument(void *user_context, const char *src,
                              const char *end) {
    const char *name;
    Argument::Type type = Argument::Void;
    if ((name = match_prefix(src, "float "))) {
        type = Argument::Float;
    } else if ((name = match_prefix(src, "bool "))) {
        type = Argument::Bool;
    } else if ((name = match_prefix(src, "int8_t "))) {
        type = Argument::Int8;
    } else if ((name = match_prefix(src, "int16_t "))) {
        type = Argument::Int16;
    } else if ((name = match_prefix(src, "int32_t "))) {
        type = Argument::Int32;
    } else if ((name = match_prefix(src, "uint8_t "))) {
        type = Argument::UInt8;
    } else if ((name = match_prefix(src, "uint16_t "))) {
        type = Argument::UInt16;
    } else if ((name = match_prefix(src, "uint32_t "))) {
        type = Argument::UInt32;
    }
    if (type == Argument::Void) {
        error(user_context) << "Internal error: argument type not supported";
        return NULL;
    }

    Argument *arg = (Argument *)malloc(sizeof(Argument));
    arg->name = strndup(name, end - name);
    arg->type = type;
    arg->kind = Argument::Invalid;
    arg->next = 0;
    return arg;
}

// Create KernelInfo for a piece of GLSL code
WEAK KernelInfo *create_kernel(void *user_context, const char *src, int size) {
    KernelInfo *kernel = (KernelInfo *)malloc(sizeof(KernelInfo));

    kernel->source = strndup(src, size);
    kernel->arguments = NULL;
    kernel->program_id = 0;

    #ifdef DEBUG_RUNTIME
    {
        // Android logcat output clips at ~1000 character chunks by default;
        // to avoid clipping the interesting stuff, emit a line at a time.
        // This is less efficient, but it's DEBUG-only.
        debug(user_context) << "Compiling GLSL kernel (size = " << size << "):\n";
        const int kBufSize = 255;
        char buf[kBufSize + 1];
        const char* s = src;
        int d = 0;
        while (s < src + size) {
            while (*s != '\n' && *s != '\0' && d < kBufSize) {
                buf[d++] = *s++;
            }
            buf[d++] = '\0';
            debug(user_context) << buf << "\n";
            d = 0;
            while (*s == '\n' || *s == '\0') {
                s++;
            }
        }
    }
    #endif

    // Parse initial comment block
    const char *line = kernel->source;
    while (*line) {
        const char *next_line = strchr(line, '\n') + 1;
        if (!next_line)
            next_line = line + size;

        const char *args;
        if ((args = match_prefix(line, kernel_marker))) {
            // ignore
        } else if ((args = match_prefix(line, uniform_marker))) {
            if (Argument *arg =
                parse_argument(user_context, args, next_line - 1)) {
                arg->kind = Argument::Uniform;
                arg->next = kernel->arguments;
                kernel->arguments = arg;
            } else {
                halide_error(user_context, "Invalid VAR marker");
                goto error;
            }
        } else if ((args = match_prefix(line, varying_marker))) {
            if (Argument *arg =
                parse_argument(user_context, args, next_line - 1)) {
                arg->kind = Argument::Varying;
                arg->next = kernel->arguments;
                kernel->arguments = arg;
            } else {
                halide_error(user_context, "Invalid VARYING marker");
                goto error;
            }
        } else if ((args = match_prefix(line, input_marker))) {
            if (Argument *arg = parse_argument(user_context, args, next_line - 1)) {
                arg->kind = Argument::Inbuf;
                arg->next = kernel->arguments;
                kernel->arguments = arg;
            } else {
                error(user_context) << "Invalid IN_BUFFER marker";
                goto error;
            }
        } else if ((args = match_prefix(line, output_marker))) {
            if (Argument *arg = parse_argument(user_context, args, next_line - 1)) {
                arg->kind = Argument::Outbuf;
                arg->next = kernel->arguments;
                kernel->arguments = arg;
            } else {
                error(user_context) << "Invalid OUT_BUFFER marker";
                goto error;
            }
        } else {
            // Stop parsing if we encounter something we don't recognize
            break;
        }
        line = next_line;
    }

    // Arguments are currently in reverse order, flip the list.
    {
        Argument *cur = kernel->arguments;
        kernel->arguments = NULL;
        while (cur) {
            Argument *next = cur->next;
            cur->next = kernel->arguments;
            kernel->arguments = cur;
            cur = next;
        }
    }

    return kernel;
  error:
    free(kernel);
    return NULL;
}

// Delete all data associated with a kernel. Also release associated OpenGL
// shader and program.
WEAK void delete_kernel(void *user_context, KernelInfo *kernel) {
    global_state.DeleteProgram(kernel->program_id);
#if 0 // TODO figure out why this got deleted.
    global_state.DeleteShader(kernel->shader_id);
#endif

    Argument *arg = kernel->arguments;
    while (arg) {
        Argument *next = arg->next;
        free(arg->name);
        free(arg);
        arg = next;
    }
    free(kernel->source);
    free(kernel);
}

// Vertices and their order in a triangle strip for rendering a quad
// ranging from (-1,-1) to (1,1).
WEAK GLfloat quad_vertices[] = {
    -1.0f, -1.0f,    1.0f, -1.0f,
    -1.0f,  1.0f,    1.0f,  1.0f
};
WEAK GLuint quad_indices[] = { 0, 1, 2, 3 };

WEAK void GlobalState::init() {
    initialized = false;
    profile = OpenGL;
    major_version = 2;
    minor_version = 0;
    framebuffer_id = 0;
    vertex_array_object = vertex_buffer = element_buffer = 0;
    textures = NULL;
    have_vertex_array_objects = false;
    have_texture_rg = false;
    // Initialize all GL function pointers to NULL
#define GLFUNC(type, name) name = NULL;
    USED_GL_FUNCTIONS;
    OPTIONAL_GL_FUNCTIONS;
#undef GLFUNC
}

WEAK int load_gl_func(void *user_context, const char *name, void **ptr, bool required) {
    void *p = halide_opengl_get_proc_address(user_context, name);
    if (!p && required) {
        error(user_context) << "Could not load function pointer for " << name;
        return -1;
    }
    *ptr = p;
    return 0;
}

WEAK bool extension_supported(void *user_context, const char *name) {
    if (global_state.major_version >= 3) {
        GLint num_extensions = 0;
        global_state.GetIntegerv(GL_NUM_EXTENSIONS, &num_extensions);
        for (int i = 0; i < num_extensions; i++) {
            const char *ext = (const char *)global_state.GetStringi(GL_EXTENSIONS, i);
            if (strcmp(ext, name) == 0) {
                return true;
            }
        }
    } else {
        const char *start = (const char *)global_state.GetString(GL_EXTENSIONS);
        if (!start) {
            return false;
        }
        while (const char *pos = strstr(start, name)) {
            const char *end = pos + strlen(name);
            // Ensure the found match is a full word, not a substring.
            if ((pos == start || pos[-1] == ' ') &&
                (*end == ' ' || *end == '\0')) {
                return true;
            }
            start = end;
        }
    }
    return false;
}

// Check for availability of various version- and extension-specific features
// and hook up functions pointers as necessary
WEAK void init_extensions(void *user_context) {
    if (global_state.major_version >= 3) { // This is likely valied for both OpenGL and OpenGL ES
        load_gl_func(user_context, "glGenVertexArrays", (void**)&global_state.GenVertexArrays, false);
        load_gl_func(user_context, "glBindVertexArray", (void**)&global_state.BindVertexArray, false);
        load_gl_func(user_context, "glDeleteVertexArrays", (void**)&global_state.DeleteVertexArrays, false);
        if (global_state.GenVertexArrays && global_state.BindVertexArray && global_state.DeleteVertexArrays) {
            global_state.have_vertex_array_objects = true;
        }
    }
    load_gl_func(user_context, "glDrawBuffers", (void**)&global_state.DrawBuffers, false);

    global_state.have_texture_rg =
        global_state.major_version >= 3 ||
        (global_state.profile == OpenGL &&
         extension_supported(user_context, "GL_ARB_texture_rg")) ||
        (global_state.profile == OpenGLES &&
         extension_supported(user_context, "GL_EXT_texture_rg"));

    global_state.have_texture_float =
        (global_state.major_version >= 3) ||
        (global_state.profile == OpenGL &&
         extension_supported(user_context, "GL_ARB_texture_float")) ||
        (global_state.profile == OpenGLES &&
         extension_supported(user_context, "GL_OES_texture_float"));
}

WEAK const char *parse_int(const char *str, int *val) {
    int v = 0;
    size_t i = 0;
    while (str[i] >= '0' && str[i] <= '9') {
        v = 10 * v + (str[i] - '0');
        i++;
    }
    if (i > 0) {
        *val = v;
        return &str[i];
    }
    return NULL;
}

WEAK const char *parse_opengl_version(const char *str, int *major, int *minor) {
    str = parse_int(str, major);
    if (str == NULL || *str != '.') {
        return NULL;
    }
    return parse_int(str + 1, minor);
}

// Initialize the OpenGL-specific parts of the runtime.
WEAK int halide_opengl_init(void *user_context) {
    if (global_state.initialized) {
        return 0;
    }

    global_state.init();

    // Make a context if there isn't one
    if (halide_opengl_create_context(user_context)) {
        error(user_context) << "Failed to make OpenGL context";
        return -1;
    }

    // Initialize pointers to core OpenGL functions.
#define GLFUNC(TYPE, VAR)                                               \
    if (load_gl_func(user_context, "gl" #VAR, (void**)&global_state.VAR, true) < 0) { \
        return -1;                                                      \
    }
    USED_GL_FUNCTIONS;
#undef GLFUNC

    const char *version = (const char *)global_state.GetString(GL_VERSION);
    const char *gles_version = match_prefix(version, "OpenGL ES ");
    int major, minor;
    if (gles_version && parse_opengl_version(gles_version, &major, &minor)) {
        global_state.profile = OpenGLES;
        global_state.major_version = major;
        global_state.minor_version = minor;
    } else if (parse_opengl_version(version, &major, &minor)) {
        global_state.profile = OpenGL;
        global_state.major_version = major;
        global_state.minor_version = minor;
    } else {
        global_state.profile = OpenGL;
        global_state.major_version = 2;
        global_state.minor_version = 0;
    }
    init_extensions(user_context);
    debug(user_context)
        << "Halide running on OpenGL "
        << ((global_state.profile == OpenGL) ? "" : "ES ")
        << major << "." << minor << "\n"
        << "  vertex_array_objects: "
        << (global_state.have_vertex_array_objects ? "yes\n" : "no\n")
        << "  texture_rg: "
        << (global_state.have_texture_rg ? "yes\n" : "no\n")
        << "  texture_float: "
        << (global_state.have_texture_float ? "yes\n" : "no\n");

    // Initialize framebuffer.
    global_state.GenFramebuffers(1, &global_state.framebuffer_id);
    if (global_state.CheckAndReportError(user_context, "halide_opengl_init GenFramebuffers")) {
        return 1;
    }

    // Initialize vertex and element buffers.
    GLuint buf[2];
    global_state.GenBuffers(2, buf);
    global_state.BindBuffer(GL_ARRAY_BUFFER, buf[0]);
    global_state.BufferData(GL_ARRAY_BUFFER, sizeof(quad_vertices), quad_vertices, GL_STATIC_DRAW);
    global_state.BindBuffer(GL_ARRAY_BUFFER, 0);
    global_state.BindBuffer(GL_ELEMENT_ARRAY_BUFFER, buf[1]);
    global_state.BufferData(GL_ELEMENT_ARRAY_BUFFER, sizeof(quad_indices), quad_indices, GL_STATIC_DRAW);
    global_state.BindBuffer(GL_ELEMENT_ARRAY_BUFFER, 0);
    global_state.vertex_buffer = buf[0];
    global_state.element_buffer = buf[1];

    if (global_state.have_vertex_array_objects) {
        global_state.GenVertexArrays(1, &global_state.vertex_array_object);
        if (global_state.CheckAndReportError(user_context, "halide_opengl_init GenVertexArrays")) {
            return 1;
        }
    }

    global_state.initialized = true;
    return 0;
}

// Release all data allocated by the runtime.
//
// The OpenGL context itself is generally managed by the host application, so
// we leave it untouched.
WEAK int halide_opengl_device_release(void *user_context) {
    if (!global_state.initialized) {
        return 0;
    }

    debug(user_context) << "halide_opengl_release\n";
    global_state.DeleteFramebuffers(1, &global_state.framebuffer_id);

    ModuleState *mod = state_list;
    while (mod) {
        delete_kernel(user_context, mod->kernel);
        mod->kernel = NULL;
        ModuleState *next = mod->next;
        // do not call free(mod) to avoid dangling pointers: the module state
        // is still referenced in the code generated by Halide (see
        // CodeGen_GPU_Host::get_module_state).
        mod = next;
    }

    // Delete all textures that were allocated by us.
    TextureInfo *tex = global_state.textures;
    int freed_textures = 0;
    while (tex) {
        TextureInfo *next = tex->next;
        if (tex->halide_allocated) {
            global_state.DeleteTextures(1, &tex->id);
            if (global_state.CheckAndReportError(user_context, "halide_opengl_release DeleteTextures")) {
                return 1;
            }
            freed_textures++;
        }
        free(tex);
        tex = next;
    }

    if (freed_textures > 0) {
        debug(user_context) << "halide_opengl_release: deleted "
                            << freed_textures << " dangling texture(s).\n";
    }

    global_state.DeleteBuffers(1, &global_state.vertex_buffer);
    global_state.DeleteBuffers(1, &global_state.element_buffer);
    if (global_state.have_vertex_array_objects) {
        global_state.DeleteVertexArrays(1, &global_state.vertex_array_object);
    }

    global_state = GlobalState();

    return 0;
}

// Determine OpenGL texture format and channel type for a given buffer_t.
WEAK bool get_texture_format(void *user_context, buffer_t *buf,
                             GLint *internal_format, GLint *format, GLint *type) {
    if (buf->elem_size == 1) {
        *type = GL_UNSIGNED_BYTE;
    } else if (buf->elem_size == 2) {
        *type = GL_UNSIGNED_SHORT;
    } else if (buf->elem_size == 4) {
        *type = GL_FLOAT;
    } else {
        error(user_context) << "OpenGL: Only uint8, uint16, and float textures are supported.";
        return false;
    }

    const int channels = buf->extent[2];
    if (channels <= 2 && !global_state.have_texture_rg) {
        error(user_context) << "OpenGL: This version of OpenGL doesn't support <=2 channels.";
        return false;
    }
    if (channels == 1) {
        *format = GL_RED;
    } else if (channels == 2) {
        *format = GL_RG;
    } else if (channels == 3) {
        *format = GL_RGB;
    } else if (channels == 4) {
        *format = GL_RGBA;
    } else {
        error(user_context) << "OpenGL: Only 3 or 4 color channels are supported.";
        return false;
    }

    switch (global_state.profile) {
    case OpenGLES:
        // For OpenGL ES, the texture format has to match the pixel format
        // since there no conversion is performed during texture transfers.
        // See OES_texture_float.
        *internal_format = *format;
        break;
    case OpenGL:
        // For desktop OpenGL, the internal format specifiers include the
        // precise data type, see ARB_texture_float.
        if (*type == GL_FLOAT) {
            switch (*format) {
            case GL_RED: *internal_format = GL_R32F; break;
            case GL_RG: *internal_format = GL_RG32F; break;
            case GL_RGB: *internal_format = GL_RGB32F; break;
            case GL_RGBA: *internal_format = GL_RGBA32F; break;
            }
        } else {
            *internal_format = *format;
        }
        break;
    }

    return true;
}


WEAK TextureInfo *find_texture(GLuint tex) {
    TextureInfo *texinfo = global_state.textures;
    while (texinfo && texinfo->id != tex) {
        texinfo = texinfo->next;
    }
    return texinfo;
}

// Allocate a new texture matching the dimension and color format of the
// specified buffer.
WEAK int halide_opengl_device_malloc(void *user_context, buffer_t *buf) {
    if (int error = halide_opengl_init(user_context)) {
        return error;
    }

    if (!buf) {
        error(user_context) << "Invalid buffer";
        return 1;
    }

    // If the texture was already created by the host application, check that
    // it has the correct format. Otherwise, allocate and set up an
    // appropriate texture.
    GLuint tex = get_texture_id(buf);
    bool halide_allocated = false;
    GLint width, height;
    if (tex != 0) {
#ifdef HAVE_GLES3
        global_state.BindTexture(GL_TEXTURE_2D, tex);
        global_state.GetTexLevelParameteriv(GL_TEXTURE_2D, 0, GL_TEXTURE_WIDTH, &width);
        global_state.GetTexLevelParameteriv(GL_TEXTURE_2D, 0, GL_TEXTURE_HEIGHT, &height);
        if (global_state.CheckAndReportError(user_context, "halide_opengl_device_malloc binding texture (GLES3)")) {
            return 1;
        }
        if (width < buf->extent[0] || height < buf->extent[1]) {

            error(user_context)
                << "Existing texture is smaller than buffer. "
                << "Texture size: " << width << "x" << height
                << ", buffer size: " << buf->extent[0] << "x" << buf->extent[1];

            return 1;
        }
#endif
    } else {
        if (buf->extent[3] > 1) {
            error(user_context) << "3D textures are not supported";
            return 1;
        }

        // Generate texture ID
        global_state.GenTextures(1, &tex);
        if (global_state.CheckAndReportError(user_context, "halide_opengl_device_malloc GenTextures")) {
            return 1;
        }

        // Set parameters for this texture: no interpolation and clamp to edges.
        global_state.BindTexture(GL_TEXTURE_2D, tex);
        global_state.TexParameteri(GL_TEXTURE_2D, GL_TEXTURE_MIN_FILTER, GL_NEAREST);
        global_state.TexParameteri(GL_TEXTURE_2D, GL_TEXTURE_MAG_FILTER, GL_NEAREST);
        global_state.TexParameteri(GL_TEXTURE_2D, GL_TEXTURE_WRAP_S, GL_CLAMP_TO_EDGE);
        global_state.TexParameteri(GL_TEXTURE_2D, GL_TEXTURE_WRAP_T, GL_CLAMP_TO_EDGE);
        if (global_state.CheckAndReportError(user_context, "halide_opengl_device_malloc binding texture")) {
            return 1;
        }

        // Create empty texture here and fill it with glTexSubImage2D later.
        GLint internal_format = 0;
        GLint format = 0;
        GLint type = GL_UNSIGNED_BYTE;
        if (!get_texture_format(user_context, buf, &internal_format, &format, &type)) {
            error(user_context) << "Invalid texture format";
            return 1;
        }
        width = buf->extent[0];
        height = buf->extent[1];
        global_state.TexImage2D(GL_TEXTURE_2D, 0, internal_format,
                      width, height, 0, format, type, NULL);
        if (global_state.CheckAndReportError(user_context, "halide_opengl_device_malloc TexImage2D")) {
            return 1;
        }

        buf->dev = new_device_wrapper(tex, &opengl_device_interface);
        if (buf->dev == 0) {
            error(user_context) << "OpenGL: out of memory allocating device wrapper.\n";
            global_state.DeleteTextures(1, &tex);
            return -1;
        }
        halide_allocated = true;
        debug(user_context) << "Allocated texture " << tex
                            << " of size " << width << " x " << height << "\n";

        global_state.BindTexture(GL_TEXTURE_2D, 0);
    }

    // Record main information about texture and remember it for later. In
    // halide_opengl_run we are only given the texture ID and not the full
    // buffer_t, so we copy the interesting information here.  Note: there can
    // be multiple dev_malloc calls for the same buffer_t; only record texture
    // information once.
    if (!find_texture(tex)) {
        TextureInfo *texinfo = (TextureInfo*)malloc(sizeof(TextureInfo));
        texinfo->id = tex;
        for (int i=0; i<3; i++) {
            texinfo->min[i] = buf->min[i];
            texinfo->extent[i] = buf->extent[i];
        }
        texinfo->halide_allocated = halide_allocated;

        texinfo->next = global_state.textures;
        global_state.textures = texinfo;
    }
    return 0;
}

// Delete all texture information associated with a buffer. The OpenGL texture
// itself is only deleted if it was actually allocated by Halide and not
// provided by the host application.
WEAK int halide_opengl_device_free(void *user_context, buffer_t *buf) {
    if (!global_state.initialized) {
        error(user_context) << "OpenGL runtime not initialized in call to halide_opengl_device_free.";
        return 1;
    }

    GLuint tex = get_texture_id(buf);
    if (tex == 0) {
        return 0;
    }

    // Look up corresponding TextureInfo and unlink it from the list.
    TextureInfo **ptr = &global_state.textures;
    TextureInfo *texinfo = *ptr;
    for (; texinfo != NULL; ptr = &texinfo->next, texinfo = *ptr) {
        if (texinfo->id == tex) {
            *ptr = texinfo->next;
            texinfo->next = NULL;
            break;
        }
    }
    if (!texinfo) {
        error(user_context) << "Internal error: texture " << tex << " not found.";
        return 1;
    }

    // Delete texture if it was allocated by us.
    if (texinfo->halide_allocated) {
        debug(user_context) << "Deleting texture " << tex << "\n";
        global_state.DeleteTextures(1, &tex);
        if (global_state.CheckAndReportError(user_context, "halide_opengl_device_free DeleteTextures")) {
            return 1;
        }
        delete_device_wrapper(buf->dev);
        buf->dev = 0;
    }

    free(texinfo);

    halide_release_jit_module();

    return 0;
}

// Called at the beginning of a code block generated by Halide. This function
// is responsible for setting up the OpenGL environment and compiling the GLSL
// code into a fragment shader.
WEAK int halide_opengl_init_kernels(void *user_context, void **state_ptr,
                                    const char *src, int size) {
    if (int error = halide_opengl_init(user_context)) {
        return error;
    }

    ModuleState **state = (ModuleState **)state_ptr;
    ModuleState *module = *state;
    if (!module) {
        module = (ModuleState *)malloc(sizeof(ModuleState));
        module->kernel = NULL;
        module->next = state_list;
        state_list = module;
        *state = module;
    }

    KernelInfo *kernel = module->kernel;
    if (!kernel) {
        kernel = create_kernel(user_context, src, size);
        if (!kernel) {
            error(user_context) << "Invalid kernel: " << src;
            return -1;
        }
        module->kernel = kernel;
    }


    if (kernel->program_id == 0) {

        // Create the vertex shader the runtime will output boilerplate for the
        // vertex shader based on a fixed program plus arguments obtained from
        // the comment header passed in the fragment shader. Since there is a
        // relatively small number of vertices (i.e. usually only four) per
        // vertex expressions interpolated by varying attributes are evaluated
        // by host code on the CPU and passed to the GPU as values in the
        // vertex buffer.
        enum { PrinterLength = 1024*256 };
        Printer<StringStreamPrinter,PrinterLength> vertex_src(user_context);

        // Count the number of varying attributes, this is 2 for the spatial
        // x and y coordinates, plus the number of scalar varying attribute
        // expressions pulled out of the fragment shader.
        int num_varying_float = 2;

        for (Argument* arg = kernel->arguments; arg; arg=arg->next) {
            if (arg->kind == Argument::Varying)
                ++num_varying_float;
        }

        int num_packed_varying_float = ((num_varying_float + 3) & ~0x3) / 4;

        for (int i = 0; i != num_packed_varying_float; ++i) {
            vertex_src << "attribute vec4 _varyingf" << i << "_attrib;\n";
            vertex_src << "varying   vec4 _varyingf" << i << ";\n";
        }
        
        vertex_src << "uniform ivec2 output_min;\n"
                   << "uniform ivec2 output_extent;\n"
                   << "void main() {\n"

                   // Host codegen always passes the spatial vertex coordinates
                   // in the first two elements of the _varyingf0_attrib
                   << "    vec2 position = vec2(_varyingf0_attrib[0], _varyingf0_attrib[1]);\n"
                   << "    gl_Position = vec4(position, 0.0, 1.0);\n"
                   << "    vec2 texcoord = 0.5 * position + 0.5;\n"
                   << "    vec2 pixcoord = texcoord * vec2(output_extent.xy) + vec2(output_min.xy);\n";

        // Copy through all of the varying attributes
        for (int i = 0; i != num_packed_varying_float; ++i) {
            vertex_src << "    _varyingf" << i << " = _varyingf" << i << "_attrib;\n";
        }

        vertex_src << "    _varyingf0.xy = pixcoord;\n";

        vertex_src << "}\n";

        // Check to see if there was sufficient storage for the vertex program.
        if (vertex_src.size() >= PrinterLength) {
            error(user_context) << "Vertex shader source truncated";
            return 1;
        }
        
        // Initialize vertex shader.
        GLuint vertex_shader_id = make_shader(user_context,
                                              GL_VERTEX_SHADER, vertex_src.buf, NULL);
        if (vertex_shader_id == 0) {
            halide_error(user_context, "Failed to create vertex shader");
            return 1;
        }
        
        // Create the fragment shader
        GLuint fragment_shader_id = make_shader(user_context, GL_FRAGMENT_SHADER,
                                                kernel->source, NULL);
        // Link GLSL program
        GLuint program = global_state.CreateProgram();
        global_state.AttachShader(program, vertex_shader_id);
        global_state.AttachShader(program, fragment_shader_id);
        global_state.LinkProgram(program);

        // Release the individual shaders
        global_state.DeleteShader(vertex_shader_id);
        global_state.DeleteShader(fragment_shader_id);
        
        GLint status;
        global_state.GetProgramiv(program, GL_LINK_STATUS, &status);
        if (!status) {
            GLint log_len;
            global_state.GetProgramiv(program, GL_INFO_LOG_LENGTH, &log_len);
            char *log = (char*) malloc(log_len);
            global_state.GetProgramInfoLog(program, log_len, NULL, log);
            debug(user_context) << "Could not link GLSL program:\n"
                                << log << "\n";
            free(log);
            global_state.DeleteProgram(program);
            return -1;
        }
        kernel->program_id = program;
    }
    return 0;
}

template <class T>
WEAK void halide_to_interleaved(buffer_t *buf, T *dst, int width, int height, int channels) {
    T *src = reinterpret_cast<T *>(buf->host);
    for (int y = 0; y < height; y++) {
        int dstidx = y * width * channels;
        for (int x = 0; x < width; x++) {
            int srcidx = (y - buf->min[1]) * buf->stride[1] +
                         (x - buf->min[0]) * buf->stride[0] +
                         -buf->min[2] * buf->stride[2];
            for (int c = 0; c < channels; c++) {
                dst[dstidx] = src[srcidx];
                dstidx++;
                srcidx += buf->stride[2];
            }
        }
    }
}

template <class T>
WEAK void interleaved_to_halide(buffer_t *buf, T *src, int width, int height, int channels) {
    T *dst = reinterpret_cast<T *>(buf->host);
    for (int y = 0; y < height; y++) {
        int srcidx = y * width * channels;
        for (int x = 0; x < width; x++) {
            int dstidx = (y - buf->min[1]) * buf->stride[1] +
                         (x - buf->min[0]) * buf->stride[0] +
                         -buf->min[2] * buf->stride[2];
            for (int c = 0; c < channels; c++) {
                dst[dstidx] = src[srcidx];
                srcidx++;
                dstidx += buf->stride[2];
            }
        }
    }
}

// Copy image data from host memory to texture.
WEAK int halide_opengl_copy_to_device(void *user_context, buffer_t *buf) {
    if (!global_state.initialized) {
        error(user_context) << "OpenGL runtime not initialized (halide_opengl_copy_to_device).";
        return 1;
    }

    int err = halide_opengl_device_malloc(user_context, buf);
    if (err) {
        return err;
    }

    if (!buf->host || !buf->dev) {
        debug_buffer(user_context, buf);
        error(user_context) << "Invalid copy_to_device operation: host or dev NULL";
        return 1;
    }

    GLuint tex = get_texture_id(buf);
    debug(user_context) << "halide_opengl_copy_to_device: " << tex << "\n";

    global_state.BindTexture(GL_TEXTURE_2D, tex);
    if (global_state.CheckAndReportError(user_context, "halide_opengl_copy_to_device BindTexture")) {
        return 1;
    }

    GLint internal_format, format, type;
    if (!get_texture_format(user_context, buf, &internal_format, &format, &type)) {
        error(user_context) << "Invalid texture format";
        return 1;
    }
    GLint width = buf->extent[0];
    GLint height = buf->extent[1];

    // To use TexSubImage2D directly, the colors must be stored interleaved
    // and rows must be stored consecutively.
    bool is_interleaved = (buf->stride[2] == 1 && buf->stride[0] == buf->extent[2]);
    bool is_packed = (buf->stride[1] == buf->extent[0] * buf->stride[0]);
    if (is_interleaved && is_packed) {
        global_state.PixelStorei(GL_UNPACK_ALIGNMENT, 1);
        uint8_t *host_ptr = buf->host + buf->elem_size *
            (buf->min[0] * buf->stride[0] +
             buf->min[1] * buf->stride[1] +
             buf->min[2] * buf->stride[2] +
             buf->min[3] * buf->stride[3]);
        global_state.TexSubImage2D(GL_TEXTURE_2D, 0,
                         0, 0, width, height,
                         format, type, host_ptr);
        if (global_state.CheckAndReportError(user_context, "halide_opengl_copy_to_device TexSubImage2D(1)")) {
            return 1;
        }
    } else {
        debug(user_context)
            << "Warning: In copy_to_device, host buffer is not interleaved. Doing slow interleave.\n";

        size_t size = width * height * buf->extent[2] * buf->elem_size;
        void *tmp = halide_malloc(user_context, size);

        switch (type) {
        case GL_UNSIGNED_BYTE:
            halide_to_interleaved<uint8_t>(buf, (uint8_t*)tmp, width, height, buf->extent[2]);
            break;
        case GL_UNSIGNED_SHORT:
            halide_to_interleaved<uint16_t>(buf, (uint16_t*)tmp, width, height, buf->extent[2]);
            break;
        case GL_FLOAT:
            halide_to_interleaved<float>(buf, (float*)tmp, width, height, buf->extent[2]);
            break;
        }

        global_state.PixelStorei(GL_UNPACK_ALIGNMENT, 1);
        global_state.TexSubImage2D(GL_TEXTURE_2D, 0,
                         0, 0, width, height,
                         format, type, tmp);
        if (global_state.CheckAndReportError(user_context, "halide_opengl_copy_to_device TexSubImage2D(2)")) {
            return 1;
        }

        halide_free(user_context, tmp);
    }
<<<<<<< HEAD
    global_state.BindTexture(GL_TEXTURE_2D, 0);
    if (global_state.CheckAndReportError(user_context, "halide_opengl_copy_to_device BindTexture")) {
        return 1;
    }
=======
    ST.BindTexture(GL_TEXTURE_2D, 0);
    buf->host_dirty = false;

    halide_use_jit_module();
>>>>>>> de3cb3f5

    return 0;
}

// Copy pixel data from a texture to a CPU buffer.
WEAK int get_pixels(void *user_context, buffer_t *buf, GLint format, GLint type, void *dest) {
    GLuint tex = get_texture_id(buf);
    global_state.BindFramebuffer(GL_FRAMEBUFFER, global_state.framebuffer_id);
    global_state.FramebufferTexture2D(GL_FRAMEBUFFER, GL_COLOR_ATTACHMENT0,
                            GL_TEXTURE_2D, tex, 0);

    // Check that framebuffer is set up correctly
    GLenum status = global_state.CheckFramebufferStatus(GL_FRAMEBUFFER);
    if (status != GL_FRAMEBUFFER_COMPLETE) {
        global_state.BindFramebuffer(GL_FRAMEBUFFER, 0);
        error(user_context)
            << "Setting up GL framebuffer " << global_state.framebuffer_id << " failed " << status;
        return 1;
    }
    global_state.ReadPixels(0, 0, buf->extent[0], buf->extent[1], format, type, dest);
    global_state.BindFramebuffer(GL_FRAMEBUFFER, 0);
    return 0;
}

// Copy image data from texture back to host memory.
WEAK int halide_opengl_copy_to_host(void *user_context, buffer_t *buf) {
    if (!global_state.initialized) {
        error(user_context) << "OpenGL runtime not initialized (halide_opengl_copy_to_host).";
        return 1;
    }

    if (!buf->host || !buf->dev) {
        debug_buffer(user_context, buf);
        error(user_context) << "Invalid copy_to_host operation: host or dev NULL";
        return 1;
    }

    #ifdef DEBUG_RUNTIME
    GLuint tex = get_texture_id(buf);
    debug(user_context) << "halide_copy_to_host: " << tex << "\n";
    #endif

    GLint internal_format, format, type;
    if (!get_texture_format(user_context, buf, &internal_format, &format, &type)) {
        error(user_context) << "Invalid texture format";
        return 1;
    }
    GLint width = buf->extent[0], height = buf->extent[1];

    // To download the texture directly, the colors must be stored interleaved
    // and rows must be stored consecutively.
    bool is_interleaved = (buf->stride[2] == 1 && buf->stride[0] == buf->extent[2]);
    bool is_packed = (buf->stride[1] == buf->extent[0] * buf->stride[0]);
    if (is_interleaved && is_packed) {
        global_state.PixelStorei(GL_PACK_ALIGNMENT, 1);
        uint8_t *host_ptr = buf->host + buf->elem_size *
            (buf->min[0] * buf->stride[0] +
             buf->min[1] * buf->stride[1] +
             buf->min[2] * buf->stride[2] +
             buf->min[3] * buf->stride[3]);
        get_pixels(user_context, buf, format, type, host_ptr);
    } else {
        debug(user_context)
            << "Warning: In copy_to_host, host buffer is not interleaved. Doing slow deinterleave.\n";

        size_t stride = width * buf->extent[2] * buf->elem_size;
        size_t size = height * stride;
        uint8_t *tmp = (uint8_t*)halide_malloc(user_context, size);
        if (!tmp) {
            error(user_context) << "halide_malloc failed inside copy_to_host";
            return -1;
        }

        global_state.PixelStorei(GL_PACK_ALIGNMENT, 1);
        if (int err = get_pixels(user_context, buf, format, type, tmp)) {
            halide_free(user_context, tmp);
            return err;
        }

        switch (type) {
        case GL_UNSIGNED_BYTE:
            interleaved_to_halide<uint8_t>(buf, (uint8_t*)tmp, width, height, buf->extent[2]);
            break;
        case GL_UNSIGNED_SHORT:
            interleaved_to_halide<uint16_t>(buf, (uint16_t*)tmp, width, height, buf->extent[2]);
            break;
        case GL_FLOAT:
            interleaved_to_halide<float>(buf, (float*)tmp, width, height, buf->extent[2]);
            break;
        }

        halide_free(user_context, tmp);
    }
    if (global_state.CheckAndReportError(user_context, "halide_opengl_copy_to_host")) {
        return 1;
    }

    return 0;
}

}}}} // namespace Halide::Runtime::Internal::OpenGL

using namespace Halide::Runtime::Internal::OpenGL;

//  Create wrappers that satisfy old naming conventions

extern "C" {

class IndexSorter {
public:
    IndexSorter(float* values_) : values(values_) {  }
    
    bool operator()(int a, int b) { return values[a] < values[b]; }
    float* values;
};

WEAK int halide_opengl_run(void *user_context,
                           void *state_ptr,
                           const char *entry_name,
                           int blocksX, int blocksY, int blocksZ,
                           int threadsX, int threadsY, int threadsZ,
                           int shared_mem_bytes,
                           size_t arg_sizes[], void *args[], int8_t is_buffer[],
                           int num_padded_attributes,
                           float* vertex_buffer,
                           int num_coords_dim0,
                           int num_coords_dim1) {
    if (!global_state.initialized) {
        error(user_context) << "OpenGL runtime not initialized (halide_opengl_run).";
        return 1;
    }

    ModuleState *mod = (ModuleState *)state_ptr;
    if (!mod) {
        error(user_context) << "Internal error: module state is NULL";
        return -1;
    }

    KernelInfo *kernel = mod->kernel;
    if (!kernel) {
        error(user_context) << "Internal error: unknown kernel named '" << entry_name << "'";
        return 1;
    }

    global_state.UseProgram(kernel->program_id);
    if (global_state.CheckAndReportError(user_context, "halide_opengl_run UseProgram")) {
        return 1;
    }

    // TODO(abstephensg) it would be great to codegen these vec4 uniform buffers
    // directly, instead of passing an array of arguments and then copying them
    // out at runtime.

    // Determine the number of float and int uniform parameters. This code
    // follows the argument packing convention in CodeGen_GPU_Host and
    // CodeGen_OpenGL_Dev
    int num_uniform_floats = 0;
    int num_uniform_ints = 0;

    Argument *kernel_arg = kernel->arguments;
    for (int i = 0; args[i]; i++, kernel_arg = kernel_arg->next) {

        // Check for a mismatch between the number of arguments declared in the
        // fragment shader source header and the number passed to this function
        if (!kernel_arg) {
            error(user_context)
                << "Too many arguments passed to halide_opengl_run\n"
                << "Argument " << i << ": size=" << i << " value=" << args[i];
            return 1;
        }

        // Count the number of float and int uniform parameters.
        if (kernel_arg->kind == Argument::Uniform) {
            switch (kernel_arg->type) {
                case Argument::Float:
                // Integer parameters less than 32 bits wide are passed as
                // normalized float values
                case Argument::Int8:
                case Argument::UInt8:
                case Argument::Int16:
                case Argument::UInt16:
                    ++num_uniform_floats;
                    break;
                case Argument::Bool:
                case Argument::Int32:
                case Argument::UInt32:
                    ++num_uniform_ints;
                    break;
                default:
                    error(user_context) << "GLSL: Encountered invalid kernel argument type";
                    return 1;
            }
        }
    }

    // Pad up to a multiple of four
    int num_padded_uniform_floats = (num_uniform_floats + 0x3) & ~0x3;
    int num_padded_uniform_ints   = (num_uniform_ints + 0x3) & ~0x3;

    // Allocate storage for the packed arguments
    float uniform_float[num_padded_uniform_floats];
    int   uniform_int[num_padded_uniform_ints];

    bool bind_render_targets = true;

    // Copy input arguments to corresponding GLSL uniforms.
    GLint num_active_textures = 0;
    int uniform_float_idx = 0;
    int uniform_int_idx = 0;

    kernel_arg = kernel->arguments;
    for (int i = 0; args[i]; i++, kernel_arg = kernel_arg->next) {

        if (kernel_arg->kind == Argument::Outbuf) {
            halide_assert(user_context, is_buffer[i] && "OpenGL Outbuf argument is not a buffer.")
            // Check if the output buffer will be bound by the client instead of
            // the Halide runtime
            GLuint tex = *((GLuint *)get_device_handle((uint64_t)args[i]));
            if (tex == (GLuint)HALIDE_OPENGL_CLIENT_BOUND) {
                bind_render_targets = false;
            }
            // Outbuf textures are handled explicitly below
            continue;
        } else if (kernel_arg->kind == Argument::Inbuf) {
            halide_assert(user_context, is_buffer[i] && "OpenGL Inbuf argument is not a buffer.")
            GLint loc =
                global_state.GetUniformLocation(kernel->program_id, kernel_arg->name);
            if (global_state.CheckAndReportError(user_context, "halide_opengl_run GetUniformLocation(InBuf)")) {
                return 1;
            }
            if (loc == -1) {
                error(user_context) << "No sampler defined for input texture.";
                return 1;
            }
            GLuint tex = *((GLuint *)get_device_handle((uint64_t)args[i]));
            global_state.ActiveTexture(GL_TEXTURE0 + num_active_textures);
            global_state.BindTexture(GL_TEXTURE_2D, tex);
            global_state.Uniform1iv(loc, 1, &num_active_textures);

            // Textures not created by the Halide runtime might not have
            // parameters set, or might have had parameters set differently 
            global_state.TexParameteri(GL_TEXTURE_2D, GL_TEXTURE_MIN_FILTER, GL_NEAREST);
            global_state.TexParameteri(GL_TEXTURE_2D, GL_TEXTURE_MAG_FILTER, GL_NEAREST);
            global_state.TexParameteri(GL_TEXTURE_2D, GL_TEXTURE_WRAP_S, GL_CLAMP_TO_EDGE);
            global_state.TexParameteri(GL_TEXTURE_2D, GL_TEXTURE_WRAP_T, GL_CLAMP_TO_EDGE);

            num_active_textures++;
            // TODO: check maximum number of active textures
        } else if (kernel_arg->kind == Argument::Uniform) {
            // Copy the uniform parameter into the packed scalar list
            // corresponding to its type.

            // Note: small integers are represented as floats in GLSL.
            switch (kernel_arg->type) {
            case Argument::Float:
                uniform_float[uniform_float_idx++] = *(float*)args[i];
                break;
            case Argument::Bool:
                uniform_int[uniform_int_idx++] = *((bool*)args[i]) ? 1 : 0;
                break;
            case Argument::Int8:
                uniform_float[uniform_float_idx++] = *((int8_t*)args[i]);
                break;
            case Argument::UInt8:
                uniform_float[uniform_float_idx++] = *((uint8_t*)args[i]);
                break;
            case Argument::Int16: {
                uniform_float[uniform_float_idx++] = *((int16_t*)args[i]);
                break;
            }
            case Argument::UInt16: {
                uniform_float[uniform_float_idx++] = *((uint16_t*)args[i]);
                break;
            }
            case Argument::Int32: {
                uniform_int[uniform_int_idx++] = *((int32_t*)args[i]);
                break;
            }
            case Argument::UInt32: {
                uint32_t value = *((uint32_t*)args[i]);
                if (value > 0x7fffffff) {
                    error(user_context)
                        << "OpenGL: argument '" << kernel_arg->name << "' is too large for GLint";
                    return -1;
                }
                uniform_int[uniform_int_idx++] = static_cast<GLint>(value);
                break;
            }
            case Argument::Void:
                error(user_context) <<"OpenGL: Encountered invalid kernel argument type";
                return 1;
            }
        }
    }

    if (kernel_arg) {
        error(user_context) << "Too few arguments passed to halide_opengl_run";
        return 1;
    }

    // Set the packed uniform int parameters
    for (int idx = 0; idx != num_padded_uniform_ints; idx += 4) {

        // Produce the uniform parameter name without using the std library.
        Printer<StringStreamPrinter,16> name(user_context);
        name << "_uniformi" << (idx/4);

        GLint loc = global_state.GetUniformLocation(kernel->program_id, name.str());
        if (global_state.CheckAndReportError(user_context, "halide_opengl_run GetUniformLocation")) {
            return 1;
        }
        if (loc == -1) {
            // Argument was probably optimized away by GLSL compiler.
            continue;
        }

        global_state.Uniform4iv(loc,1,&uniform_int[idx]);
    }

    // Set the packed uniform float parameters
    for (int idx = 0; idx != num_padded_uniform_floats; idx += 4) {

        // Produce the uniform parameter name without using the std library.
        Printer<StringStreamPrinter,16> name(user_context);
        name << "_uniformf" << (idx/4);

        GLint loc = global_state.GetUniformLocation(kernel->program_id, name.str());
        if (global_state.CheckAndReportError(user_context, "halide_opengl_run GetUniformLocation(2)")) {
            return 1;
        }
        if (loc == -1) {
            // Argument was probably optimized away by GLSL compiler.
            continue;
        }

        global_state.Uniform4fv(loc,1,&uniform_float[idx]);
    }

    // Prepare framebuffer for rendering to output textures.
    GLint output_min[2] = { 0, 0 };
    GLint output_extent[2] = { 0, 0 };

    if (bind_render_targets) {
        global_state.BindFramebuffer(GL_FRAMEBUFFER, global_state.framebuffer_id);
    }

    global_state.Disable(GL_CULL_FACE);
    global_state.Disable(GL_DEPTH_TEST);

    GLint num_output_textures = 0;
    kernel_arg = kernel->arguments;
    for (int i = 0; args[i]; i++, kernel_arg = kernel_arg->next) {
        if (kernel_arg->kind != Argument::Outbuf) continue;

        halide_assert(user_context, is_buffer[i] && "OpenGL Outbuf argument is not a buffer.")

        // TODO: GL_MAX_COLOR_ATTACHMENTS
        if (num_output_textures >= 1) {
            error(user_context)
                << "OpenGL ES 2.0 only supports one single output texture";
            return 1;
        }

        GLuint tex = *((GLuint *)get_device_handle((uint64_t)args[i]));

        // Check to see if the object name is actually a FBO
        if (bind_render_targets) {
            debug(user_context)
                << "Output texture " << num_output_textures << ": " << tex << "\n";
            global_state.FramebufferTexture2D(GL_FRAMEBUFFER,
                                    GL_COLOR_ATTACHMENT0 + num_output_textures,
                                    GL_TEXTURE_2D, tex, 0);
            if (global_state.CheckAndReportError(user_context, "halide_opengl_run FramebufferTexture2D")) {
                return 1;
            }
        }

        TextureInfo *texinfo = find_texture(tex);
        if (!texinfo) {
            error(user_context) << "Undefined output texture";
            return 1;
        }
        output_min[0] = texinfo->min[0];
        output_min[1] = texinfo->min[1];
        output_extent[0] = texinfo->extent[0];
        output_extent[1] = texinfo->extent[1];
        num_output_textures++;
    }
    // TODO: GL_MAX_DRAW_BUFFERS
    if (num_output_textures == 0) {
        error(user_context) << "halide_opengl_run: kernel has no output\n";
        // TODO: cleanup
        return 1;
    } else if (num_output_textures > 1) {
        if (global_state.DrawBuffers) {
            GLenum *draw_buffers = (GLenum*)
                malloc(num_output_textures * sizeof(GLenum));
            for (int i=0; i<num_output_textures; i++)
                draw_buffers[i] = GL_COLOR_ATTACHMENT0 + i;
            global_state.DrawBuffers(num_output_textures, draw_buffers);
            free(draw_buffers);

            if (global_state.CheckAndReportError(user_context, "halide_opengl_run DrawBuffers")) {
                return 1;
            }
        } else {
            error(user_context) << "halide_opengl_run: kernel has more than one output and DrawBuffers is not available (earlier than GL ES 3.0?).\n";
            // TODO: cleanup
            return 1;
        }
    }

    if (bind_render_targets) {
        // Check that framebuffer is set up correctly
        GLenum status = global_state.CheckFramebufferStatus(GL_FRAMEBUFFER);
        if (global_state.CheckAndReportError(user_context, "halide_opengl_run CheckFramebufferStatus")) {
            return 1;
        }
        if (status != GL_FRAMEBUFFER_COMPLETE) {
            error(user_context)
                << "Setting up GL framebuffer " << global_state.framebuffer_id
                << " failed (" << status << ")";
            // TODO: cleanup
            return 1;
        }
    }

    // Set vertex attributes
    GLint loc = global_state.GetUniformLocation(kernel->program_id, "output_extent");
    global_state.Uniform2iv(loc, 1, output_extent);
    if (global_state.CheckAndReportError(user_context, "halide_opengl_run Uniform2iv(output_extent)")) {
        return 1;
    }
    loc = global_state.GetUniformLocation(kernel->program_id, "output_min");
    global_state.Uniform2iv(loc, 1, output_min);
    if (global_state.CheckAndReportError(user_context, "halide_opengl_run Uniform2iv(output_min)")) {
        return 1;
    }

#if 0 // DEBUG_RUNTIME
    debug(user_context) << "output_extent: " << output_extent[0] << "," << output_extent[1] << "\n";
    debug(user_context) << "output_min: " << output_min[0] << "," << output_min[1] << "\n";
#endif

    // TODO(abestephensg): Sort coordinate dimensions when the linear solver is integrated
    // Sort the coordinates

    // Construct an element buffer using the sorted vertex order
    int width = num_coords_dim0;
    int height = num_coords_dim1;

    int vertex_buffer_size = width*height*num_padded_attributes;

    int element_buffer_size = (width-1)*(height-1)*6;
    int element_buffer[element_buffer_size];
    
    int idx = 0;
    for (int h=0;h!=(height-1);++h) {
        for (int w=0;w!=(width-1);++w) {

            // TODO(abestephensg): Use sorted coordinates when integrated
            int v = w+h*width;
            element_buffer[idx++] = v;
            element_buffer[idx++] = v+1;
            element_buffer[idx++] = v+width+1;
            
            element_buffer[idx++] = v+width+1;
            element_buffer[idx++] = v+width;
            element_buffer[idx++] = v;
        }
    }
    

#if 0 // DEBUG_RUNTIME
    debug(user_context) << "Vertex buffer:";
    for (int i=0;i!=vertex_buffer_size;++i) {
        if (!(i%num_padded_attributes)) {
          debug(user_context) << "\n";
        }
        debug(user_context) << vertex_buffer[i] << " ";
    }
    debug(user_context) << "\n";
    debug(user_context) << "\n";
    
    debug(user_context) << "Element buffer:";
    for (int i=0;i!=element_buffer_size;++i) {
        if (!(i%3)) {
            debug(user_context) << "\n";
        }        
        debug(user_context) << element_buffer[i] << " ";
    }
    debug(user_context) << "\n";
#endif 
    
    // Setup viewport
    global_state.Viewport(0, 0, output_extent[0], output_extent[1]);

    // Setup the vertex and element buffers
    GLuint vertex_array_object = 0;
    if (global_state.have_vertex_array_objects) {
        global_state.GenVertexArrays(1,&vertex_array_object);
        global_state.BindVertexArray(vertex_array_object);
    }

    GLuint vertex_buffer_id;
    global_state.GenBuffers(1,&vertex_buffer_id);
    global_state.BindBuffer(GL_ARRAY_BUFFER, vertex_buffer_id);
    global_state.BufferData(GL_ARRAY_BUFFER, sizeof(float)*vertex_buffer_size, vertex_buffer, GL_STATIC_DRAW);
    if (global_state.CheckAndReportError(user_context, "halide_opengl_run vertex BufferData et al")) {
        return 1;
    }
    
    GLuint element_buffer_id;
    global_state.GenBuffers(1,&element_buffer_id);
    global_state.BindBuffer(GL_ELEMENT_ARRAY_BUFFER, element_buffer_id);
    global_state.BufferData(GL_ELEMENT_ARRAY_BUFFER, sizeof(float)*element_buffer_size, element_buffer, GL_STATIC_DRAW);
    if (global_state.CheckAndReportError(user_context, "halide_opengl_run element BufferData et al")) {
        return 1;
    }

    // The num_padded_attributes argument is the number of vertex attributes,
    // including the spatial x and y coordinates, padded up to a multiple of
    // four so that the attributes may be packed into vec4 slots.
    int num_packed_attributes = num_padded_attributes/4;

    // Set up the per vertex attributes
    GLint attrib_ids[num_packed_attributes];

    for (int i=0;i!=num_packed_attributes;i++) {

        // The attribute names can synthesized by the runtime based on the
        // number of packed varying attributes
        Printer<StringStreamPrinter> attribute_name(user_context);
        attribute_name << "_varyingf" << i << "_attrib";

        // TODO(abstephensg): Switch to glBindAttribLocation
        GLint attrib_id = global_state.GetAttribLocation(kernel->program_id, attribute_name.buf);
        attrib_ids[i] = attrib_id;

        // Check to see if the varying attribute was simplified out of the
        // program by the GLSL compiler.
        if (attrib_id == -1) {
          continue;
        }

        global_state.VertexAttribPointer(attrib_id, 4, GL_FLOAT, GL_FALSE /* Normalized */, sizeof(GLfloat)*num_padded_attributes, (void*)(i*sizeof(GLfloat)*4));
        if (global_state.CheckAndReportError(user_context, "halide_opengl_run VertexAttribPointer et al")) {
            return 1;
        }
        
        global_state.EnableVertexAttribArray(attrib_id);
        if (global_state.CheckAndReportError(user_context, "halide_opengl_run EnableVertexAttribArray et al")) {
            return 1;
        }
    }


    // Draw the scene
    global_state.DrawElements(GL_TRIANGLES, element_buffer_size, GL_UNSIGNED_INT, NULL);
    if (global_state.CheckAndReportError(user_context, "halide_opengl_run DrawElements et al")) {
        return 1;
    }
    
    for (int i=0;i!=num_packed_attributes;++i) {
        if (attrib_ids[i] != -1)
            global_state.DisableVertexAttribArray(attrib_ids[i]);
    }

    // Cleanup
    for (int i = 0; i < num_active_textures; i++) {
        global_state.ActiveTexture(GL_TEXTURE0 + i);
        global_state.BindTexture(GL_TEXTURE_2D, 0);
    }

    if (bind_render_targets) {
        global_state.BindFramebuffer(GL_FRAMEBUFFER, 0);
    }

    global_state.BindBuffer(GL_ARRAY_BUFFER, 0);
    global_state.BindBuffer(GL_ELEMENT_ARRAY_BUFFER, 0);

    if (global_state.have_vertex_array_objects) {
        global_state.BindVertexArray(0);
        global_state.DeleteVertexArrays(1,&vertex_array_object);
    }

    global_state.DeleteBuffers(1,&vertex_buffer_id);
    global_state.DeleteBuffers(1,&element_buffer_id);

    return 0;
}

WEAK int halide_opengl_device_sync(void *user_context, struct buffer_t *) {
    if (!global_state.initialized) {
        error(user_context) << "OpenGL runtime not initialized (halide_opengl_device_sync).";
        return 1;
    }
    // TODO: glFinish()
    return 0;
}

// Called at the beginning of a code block generated by Halide. This function
// is responsible for setting up the OpenGL environment and compiling the GLSL
// code into a fragment shader.
WEAK int halide_opengl_initialize_kernels(void *user_context, void **state_ptr,
                                          const char *src, int size) {
    if (int error = halide_opengl_init(user_context)) {
        return error;
    }

    ModuleState **state = (ModuleState **)state_ptr;
    ModuleState *module = *state;
    if (!module) {
        module = (ModuleState *)malloc(sizeof(ModuleState));
        module->kernel = NULL;
        module->next = state_list;
        state_list = module;
        *state = module;
    }

    KernelInfo *kernel = module->kernel;
    if (!kernel) {
        kernel = create_kernel(user_context, src, size);
        if (!kernel) {
            error(user_context) << "Invalid kernel: " << src;
            return -1;
        }
        module->kernel = kernel;
    }

    if (kernel->program_id == 0) {
        // Create the vertex shader the runtime will output boilerplate for the
        // vertex shader based on a fixed program plus arguments obtained from
        // the comment header passed in the fragment shader. Since there is a
        // relatively small number of vertices (i.e. usually only four) per
        // vertex expressions interpolated by varying attributes are evaluated
        // by host code on the CPU and passed to the GPU as values in the
        // vertex buffer.
        enum { PrinterLength = 1024*256 };
        Printer<StringStreamPrinter,PrinterLength> vertex_src(user_context);

        // Count the number of varying attributes, this is 2 for the spatial
        // x and y coordinates, plus the number of scalar varying attribute
        // expressions pulled out of the fragment shader.
        int num_varying_float = 2;

        for (Argument* arg = kernel->arguments; arg; arg=arg->next) {
            if (arg->kind == Argument::Varying)
                ++num_varying_float;
        }

        int num_packed_varying_float = ((num_varying_float + 3) & ~0x3) / 4;

        for (int i = 0; i != num_packed_varying_float; ++i) {
            vertex_src << "attribute vec4 _varyingf" << i << "_attrib;\n";
            vertex_src << "varying   vec4 _varyingf" << i << ";\n";
        }
        
        vertex_src << "uniform ivec2 output_min;\n"
                   << "uniform ivec2 output_extent;\n"
                   << "void main() {\n"

                   // Host codegen always passes the spatial vertex coordinates
                   // in the first two elements of the _varyingf0_attrib
                   << "    vec2 position = vec2(_varyingf0_attrib[0], _varyingf0_attrib[1]);\n"
                   << "    gl_Position = vec4(position, 0.0, 1.0);\n"
                   << "    vec2 texcoord = 0.5 * position + 0.5;\n"
                   << "    vec2 pixcoord = texcoord * vec2(output_extent.xy) + vec2(output_min.xy);\n";

        // Copy through all of the varying attributes
        for (int i = 0; i != num_packed_varying_float; ++i) {
            vertex_src << "    _varyingf" << i << " = _varyingf" << i << "_attrib;\n";
        }

        vertex_src << "    _varyingf0.xy = pixcoord;\n";

        vertex_src << "}\n";

        // Check to see if there was sufficient storage for the vertex program.
        if (vertex_src.size() >= PrinterLength) {
            error(user_context) << "Vertex shader source truncated";
            return 1;
        }
        
        // Initialize vertex shader.
        GLuint vertex_shader_id = make_shader(user_context,
                                              GL_VERTEX_SHADER, vertex_src.buf, NULL);
        if (vertex_shader_id == 0) {
            halide_error(user_context, "Failed to create vertex shader");
            return 1;
        }
        
        // Create the fragment shader
        GLuint fragment_shader_id = make_shader(user_context, GL_FRAGMENT_SHADER,
                                                kernel->source, NULL);
        // Link GLSL program
        GLuint program = global_state.CreateProgram();
        global_state.AttachShader(program, vertex_shader_id);
        global_state.AttachShader(program, fragment_shader_id);
        global_state.LinkProgram(program);

        // Release the individual shaders
        global_state.DeleteShader(vertex_shader_id);
        global_state.DeleteShader(fragment_shader_id);
        
        GLint status;
        global_state.GetProgramiv(program, GL_LINK_STATUS, &status);
        if (!status) {
            GLint log_len;
            global_state.GetProgramiv(program, GL_INFO_LOG_LENGTH, &log_len);
            char *log = (char*) malloc(log_len);
            global_state.GetProgramInfoLog(program, log_len, NULL, log);
            debug(user_context) << "Could not link GLSL program:\n"
                                << log << "\n";
            free(log);
            global_state.DeleteProgram(program);
            return -1;
        }
        kernel->program_id = program;
    }
    return 0;
}

WEAK const halide_device_interface *halide_opengl_device_interface() {
    return &opengl_device_interface;
}

WEAK void halide_opengl_context_lost(void *user_context) {
    if (!global_state.initialized) return;

    debug(user_context) << "halide_opengl_context_lost\n";
    for (ModuleState *mod = state_list; mod; mod = mod->next) {
        // Reset program handle to force recompilation.
        mod->kernel->program_id = 0;
    }

    TextureInfo *tex = global_state.textures;
    while (tex) {
        TextureInfo *next = tex->next;
        free(tex);
        tex = next;
    }

    global_state.init();
    return;
}

WEAK int halide_opengl_wrap_texture(void *user_context, struct buffer_t *buf, uintptr_t texture_id) {
    halide_assert(user_context, buf->dev == 0);
    if (buf->dev != 0) {
        return -2;
    }
    buf->dev = new_device_wrapper(texture_id, &opengl_device_interface);
    if (buf->dev == 0) {
        return -1;
    }
    return 0;
}

WEAK uintptr_t halide_opengl_detach_texture(void *user_context, struct buffer_t *buf) {
    if (buf->dev == NULL) {
        return 0;
    }
    halide_assert(user_context, get_device_interface(buf->dev) == &opengl_device_interface);
    uint64_t texture_id = get_device_handle(buf->dev);
    delete_device_wrapper(buf->dev);
    buf->dev = 0;
    return (uintptr_t)texture_id;
}

<<<<<<< HEAD
WEAK uintptr_t halide_opengl_get_texture(void *user_context, struct buffer_t *buf) {
    if (buf->dev == NULL) {
        return 0;
    }
    halide_assert(user_context, get_device_interface(buf->dev) == &opengl_device_interface);
    uint64_t texture_id = get_device_handle(buf->dev);
    return (uintptr_t)texture_id;
=======
namespace {
__attribute__((destructor))
WEAK void halide_opengl_cleanup() {
    halide_release(NULL);
}
}

WEAK int halide_dev_malloc(void *user_context, buffer_t *buf) {
    return halide_opengl_dev_malloc(user_context, buf);
>>>>>>> de3cb3f5
}

// This function is called to populate the buffer_t.dev field with a constant
// indicating that the OpenGL object corresponding to the buffer_t is bound by
// the app and not by the Halide runtime. For example, the buffer_t may be
// backed by an FBO already bound by the application.
WEAK uint64_t halide_opengl_output_client_bound() {
    return HALIDE_OPENGL_CLIENT_BOUND;
}

} // extern "C"


namespace Halide { namespace Runtime { namespace Internal { namespace OpenGL {

WEAK halide_device_interface opengl_device_interface = {
    halide_opengl_device_malloc,
    halide_opengl_device_free,
    halide_opengl_device_sync,
    halide_opengl_device_release,
    halide_opengl_copy_to_host,
    halide_opengl_copy_to_device,
  };

}}}} // namespace Halide::Runtime::Internal::OpenGL<|MERGE_RESOLUTION|>--- conflicted
+++ resolved
@@ -230,7 +230,7 @@
     if (buf->dev == 0) {
         return 0;
     } else {
-        return get_device_handle(buf->dev) & 0xffffffff;
+        return halide_get_device_handle(buf->dev) & 0xffffffff;
     }
 }
 
@@ -846,7 +846,7 @@
             return 1;
         }
 
-        buf->dev = new_device_wrapper(tex, &opengl_device_interface);
+        buf->dev = halide_new_device_wrapper(tex, &opengl_device_interface);
         if (buf->dev == 0) {
             error(user_context) << "OpenGL: out of memory allocating device wrapper.\n";
             global_state.DeleteTextures(1, &tex);
@@ -915,7 +915,7 @@
         if (global_state.CheckAndReportError(user_context, "halide_opengl_device_free DeleteTextures")) {
             return 1;
         }
-        delete_device_wrapper(buf->dev);
+        halide_delete_device_wrapper(buf->dev);
         buf->dev = 0;
     }
 
@@ -1166,17 +1166,13 @@
 
         halide_free(user_context, tmp);
     }
-<<<<<<< HEAD
+
     global_state.BindTexture(GL_TEXTURE_2D, 0);
     if (global_state.CheckAndReportError(user_context, "halide_opengl_copy_to_device BindTexture")) {
         return 1;
     }
-=======
-    ST.BindTexture(GL_TEXTURE_2D, 0);
-    buf->host_dirty = false;
 
     halide_use_jit_module();
->>>>>>> de3cb3f5
 
     return 0;
 }
@@ -1394,7 +1390,7 @@
             halide_assert(user_context, is_buffer[i] && "OpenGL Outbuf argument is not a buffer.")
             // Check if the output buffer will be bound by the client instead of
             // the Halide runtime
-            GLuint tex = *((GLuint *)get_device_handle((uint64_t)args[i]));
+            GLuint tex = *((GLuint *)halide_get_device_handle((uint64_t)args[i]));
             if (tex == (GLuint)HALIDE_OPENGL_CLIENT_BOUND) {
                 bind_render_targets = false;
             }
@@ -1411,7 +1407,7 @@
                 error(user_context) << "No sampler defined for input texture.";
                 return 1;
             }
-            GLuint tex = *((GLuint *)get_device_handle((uint64_t)args[i]));
+            GLuint tex = *((GLuint *)halide_get_device_handle((uint64_t)args[i]));
             global_state.ActiveTexture(GL_TEXTURE0 + num_active_textures);
             global_state.BindTexture(GL_TEXTURE_2D, tex);
             global_state.Uniform1iv(loc, 1, &num_active_textures);
@@ -1540,7 +1536,7 @@
             return 1;
         }
 
-        GLuint tex = *((GLuint *)get_device_handle((uint64_t)args[i]));
+        GLuint tex = *((GLuint *)halide_get_device_handle((uint64_t)args[i]));
 
         // Check to see if the object name is actually a FBO
         if (bind_render_targets) {
@@ -1929,7 +1925,7 @@
     if (buf->dev != 0) {
         return -2;
     }
-    buf->dev = new_device_wrapper(texture_id, &opengl_device_interface);
+    buf->dev = halide_new_device_wrapper(texture_id, &opengl_device_interface);
     if (buf->dev == 0) {
         return -1;
     }
@@ -1940,32 +1936,20 @@
     if (buf->dev == NULL) {
         return 0;
     }
-    halide_assert(user_context, get_device_interface(buf->dev) == &opengl_device_interface);
-    uint64_t texture_id = get_device_handle(buf->dev);
-    delete_device_wrapper(buf->dev);
+    halide_assert(user_context, halide_get_device_interface(buf->dev) == &opengl_device_interface);
+    uint64_t texture_id = halide_get_device_handle(buf->dev);
+    halide_delete_device_wrapper(buf->dev);
     buf->dev = 0;
     return (uintptr_t)texture_id;
 }
 
-<<<<<<< HEAD
 WEAK uintptr_t halide_opengl_get_texture(void *user_context, struct buffer_t *buf) {
     if (buf->dev == NULL) {
         return 0;
     }
-    halide_assert(user_context, get_device_interface(buf->dev) == &opengl_device_interface);
-    uint64_t texture_id = get_device_handle(buf->dev);
+    halide_assert(user_context, halide_get_device_interface(buf->dev) == &opengl_device_interface);
+    uint64_t texture_id = halide_get_device_handle(buf->dev);
     return (uintptr_t)texture_id;
-=======
-namespace {
-__attribute__((destructor))
-WEAK void halide_opengl_cleanup() {
-    halide_release(NULL);
-}
-}
-
-WEAK int halide_dev_malloc(void *user_context, buffer_t *buf) {
-    return halide_opengl_dev_malloc(user_context, buf);
->>>>>>> de3cb3f5
 }
 
 // This function is called to populate the buffer_t.dev field with a constant
@@ -1974,6 +1958,13 @@
 // backed by an FBO already bound by the application.
 WEAK uint64_t halide_opengl_output_client_bound() {
     return HALIDE_OPENGL_CLIENT_BOUND;
+}
+
+namespace {
+__attribute__((destructor))
+WEAK void halide_opengl_cleanup() {
+    halide_opengl_device_release(NULL);
+}
 }
 
 } // extern "C"
@@ -1988,6 +1979,6 @@
     halide_opengl_device_release,
     halide_opengl_copy_to_host,
     halide_opengl_copy_to_device,
-  };
+};
 
 }}}} // namespace Halide::Runtime::Internal::OpenGL