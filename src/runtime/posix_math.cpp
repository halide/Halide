--- conflicted
+++ resolved
@@ -19,13 +19,6 @@
 INLINE float tan_f32(float x) {return tanf(x);}
 INLINE float atan_f32(float x) {return atanf(x);}
 INLINE float sinh_f32(float x) {return sinhf(x);}
-<<<<<<< HEAD
-//INLINE float asinh_f32(float x) {return asinhf(x);}
-INLINE float cosh_f32(float x) {return coshf(x);}
-//INLINE float acosh_f32(float x) {return acoshf(x);}
-INLINE float tanh_f32(float x) {return tanhf(x);}
-//INLINE float atanh_f32(float x) {return atanhf(x);}
-=======
 #ifndef _WIN32
 INLINE float asinh_f32(float x) {return asinhf(x);}
 #endif
@@ -37,7 +30,6 @@
 #ifndef _WIN32
 INLINE float atanh_f32(float x) {return atanhf(x);}
 #endif
->>>>>>> 5bd6fc6c
 INLINE float hypot_f32(float x, float y) {return hypotf(x, y);}
 INLINE float exp_f32(float x) {return expf(x);}
 INLINE float log_f32(float x) {return logf(x);}
@@ -54,13 +46,6 @@
 INLINE double tan_f64(double x) {return tan(x);}
 INLINE double atan_f64(double x) {return atan(x);}
 INLINE double sinh_f64(double x) {return sinh(x);}
-<<<<<<< HEAD
-//INLINE double asinh_f64(double x) {return asinh(x);}
-INLINE double cosh_f64(double x) {return cosh(x);}
-//INLINE double acosh_f64(double x) {return acosh(x);}
-INLINE double tanh_f64(double x) {return tanh(x);}
-//INLINE double atanh_f64(double x) {return atanh(x);}
-=======
 #ifndef _WIN32
 INLINE double asinh_f64(double x) {return asinh(x);}
 #endif
@@ -72,7 +57,6 @@
 #ifndef _WIN32
 INLINE double atanh_f64(double x) {return atanh(x);}
 #endif
->>>>>>> 5bd6fc6c
 INLINE double hypot_f64(double x, double y) {return hypot(x, y);}
 INLINE double exp_f64(double x) {return exp(x);}
 INLINE double log_f64(double x) {return log(x);}
