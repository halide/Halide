declare float @llvm.sqrt.f32(float);
declare <4 x float> @llvm.sqrt.v4f32(<4 x float>);
declare <2 x float> @llvm.sqrt.v2f32(<2 x float>);


; fast_inverse

define weak_odr float @fast_inverse_f32(float %x) nounwind alwaysinline {
       %y = fdiv float 1.0, %x
       ret float %y
}

define weak_odr <2 x float> @fast_inverse_f32x2(<2 x float> %x) nounwind alwaysinline {
       %y = fdiv <2 x float> <float 1.0, float 1.0>, %x
       ret <2 x float> %y
}

define weak_odr <4 x float> @fast_inverse_f32x4(<4 x float> %x) nounwind alwaysinline {
       %y = fdiv <4 x float> <float 1.0, float 1.0, float 1.0, float 1.0>, %x
       ret <4 x float> %y
}

; fast_inverse_sqrt

define weak_odr float @fast_inverse_sqrt_f32(float %x) nounwind alwaysinline {
       %y = call float @llvm.sqrt.f32(float %x)
       %z = fdiv float 1.0, %y
       ret float %z
}

define weak_odr <2 x float> @fast_inverse_sqrt_f32x2(<2 x float> %x) nounwind alwaysinline {
       %y = call <2 x float> @llvm.sqrt.v2f32(<2 x float> %x)
       %z = fdiv <2 x float> <float 1.0, float 1.0>, %y
       ret <2 x float> %z
}

define weak_odr <4 x float> @fast_inverse_sqrt_f32x4(<4 x float> %x) nounwind alwaysinline {
       %y = call <4 x float> @llvm.sqrt.v4f32(<4 x float> %x)
       %z = fdiv <4 x float> <float 1.0, float 1.0, float 1.0, float 1.0>, %y
       ret <4 x float> %z
}

; widening_mul

declare <2 x i64> @llvm.wasm.extmul.high.signed.v2i64(<4 x i32>, <4 x i32>);
declare <2 x i64> @llvm.wasm.extmul.low.signed.v2i64(<4 x i32>, <4 x i32>);
declare <4 x i32> @llvm.wasm.extmul.high.signed.v4i32(<8 x i16>, <8 x i16>);
declare <4 x i32> @llvm.wasm.extmul.low.signed.v4i32(<8 x i16>, <8 x i16>);
declare <8 x i16> @llvm.wasm.extmul.high.signed.v8i16(<16 x i8>, <16 x i8>);
declare <8 x i16> @llvm.wasm.extmul.low.signed.v8i16(<16 x i8>, <16 x i8>);

; i8 -> i16
define weak_odr <16 x i16> @widening_mul_i8x16(<16 x i8> %x, <16 x i8> %y) nounwind alwaysinline {
  %1 = tail call <8 x i16> @llvm.wasm.extmul.low.signed.v8i16(<16 x i8> %x, <16 x i8> %y)
  %2 = tail call <8 x i16> @llvm.wasm.extmul.high.signed.v8i16(<16 x i8> %x, <16 x i8> %y)
  %3 = shufflevector <8 x i16> %1, <8 x i16> %2, <16 x i32> <i32 0, i32 1, i32 2, i32 3, i32 4, i32 5, i32 6, i32 7, i32 8, i32 9, i32 10, i32 11, i32 12, i32 13, i32 14, i32 15>
  ret <16 x i16> %3
}

; i16 -> i32
define weak_odr <8 x i32> @widening_mul_i16x8(<8 x i16> %x, <8 x i16> %y) nounwind alwaysinline {
  %1 = tail call <4 x i32> @llvm.wasm.extmul.low.signed.v4i32(<8 x i16> %x, <8 x i16> %y)
  %2 = tail call <4 x i32> @llvm.wasm.extmul.high.signed.v4i32(<8 x i16> %x, <8 x i16> %y)
  %3 = shufflevector <4 x i32> %1, <4 x i32> %2, <8 x i32> <i32 0, i32 1, i32 2, i32 3, i32 4, i32 5, i32 6, i32 7>
  ret <8 x i32> %3
}

; i32 -> i64
define weak_odr <4 x i64> @widening_mul_i32x4(<4 x i32> %x, <4 x i32> %y) nounwind alwaysinline {
  %1 = tail call <2 x i64> @llvm.wasm.extmul.low.signed.v2i64(<4 x i32> %x, <4 x i32> %y)
  %2 = tail call <2 x i64> @llvm.wasm.extmul.high.signed.v2i64(<4 x i32> %x, <4 x i32> %y)
  %3 = shufflevector <2 x i64> %1, <2 x i64> %2, <4 x i32> <i32 0, i32 1, i32 2, i32 3>
  ret <4 x i64> %3
}

declare <2 x i64> @llvm.wasm.extmul.high.unsigned.v2i64(<4 x i32>, <4 x i32>);
declare <2 x i64> @llvm.wasm.extmul.low.unsigned.v2i64(<4 x i32>, <4 x i32>);
declare <4 x i32> @llvm.wasm.extmul.high.unsigned.v4i32(<8 x i16>, <8 x i16>);
declare <4 x i32> @llvm.wasm.extmul.low.unsigned.v4i32(<8 x i16>, <8 x i16>);
declare <8 x i16> @llvm.wasm.extmul.high.unsigned.v8i16(<16 x i8>, <16 x i8>);
declare <8 x i16> @llvm.wasm.extmul.low.unsigned.v8i16(<16 x i8>, <16 x i8>);

; u8 -> u16
define weak_odr <16 x i16> @widening_mul_u8x16(<16 x i8> %x, <16 x i8> %y) nounwind alwaysinline {
  %1 = tail call <8 x i16> @llvm.wasm.extmul.low.unsigned.v8i16(<16 x i8> %x, <16 x i8> %y)
  %2 = tail call <8 x i16> @llvm.wasm.extmul.high.unsigned.v8i16(<16 x i8> %x, <16 x i8> %y)
  %3 = shufflevector <8 x i16> %1, <8 x i16> %2, <16 x i32> <i32 0, i32 1, i32 2, i32 3, i32 4, i32 5, i32 6, i32 7, i32 8, i32 9, i32 10, i32 11, i32 12, i32 13, i32 14, i32 15>
  ret <16 x i16> %3
}

; u16 -> u32
define weak_odr <8 x i32> @widening_mul_u16x8(<8 x i16> %x, <8 x i16> %y) nounwind alwaysinline {
  %1 = tail call <4 x i32> @llvm.wasm.extmul.low.unsigned.v4i32(<8 x i16> %x, <8 x i16> %y)
  %2 = tail call <4 x i32> @llvm.wasm.extmul.high.unsigned.v4i32(<8 x i16> %x, <8 x i16> %y)
  %3 = shufflevector <4 x i32> %1, <4 x i32> %2, <8 x i32> <i32 0, i32 1, i32 2, i32 3, i32 4, i32 5, i32 6, i32 7>
  ret <8 x i32> %3
}

; u32 -> u64
define weak_odr <4 x i64> @widening_mul_u32x4(<4 x i32> %x, <4 x i32> %y) nounwind alwaysinline {
  %1 = tail call <2 x i64> @llvm.wasm.extmul.low.unsigned.v2i64(<4 x i32> %x, <4 x i32> %y)
  %2 = tail call <2 x i64> @llvm.wasm.extmul.high.unsigned.v2i64(<4 x i32> %x, <4 x i32> %y)
  %3 = shufflevector <2 x i64> %1, <2 x i64> %2, <4 x i32> <i32 0, i32 1, i32 2, i32 3>
  ret <4 x i64> %3
}

<<<<<<< HEAD
; Integer to double-precision floating point

declare <2 x double> @llvm.wasm.convert.low.signed(<4 x i32>)
declare <2 x double> @llvm.wasm.convert.low.unsigned(<4 x i32>)

define weak_odr <4 x double> @i32_to_double_s(<4 x i32> %x) nounwind alwaysinline {
  %1 = shufflevector <4 x i32> %x, <4 x i32> undef, <4 x i32> <i32 2, i32 3, i32 undef, i32 undef>
  %2 = tail call <2 x double> @llvm.wasm.convert.low.signed(<4 x i32> %x)
  %3 = tail call <2 x double> @llvm.wasm.convert.low.signed(<4 x i32> %1)
  %4 = shufflevector <2 x double> %2, <2 x double> %3, <4 x i32> <i32 0, i32 1, i32 2, i32 3>
  ret <4 x double> %4
}

define weak_odr <4 x double> @i32_to_double_u(<4 x i32> %x) nounwind alwaysinline {
  %1 = shufflevector <4 x i32> %x, <4 x i32> undef, <4 x i32> <i32 2, i32 3, i32 undef, i32 undef>
  %2 = tail call <2 x double> @llvm.wasm.convert.low.unsigned(<4 x i32> %x)
  %3 = tail call <2 x double> @llvm.wasm.convert.low.unsigned(<4 x i32> %1)
  %4 = shufflevector <2 x double> %2, <2 x double> %3, <4 x i32> <i32 0, i32 1, i32 2, i32 3>
  ret <4 x double> %4
}

; single to double-precision floating point

declare <2 x double> @llvm.wasm.promote.low(<4 x float>)

define weak_odr <4 x double> @float_to_double(<4 x float> %x) nounwind alwaysinline {
  %1 = shufflevector <4 x float> %x, <4 x float> undef, <4 x i32> <i32 2, i32 3, i32 undef, i32 undef>
  %2 = tail call <2 x double> @llvm.wasm.promote.low(<4 x float> %x)
  %3 = tail call <2 x double> @llvm.wasm.promote.low(<4 x float> %1)
  %4 = shufflevector <2 x double> %2, <2 x double> %3, <4 x i32> <i32 0, i32 1, i32 2, i32 3>
  ret <4 x double> %4
=======
; saturating_narrow

declare <16 x i8> @llvm.wasm.narrow.signed.v16i8.v8i16(<8 x i16>, <8 x i16>)
declare <16 x i8> @llvm.wasm.narrow.unsigned.v16i8.v8i16(<8 x i16>, <8 x i16>)
declare <8 x i16> @llvm.wasm.narrow.signed.v8i16.v4i32(<4 x i32>, <4 x i32>)
declare <8 x i16> @llvm.wasm.narrow.unsigned.v8i16.v4i32(<4 x i32>, <4 x i32>)

define weak_odr <16 x i8> @saturating_narrow_i16x16_to_i8x16(<16 x i16> %x) nounwind alwaysinline {
  %1 = shufflevector <16 x i16> %x, <16 x i16> undef, <8 x i32> <i32 0, i32 1, i32 2, i32 3, i32 4, i32 5, i32 6, i32 7>
  %2 = shufflevector <16 x i16> %x, <16 x i16> undef, <8 x i32> <i32 8, i32 9, i32 10, i32 11, i32 12, i32 13, i32 14, i32 15>
  %3 = tail call <16 x i8> @llvm.wasm.narrow.signed.v16i8.v8i16(<8 x i16> %1, <8 x i16> %2)
  ret <16 x i8> %3
}

define weak_odr <16 x i8> @saturating_narrow_i16x16_to_u8x16(<16 x i16> %x) nounwind alwaysinline {
  %1 = shufflevector <16 x i16> %x, <16 x i16> undef, <8 x i32> <i32 0, i32 1, i32 2, i32 3, i32 4, i32 5, i32 6, i32 7>
  %2 = shufflevector <16 x i16> %x, <16 x i16> undef, <8 x i32> <i32 8, i32 9, i32 10, i32 11, i32 12, i32 13, i32 14, i32 15>
  %3 = tail call <16 x i8> @llvm.wasm.narrow.unsigned.v16i8.v8i16(<8 x i16> %1, <8 x i16> %2)
  ret <16 x i8> %3
}

define weak_odr <8 x i16> @saturating_narrow_i32x8_to_i16x8(<8 x i32> %x) nounwind alwaysinline {
  %1 = shufflevector <8 x i32> %x, <8 x i32> undef, <4 x i32> <i32 0, i32 1, i32 2, i32 3>
  %2 = shufflevector <8 x i32> %x, <8 x i32> undef, <4 x i32> <i32 4, i32 5, i32 6, i32 7>
  %3 = tail call <8 x i16> @llvm.wasm.narrow.signed.v8i16.v4i32(<4 x i32> %1, <4 x i32> %2)
  ret <8 x i16> %3
}

define weak_odr <8 x i16> @saturating_narrow_i32x8_to_u16x8(<8 x i32> %x) nounwind alwaysinline {
  %1 = shufflevector <8 x i32> %x, <8 x i32> undef, <4 x i32> <i32 0, i32 1, i32 2, i32 3>
  %2 = shufflevector <8 x i32> %x, <8 x i32> undef, <4 x i32> <i32 4, i32 5, i32 6, i32 7>
  %3 = tail call <8 x i16> @llvm.wasm.narrow.unsigned.v8i16.v4i32(<4 x i32> %1, <4 x i32> %2)
  ret <8 x i16> %3
>>>>>>> 49a0458c
}<|MERGE_RESOLUTION|>--- conflicted
+++ resolved
@@ -104,39 +104,6 @@
   ret <4 x i64> %3
 }
 
-<<<<<<< HEAD
-; Integer to double-precision floating point
-
-declare <2 x double> @llvm.wasm.convert.low.signed(<4 x i32>)
-declare <2 x double> @llvm.wasm.convert.low.unsigned(<4 x i32>)
-
-define weak_odr <4 x double> @i32_to_double_s(<4 x i32> %x) nounwind alwaysinline {
-  %1 = shufflevector <4 x i32> %x, <4 x i32> undef, <4 x i32> <i32 2, i32 3, i32 undef, i32 undef>
-  %2 = tail call <2 x double> @llvm.wasm.convert.low.signed(<4 x i32> %x)
-  %3 = tail call <2 x double> @llvm.wasm.convert.low.signed(<4 x i32> %1)
-  %4 = shufflevector <2 x double> %2, <2 x double> %3, <4 x i32> <i32 0, i32 1, i32 2, i32 3>
-  ret <4 x double> %4
-}
-
-define weak_odr <4 x double> @i32_to_double_u(<4 x i32> %x) nounwind alwaysinline {
-  %1 = shufflevector <4 x i32> %x, <4 x i32> undef, <4 x i32> <i32 2, i32 3, i32 undef, i32 undef>
-  %2 = tail call <2 x double> @llvm.wasm.convert.low.unsigned(<4 x i32> %x)
-  %3 = tail call <2 x double> @llvm.wasm.convert.low.unsigned(<4 x i32> %1)
-  %4 = shufflevector <2 x double> %2, <2 x double> %3, <4 x i32> <i32 0, i32 1, i32 2, i32 3>
-  ret <4 x double> %4
-}
-
-; single to double-precision floating point
-
-declare <2 x double> @llvm.wasm.promote.low(<4 x float>)
-
-define weak_odr <4 x double> @float_to_double(<4 x float> %x) nounwind alwaysinline {
-  %1 = shufflevector <4 x float> %x, <4 x float> undef, <4 x i32> <i32 2, i32 3, i32 undef, i32 undef>
-  %2 = tail call <2 x double> @llvm.wasm.promote.low(<4 x float> %x)
-  %3 = tail call <2 x double> @llvm.wasm.promote.low(<4 x float> %1)
-  %4 = shufflevector <2 x double> %2, <2 x double> %3, <4 x i32> <i32 0, i32 1, i32 2, i32 3>
-  ret <4 x double> %4
-=======
 ; saturating_narrow
 
 declare <16 x i8> @llvm.wasm.narrow.signed.v16i8.v8i16(<8 x i16>, <8 x i16>)
@@ -170,5 +137,36 @@
   %2 = shufflevector <8 x i32> %x, <8 x i32> undef, <4 x i32> <i32 4, i32 5, i32 6, i32 7>
   %3 = tail call <8 x i16> @llvm.wasm.narrow.unsigned.v8i16.v4i32(<4 x i32> %1, <4 x i32> %2)
   ret <8 x i16> %3
->>>>>>> 49a0458c
-}+}
+
+; Integer to double-precision floating point
+
+declare <2 x double> @llvm.wasm.convert.low.signed(<4 x i32>)
+declare <2 x double> @llvm.wasm.convert.low.unsigned(<4 x i32>)
+
+define weak_odr <4 x double> @i32_to_double_s(<4 x i32> %x) nounwind alwaysinline {
+  %1 = shufflevector <4 x i32> %x, <4 x i32> undef, <4 x i32> <i32 2, i32 3, i32 undef, i32 undef>
+  %2 = tail call <2 x double> @llvm.wasm.convert.low.signed(<4 x i32> %x)
+  %3 = tail call <2 x double> @llvm.wasm.convert.low.signed(<4 x i32> %1)
+  %4 = shufflevector <2 x double> %2, <2 x double> %3, <4 x i32> <i32 0, i32 1, i32 2, i32 3>
+  ret <4 x double> %4
+}
+
+define weak_odr <4 x double> @i32_to_double_u(<4 x i32> %x) nounwind alwaysinline {
+  %1 = shufflevector <4 x i32> %x, <4 x i32> undef, <4 x i32> <i32 2, i32 3, i32 undef, i32 undef>
+  %2 = tail call <2 x double> @llvm.wasm.convert.low.unsigned(<4 x i32> %x)
+  %3 = tail call <2 x double> @llvm.wasm.convert.low.unsigned(<4 x i32> %1)
+  %4 = shufflevector <2 x double> %2, <2 x double> %3, <4 x i32> <i32 0, i32 1, i32 2, i32 3>
+  ret <4 x double> %4
+}
+
+; single to double-precision floating point
+
+declare <2 x double> @llvm.wasm.promote.low(<4 x float>)
+
+define weak_odr <4 x double> @float_to_double(<4 x float> %x) nounwind alwaysinline {
+  %1 = shufflevector <4 x float> %x, <4 x float> undef, <4 x i32> <i32 2, i32 3, i32 undef, i32 undef>
+  %2 = tail call <2 x double> @llvm.wasm.promote.low(<4 x float> %x)
+  %3 = tail call <2 x double> @llvm.wasm.promote.low(<4 x float> %1)
+  %4 = shufflevector <2 x double> %2, <2 x double> %3, <4 x i32> <i32 0, i32 1, i32 2, i32 3>
+  ret <4 x double> %4