#include "HalideRuntime.h"
#include "runtime_internal.h"

#ifdef __cplusplus
extern "C" {
#endif

<<<<<<< HEAD
#define IDMA_USE_INTR         0
#define IDMA_APP_USE_XTOS     1
#define IDMA_USE_MULTICHANNEL 1
#include <xtensa/idma.h>
#include <xtensa/xmem_bank.h>
#include <xtensa/config/core-isa.h>

static void *tcm_alloc_on_bank(size_t size, unsigned char alignment,
                               unsigned char bank) {
  return xmem_bank_alloc(bank, size, alignment, NULL);
}

static void tcm_free(void *ptr) {
  xmem_bank_free(-1, ptr);
}
=======
extern void *tcm_alloc_on_bank(size_t size, unsigned char alignment,
                               unsigned char bank);
extern void tcm_free(void *ptr);
>>>>>>> 2e9ae6a2

void *halide_tcm_malloc(void *user_context, unsigned int x) {
    const size_t alignment = ::halide_internal_malloc_alignment();
    void *ptr = tcm_alloc_on_bank(x, alignment, /*bank=*/0);
    // Try to allocate on the second bank.
    if (!ptr) {
        ptr = tcm_alloc_on_bank(x, alignment, /*bank=*/1);
    }
    return ptr;
}

void halide_tcm_free(void *user_context, void *ptr) {
    tcm_free(ptr);
}

<<<<<<< HEAD
static idma_buffer_t *idma_descriptor_alloc(idma_type_t type, int count) {
  return (idma_buffer_t *)
         xmem_bank_alloc(0, IDMA_BUFFER_SIZE(count, type),
                        /*align */4, /*status*/nullptr);
}

static void idma_descriptor_free(idma_buffer_t *buffer) {
  xmem_bank_free(0, buffer);
}

static const int kMaxChannelCount = XCHAL_IDMA_NUM_CHANNELS;
=======
struct idma_buffer_t;

typedef enum {
    IDMA_1D_DESC = 1,
    IDMA_2D_DESC = 2,
    IDMA_64B_DESC = 4
} idma_type_t;

typedef enum {
    IDMA_ERR_NO_BUF = -40,      /* No valid ring buffer */
    IDMA_ERR_BAD_DESC = -20,    /* Descriptor not correct */
    IDMA_ERR_BAD_CHAN,          /* Invalid channel number */
    IDMA_ERR_NOT_INIT,          /* iDMAlib and HW not initialized  */
    IDMA_ERR_TASK_NOT_INIT,     /* Cannot scheduled uninitialized task  */
    IDMA_ERR_BAD_TASK,          /* Task not correct  */
    IDMA_ERR_BUSY,              /* iDMA busy when not expected */
    IDMA_ERR_IN_SPEC_MODE,      /* iDMAlib in unexpected mode */
    IDMA_ERR_NOT_SPEC_MODE,     /* iDMAlib in unexpected mode */
    IDMA_ERR_TASK_EMPTY,        /* No descs in the task/buffer */
    IDMA_ERR_TASK_OUTSTAND_NEG, /* Number of outstanding descs is a negative value
                                 */
    IDMA_ERR_TASK_IN_ERROR,     /* Task in error */
    IDMA_ERR_BUFFER_IN_ERROR,   /* Buffer in error */
    IDMA_ERR_NO_NEXT_TASK,      /* Next task to process is missing  */
    IDMA_ERR_BUF_OVFL,          /* Attempt to schedule too many descriptors */
    IDMA_ERR_HW_ERROR,          /* HW error detected */
    IDMA_ERR_BAD_INIT,          /* Bad idma_init args */
    IDMA_OK = 0,                /* No error */
    IDMA_CANT_SLEEP = 1,        /* Cannot sleep (no pending descriptors) */
} idma_status_t;

typedef void (*idma_callback_fn)(void *arg);

#define DESC_IDMA_PRIOR_H 0x08000    /* QoS high */
#define DESC_NOTIFY_W_INT 0x80000000 /* trigger interrupt on completion */

idma_status_t halide_idma_init_loop(int32_t ch, idma_buffer_t *bufh,
                                    idma_type_t type, int32_t ndescs,
                                    void *cb_data,
                                    idma_callback_fn cb_func);

int32_t halide_idma_copy_desc(int32_t ch, void *dst, void *src, size_t size,
                              uint32_t flags);

int32_t idma_copy_2d_desc(int32_t ch, void *dst, void *src, size_t size,
                          uint32_t flags, uint32_t nrows,
                          uint32_t src_pitch, uint32_t dst_pitch);

int32_t halide_idma_buffer_status(int32_t ch);

idma_status_t halide_idma_sleep(int32_t ch);

idma_buffer_t *idma_descriptor_alloc(idma_type_t type, int count);
void idma_descriptor_free(idma_buffer_t *buffer);

int32_t halide_idma_desc_done(int32_t ch, int32_t index);

static const int kMaxChannelCount = 8;
>>>>>>> 2e9ae6a2
static const int kMaxRequestCount = 4;

namespace {
void cleanup_on_init_failure(int32_t channel_count, void **dma_desc) {
    if (!dma_desc) {
        return;
    }
<<<<<<< HEAD
    if (channel_count > kMaxChannelCount) {
        channel_count = kMaxChannelCount;
    }
=======
>>>>>>> 2e9ae6a2
    for (int ix = 0; ix < channel_count; ix++) {
        if (dma_desc[ix] != nullptr) {
            idma_descriptor_free((idma_buffer_t *)dma_desc[ix]);
        }
    }
    halide_tcm_free(nullptr, dma_desc);
}
}  // namespace

void **halide_init_dma(int32_t channel_count) {
    if (channel_count > kMaxChannelCount) {
<<<<<<< HEAD
        channel_count = kMaxChannelCount;
=======
        return nullptr;
>>>>>>> 2e9ae6a2
    }

    // Allocate storage for DMA buffers/descriptors.
    void **dma_desc = (void **)halide_tcm_malloc(nullptr, sizeof(void *) * kMaxChannelCount);

    if (!dma_desc) {
        return nullptr;
<<<<<<< HEAD
    }

    // Reset pointers to DMA buffers/descriptors.
    for (int ix = 0; ix < kMaxChannelCount; ix++) {
        dma_desc[ix] = nullptr;
    }

=======
    }

    // Reset pointers to DMA buffers/descriptors.
    for (int ix = 0; ix < kMaxChannelCount; ix++) {
        dma_desc[ix] = nullptr;
    }

>>>>>>> 2e9ae6a2
    // Allocate DMA descriptors and initialize DMA loop.
    for (int ix = 0; ix < channel_count; ix++) {
        dma_desc[ix] =
            idma_descriptor_alloc(IDMA_2D_DESC, /*count=*/kMaxRequestCount);
        if (!dma_desc[ix]) {
            cleanup_on_init_failure(channel_count, dma_desc);
            return nullptr;
        }

<<<<<<< HEAD
        idma_status_t init_status = idma_init_loop(
=======
        idma_status_t init_status = halide_idma_init_loop(
>>>>>>> 2e9ae6a2
            ix, (idma_buffer_t *)dma_desc[ix], IDMA_2D_DESC, kMaxRequestCount, nullptr, nullptr);

        if (init_status != IDMA_OK) {
            cleanup_on_init_failure(channel_count, dma_desc);
            return nullptr;
        }
    }

    return dma_desc;
}

int32_t halide_xtensa_copy_1d(int channel, void *dst, int32_t dst_base,
                              void *src, int32_t src_base, int extent,
                              int item_size) {
<<<<<<< HEAD
    if (channel >= kMaxChannelCount) {
        channel = 0;
    }

    while (idma_buffer_status(channel) == kMaxRequestCount) {
    }
    int32_t id =
        idma_copy_desc(channel, (uint8_t *)dst + dst_base * item_size,
                       (uint8_t *)src + src_base * item_size,
                       extent * item_size, DESC_IDMA_PRIOR_H);
=======
    while (halide_idma_buffer_status(channel) == kMaxRequestCount) {
    }
    int32_t id =
        halide_idma_copy_desc(channel, (uint8_t *)dst + dst_base * item_size,
                              (uint8_t *)src + src_base * item_size,
                              extent * item_size, DESC_IDMA_PRIOR_H);
>>>>>>> 2e9ae6a2
    return id;
}

int32_t halide_xtensa_copy_2d(int channel, void *dst, int32_t dst_base,
                              int32_t dst_stride, void *src, int32_t src_base,
                              int32_t src_stride, int extent0, int extent1,
                              int item_size) {
<<<<<<< HEAD
    if (channel >= kMaxChannelCount) {
        channel = 0;
    }

    while (idma_buffer_status(channel) == kMaxRequestCount) {
=======
    while (halide_idma_buffer_status(channel) == kMaxRequestCount) {
>>>>>>> 2e9ae6a2
    }
    int32_t id =
        idma_copy_2d_desc(channel, (uint8_t *)dst + dst_base * item_size,
                          (uint8_t *)src + src_base * item_size,
                          extent0 * item_size, DESC_IDMA_PRIOR_H, extent1,
                          src_stride * item_size, dst_stride * item_size);

    return id;
}

int32_t halide_xtensa_wait_for_copy(int32_t channel) {
<<<<<<< HEAD
    if (channel >= kMaxChannelCount) {
        channel = 0;
    }
    while (idma_buffer_status(channel) > 0) {
=======
    while (halide_idma_buffer_status(channel) > 0) {
>>>>>>> 2e9ae6a2
    }

    return 0;
}

void halide_release_dma(int32_t channel_count, void **dma_desc) {
<<<<<<< HEAD
    if (channel_count > kMaxChannelCount) {
        channel_count = kMaxChannelCount;
    }
=======
>>>>>>> 2e9ae6a2
    for (int ix = 0; ix < channel_count; ix++) {
        halide_xtensa_wait_for_copy(ix);
        idma_descriptor_free((idma_buffer_t *)dma_desc[ix]);
    }

    halide_tcm_free(nullptr, dma_desc);
}

#ifdef __cplusplus
}  // extern "C"
#endif<|MERGE_RESOLUTION|>--- conflicted
+++ resolved
@@ -5,7 +5,6 @@
 extern "C" {
 #endif
 
-<<<<<<< HEAD
 #define IDMA_USE_INTR         0
 #define IDMA_APP_USE_XTOS     1
 #define IDMA_USE_MULTICHANNEL 1
@@ -21,11 +20,6 @@
 static void tcm_free(void *ptr) {
   xmem_bank_free(-1, ptr);
 }
-=======
-extern void *tcm_alloc_on_bank(size_t size, unsigned char alignment,
-                               unsigned char bank);
-extern void tcm_free(void *ptr);
->>>>>>> 2e9ae6a2
 
 void *halide_tcm_malloc(void *user_context, unsigned int x) {
     const size_t alignment = ::halide_internal_malloc_alignment();
@@ -41,7 +35,6 @@
     tcm_free(ptr);
 }
 
-<<<<<<< HEAD
 static idma_buffer_t *idma_descriptor_alloc(idma_type_t type, int count) {
   return (idma_buffer_t *)
          xmem_bank_alloc(0, IDMA_BUFFER_SIZE(count, type),
@@ -53,66 +46,6 @@
 }
 
 static const int kMaxChannelCount = XCHAL_IDMA_NUM_CHANNELS;
-=======
-struct idma_buffer_t;
-
-typedef enum {
-    IDMA_1D_DESC = 1,
-    IDMA_2D_DESC = 2,
-    IDMA_64B_DESC = 4
-} idma_type_t;
-
-typedef enum {
-    IDMA_ERR_NO_BUF = -40,      /* No valid ring buffer */
-    IDMA_ERR_BAD_DESC = -20,    /* Descriptor not correct */
-    IDMA_ERR_BAD_CHAN,          /* Invalid channel number */
-    IDMA_ERR_NOT_INIT,          /* iDMAlib and HW not initialized  */
-    IDMA_ERR_TASK_NOT_INIT,     /* Cannot scheduled uninitialized task  */
-    IDMA_ERR_BAD_TASK,          /* Task not correct  */
-    IDMA_ERR_BUSY,              /* iDMA busy when not expected */
-    IDMA_ERR_IN_SPEC_MODE,      /* iDMAlib in unexpected mode */
-    IDMA_ERR_NOT_SPEC_MODE,     /* iDMAlib in unexpected mode */
-    IDMA_ERR_TASK_EMPTY,        /* No descs in the task/buffer */
-    IDMA_ERR_TASK_OUTSTAND_NEG, /* Number of outstanding descs is a negative value
-                                 */
-    IDMA_ERR_TASK_IN_ERROR,     /* Task in error */
-    IDMA_ERR_BUFFER_IN_ERROR,   /* Buffer in error */
-    IDMA_ERR_NO_NEXT_TASK,      /* Next task to process is missing  */
-    IDMA_ERR_BUF_OVFL,          /* Attempt to schedule too many descriptors */
-    IDMA_ERR_HW_ERROR,          /* HW error detected */
-    IDMA_ERR_BAD_INIT,          /* Bad idma_init args */
-    IDMA_OK = 0,                /* No error */
-    IDMA_CANT_SLEEP = 1,        /* Cannot sleep (no pending descriptors) */
-} idma_status_t;
-
-typedef void (*idma_callback_fn)(void *arg);
-
-#define DESC_IDMA_PRIOR_H 0x08000    /* QoS high */
-#define DESC_NOTIFY_W_INT 0x80000000 /* trigger interrupt on completion */
-
-idma_status_t halide_idma_init_loop(int32_t ch, idma_buffer_t *bufh,
-                                    idma_type_t type, int32_t ndescs,
-                                    void *cb_data,
-                                    idma_callback_fn cb_func);
-
-int32_t halide_idma_copy_desc(int32_t ch, void *dst, void *src, size_t size,
-                              uint32_t flags);
-
-int32_t idma_copy_2d_desc(int32_t ch, void *dst, void *src, size_t size,
-                          uint32_t flags, uint32_t nrows,
-                          uint32_t src_pitch, uint32_t dst_pitch);
-
-int32_t halide_idma_buffer_status(int32_t ch);
-
-idma_status_t halide_idma_sleep(int32_t ch);
-
-idma_buffer_t *idma_descriptor_alloc(idma_type_t type, int count);
-void idma_descriptor_free(idma_buffer_t *buffer);
-
-int32_t halide_idma_desc_done(int32_t ch, int32_t index);
-
-static const int kMaxChannelCount = 8;
->>>>>>> 2e9ae6a2
 static const int kMaxRequestCount = 4;
 
 namespace {
@@ -120,12 +53,9 @@
     if (!dma_desc) {
         return;
     }
-<<<<<<< HEAD
     if (channel_count > kMaxChannelCount) {
         channel_count = kMaxChannelCount;
     }
-=======
->>>>>>> 2e9ae6a2
     for (int ix = 0; ix < channel_count; ix++) {
         if (dma_desc[ix] != nullptr) {
             idma_descriptor_free((idma_buffer_t *)dma_desc[ix]);
@@ -137,11 +67,7 @@
 
 void **halide_init_dma(int32_t channel_count) {
     if (channel_count > kMaxChannelCount) {
-<<<<<<< HEAD
         channel_count = kMaxChannelCount;
-=======
-        return nullptr;
->>>>>>> 2e9ae6a2
     }
 
     // Allocate storage for DMA buffers/descriptors.
@@ -149,7 +75,6 @@
 
     if (!dma_desc) {
         return nullptr;
-<<<<<<< HEAD
     }
 
     // Reset pointers to DMA buffers/descriptors.
@@ -157,15 +82,6 @@
         dma_desc[ix] = nullptr;
     }
 
-=======
-    }
-
-    // Reset pointers to DMA buffers/descriptors.
-    for (int ix = 0; ix < kMaxChannelCount; ix++) {
-        dma_desc[ix] = nullptr;
-    }
-
->>>>>>> 2e9ae6a2
     // Allocate DMA descriptors and initialize DMA loop.
     for (int ix = 0; ix < channel_count; ix++) {
         dma_desc[ix] =
@@ -175,11 +91,7 @@
             return nullptr;
         }
 
-<<<<<<< HEAD
         idma_status_t init_status = idma_init_loop(
-=======
-        idma_status_t init_status = halide_idma_init_loop(
->>>>>>> 2e9ae6a2
             ix, (idma_buffer_t *)dma_desc[ix], IDMA_2D_DESC, kMaxRequestCount, nullptr, nullptr);
 
         if (init_status != IDMA_OK) {
@@ -194,7 +106,6 @@
 int32_t halide_xtensa_copy_1d(int channel, void *dst, int32_t dst_base,
                               void *src, int32_t src_base, int extent,
                               int item_size) {
-<<<<<<< HEAD
     if (channel >= kMaxChannelCount) {
         channel = 0;
     }
@@ -205,14 +116,6 @@
         idma_copy_desc(channel, (uint8_t *)dst + dst_base * item_size,
                        (uint8_t *)src + src_base * item_size,
                        extent * item_size, DESC_IDMA_PRIOR_H);
-=======
-    while (halide_idma_buffer_status(channel) == kMaxRequestCount) {
-    }
-    int32_t id =
-        halide_idma_copy_desc(channel, (uint8_t *)dst + dst_base * item_size,
-                              (uint8_t *)src + src_base * item_size,
-                              extent * item_size, DESC_IDMA_PRIOR_H);
->>>>>>> 2e9ae6a2
     return id;
 }
 
@@ -220,15 +123,11 @@
                               int32_t dst_stride, void *src, int32_t src_base,
                               int32_t src_stride, int extent0, int extent1,
                               int item_size) {
-<<<<<<< HEAD
     if (channel >= kMaxChannelCount) {
         channel = 0;
     }
 
     while (idma_buffer_status(channel) == kMaxRequestCount) {
-=======
-    while (halide_idma_buffer_status(channel) == kMaxRequestCount) {
->>>>>>> 2e9ae6a2
     }
     int32_t id =
         idma_copy_2d_desc(channel, (uint8_t *)dst + dst_base * item_size,
@@ -240,26 +139,19 @@
 }
 
 int32_t halide_xtensa_wait_for_copy(int32_t channel) {
-<<<<<<< HEAD
     if (channel >= kMaxChannelCount) {
         channel = 0;
     }
     while (idma_buffer_status(channel) > 0) {
-=======
-    while (halide_idma_buffer_status(channel) > 0) {
->>>>>>> 2e9ae6a2
     }
 
     return 0;
 }
 
 void halide_release_dma(int32_t channel_count, void **dma_desc) {
-<<<<<<< HEAD
     if (channel_count > kMaxChannelCount) {
         channel_count = kMaxChannelCount;
     }
-=======
->>>>>>> 2e9ae6a2
     for (int ix = 0; ix < channel_count; ix++) {
         halide_xtensa_wait_for_copy(ix);
         idma_descriptor_free((idma_buffer_t *)dma_desc[ix]);
