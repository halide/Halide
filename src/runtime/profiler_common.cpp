--- conflicted
+++ resolved
@@ -383,10 +383,9 @@
         }
 
         if (print_f_states) {
-<<<<<<< HEAD
             int f_stats_count = 0;
             halide_profiler_func_stats **f_stats = (halide_profiler_func_stats **)__builtin_alloca(p->num_funcs * sizeof(halide_profiler_func_stats *));
-=======
+
             int max_func_name_length = 0;
             for (int i = 0; i < p->num_funcs; i++) {
                 halide_profiler_func_stats *fs = p->funcs + i;
@@ -396,7 +395,6 @@
                 }
             }
 
->>>>>>> bc30d6f8
             for (int i = 0; i < p->num_funcs; i++) {
                 halide_profiler_func_stats *fs = p->funcs + i;
 
