#include "HalideRuntimeMetal.h"
#include "scoped_spin_lock.h"
#include "device_buffer_utils.h"
#include "device_interface.h"
#include "printer.h"

#include "objc_support.h"

#include "metal_objc_platform_dependent.h"

extern "C" {
extern objc_id MTLCreateSystemDefaultDevice();
extern struct ObjectiveCClass _NSConcreteGlobalBlock;
}

namespace Halide { namespace Runtime { namespace Internal { namespace Metal {

typedef halide_metal_device mtl_device;
typedef halide_metal_command_queue mtl_command_queue;
struct mtl_buffer;
struct mtl_command_buffer;
struct mtl_compute_command_encoder;
struct mtl_blit_command_encoder;
struct mtl_compute_pipeline_state;
struct mtl_library;
struct mtl_function;
struct mtl_compile_options;

WEAK mtl_buffer *new_buffer(mtl_device *device, size_t length) {
    typedef mtl_buffer *(*new_buffer_method)(objc_id device, objc_sel sel, size_t length, size_t options);
    new_buffer_method method = (new_buffer_method)&objc_msgSend;
    return (*method)(device, sel_getUid("newBufferWithLength:options:"),
                     length, 0  /* MTLResourceCPUCacheModeDefaultCache | MTLResourceStorageModeShared */);
}

WEAK mtl_command_queue *new_command_queue(mtl_device *device) {
    return (mtl_command_queue *)objc_msgSend(device, sel_getUid("newCommandQueue"));
}

WEAK mtl_command_buffer *new_command_buffer(mtl_command_queue *queue) {
    return (mtl_command_buffer *)objc_msgSend(queue, sel_getUid("commandBuffer"));
}

WEAK void add_command_buffer_completed_handler(mtl_command_buffer *command_buffer, struct command_buffer_completed_handler_block_literal *handler) {
    typedef void (*add_completed_handler_method)(objc_id command_buffer, objc_sel sel, struct command_buffer_completed_handler_block_literal *handler);
    add_completed_handler_method method = (add_completed_handler_method)&objc_msgSend;
    (*method)(command_buffer, sel_getUid("addCompletedHandler:"), handler);
}

WEAK objc_id command_buffer_error(mtl_command_buffer *buffer) {
    return objc_msgSend(buffer, sel_getUid("error"));
}

WEAK mtl_compute_command_encoder *new_compute_command_encoder(mtl_command_buffer *buffer) {
    return (mtl_compute_command_encoder *)objc_msgSend(buffer, sel_getUid("computeCommandEncoder"));
}

WEAK mtl_blit_command_encoder *new_blit_command_encoder(mtl_command_buffer *buffer) {
    return (mtl_blit_command_encoder *)objc_msgSend(buffer, sel_getUid("blitCommandEncoder"));
}

WEAK mtl_compute_pipeline_state *new_compute_pipeline_state_with_function(mtl_device *device, mtl_function *function) {
    objc_id error_return;
    typedef mtl_compute_pipeline_state *(*new_compute_pipeline_state_method)(objc_id device, objc_sel sel,
                                                                             objc_id function, objc_id *error_return);
    new_compute_pipeline_state_method method = (new_compute_pipeline_state_method)&objc_msgSend;
    mtl_compute_pipeline_state *result = (*method)(device, sel_getUid("newComputePipelineStateWithFunction:error:"),
                                                   function, &error_return);
    if (result == NULL) {
        ns_log_object(error_return);
    }

    return result;
}

WEAK void set_compute_pipeline_state(mtl_compute_command_encoder *encoder, mtl_compute_pipeline_state *pipeline_state) {
    typedef void (*set_compute_pipeline_state_method)(objc_id encoder, objc_sel sel, objc_id pipeline_state);
    set_compute_pipeline_state_method method = (set_compute_pipeline_state_method)&objc_msgSend;
    (*method)(encoder, sel_getUid("setComputePipelineState:"), pipeline_state);
}

WEAK void end_encoding(mtl_compute_command_encoder *encoder) {
    objc_msgSend(encoder, sel_getUid("endEncoding"));
}

struct NSRange {
    size_t location;
    size_t length;
};

WEAK void did_modify_range(mtl_buffer *buffer, NSRange range) {
    typedef void (*did_modify_range_method)(objc_id obj, objc_sel sel, NSRange range);
    did_modify_range_method method = (did_modify_range_method)&objc_msgSend;
    (*method)(buffer, sel_getUid("didModifyRange:"), range);
}

WEAK void synchronize_resource(mtl_blit_command_encoder *encoder, mtl_buffer *buffer) {
    typedef void (*synchronize_resource_method)(objc_id obj, objc_sel sel, mtl_buffer *buffer);
    synchronize_resource_method method = (synchronize_resource_method)&objc_msgSend;
    (*method)(encoder, sel_getUid("synchronizeResource:"), buffer);
}

WEAK bool is_buffer_managed(mtl_buffer *buffer) {
    typedef bool (*responds_to_selector_method)(objc_id obj, objc_sel sel_1, objc_sel sel_2);
    responds_to_selector_method method1 = (responds_to_selector_method)&objc_msgSend;
    objc_sel storage_mode_sel = sel_getUid("storageMode");
    if ((*method1)(buffer, sel_getUid("respondsToSelector:"), storage_mode_sel)) {
        typedef int (*storage_mode_method)(objc_id obj, objc_sel sel);
        storage_mode_method method = (storage_mode_method)&objc_msgSend;
        int storage_mode = (*method)(buffer, storage_mode_sel);
        return storage_mode == 1; // MTLStorageModeManaged
    }
    return false;
}

WEAK void end_encoding(mtl_blit_command_encoder *encoder) {
    objc_msgSend(encoder, sel_getUid("endEncoding"));
}

WEAK mtl_library *new_library_with_source(mtl_device *device, const char *source, size_t source_len) {
    objc_id error_return;
    objc_id source_str = wrap_string_as_ns_string(source, source_len);

    objc_id options = objc_msgSend(objc_getClass("MTLCompileOptions"), sel_getUid("alloc"));
    options = objc_msgSend(options, sel_getUid("init"));
    typedef void (*set_fast_math_method)(objc_id options, objc_sel sel, uint8_t flag);
    set_fast_math_method method1 = (set_fast_math_method)&objc_msgSend;
    (*method1)(options, sel_getUid("setFastMathEnabled:"), false);

    typedef mtl_library *(*new_library_with_source_method)(objc_id device, objc_sel sel, objc_id source, objc_id options, objc_id *error_return);
    new_library_with_source_method method2 = (new_library_with_source_method)&objc_msgSend;
    mtl_library *result = (*method2)(device, sel_getUid("newLibraryWithSource:options:error:"),
                                     source_str, options, &error_return);

    release_ns_object(options);
    release_ns_object(source_str);

    if (result == NULL) {
        ns_log_object(error_return);
    }

    return result;
}

WEAK mtl_function *new_function_with_name(mtl_library *library, const char *name, size_t name_len) {
    objc_id name_str = wrap_string_as_ns_string(name, name_len);
    typedef mtl_function *(*new_function_with_name_method)(objc_id library, objc_sel sel, objc_id name);
    new_function_with_name_method method = (new_function_with_name_method)&objc_msgSend;
    mtl_function *result = (*method)(library, sel_getUid("newFunctionWithName:"), name_str);
    release_ns_object(name_str);
    return result;
}

WEAK void set_input_buffer(mtl_compute_command_encoder *encoder, mtl_buffer *input_buffer, uint32_t index) {
    typedef void (*set_buffer_method)(objc_id encoder, objc_sel sel,
                                      mtl_buffer *input_buffer, size_t offset, size_t index);
    set_buffer_method method = (set_buffer_method)&objc_msgSend;
    (*method)(encoder, sel_getUid("setBuffer:offset:atIndex:"),
              input_buffer, 0, index);
}

WEAK void set_threadgroup_memory_length(mtl_compute_command_encoder *encoder, uint32_t length, uint32_t index) {
    typedef void (*set_threadgroup_memory_length_method)(objc_id encoder, objc_sel sel,
                                                         size_t length, size_t index);
    set_threadgroup_memory_length_method method = (set_threadgroup_memory_length_method)&objc_msgSend;
    (*method)(encoder, sel_getUid("setThreadgroupMemoryLength:atIndex:"),
              length, index);
}

WEAK void commit_command_buffer(mtl_command_buffer *buffer) {
    objc_msgSend(buffer, sel_getUid("commit"));
}

WEAK void wait_until_completed(mtl_command_buffer *buffer) {
    objc_msgSend(buffer, sel_getUid("waitUntilCompleted"));
}

WEAK void *buffer_contents(mtl_buffer *buffer) {
    return objc_msgSend(buffer, sel_getUid("contents"));
}

extern WEAK halide_device_interface_t metal_device_interface;

volatile int WEAK thread_lock = 0;
WEAK mtl_device *device;
WEAK mtl_command_queue *queue;

// Structure to hold the state of a module attached to the context.
// Also used as a linked-list to keep track of all the different
// modules that are attached to a context in order to release them all
// when then context is released.
struct module_state {
    mtl_library *library;
    module_state *next;
};
WEAK module_state *state_list = NULL;

}}}}

using namespace Halide::Runtime::Internal;
using namespace Halide::Runtime::Internal::Metal;

extern "C" {

// The default implementation of halide_metal_acquire_context uses the global
// pointers above, and serializes access with a spin lock.
// Overriding implementations of acquire/release must implement the following
// behavior:
// - halide_acquire_metal_context should always store a valid device/command
//   queue in device/q, or return an error code.
// - A call to halide_acquire_metal_context is followed by a matching call to
//   halide_release_metal_context. halide_acquire_metal_context should block while a
//   previous call (if any) has not yet been released via halide_release_metal_context.
WEAK int halide_metal_acquire_context(void *user_context, mtl_device **device_ret,
                                      mtl_command_queue **queue_ret, bool create) {
    halide_assert(user_context, &thread_lock != NULL);
    while (__sync_lock_test_and_set(&thread_lock, 1)) { }

#ifdef DEBUG_RUNTIME
        halide_start_clock(user_context);
#endif

    if (device == 0 && create) {
        debug(user_context) <<  "Metal - Allocating: MTLCreateSystemDefaultDevice\n";
        device = (mtl_device *)MTLCreateSystemDefaultDevice();
        if (device == 0) {
            error(user_context) << "Metal: cannot allocate system default device.\n";
            __sync_lock_release(&thread_lock);
            return -1;
        }
        debug(user_context) <<  "Metal - Allocating: new_command_queue\n";
        queue = new_command_queue(device);
        if (queue == 0) {
            error(user_context) << "Metal: cannot allocate command queue.\n";
            release_ns_object(device);
            device = 0;
            __sync_lock_release(&thread_lock);
            return -1;
        }
    }

    // If the device has already been initialized,
    // ensure the queue has as well.
    halide_assert(user_context, (device == 0) || (queue != 0));

    *device_ret = device;
    *queue_ret = queue;
    return 0;
}

WEAK int halide_metal_release_context(void *user_context) {
    __sync_lock_release(&thread_lock);
    return 0;
}

} // extern "C"

namespace Halide { namespace Runtime { namespace Internal { namespace Metal {

class MetalContextHolder {
    objc_id pool;
    void *user_context;

    // Define these out-of-line as WEAK, to avoid LLVM error "MachO doesn't support COMDATs"
    void save(void *user_context, bool create);
    void restore();

public:
    mtl_device *device;
    mtl_command_queue *queue;
    int error;

    __attribute__((always_inline)) MetalContextHolder(void *user_context, bool create) { save(user_context, create); }
    __attribute__((always_inline)) ~MetalContextHolder() { restore(); }
};

WEAK void MetalContextHolder::save(void *user_context_arg, bool create) {
    user_context = user_context_arg;
    pool = create_autorelease_pool();
    error = halide_metal_acquire_context(user_context, &device, &queue, create);
}

WEAK void MetalContextHolder::restore() {
    halide_metal_release_context(user_context);
    drain_autorelease_pool(pool);
}

struct command_buffer_completed_handler_block_descriptor_1 {
    unsigned long reserved;
    unsigned long block_size;
};

struct command_buffer_completed_handler_block_literal {
    void *isa;
    int flags;
    int reserved;
    void (*invoke)(command_buffer_completed_handler_block_literal *, mtl_command_buffer *buffer);
    struct command_buffer_completed_handler_block_descriptor_1 *descriptor;
};

WEAK command_buffer_completed_handler_block_descriptor_1 command_buffer_completed_handler_descriptor = {
    0, sizeof(command_buffer_completed_handler_block_literal)
};

WEAK void command_buffer_completed_handler_invoke(command_buffer_completed_handler_block_literal *block, mtl_command_buffer *buffer) {
    objc_id buffer_error = command_buffer_error(buffer);
    if (buffer_error != NULL) {
        ns_log_object(buffer_error);
        release_ns_object(buffer_error);
    }
}

WEAK command_buffer_completed_handler_block_literal command_buffer_completed_handler_block = {
    &_NSConcreteGlobalBlock,
    (1 << 28) | (1 << 29), // BLOCK_IS_GLOBAL | BLOCK_HAS_DESCRIPTOR
    0, command_buffer_completed_handler_invoke,
    &command_buffer_completed_handler_descriptor
};

}}}} // namespace Halide::Runtime::Internal::Metal

using namespace Halide::Runtime::Internal::Metal;

extern "C" {


WEAK int halide_metal_device_malloc(void *user_context, halide_buffer_t* buf) {
    debug(user_context)
        << "halide_metal_device_malloc (user_context: " << user_context
        << ", buf: " << buf << ")\n";

    size_t size = buf->size_in_bytes();
    halide_assert(user_context, size != 0);
    if (buf->device) {
        // This buffer already has a device allocation
        return 0;
    }

    // Check all strides positive
    for (int i = 0; i < buf->dimensions; i++) {
        halide_assert(user_context, buf->dim[i].stride > 0);
    }

    debug(user_context) << "    allocating buffer of " << (uint64_t)size << " bytes, "
                        << "extents: "
                        << buf->dim[0].extent << "x"
                        << buf->dim[1].extent << "x"
                        << buf->dim[2].extent << "x"
                        << buf->dim[3].extent << " "
                        << "strides: "
                        << buf->dim[0].stride << "x"
                        << buf->dim[1].stride << "x"
                        << buf->dim[2].stride << "x"
                        << buf->dim[3].stride << " "
                        << "(type: " << buf->type << ")\n";

    #ifdef DEBUG_RUNTIME
    uint64_t t_before = halide_current_time_ns(user_context);
    #endif

    MetalContextHolder metal_context(user_context, true);
    if (metal_context.error != 0) {
        return metal_context.error;
    }

    mtl_buffer *metal_buf = new_buffer(metal_context.device, size);
    if (metal_buf == 0) {
        error(user_context) << "Metal: Failed to allocate buffer of size " << (int64_t)size << ".\n";
        return -1;
    }

    buf->device = (uint64_t)metal_buf;
    buf->device_interface = &metal_device_interface;
    buf->device_interface->use_module();

    #ifdef DEBUG_RUNTIME
    uint64_t t_after = halide_current_time_ns(user_context);
    debug(user_context) << "    Time: " << (t_after - t_before) / 1.0e6 << " ms\n";
    #endif

    return 0;
}

WEAK int halide_metal_device_free(void *user_context, halide_buffer_t* buf) {
    debug(user_context) << "halide_metal_device_free called on buf "
                        << buf << " device is " << buf->device << "\n";
    if (buf->device == 0) {
        return 0;
    }

    #ifdef DEBUG_RUNTIME
    uint64_t t_before = halide_current_time_ns(user_context);
    #endif

    mtl_buffer *metal_buf = (mtl_buffer *)buf->device;
    release_ns_object(metal_buf);
    buf->device = 0;
    buf->device_interface->release_module();
    buf->device_interface = NULL;

    #ifdef DEBUG_RUNTIME
    uint64_t t_after = halide_current_time_ns(user_context);
    debug(user_context) << "    Time: " << (t_after - t_before) / 1.0e6 << " ms\n";
    #endif

    return 0;
}

WEAK int halide_metal_initialize_kernels(void *user_context, void **state_ptr, const char* source, int source_size) {
    // Create the state object if necessary. This only happens once, regardless
    // of how many times halide_initialize_kernels/halide_release is called.
    // halide_release traverses this list and releases the module objects, but
    // it does not modify the list nodes created/inserted here.
    module_state **state = (module_state**)state_ptr;
    if (!(*state)) {
        *state = (module_state*)malloc(sizeof(module_state));
        (*state)->library = NULL;
        (*state)->next = state_list;
        state_list = *state;
    }

    MetalContextHolder metal_context(user_context, true);
    if (metal_context.error != 0) {
        return metal_context.error;
    }

    #ifdef DEBUG_RUNTIME
    uint64_t t_before = halide_current_time_ns(user_context);
    #endif

    if ((*state)->library == 0) {
        #ifdef DEBUG_RUNTIME
        uint64_t t_before_compile = halide_current_time_ns(user_context);
        #endif

        debug(user_context) << "Metal - Allocating: new_library_with_source " << (*state)->library << "\n";
        (*state)->library = new_library_with_source(metal_context.device, source, source_size);
        if ((*state)->library == 0) {
            error(user_context) << "Metal: new_library_with_source failed.\n";
            return -1;
        }

        #ifdef DEBUG_RUNTIME
        uint64_t t_after_compile = halide_current_time_ns(user_context);
        debug(user_context) << "Time for halide_metal_initialize_kernels compilation: " << (t_after_compile - t_before_compile) / 1.0e6 << " ms\n";
        #endif
    }

    #ifdef DEBUG_RUNTIME
    uint64_t t_after = halide_current_time_ns(user_context);
    debug(user_context) << "Time for halide_metal_initialize_kernels: " << (t_after - t_before) / 1.0e6 << " ms\n";
    #endif

    return 0;
}

namespace {

inline void halide_metal_device_sync_internal(mtl_command_queue *queue, struct halide_buffer_t *buffer) {
    mtl_command_buffer *sync_command_buffer = new_command_buffer(queue);
    if (buffer != NULL) {
<<<<<<< HEAD
        mtl_buffer *metal_buffer = (mtl_buffer *)buffer->device;
        mtl_blit_command_encoder *blit_encoder = new_blit_command_encoder(sync_command_buffer);
        synchronize_resource_if_supported(blit_encoder, metal_buffer);
        end_encoding(blit_encoder);
=======
        mtl_buffer *metal_buffer = (mtl_buffer *)halide_get_device_handle(buffer->dev);
        if (is_buffer_managed(metal_buffer)) {
            mtl_blit_command_encoder *blit_encoder = new_blit_command_encoder(sync_command_buffer);
            synchronize_resource(blit_encoder, metal_buffer);
            end_encoding(blit_encoder);
        }
>>>>>>> c8fbe902
    }
    commit_command_buffer(sync_command_buffer);
    wait_until_completed(sync_command_buffer);
}

}

WEAK int halide_metal_device_sync(void *user_context, struct halide_buffer_t *buffer) {
    #ifdef DEBUG_RUNTIME
    uint64_t t_before = halide_current_time_ns(user_context);
    #endif

    MetalContextHolder metal_context(user_context, true);
    if (metal_context.error != 0) {
        return metal_context.error;
    }

    halide_metal_device_sync_internal(metal_context.queue, buffer);

    #ifdef DEBUG_RUNTIME
    uint64_t t_after = halide_current_time_ns(user_context);
    debug(user_context) << "Time for halide_metal_device_sync: " << (t_after - t_before) / 1.0e6 << " ms\n";
    #endif

    return 0;
}

WEAK int halide_metal_device_release(void *user_context) {
    // The MetalContext object does not allow the context storage to be modified,
    // so we use halide_metal_acquire_context directly.
    int error;
    mtl_device *acquired_device;
    mtl_command_queue *acquired_queue;
    error = halide_metal_acquire_context(user_context, &acquired_device, &acquired_queue, false);
    if (error != 0) {
        return error;
    }

    if (device) {
        halide_metal_device_sync_internal(queue, NULL);

        // Unload the modules attached to this device. Note that the list
        // nodes themselves are not freed, only the program objects are
        // released. Subsequent calls to halide_init_kernels might re-create
        // the program object using the same list node to store the program
        // object.
        module_state *state = state_list;
        while (state) {
          if (state->library) {
                debug(user_context) << "Metal - Releasing: new_library_with_source " << state->library << "\n";
                release_ns_object(state->library);
                state->library = NULL;
            }
            state = state->next;
        }

        // Release the device itself, if we created it.
        if (acquired_device == device) {
            debug(user_context) <<  "Metal - Releasing: new_command_queue " << queue << "\n";
            release_ns_object(queue);
            queue = NULL;

            debug(user_context) << "Metal - Releasing: MTLCreateSystemDefaultDevice " << device << "\n";
            release_ns_object(device);
            device = NULL;
        }
    }

    halide_metal_release_context(user_context);

    return 0;
}

WEAK int halide_metal_copy_to_device(void *user_context, halide_buffer_t* buffer) {
    #ifdef DEBUG_RUNTIME
    uint64_t t_before = halide_current_time_ns(user_context);
    #endif

    MetalContextHolder metal_context(user_context, true);
    if (metal_context.error != 0) {
        return metal_context.error;
    }

<<<<<<< HEAD
    mtl_buffer *metal_buffer = (mtl_buffer *)buffer->device;
    size_t total_size = buffer->size_in_bytes();
    halide_assert(user_context, total_size != 0);
    NSRange total_extent;
    total_extent.location = 0;
    total_extent.length = total_size;
    did_modify_range_if_supported(metal_buffer, total_extent);
    halide_metal_device_sync_internal(metal_context.queue, buffer);

    halide_assert(user_context, buffer->host && buffer->device);

    debug(user_context) << "halide_metal_copy_to_device"
                        << " device = " << (void *)buffer->device
                        << " metal_buffer = " << metal_buffer
                        << " host = " << buffer->host << "\n";

=======
    halide_assert(user_context, buffer->host && buffer->dev);

>>>>>>> c8fbe902
    device_copy c = make_host_to_device_copy(buffer);
    mtl_buffer *metal_buffer = (mtl_buffer *)c.dst;
    c.dst = (uint64_t)buffer_contents(metal_buffer);

    debug(user_context) << "halide_metal_copy_to_device dev = " << (void*)buffer->dev << " metal_buffer = " << metal_buffer << " host = " << buffer->host << "\n";

    c.copy_memory(user_context);

    if (is_buffer_managed(metal_buffer)) {
        size_t total_size = buf_size(buffer);
        halide_assert(user_context, total_size != 0);
        NSRange total_extent;
        total_extent.location = 0;
        total_extent.length = total_size;
        did_modify_range(metal_buffer, total_extent);
    }
    halide_metal_device_sync_internal(metal_context.queue, buffer);

    #ifdef DEBUG_RUNTIME
    uint64_t t_after = halide_current_time_ns(user_context);
    debug(user_context) << "Time for halide_metal_copy_to_device: " << (t_after - t_before) / 1.0e6 << " ms\n";
    #endif

    return 0;
}

WEAK int halide_metal_copy_to_host(void *user_context, halide_buffer_t* buffer) {
    #ifdef DEBUG_RUNTIME
    uint64_t t_before = halide_current_time_ns(user_context);
    #endif

    MetalContextHolder metal_context(user_context, true);
    if (metal_context.error != 0) {
        return metal_context.error;
    }

    halide_metal_device_sync_internal(metal_context.queue, buffer);

    halide_assert(user_context, buffer->host && buffer->device);
    halide_assert(user_context, buffer->dimensions <= MAX_COPY_DIMS);
    if (buffer->dimensions > MAX_COPY_DIMS) {
        return -1;
    }

    device_copy c = make_device_to_host_copy(buffer);
    c.src = (uint64_t)buffer_contents((mtl_buffer *)c.src);

    c.copy_memory(user_context);

    #ifdef DEBUG_RUNTIME
    uint64_t t_after = halide_current_time_ns(user_context);
    debug(user_context) << "Time for halide_metal_copy_to_host: " << (t_after - t_before) / 1.0e6 << " ms\n";
    #endif

    return 0;
}

WEAK int halide_metal_run(void *user_context,
                           void *state_ptr,
                           const char* entry_name,
                           int blocksX, int blocksY, int blocksZ,
                           int threadsX, int threadsY, int threadsZ,
                           int shared_mem_bytes,
                           size_t arg_sizes[],
                           void* args[],
                           int8_t arg_is_buffer[],
                           int num_attributes,
                           float* vertex_buffer,
                           int num_coords_dim0,
                           int num_coords_dim1) {
    #ifdef DEBUG_RUNTIME
    uint64_t t_before = halide_current_time_ns(user_context);
    #endif

    MetalContextHolder metal_context(user_context, true);
    if (metal_context.error != 0) {
        return metal_context.error;
    }

    mtl_command_buffer *command_buffer = new_command_buffer(metal_context.queue);
    if (command_buffer == 0) {
        error(user_context) << "Metal: Could not allocate command buffer.\n";
        return -1;
    }

    mtl_compute_command_encoder *encoder = new_compute_command_encoder(command_buffer);
    if (encoder == 0) {
        error(user_context) << "Metal: Could not allocate compute command encoder.\n";
        return -1;
    }

    halide_assert(user_context, state_ptr);
    module_state *state = (module_state*)state_ptr;

    mtl_function *function = new_function_with_name(state->library, entry_name, strlen(entry_name));
    if (function == 0) {
        error(user_context) << "Metal: Could not get function " << entry_name << "from Metal library.\n";
        return -1;
    }

    mtl_compute_pipeline_state *pipeline_state = new_compute_pipeline_state_with_function(metal_context.device, function);
    if (pipeline_state == 0) {
        error(user_context) << "Metal: Could not allocate pipeline state.\n";
        release_ns_object(function);
        return -1;
    }
    set_compute_pipeline_state(encoder, pipeline_state);

    size_t total_args_size = 0;
    for (size_t i = 0; arg_sizes[i] != 0; i++) {
        if (!arg_is_buffer[i]) {
            // Metal requires natural alignment for all types in structures.
            // Assert arg_size is exactly a power of two and adjust size to start
            // on the next multiple of that power of two.
            halide_assert(user_context, (arg_sizes[i] & (arg_sizes[i] - 1)) == 0);
            total_args_size = (total_args_size + arg_sizes[i] - 1) & ~(arg_sizes[i] - 1);
            total_args_size += arg_sizes[i];
        }
    }

    int32_t buffer_index = 0;
    if (total_args_size > 0) {
        mtl_buffer *args_buffer = new_buffer(metal_context.device, total_args_size);
        if (args_buffer == 0) {
            error(user_context) << "Metal: Could not allocate arguments buffer.\n";
            release_ns_object(pipeline_state);
            release_ns_object(function);
            return -1;
        }
        char *args_ptr = (char *)buffer_contents(args_buffer);
        size_t offset = 0;
        for (size_t i = 0; arg_sizes[i] != 0; i++) {
            if (!arg_is_buffer[i]) {
                memcpy(&args_ptr[offset], args[i], arg_sizes[i]);
                offset = (offset + arg_sizes[i] - 1) & ~(arg_sizes[i] - 1);
                offset += arg_sizes[i];
            }
        }
        halide_assert(user_context, offset == total_args_size);
        set_input_buffer(encoder, args_buffer, buffer_index);
        release_ns_object(args_buffer);
        buffer_index++;
    }

    for (size_t i = 0; arg_sizes[i] != 0; i++) {
        if (arg_is_buffer[i]) {
            halide_assert(user_context, arg_sizes[i] == sizeof(uint64_t));
            mtl_buffer *metal_buffer = (mtl_buffer *)args[i];
            set_input_buffer(encoder, metal_buffer, buffer_index);
            buffer_index++;
        }
    }

    // Round shared memory size up to a multiple of 16, as required by setThreadgroupMemoryLength.
    shared_mem_bytes = (shared_mem_bytes + 0xF) & ~0xF;
    debug(user_context) << "Setting shared memory length to " << shared_mem_bytes << "\n";
    set_threadgroup_memory_length(encoder, shared_mem_bytes, 0);

    static int32_t total_dispatches = 0;
    debug(user_context) << "Dispatching threadgroups (number " << total_dispatches++ <<
        ") blocks(" << blocksX << ", " << blocksY << ", " << blocksZ <<
        ") threads(" << threadsX << ", " << threadsY << ", " << threadsZ << ")\n";

    dispatch_threadgroups(encoder,
                          blocksX, blocksY, blocksZ,
                          threadsX, threadsY, threadsZ);
    end_encoding(encoder);

    add_command_buffer_completed_handler(command_buffer, &command_buffer_completed_handler_block);

    commit_command_buffer(command_buffer);

    release_ns_object(pipeline_state);
    release_ns_object(function);

    #ifdef DEBUG_RUNTIME
    uint64_t t_after = halide_current_time_ns(user_context);
    debug(user_context) << "Time for halide_metal_device_run: " << (t_after - t_before) / 1.0e6 << " ms\n";
    #endif

    return 0;
}

WEAK int halide_metal_device_and_host_malloc(void *user_context, struct halide_buffer_t *buffer) {
    debug(user_context) << "halide_metal_device_and_host_malloc called.\n";
    int result = halide_metal_device_malloc(user_context, buffer);
    if (result == 0) {
        mtl_buffer *metal_buffer = (mtl_buffer *)(buffer->device);
        buffer->host = (uint8_t *)buffer_contents(metal_buffer);
        debug(user_context) << "halide_metal_device_and_host_malloc"
                            << " device = " << (void*)buffer->device
                            << " metal_buffer = " << metal_buffer
                            << " host = " << buffer->host << "\n";
    }
    return result;
}

WEAK int halide_metal_device_and_host_free(void *user_context, struct halide_buffer_t *buffer) {
    debug(user_context) << "halide_metal_device_and_host_free called.\n";
    halide_metal_device_free(user_context, buffer);
    buffer->host = NULL;
    return 0;
}

WEAK int halide_metal_wrap_buffer(void *user_context, struct halide_buffer_t *buf, uintptr_t buffer) {
    halide_assert(user_context, buf->device == 0);
    if (buf->device != 0) {
        return -2;
    }
    buf->device = buffer;
    buf->device_interface = &metal_device_interface;
    buf->device_interface->use_module();
    if (buf->device == 0) {
        return -1;
    }
    return 0;
}

WEAK uintptr_t halide_metal_detach_buffer(void *user_context, struct halide_buffer_t *buf) {
    if (buf->device == 0) {
        return 0;
    }
    halide_assert(user_context, buf->device_interface == &metal_device_interface);
    uint64_t buffer = buf->device;
    buf->device_interface->release_module();
    buf->device_interface = NULL;
    buf->device = 0;
    return (uintptr_t)buffer;
}

WEAK uintptr_t halide_metal_get_buffer(void *user_context, struct halide_buffer_t *buf) {
    if (buf->device == NULL) {
        return 0;
    }
    halide_assert(user_context, buf->device_interface == &metal_device_interface);
    return (uintptr_t)(buf->device);
}

WEAK const struct halide_device_interface_t *halide_metal_device_interface() {
    return &metal_device_interface;
}

namespace {
__attribute__((destructor))
WEAK void halide_metal_cleanup() {
    halide_metal_device_release(NULL);
}
}

} // extern "C" linkage

namespace Halide { namespace Runtime { namespace Internal { namespace Metal {
WEAK halide_device_interface_t metal_device_interface = {
    halide_use_jit_module,
    halide_release_jit_module,
    halide_metal_device_malloc,
    halide_metal_device_free,
    halide_metal_device_sync,
    halide_metal_device_release,
    halide_metal_copy_to_host,
    halide_metal_copy_to_device,
    halide_metal_device_and_host_malloc,
    halide_metal_device_and_host_free,
};

}}}} // namespace Halide::Runtime::Internal::Metal<|MERGE_RESOLUTION|>--- conflicted
+++ resolved
@@ -459,19 +459,12 @@
 inline void halide_metal_device_sync_internal(mtl_command_queue *queue, struct halide_buffer_t *buffer) {
     mtl_command_buffer *sync_command_buffer = new_command_buffer(queue);
     if (buffer != NULL) {
-<<<<<<< HEAD
         mtl_buffer *metal_buffer = (mtl_buffer *)buffer->device;
-        mtl_blit_command_encoder *blit_encoder = new_blit_command_encoder(sync_command_buffer);
-        synchronize_resource_if_supported(blit_encoder, metal_buffer);
-        end_encoding(blit_encoder);
-=======
-        mtl_buffer *metal_buffer = (mtl_buffer *)halide_get_device_handle(buffer->dev);
         if (is_buffer_managed(metal_buffer)) {
             mtl_blit_command_encoder *blit_encoder = new_blit_command_encoder(sync_command_buffer);
             synchronize_resource(blit_encoder, metal_buffer);
             end_encoding(blit_encoder);
         }
->>>>>>> c8fbe902
     }
     commit_command_buffer(sync_command_buffer);
     wait_until_completed(sync_command_buffer);
@@ -555,37 +548,20 @@
         return metal_context.error;
     }
 
-<<<<<<< HEAD
-    mtl_buffer *metal_buffer = (mtl_buffer *)buffer->device;
-    size_t total_size = buffer->size_in_bytes();
-    halide_assert(user_context, total_size != 0);
-    NSRange total_extent;
-    total_extent.location = 0;
-    total_extent.length = total_size;
-    did_modify_range_if_supported(metal_buffer, total_extent);
-    halide_metal_device_sync_internal(metal_context.queue, buffer);
-
     halide_assert(user_context, buffer->host && buffer->device);
 
-    debug(user_context) << "halide_metal_copy_to_device"
-                        << " device = " << (void *)buffer->device
-                        << " metal_buffer = " << metal_buffer
-                        << " host = " << buffer->host << "\n";
-
-=======
-    halide_assert(user_context, buffer->host && buffer->dev);
-
->>>>>>> c8fbe902
     device_copy c = make_host_to_device_copy(buffer);
     mtl_buffer *metal_buffer = (mtl_buffer *)c.dst;
     c.dst = (uint64_t)buffer_contents(metal_buffer);
 
-    debug(user_context) << "halide_metal_copy_to_device dev = " << (void*)buffer->dev << " metal_buffer = " << metal_buffer << " host = " << buffer->host << "\n";
+    debug(user_context) << "halide_metal_copy_to_device dev = " << (void*)buffer->device
+                        << " metal_buffer = " << metal_buffer
+                        << " host = " << buffer->host << "\n";
 
     c.copy_memory(user_context);
 
     if (is_buffer_managed(metal_buffer)) {
-        size_t total_size = buf_size(buffer);
+        size_t total_size = buffer->size_in_bytes();
         halide_assert(user_context, total_size != 0);
         NSRange total_extent;
         total_extent.location = 0;
@@ -596,7 +572,8 @@
 
     #ifdef DEBUG_RUNTIME
     uint64_t t_after = halide_current_time_ns(user_context);
-    debug(user_context) << "Time for halide_metal_copy_to_device: " << (t_after - t_before) / 1.0e6 << " ms\n";
+    debug(user_context) << "Time for halide_metal_copy_to_device: "
+                        << (t_after - t_before) / 1.0e6 << " ms\n";
     #endif
 
     return 0;
