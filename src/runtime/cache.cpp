#include "HalideRuntime.h"
#include "printer.h"
#include "scoped_mutex_lock.h"

// This is temporary code. In particular, the hash table is stupid and
// currently thread safety is accomplished via large granularity spin
// locks. It is mainly intended to prove the programming model and
// runtime interface for memoization. We'll improve the implementation
// later. In the meantime, on some platforms it can be replaced by a
// platform specific LRU cache such as libcache from Apple.

namespace Halide { namespace Runtime { namespace Internal {

#define CACHE_DEBUGGING 0

#if CACHE_DEBUGGING
WEAK void debug_print_buffer(void *user_context, const char *buf_name, const halide_buffer_t &buf) {
    debug(user_context) << buf_name
                        << ": elem_size " << buf.elem_size << ", "
                        << "(" << buf.dim[0].min << ", " << buf.dim[0].extent << ", " << buf.dim[0].stride << ") "
                        << "(" << buf.dim[1].min << ", " << buf.dim[1].extent << ", " << buf.dim[1].stride << ") "
                        << "(" << buf.dim[2].min << ", " << buf.dim[2].extent << ", " << buf.dim[2].stride << ") "
                        << "(" << buf.dim[3].min << ", " << buf.dim[3].extent << ", " << buf.dim[3].stride << ")\n";
}

WEAK char to_hex_char(int val) {
    if (val < 10) {
        return '0' + val;
    }
    return 'A' + (val - 10);
}

WEAK void debug_print_key(void *user_context, const char *msg, const uint8_t *cache_key, int32_t key_size) {
    debug(user_context) << "Key for " << msg << "\n";
    char buf[1024];
    bool append_ellipses = false;
    if (key_size > (sizeof(buf) / 2) - 1) { // Each byte in key can take two bytes in output
        append_ellipses = true;
        key_size = (sizeof(buf) / 2) - 4; // room for NUL and "..."
    }
    char *buf_ptr = buf;
    for (int i = 0; i < key_size; i++) {
        if (cache_key[i] >= 32 && cache_key[i] <= '~') {
            *buf_ptr++ = cache_key[i];
        } else {
            *buf_ptr++ = to_hex_char((cache_key[i] >> 4));
            *buf_ptr++ = to_hex_char((cache_key[i] & 0xf));
        }
    }
    if (append_ellipses) {
        *buf_ptr++ = '.';
        *buf_ptr++ = '.';
        *buf_ptr++ = '.';
    }
    *buf_ptr++ = '\0';
    debug(user_context) << buf << "\n";
}
#endif

WEAK size_t full_extent(const halide_buffer_t &buf) {
    size_t result = 1;
    for (int i = 0; i < buf.dimensions; i++) {
        int32_t stride = buf.dim[i].stride;
        size_t positive_stride;
        if (stride < 0) {
            positive_stride = (size_t)(-stride);
        } else {
            positive_stride = (size_t)stride;
        }
        if ((buf.dim[i].extent * positive_stride) > result) {
            result = buf.dim[i].extent * positive_stride;
        }
    }
    return result;
}

WEAK bool keys_equal(const uint8_t *key1, const uint8_t *key2, size_t key_size) {
    return memcmp(key1, key2, key_size) == 0;
}


WEAK bool buffer_has_shape(const halide_buffer_t *buf, const halide_dimension_t *shape) {
    for (int i = 0; i < buf->dimensions; i++) {
        if (buf->dim[i] != shape[i]) return false;
    }
    return true;
}

// Each host block has extra space to store a header just before the contents.
// 16 is chosen to keep that alignment.
// The header holds the cache key hash and pointer to the hash entry.
//
// This is an optimization the number of cycles it takes for the cache
// to operate.
const size_t extra_bytes_host_bytes = 16;

struct CacheEntry {
    CacheEntry *next;
    CacheEntry *more_recent;
    CacheEntry *less_recent;
    uint8_t *metadata_storage;
    size_t key_size;
    uint8_t *key;
    uint32_t hash;
    uint32_t in_use_count; // 0 if none returned from halide_cache_lookup
    uint32_t tuple_count;
    // The shape of the computed data. There may be more data allocated than this.
    int32_t dimensions;
    halide_dimension_t *computed_bounds;
    // The actual stored data.
    halide_buffer_t *buf;

    bool init(const uint8_t *cache_key, size_t cache_key_size,
              uint32_t key_hash,
              const halide_buffer_t *computed_bounds_buf,
              int32_t tuples, halide_buffer_t **tuple_buffers);
    void destroy();
    halide_buffer_t &buffer(int32_t i);

};

struct CacheBlockHeader {
    CacheEntry *entry;
    uint32_t hash;
};

WEAK CacheBlockHeader *get_pointer_to_header(uint8_t * host) {
    return (CacheBlockHeader *)(host - extra_bytes_host_bytes);
}

WEAK bool CacheEntry::init(const uint8_t *cache_key, size_t cache_key_size,
                           uint32_t key_hash, const halide_buffer_t *computed_bounds_buf,
                           int32_t tuples, halide_buffer_t **tuple_buffers) {
    next = NULL;
    more_recent = NULL;
    less_recent = NULL;
    key_size = cache_key_size;
    hash = key_hash;
    in_use_count = 0;
    tuple_count = tuples;
    dimensions = computed_bounds_buf->dimensions;

    // Allocate all the necessary space (or die)
    size_t storage_bytes = 0;

    // First storage for the tuple buffer_t's
    storage_bytes += sizeof(halide_buffer_t) * tuple_count;

    // Then storage for the computed shape, and the allocated shape for
    // each tuple buffer. These may all be distinct.
    size_t shape_offset = storage_bytes;
    storage_bytes += sizeof(halide_dimension_t) * dimensions * (tuple_count + 1);

    // Then storage for the key
    size_t key_offset = storage_bytes;
    storage_bytes += key_size;

    // Do the single malloc call
    metadata_storage = (uint8_t *)halide_malloc(NULL, storage_bytes);
    if (!metadata_storage) {
        return false;
    }

    // Set up the pointers into the allocated metadata space
    buf = (halide_buffer_t *)metadata_storage;
    computed_bounds = (halide_dimension_t *)(metadata_storage + shape_offset);
    key = metadata_storage + key_offset;
    for (uint32_t i = 0; i < tuple_count; i++) {
        buf[i].dim = computed_bounds + (i+1)*dimensions;
    }

    // Copy over the key
    for (size_t i = 0; i < key_size; i++) {
        key[i] = cache_key[i];
    }

    // Copy over the shape of the computed region
    for (int i = 0; i < dimensions; i++) {
        computed_bounds[i] = computed_bounds_buf->dim[i];
    }

    // Copy over the tuple buffers and the shapes of the allocated regions
    for (uint32_t i = 0; i < tuple_count; i++) {
        buf[i] = *tuple_buffers[i];
        for (int j = 0; j < dimensions; j++) {
            buf[i].dim[j] = tuple_buffers[i]->dim[j];
        }
    }
    return true;
}

WEAK void CacheEntry::destroy() {
    for (uint32_t i = 0; i < tuple_count; i++) {
<<<<<<< HEAD
        halide_device_free(NULL, &buf[i]);
        halide_free(NULL, buf[i].host - extra_bytes_host_bytes);
=======
        halide_device_free(NULL, &buffer(i));
        halide_free(NULL, get_pointer_to_header(buffer(i).host));
>>>>>>> a7f3fcec
    }
    halide_free(NULL, metadata_storage);
}

WEAK uint32_t djb_hash(const uint8_t *key, size_t key_size)  {
    uint32_t h = 5381;
    for (size_t i = 0; i < key_size; i++) {
      h = (h << 5) + h + key[i];
    }
    return h;
}

WEAK halide_mutex memoization_lock;

const size_t kHashTableSize = 256;

WEAK CacheEntry *cache_entries[kHashTableSize];

WEAK CacheEntry *most_recently_used = NULL;
WEAK CacheEntry *least_recently_used = NULL;

const uint64_t kDefaultCacheSize = 1 << 20;
WEAK int64_t max_cache_size = kDefaultCacheSize;
WEAK int64_t current_cache_size = 0;

#if CACHE_DEBUGGING
WEAK void validate_cache() {
    print(NULL) << "validating cache, "
                << "current size " << current_cache_size
                << " of maximum " << max_cache_size << "\n";
    int entries_in_hash_table = 0;
    for (int i = 0; i < kHashTableSize; i++) {
        CacheEntry *entry = cache_entries[i];
        while (entry != NULL) {
            entries_in_hash_table++;
            if (entry->more_recent == NULL && entry != most_recently_used) {
                halide_print(NULL, "cache invalid case 1\n");
                __builtin_trap();
            }
            if (entry->less_recent == NULL && entry != least_recently_used) {
                halide_print(NULL, "cache invalid case 2\n");
                __builtin_trap();
            }
            entry = entry->next;
        }
    }
    int entries_from_mru = 0;
    CacheEntry *mru_chain = most_recently_used;
    while (mru_chain != NULL) {
        entries_from_mru++;
        mru_chain = mru_chain->less_recent;
    }
    int entries_from_lru = 0;
    CacheEntry *lru_chain = least_recently_used;
    while (lru_chain != NULL) {
        entries_from_lru++;
        lru_chain = lru_chain->more_recent;
    }
    print(NULL) << "hash entries " << entries_in_hash_table
                << ", mru entries " << entries_from_mru
                << ", lru entries " << entries_from_lru << "\n";
    if (entries_in_hash_table != entries_from_mru) {
        halide_print(NULL, "cache invalid case 3\n");
        __builtin_trap();
    }
    if (entries_in_hash_table != entries_from_lru) {
        halide_print(NULL, "cache invalid case 4\n");
        __builtin_trap();
    }
}
#endif

WEAK void prune_cache() {
#if CACHE_DEBUGGING
    validate_cache();
#endif
    CacheEntry *prune_candidate = least_recently_used;
    while (current_cache_size > max_cache_size &&
           prune_candidate != NULL) {
        CacheEntry *more_recent = prune_candidate->more_recent;

        if (prune_candidate->in_use_count == 0) {
            uint32_t h = prune_candidate->hash;
            uint32_t index = h % kHashTableSize;

            // Remove from hash table
            CacheEntry *prev_hash_entry = cache_entries[index];
            if (prev_hash_entry == prune_candidate) {
                cache_entries[index] = prune_candidate->next;
            } else {
                while (prev_hash_entry != NULL && prev_hash_entry->next != prune_candidate) {
                    prev_hash_entry = prev_hash_entry->next;
                }
                halide_assert(NULL, prev_hash_entry != NULL);
                prev_hash_entry->next = prune_candidate->next;
            }

            // Remove from less recent chain.
            if (least_recently_used == prune_candidate) {
                least_recently_used = more_recent;
            }
            if (more_recent != NULL) {
                more_recent->less_recent = prune_candidate->less_recent;
            }

            // Remove from more recent chain.
            if (most_recently_used == prune_candidate) {
                most_recently_used = prune_candidate->less_recent;
            }
            if (prune_candidate->less_recent != NULL) {
                prune_candidate->less_recent = more_recent;
            }

            // Decrease cache used amount.
            for (uint32_t i = 0; i < prune_candidate->tuple_count; i++) {
                current_cache_size -= full_extent(prune_candidate->buf[i]);
            }

            // Deallocate the entry.
            prune_candidate->destroy();
            halide_free(NULL, prune_candidate);
        }

        prune_candidate = more_recent;
    }
#if CACHE_DEBUGGING
    validate_cache();
#endif
}

}}} // namespace Halide::Runtime::Internal

extern "C" {

WEAK void halide_memoization_cache_set_size(int64_t size) {
    if (size == 0) {
        size = kDefaultCacheSize;
    }

    ScopedMutexLock lock(&memoization_lock);

    max_cache_size = size;
    prune_cache();
}

WEAK int halide_memoization_cache_lookup(void *user_context, const uint8_t *cache_key, int32_t size,
                                         halide_buffer_t *computed_bounds, int32_t tuple_count, halide_buffer_t **tuple_buffers) {
    uint32_t h = djb_hash(cache_key, size);
    uint32_t index = h % kHashTableSize;

    ScopedMutexLock lock(&memoization_lock);

#if CACHE_DEBUGGING
    debug_print_key(user_context, "halide_memoization_cache_lookup", cache_key, size);

    debug_print_buffer(user_context, "computed_bounds", *computed_bounds);

    {
        for (int32_t i = 0; i < tuple_count; i++) {
            halide_buffer_t *buf = tuple_buffers[i];
            debug_print_buffer(user_context, "Allocation bounds", *buf);
        }
    }
#endif

    CacheEntry *entry = cache_entries[index];
    while (entry != NULL) {
        if (entry->hash == h && entry->key_size == (size_t)size &&
            keys_equal(entry->key, cache_key, size) &&
            buffer_has_shape(computed_bounds, entry->computed_bounds) &&
            entry->tuple_count == (uint32_t)tuple_count) {

            // Check all the tuple buffers have the same bounds (they should).
            bool all_bounds_equal = true;
            for (int32_t i = 0; all_bounds_equal && i < tuple_count; i++) {
                all_bounds_equal = buffer_has_shape(tuple_buffers[i], entry->buf[i].dim);
            }

            if (all_bounds_equal) {
                if (entry != most_recently_used) {
                    halide_assert(user_context, entry->more_recent != NULL);
                    if (entry->less_recent != NULL) {
                        entry->less_recent->more_recent = entry->more_recent;
                    } else {
                        halide_assert(user_context, least_recently_used == entry);
                        least_recently_used = entry->more_recent;
                    }
                    halide_assert(user_context, entry->more_recent != NULL);
                    entry->more_recent->less_recent = entry->less_recent;

                    entry->more_recent = NULL;
                    entry->less_recent = most_recently_used;
                    if (most_recently_used != NULL) {
                        most_recently_used->more_recent = entry;
                    }
                    most_recently_used = entry;
                }

                for (int32_t i = 0; i < tuple_count; i++) {
                    halide_buffer_t *buf = tuple_buffers[i];
                    *buf = entry->buf[i];
                }

                entry->in_use_count += tuple_count;

                return 0;
            }
        }
        entry = entry->next;
    }

    for (int32_t i = 0; i < tuple_count; i++) {
        halide_buffer_t *buf = tuple_buffers[i];
        size_t buffer_size = full_extent(*buf);

        // See documentation on extra_bytes_host_bytes
        buf->host = ((uint8_t *)halide_malloc(user_context, buffer_size * buf->type.bytes() + extra_bytes_host_bytes));
        if (buf->host == NULL) {
            for (int32_t j = i; j > 0; j--) {
                halide_free(user_context, get_pointer_to_header(tuple_buffers[j - 1]->host));
                tuple_buffers[j - 1]->host = NULL;
            }
            return -1;
        }
        buf->host += extra_bytes_host_bytes;
        CacheBlockHeader *header = get_pointer_to_header(buf->host);
        header->hash = h;
        header->entry = NULL;
    }

#if CACHE_DEBUGGING
    validate_cache();
#endif

    return 1;
}

<<<<<<< HEAD
WEAK void halide_memoization_cache_store(void *user_context, const uint8_t *cache_key, int32_t size,
                                         halide_buffer_t *computed_bounds,
                                         int32_t tuple_count, halide_buffer_t **tuple_buffers) {
=======
WEAK int halide_memoization_cache_store(void *user_context, const uint8_t *cache_key, int32_t size,
                                        buffer_t *computed_bounds, int32_t tuple_count, buffer_t **tuple_buffers) {
>>>>>>> a7f3fcec
    debug(user_context) << "halide_memoization_cache_store\n";

    uint32_t h = get_pointer_to_header(tuple_buffers[0]->host)->hash;

    uint32_t index = h % kHashTableSize;

    ScopedMutexLock lock(&memoization_lock);

#if CACHE_DEBUGGING
    debug_print_key(user_context, "halide_memoization_cache_store", cache_key, size);

    debug_print_buffer(user_context, "computed_bounds", *computed_bounds);

    {
        for (int32_t i = 0; i < tuple_count; i++) {
            halide_buffer_t *buf = tuple_buffers[i];
            debug_print_buffer(user_context, "Allocation bounds", *buf);
        }
    }
#endif

    CacheEntry *entry = cache_entries[index];
    while (entry != NULL) {
        if (entry->hash == h && entry->key_size == (size_t)size &&
            keys_equal(entry->key, cache_key, size) &&
            buffer_has_shape(computed_bounds, entry->computed_bounds) &&
            entry->tuple_count == (uint32_t)tuple_count) {

            bool all_bounds_equal = true;
            bool no_host_pointers_equal = true;
            {
                for (int32_t i = 0; all_bounds_equal && i < tuple_count; i++) {
                    halide_buffer_t *buf = tuple_buffers[i];
                    all_bounds_equal = buffer_has_shape(tuple_buffers[i], entry->buf[i].dim);
                    if (entry->buf[i].host == buf->host) {
                        no_host_pointers_equal = false;
                    }
                }
            }
            if (all_bounds_equal) {
                halide_assert(user_context, no_host_pointers_equal);
                // This entry is still in use by the caller. Mark it as having no cache entry
                // so halide_memoization_cache_release can free the buffer.
                for (int32_t i = 0; i < tuple_count; i++) {
                    get_pointer_to_header(tuple_buffers[i]->host)->entry = NULL;

                }
                return 0;
            }
        }
        entry = entry->next;
    }

    uint64_t added_size = 0;
    {
        for (int32_t i = 0; i < tuple_count; i++) {
            halide_buffer_t *buf = tuple_buffers[i];
            added_size += full_extent(*buf);
        }
    }
    current_cache_size += added_size;
    prune_cache();

<<<<<<< HEAD
    CacheEntry *new_entry = (CacheEntry *)halide_malloc(NULL, sizeof(CacheEntry));
    bool inited = false;
    if (new_entry) {
        inited = new_entry->init(cache_key, size, h, computed_bounds, tuple_count, tuple_buffers);
=======
    void *entry_storage = halide_malloc(NULL, sizeof(CacheEntry) + sizeof(buffer_t) * (tuple_count - 1));
    if (entry_storage == NULL) {
        current_cache_size -= added_size;

        // This entry is still in use by the caller. Mark it as having no cache entry
        // so halide_memoization_cache_release can free the buffer.
        for (int32_t i = 0; i < tuple_count; i++) {
            get_pointer_to_header(tuple_buffers[i]->host)->entry = NULL;
        }
        return 0;
>>>>>>> a7f3fcec
    }
    if (!inited) {
        current_cache_size -= added_size;

        // This entry is still in use by the caller. Mark it as having no cache entry
        // so halide_memoization_cache_release can free the buffer.
        for (int32_t i = 0; i < tuple_count; i++) {
            get_pointer_to_header(tuple_buffers[i]->host)->entry = NULL;
        }

<<<<<<< HEAD
        if (new_entry) {
            halide_free(user_context, new_entry);
        }
        return;
=======
        halide_free(user_context, new_entry);
        return 0;
>>>>>>> a7f3fcec
    }

    new_entry->next = cache_entries[index];
    new_entry->less_recent = most_recently_used;
    if (most_recently_used != NULL) {
        most_recently_used->more_recent = new_entry;
    }
    most_recently_used = new_entry;
    if (least_recently_used == NULL) {
        least_recently_used = new_entry;
    }
    cache_entries[index] = new_entry;

    new_entry->in_use_count = tuple_count;

    for (int32_t i = 0; i < tuple_count; i++) {
        get_pointer_to_header(tuple_buffers[i]->host)->entry = new_entry;
    }

#if CACHE_DEBUGGING
    validate_cache();
#endif
    debug(user_context) << "Exiting halide_memoization_cache_store\n";

    return 0;
}

WEAK void halide_memoization_cache_release(void *user_context, void *host) {
    CacheBlockHeader *header = get_pointer_to_header((uint8_t *)host);
    debug(user_context) << "halide_memoization_cache_release\n";
    CacheEntry *entry = header->entry;

    if (entry == NULL) {
        halide_free(user_context, header);
    } else {
        ScopedMutexLock lock(&memoization_lock);

        halide_assert(user_context, entry->in_use_count > 0);
        entry->in_use_count--;
#if CACHE_DEBUGGING
        validate_cache();
#endif
    }

    debug(user_context) << "Exited halide_memoization_cache_release.\n";
}

WEAK void halide_memoization_cache_cleanup() {
    debug(NULL) << "halide_memoization_cache_cleanup\n";
    for (size_t i = 0; i < kHashTableSize; i++) {
        CacheEntry *entry = cache_entries[i];
        cache_entries[i] = NULL;
        while (entry != NULL) {
            CacheEntry *next = entry->next;
            entry->destroy();
            halide_free(NULL, entry);
            entry = next;
        }
    }
    current_cache_size = 0;
    halide_mutex_cleanup(&memoization_lock);
}

namespace {

__attribute__((destructor))
WEAK void halide_cache_cleanup() {
    halide_memoization_cache_cleanup();
}

}

}<|MERGE_RESOLUTION|>--- conflicted
+++ resolved
@@ -191,13 +191,8 @@
 
 WEAK void CacheEntry::destroy() {
     for (uint32_t i = 0; i < tuple_count; i++) {
-<<<<<<< HEAD
         halide_device_free(NULL, &buf[i]);
-        halide_free(NULL, buf[i].host - extra_bytes_host_bytes);
-=======
-        halide_device_free(NULL, &buffer(i));
-        halide_free(NULL, get_pointer_to_header(buffer(i).host));
->>>>>>> a7f3fcec
+        halide_free(NULL, get_pointer_to_header(&buf[i].host));
     }
     halide_free(NULL, metadata_storage);
 }
@@ -435,14 +430,9 @@
     return 1;
 }
 
-<<<<<<< HEAD
-WEAK void halide_memoization_cache_store(void *user_context, const uint8_t *cache_key, int32_t size,
-                                         halide_buffer_t *computed_bounds,
-                                         int32_t tuple_count, halide_buffer_t **tuple_buffers) {
-=======
 WEAK int halide_memoization_cache_store(void *user_context, const uint8_t *cache_key, int32_t size,
-                                        buffer_t *computed_bounds, int32_t tuple_count, buffer_t **tuple_buffers) {
->>>>>>> a7f3fcec
+                                        halide_buffer_t *computed_bounds,
+                                        int32_t tuple_count, halide_buffer_t **tuple_buffers) {
     debug(user_context) << "halide_memoization_cache_store\n";
 
     uint32_t h = get_pointer_to_header(tuple_buffers[0]->host)->hash;
@@ -506,14 +496,12 @@
     current_cache_size += added_size;
     prune_cache();
 
-<<<<<<< HEAD
     CacheEntry *new_entry = (CacheEntry *)halide_malloc(NULL, sizeof(CacheEntry));
     bool inited = false;
     if (new_entry) {
         inited = new_entry->init(cache_key, size, h, computed_bounds, tuple_count, tuple_buffers);
-=======
-    void *entry_storage = halide_malloc(NULL, sizeof(CacheEntry) + sizeof(buffer_t) * (tuple_count - 1));
-    if (entry_storage == NULL) {
+    }
+    if (!inited) {
         current_cache_size -= added_size;
 
         // This entry is still in use by the caller. Mark it as having no cache entry
@@ -521,27 +509,11 @@
         for (int32_t i = 0; i < tuple_count; i++) {
             get_pointer_to_header(tuple_buffers[i]->host)->entry = NULL;
         }
-        return 0;
->>>>>>> a7f3fcec
-    }
-    if (!inited) {
-        current_cache_size -= added_size;
-
-        // This entry is still in use by the caller. Mark it as having no cache entry
-        // so halide_memoization_cache_release can free the buffer.
-        for (int32_t i = 0; i < tuple_count; i++) {
-            get_pointer_to_header(tuple_buffers[i]->host)->entry = NULL;
-        }
-
-<<<<<<< HEAD
+
         if (new_entry) {
             halide_free(user_context, new_entry);
         }
-        return;
-=======
-        halide_free(user_context, new_entry);
         return 0;
->>>>>>> a7f3fcec
     }
 
     new_entry->next = cache_entries[index];
