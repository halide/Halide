#include "printer.h"
#include "scoped_mutex_lock.h"

namespace Halide {
namespace Internal {

template<typename ContextT, typename ModuleStateT>
class GPUCompilationCache {
    struct CachedCompilation {
        ContextT context{};
        ModuleStateT module_state{};
        uint32_t kernel_id{};
        uint32_t use_count{0};

        CachedCompilation(ContextT context, ModuleStateT module_state,
                          uint32_t kernel_id, uint32_t use_count)
            : context(context), module_state(module_state),
              kernel_id(kernel_id), use_count(use_count) {
        }
    };

    halide_mutex mutex;

    static constexpr float kLoadFactor{.5f};
    static constexpr int kInitialTableBits{7};
    int log2_compilations_size{0};  // number of bits in index into compilations table.
    CachedCompilation *compilations{nullptr};
    int count{0};

    static constexpr uint32_t kInvalidId{0};
    static constexpr uint32_t kDeletedId{1};

    uint32_t unique_id{2};  // zero is an invalid id

public:
    static ALWAYS_INLINE uintptr_t kernel_hash(ContextT context, uint32_t id, uint32_t bits) {
        uintptr_t addr = (uintptr_t)context + id;
        // Fibonacci hashing. The golden ratio is 1.9E3779B97F4A7C15F39...
        // in hexadecimal.
        if (sizeof(uintptr_t) >= 8) {
            return (addr * (uintptr_t)0x9E3779B97F4A7C15) >> (64 - bits);
        } else {
            return (addr * (uintptr_t)0x9E3779B9) >> (32 - bits);
        }
    }

    HALIDE_MUST_USE_RESULT bool insert(const CachedCompilation &entry) {
        if (log2_compilations_size == 0) {
            if (!resize_table(kInitialTableBits)) {
                return false;
            }
        }
        if ((count + 1) > (1 << log2_compilations_size) * kLoadFactor) {
            if (!resize_table(log2_compilations_size + 1)) {
                return false;
            }
        }
        count += 1;
        uintptr_t index = kernel_hash(entry.context, entry.kernel_id, log2_compilations_size);
        for (int i = 0; i < (1 << log2_compilations_size); i++) {
            uintptr_t effective_index = (index + i) & ((1 << log2_compilations_size) - 1);
            if (compilations[effective_index].kernel_id <= kDeletedId) {
                compilations[effective_index] = entry;
                return true;
            }
        }
        // This is a logic error that should never occur. It means the table is
        // full, but it should have been resized.
<<<<<<< HEAD
        halide_abort_if_false(nullptr, false);
=======
        halide_debug_assert(nullptr, false);
>>>>>>> 6071cf64
        return false;
    }

    HALIDE_MUST_USE_RESULT bool find_internal(ContextT context, uint32_t id,
                                              ModuleStateT *&module_state, int increment) {
        if (log2_compilations_size == 0) {
            return false;
        }
        uintptr_t index = kernel_hash(context, id, log2_compilations_size);
        for (int i = 0; i < (1 << log2_compilations_size); i++) {
            uintptr_t effective_index = (index + i) & ((1 << log2_compilations_size) - 1);

            if (compilations[effective_index].kernel_id == kInvalidId) {
                return false;
            }
            if (compilations[effective_index].context == context &&
                compilations[effective_index].kernel_id == id) {
                module_state = &compilations[effective_index].module_state;
                if (increment != 0) {
                    compilations[effective_index].use_count += increment;
                }
                return true;
            }
        }
        return false;
    }

    HALIDE_MUST_USE_RESULT bool lookup(ContextT context, void *state_ptr, ModuleStateT &module_state) {
        ScopedMutexLock lock_guard(&mutex);
        uint32_t id = (uint32_t)(uintptr_t)state_ptr;
        ModuleStateT *mod_ptr;
        if (find_internal(context, id, mod_ptr, 0)) {
            module_state = *mod_ptr;
            return true;
        }
        return false;
    }

    HALIDE_MUST_USE_RESULT bool resize_table(int size_bits) {
        if (size_bits != log2_compilations_size) {
            int new_size = (1 << size_bits);
            int old_size = (1 << log2_compilations_size);
            CachedCompilation *new_table = (CachedCompilation *)malloc(new_size * sizeof(CachedCompilation));
            if (new_table == nullptr) {
                // signal error.
                return false;
            }
            memset(new_table, 0, new_size * sizeof(CachedCompilation));
            CachedCompilation *old_table = compilations;
            compilations = new_table;
            log2_compilations_size = size_bits;

            if (count > 0) {  // Mainly to catch empty initial table case
                for (int32_t i = 0; i < old_size; i++) {
                    if (old_table[i].kernel_id != kInvalidId &&
                        old_table[i].kernel_id != kDeletedId) {
                        bool result = insert(old_table[i]);
<<<<<<< HEAD
                        halide_abort_if_false(nullptr, result);  // Resizing the table while resizing the table is a logic error.
=======
                        halide_debug_assert(nullptr, result);  // Resizing the table while resizing the table is a logic error.
                        (void)result;
>>>>>>> 6071cf64
                    }
                }
            }
            free(old_table);
        }
        return true;
    }

    template<typename FreeModuleT>
    void release_context(void *user_context, bool all, ContextT context, FreeModuleT &f) {
        if (count == 0) {
            return;
        }

        for (int i = 0; i < (1 << log2_compilations_size); i++) {
            if (compilations[i].kernel_id > kInvalidId &&
                (all || (compilations[i].context == context)) &&
                compilations[i].use_count == 0) {
                debug(user_context) << "Releasing cached compilation: " << compilations[i].module_state
                                    << " id " << compilations[i].kernel_id
                                    << " context " << compilations[i].context << "\n";
                f(compilations[i].module_state);
                compilations[i].module_state = nullptr;
                compilations[i].kernel_id = kDeletedId;
                count--;
            }
        }
    }

    template<typename FreeModuleT>
    void delete_context(void *user_context, ContextT context, FreeModuleT &f) {
        ScopedMutexLock lock_guard(&mutex);

        release_context(user_context, false, context, f);
    }

    template<typename FreeModuleT>
    void release_all(void *user_context, FreeModuleT &f) {
        ScopedMutexLock lock_guard(&mutex);

        release_context(user_context, true, nullptr, f);
        // Some items may have been in use, so can't free.
        if (count == 0) {
            free(compilations);
            compilations = nullptr;
            log2_compilations_size = 0;
        }
    }

    template<typename CompileModuleT, typename... Args>
    HALIDE_MUST_USE_RESULT bool kernel_state_setup(void *user_context, void **state_ptr,
                                                   ContextT context, ModuleStateT &result,
                                                   CompileModuleT f,
                                                   Args... args) {
        ScopedMutexLock lock_guard(&mutex);

        uint32_t *id_ptr = (uint32_t *)state_ptr;
        if (*id_ptr == 0) {
            *id_ptr = unique_id++;
        }

        ModuleStateT *mod;
        if (find_internal(context, *id_ptr, mod, 1)) {
            result = *mod;
            return true;
        }

        // TODO(zvookin): figure out the calling signature here...
        ModuleStateT compiled_module = f(args...);
        debug(user_context) << "Caching compiled kernel: " << compiled_module
                            << " id " << *id_ptr << " context " << context << "\n";
        if (compiled_module == nullptr) {
            return false;
        }

        if (!insert({context, compiled_module, *id_ptr, 1})) {
            return false;
        }
        result = compiled_module;

        return true;
    }

    void release_hold(void *user_context, ContextT context, void *state_ptr) {
        ModuleStateT *mod;
        uint32_t id = (uint32_t)(uintptr_t)state_ptr;
        bool result = find_internal(context, id, mod, -1);
<<<<<<< HEAD
        halide_abort_if_false(user_context, result);  // Value must be in cache to be released
=======
        halide_debug_assert(user_context, result);  // Value must be in cache to be released
        (void)result;
>>>>>>> 6071cf64
    }
};

}  // namespace Internal
}  // namespace Halide<|MERGE_RESOLUTION|>--- conflicted
+++ resolved
@@ -66,11 +66,7 @@
         }
         // This is a logic error that should never occur. It means the table is
         // full, but it should have been resized.
-<<<<<<< HEAD
-        halide_abort_if_false(nullptr, false);
-=======
         halide_debug_assert(nullptr, false);
->>>>>>> 6071cf64
         return false;
     }
 
@@ -128,12 +124,8 @@
                     if (old_table[i].kernel_id != kInvalidId &&
                         old_table[i].kernel_id != kDeletedId) {
                         bool result = insert(old_table[i]);
-<<<<<<< HEAD
-                        halide_abort_if_false(nullptr, result);  // Resizing the table while resizing the table is a logic error.
-=======
                         halide_debug_assert(nullptr, result);  // Resizing the table while resizing the table is a logic error.
                         (void)result;
->>>>>>> 6071cf64
                     }
                 }
             }
@@ -221,12 +213,8 @@
         ModuleStateT *mod;
         uint32_t id = (uint32_t)(uintptr_t)state_ptr;
         bool result = find_internal(context, id, mod, -1);
-<<<<<<< HEAD
-        halide_abort_if_false(user_context, result);  // Value must be in cache to be released
-=======
         halide_debug_assert(user_context, result);  // Value must be in cache to be released
         (void)result;
->>>>>>> 6071cf64
     }
 };
 
