--- conflicted
+++ resolved
@@ -167,7 +167,6 @@
     bool manages_memory() const {
         return alloc != nullptr;
     }
-<<<<<<< HEAD
     
     /** Return the maximum number of dimensions for this Buffer type. */
     static constexpr int static_halide_max_dimensions() {
@@ -175,9 +174,6 @@
     }
 
 private:
-=======
-
->>>>>>> cfe0c779
     /** Increment the reference count of any owned allocation */
     void incref() const {
         if (!manages_memory()) return;
