/** \file
 * Defines a Buffer type that wraps from halide_buffer_t and adds
 * functionality, and methods for more conveniently iterating over the
 * samples in a halide_buffer_t outside of Halide code. */

#ifndef HALIDE_RUNTIME_BUFFER_H
#define HALIDE_RUNTIME_BUFFER_H

#include <algorithm>
#include <atomic>
#include <cassert>
#include <cstdint>
#include <cstring>
#include <limits>
#include <memory>
#include <vector>

#if defined(__has_feature)
#if __has_feature(memory_sanitizer)
#include <sanitizer/msan_interface.h>
#endif
#endif

#include "HalideRuntime.h"

#ifdef _MSC_VER
#include <malloc.h>
#define HALIDE_ALLOCA _alloca
#else
#define HALIDE_ALLOCA __builtin_alloca
#endif

// gcc 5.1 has a false positive warning on this code
#if __GNUC__ == 5 && __GNUC_MINOR__ == 1
#pragma GCC diagnostic ignored "-Warray-bounds"
#endif

namespace Halide {
namespace Runtime {

// Forward-declare our Buffer class
template<typename T, int D>
class Buffer;

// A helper to check if a parameter pack is entirely implicitly
// int-convertible to use with std::enable_if
template<typename... Args>
struct AllInts : std::false_type {};

template<>
struct AllInts<> : std::true_type {};

template<typename T, typename... Args>
struct AllInts<T, Args...> {
    static const bool value = std::is_convertible<T, int>::value && AllInts<Args...>::value;
};

// Floats and doubles are technically implicitly int-convertible, but
// doing so produces a warning we treat as an error, so just disallow
// it here.
template<typename... Args>
struct AllInts<float, Args...> : std::false_type {};

template<typename... Args>
struct AllInts<double, Args...> : std::false_type {};

// A helper to detect if there are any zeros in a container
namespace Internal {
template<typename Container>
bool any_zero(const Container &c) {
    for (int i : c) {
        if (i == 0) {
            return true;
        }
    }
    return false;
}
}  // namespace Internal

/** A struct acting as a header for allocations owned by the Buffer
 * class itself. */
struct AllocationHeader {
    void (*deallocate_fn)(void *);
    std::atomic<int> ref_count;

    // Note that ref_count always starts at 1
    AllocationHeader(void (*deallocate_fn)(void *))
        : deallocate_fn(deallocate_fn), ref_count(1) {
    }
};

/** This indicates how to deallocate the device for a Halide::Runtime::Buffer. */
enum struct BufferDeviceOwnership : int {
    Allocated,               ///> halide_device_free will be called when device ref count goes to zero
    WrappedNative,           ///> halide_device_detach_native will be called when device ref count goes to zero
    Unmanaged,               ///> No free routine will be called when device ref count goes to zero
    AllocatedDeviceAndHost,  ///> Call device_and_host_free when DevRefCount goes to zero.
    Cropped,                 ///> Call halide_device_release_crop when DevRefCount goes to zero.
};

/** A similar struct for managing device allocations. */
struct DeviceRefCount {
    // This is only ever constructed when there's something to manage,
    // so start at one.
    std::atomic<int> count{1};
    BufferDeviceOwnership ownership{BufferDeviceOwnership::Allocated};
};

/** A templated Buffer class that wraps halide_buffer_t and adds
 * functionality. When using Halide from C++, this is the preferred
 * way to create input and output buffers. The overhead of using this
 * class relative to a naked halide_buffer_t is minimal - it uses another
 * ~16 bytes on the stack, and does no dynamic allocations when using
 * it to represent existing memory of a known maximum dimensionality.
 *
 * The template parameter T is the element type. For buffers where the
 * element type is unknown, or may vary, use void or const void.
 *
 * D is the maximum number of dimensions that can be represented using
 * space inside the class itself. Set it to the maximum dimensionality
 * you expect this buffer to be. If the actual dimensionality exceeds
 * this, heap storage is allocated to track the shape of the buffer. D
 * defaults to 4, which should cover nearly all usage.
 *
 * The class optionally allocates and owns memory for the image using
 * a shared pointer allocated with the provided allocator. If they are
 * null, malloc and free are used.  Any device-side allocation is
 * considered as owned if and only if the host-side allocation is
 * owned. */
template<typename T = void, int D = 4>
class Buffer {
    /** The underlying halide_buffer_t */
    halide_buffer_t buf = {0};

    /** Some in-class storage for shape of the dimensions. */
    halide_dimension_t shape[D];

    /** The allocation owned by this Buffer. NULL if the Buffer does not
     * own the memory. */
    AllocationHeader *alloc = nullptr;

    /** A reference count for the device allocation owned by this
     * buffer. */
    mutable DeviceRefCount *dev_ref_count = nullptr;

    /** True if T is of type void or const void */
    static const bool T_is_void = std::is_same<typename std::remove_const<T>::type, void>::value;

    /** A type function that adds a const qualifier if T is a const type. */
    template<typename T2>
    using add_const_if_T_is_const = typename std::conditional<std::is_const<T>::value, const T2, T2>::type;

    /** T unless T is (const) void, in which case (const)
     * uint8_t. Useful for providing return types for operator() */
    using not_void_T = typename std::conditional<T_is_void,
                                                 add_const_if_T_is_const<uint8_t>,
                                                 T>::type;

    /** T with constness removed. Useful for return type of copy(). */
    using not_const_T = typename std::remove_const<T>::type;

    /** The type the elements are stored as. Equal to not_void_T
     * unless T is a pointer, in which case uint64_t. Halide stores
     * all pointer types as uint64s internally, even on 32-bit
     * systems. */
    using storage_T = typename std::conditional<std::is_pointer<T>::value, uint64_t, not_void_T>::type;

public:
    /** True if the Halide type is not void (or const void). */
    static constexpr bool has_static_halide_type = !T_is_void;

    /** Get the Halide type of T. Callers should not use the result if
     * has_static_halide_type is false. */
    static halide_type_t static_halide_type() {
        return halide_type_of<typename std::remove_cv<not_void_T>::type>();
    }

    /** Does this Buffer own the host memory it refers to? */
    bool owns_host_memory() const {
        return alloc != nullptr;
    }

private:
    /** Increment the reference count of any owned allocation */
    void incref() const {
        if (owns_host_memory()) {
            alloc->ref_count++;
        }
        if (buf.device) {
            if (!dev_ref_count) {
                // I seem to have a non-zero dev field but no
                // reference count for it. I must have been given a
                // device allocation by a Halide pipeline, and have
                // never been copied from since. Take sole ownership
                // of it.
                dev_ref_count = new DeviceRefCount;
            }
            dev_ref_count->count++;
        }
    }

    // Note that this is called "cropped" but can also encompass a slice/embed
    // operation as well.
    struct DevRefCountCropped : DeviceRefCount {
        Buffer<T, D> cropped_from;
        DevRefCountCropped(const Buffer<T, D> &cropped_from)
            : cropped_from(cropped_from) {
            ownership = BufferDeviceOwnership::Cropped;
        }
    };

    /** Setup the device ref count for a buffer to indicate it is a crop (or slice, embed, etc) of cropped_from */
    void crop_from(const Buffer<T, D> &cropped_from) {
        assert(dev_ref_count == nullptr);
        dev_ref_count = new DevRefCountCropped(cropped_from);
    }

    /** Decrement the reference count of any owned allocation and free host
     * and device memory if it hits zero. Sets alloc to nullptr. */
    void decref(bool device_only = false) {
        if (owns_host_memory() && !device_only) {
            int new_count = --(alloc->ref_count);
            if (new_count == 0) {
                void (*fn)(void *) = alloc->deallocate_fn;
                alloc->~AllocationHeader();
                fn(alloc);
            }
            buf.host = nullptr;
            alloc = nullptr;
            set_host_dirty(false);
        }
<<<<<<< HEAD
        int new_count = 0;
=======
>>>>>>> fa5dfd06
        if (dev_ref_count) {
            int new_count = --(dev_ref_count->count);
            if (new_count == 0) {
                if (buf.device) {
                    assert(!(alloc && device_dirty()) &&
                           "Implicitly freeing a dirty device allocation while a host allocation still lives. "
                           "Call device_free explicitly if you want to drop dirty device-side data. "
                           "Call copy_to_host explicitly if you want the data copied to the host allocation "
                           "before the device allocation is freed.");
                    if (dev_ref_count && dev_ref_count->ownership == BufferDeviceOwnership::WrappedNative) {
                        buf.device_interface->detach_native(nullptr, &buf);
                    } else if (dev_ref_count && dev_ref_count->ownership == BufferDeviceOwnership::AllocatedDeviceAndHost) {
                        buf.device_interface->device_and_host_free(nullptr, &buf);
                    } else if (dev_ref_count && dev_ref_count->ownership == BufferDeviceOwnership::Cropped) {
                        buf.device_interface->device_release_crop(nullptr, &buf);
                    } else if (dev_ref_count == nullptr || dev_ref_count->ownership == BufferDeviceOwnership::Allocated) {
                        buf.device_interface->device_free(nullptr, &buf);
                    }
                }
                if (dev_ref_count->ownership == BufferDeviceOwnership::Cropped) {
                    delete (DevRefCountCropped *)dev_ref_count;
                } else {
                    delete dev_ref_count;
                }
            }
            dev_ref_count = nullptr;
        }
        dev_ref_count = nullptr;
        buf.device = 0;
        buf.device_interface = nullptr;
    }

    void free_shape_storage() {
        if (buf.dim != shape) {
            delete[] buf.dim;
            buf.dim = nullptr;
        }
    }

    void make_shape_storage(const int dimensions) {
        // This should usually be inlined, so if dimensions is statically known,
        // we can skip the call to new
        buf.dimensions = dimensions;
        buf.dim = (dimensions <= D) ? shape : new halide_dimension_t[dimensions];
    }

    void copy_shape_from(const halide_buffer_t &other) {
        // All callers of this ensure that buf.dimensions == other.dimensions.
        make_shape_storage(other.dimensions);
        std::copy(other.dim, other.dim + other.dimensions, buf.dim);
    }

    template<typename T2, int D2>
    void move_shape_from(Buffer<T2, D2> &&other) {
        if (other.shape == other.buf.dim) {
            copy_shape_from(other.buf);
        } else {
            buf.dim = other.buf.dim;
            other.buf.dim = nullptr;
        }
    }

    /** Initialize the shape from a halide_buffer_t. */
    void initialize_from_buffer(const halide_buffer_t &b,
                                BufferDeviceOwnership ownership) {
        memcpy(&buf, &b, sizeof(halide_buffer_t));
        copy_shape_from(b);
        if (b.device) {
            dev_ref_count = new DeviceRefCount;
            dev_ref_count->ownership = ownership;
        }
    }

    /** Initialize the shape from an array of ints */
    void initialize_shape(const int *sizes) {
        for (int i = 0; i < buf.dimensions; i++) {
            buf.dim[i].min = 0;
            buf.dim[i].extent = sizes[i];
            if (i == 0) {
                buf.dim[i].stride = 1;
            } else {
                buf.dim[i].stride = buf.dim[i - 1].stride * buf.dim[i - 1].extent;
            }
        }
    }

    /** Initialize the shape from a vector of extents */
    void initialize_shape(const std::vector<int> &sizes) {
        assert(buf.dimensions == (int)sizes.size());
        initialize_shape(sizes.data());
    }

    /** Initialize the shape from the static shape of an array */
    template<typename Array, size_t N>
    void initialize_shape_from_array_shape(int next, Array (&vals)[N]) {
        buf.dim[next].min = 0;
        buf.dim[next].extent = (int)N;
        if (next == 0) {
            buf.dim[next].stride = 1;
        } else {
            initialize_shape_from_array_shape(next - 1, vals[0]);
            buf.dim[next].stride = buf.dim[next - 1].stride * buf.dim[next - 1].extent;
        }
    }

    /** Base case for the template recursion above. */
    template<typename T2>
    void initialize_shape_from_array_shape(int, const T2 &) {
    }

    /** Get the dimensionality of a multi-dimensional C array */
    template<typename Array, size_t N>
    static int dimensionality_of_array(Array (&vals)[N]) {
        return dimensionality_of_array(vals[0]) + 1;
    }

    template<typename T2>
    static int dimensionality_of_array(const T2 &) {
        return 0;
    }

    /** Get the underlying halide_type_t of an array's element type. */
    template<typename Array, size_t N>
    static halide_type_t scalar_type_of_array(Array (&vals)[N]) {
        return scalar_type_of_array(vals[0]);
    }

    template<typename T2>
    static halide_type_t scalar_type_of_array(const T2 &) {
        return halide_type_of<typename std::remove_cv<T2>::type>();
    }

    /** Crop a single dimension without handling device allocation. */
    void crop_host(int d, int min, int extent) {
        assert(dim(d).min() <= min);
        assert(dim(d).max() >= min + extent - 1);
        ptrdiff_t shift = min - dim(d).min();
        if (buf.host != nullptr) {
            buf.host += (shift * dim(d).stride()) * type().bytes();
        }
        buf.dim[d].min = min;
        buf.dim[d].extent = extent;
    }

    /** Crop as many dimensions as are in rect, without handling device allocation. */
    void crop_host(const std::vector<std::pair<int, int>> &rect) {
        assert(rect.size() <= static_cast<decltype(rect.size())>(std::numeric_limits<int>::max()));
        int limit = (int)rect.size();
        assert(limit <= dimensions());
        for (int i = 0; i < limit; i++) {
            crop_host(i, rect[i].first, rect[i].second);
        }
    }

    void complete_device_crop(Buffer<T, D> &result_host_cropped) const {
        assert(buf.device_interface != nullptr);
        if (buf.device_interface->device_crop(nullptr, &this->buf, &result_host_cropped.buf) == 0) {
            const Buffer<T, D> *cropped_from = this;
            // TODO: Figure out what to do if dev_ref_count is nullptr. Should incref logic run here?
            // is it possible to get to this point without incref having run at least once since
            // the device field was set? (I.e. in the internal logic of crop. incref might have been
            // called.)
            if (dev_ref_count != nullptr && dev_ref_count->ownership == BufferDeviceOwnership::Cropped) {
                cropped_from = &((DevRefCountCropped *)dev_ref_count)->cropped_from;
            }
            result_host_cropped.crop_from(*cropped_from);
        }
    }

    /** slice a single dimension without handling device allocation. */
    void slice_host(int d, int pos) {
        assert(d >= 0 && d < dimensions());
        assert(pos >= dim(d).min() && pos <= dim(d).max());
        buf.dimensions--;
        ptrdiff_t shift = pos - buf.dim[d].min;
        if (buf.host != nullptr) {
            buf.host += (shift * buf.dim[d].stride) * type().bytes();
        }
        for (int i = d; i < buf.dimensions; i++) {
            buf.dim[i] = buf.dim[i + 1];
        }
        buf.dim[buf.dimensions] = {0, 0, 0};
    }

    void complete_device_slice(Buffer<T, D> &result_host_sliced, int d, int pos) const {
        assert(buf.device_interface != nullptr);
        if (buf.device_interface->device_slice(nullptr, &this->buf, d, pos, &result_host_sliced.buf) == 0) {
            const Buffer<T, D> *sliced_from = this;
            // TODO: Figure out what to do if dev_ref_count is nullptr. Should incref logic run here?
            // is it possible to get to this point without incref having run at least once since
            // the device field was set? (I.e. in the internal logic of slice. incref might have been
            // called.)
            if (dev_ref_count != nullptr && dev_ref_count->ownership == BufferDeviceOwnership::Cropped) {
                sliced_from = &((DevRefCountCropped *)dev_ref_count)->cropped_from;
            }
            // crop_from() is correct here, despite the fact that we are slicing.
            result_host_sliced.crop_from(*sliced_from);
        }
    }

public:
    typedef T ElemType;

    /** Read-only access to the shape */
    class Dimension {
        const halide_dimension_t &d;

    public:
        /** The lowest coordinate in this dimension */
        HALIDE_ALWAYS_INLINE int min() const {
            return d.min;
        }

        /** The number of elements in memory you have to step over to
         * increment this coordinate by one. */
        HALIDE_ALWAYS_INLINE int stride() const {
            return d.stride;
        }

        /** The extent of the image along this dimension */
        HALIDE_ALWAYS_INLINE int extent() const {
            return d.extent;
        }

        /** The highest coordinate in this dimension */
        HALIDE_ALWAYS_INLINE int max() const {
            return min() + extent() - 1;
        }

        /** An iterator class, so that you can iterate over
         * coordinates in a dimensions using a range-based for loop. */
        struct iterator {
            int val;
            int operator*() const {
                return val;
            }
            bool operator!=(const iterator &other) const {
                return val != other.val;
            }
            iterator &operator++() {
                val++;
                return *this;
            }
        };

        /** An iterator that points to the min coordinate */
        HALIDE_ALWAYS_INLINE iterator begin() const {
            return {min()};
        }

        /** An iterator that points to one past the max coordinate */
        HALIDE_ALWAYS_INLINE iterator end() const {
            return {min() + extent()};
        }

        Dimension(const halide_dimension_t &dim)
            : d(dim) {
        }
    };

    /** Access the shape of the buffer */
    HALIDE_ALWAYS_INLINE Dimension dim(int i) const {
        assert(i >= 0 && i < this->dimensions());
        return Dimension(buf.dim[i]);
    }

    /** Access to the mins, strides, extents. Will be deprecated. Do not use. */
    // @{
    int min(int i) const {
        return dim(i).min();
    }
    int extent(int i) const {
        return dim(i).extent();
    }
    int stride(int i) const {
        return dim(i).stride();
    }
    // @}

    /** The total number of elements this buffer represents. Equal to
     * the product of the extents */
    size_t number_of_elements() const {
        return buf.number_of_elements();
    }

    /** Get the dimensionality of the buffer. */
    int dimensions() const {
        return buf.dimensions;
    }

    /** Get the type of the elements. */
    halide_type_t type() const {
        return buf.type;
    }

<<<<<<< HEAD
public:
=======
>>>>>>> fa5dfd06
    /** A pointer to the element with the lowest address. If all
     * strides are positive, equal to the host pointer. */
    T *begin() const {
        assert(buf.host != nullptr);  // Cannot call begin() on an unallocated Buffer.
        return (T *)buf.begin();
    }

    /** A pointer to one beyond the element with the highest address. */
    T *end() const {
        assert(buf.host != nullptr);  // Cannot call end() on an unallocated Buffer.
        return (T *)buf.end();
    }

    /** The total number of bytes spanned by the data in memory. */
    size_t size_in_bytes() const {
        return buf.size_in_bytes();
    }

    /** Reset the Buffer to be equivalent to a default-constructed Buffer
     * of the same static type (if any); Buffer<void> will have its runtime
     * type reset to uint8. */
    void reset() {
        *this = Buffer();
    }

    Buffer()
        : shape() {
        buf.type = static_halide_type();
        make_shape_storage(0);
    }

    /** Make a Buffer from a halide_buffer_t */
    explicit Buffer(const halide_buffer_t &buf,
                    BufferDeviceOwnership ownership = BufferDeviceOwnership::Unmanaged) {
        assert(T_is_void || buf.type == static_halide_type());
        initialize_from_buffer(buf, ownership);
    }

    /** Give Buffers access to the members of Buffers of different dimensionalities and types. */
    template<typename T2, int D2>
    friend class Buffer;

private:
    template<typename T2, int D2>
    static void static_assert_can_convert_from() {
        static_assert((!std::is_const<T2>::value || std::is_const<T>::value),
                      "Can't convert from a Buffer<const T> to a Buffer<T>");
        static_assert(std::is_same<typename std::remove_const<T>::type,
                                   typename std::remove_const<T2>::type>::value ||
                          T_is_void || Buffer<T2, D2>::T_is_void,
                      "type mismatch constructing Buffer");
    }

public:
    /** Determine if if an Buffer<T, D> can be constructed from some other Buffer type.
     * If this can be determined at compile time, fail with a static assert; otherwise
     * return a boolean based on runtime typing. */
    template<typename T2, int D2>
    static bool can_convert_from(const Buffer<T2, D2> &other) {
        static_assert_can_convert_from<T2, D2>();
        if (Buffer<T2, D2>::T_is_void && !T_is_void) {
            return other.type() == static_halide_type();
        }
        return true;
    }

    /** Fail an assertion at runtime or compile-time if an Buffer<T, D>
     * cannot be constructed from some other Buffer type. */
    template<typename T2, int D2>
    static void assert_can_convert_from(const Buffer<T2, D2> &other) {
        // Explicitly call static_assert_can_convert_from() here so
        // that we always get compile-time checking, even if compiling with
        // assertions disabled.
        static_assert_can_convert_from<T2, D2>();
        assert(can_convert_from(other));
    }

    /** Copy constructor. Does not copy underlying data. */
    Buffer(const Buffer<T, D> &other)
        : buf(other.buf),
          alloc(other.alloc) {
        other.incref();
        dev_ref_count = other.dev_ref_count;
        copy_shape_from(other.buf);
    }

    /** Construct a Buffer from a Buffer of different dimensionality
     * and type. Asserts that the type matches (at runtime, if one of
     * the types is void). Note that this constructor is
     * implicit. This, for example, lets you pass things like
     * Buffer<T> or Buffer<const void> to functions expected
     * Buffer<const T>. */
    template<typename T2, int D2>
    Buffer(const Buffer<T2, D2> &other)
        : buf(other.buf),
          alloc(other.alloc) {
        assert_can_convert_from(other);
        other.incref();
        dev_ref_count = other.dev_ref_count;
        copy_shape_from(other.buf);
    }

    /** Move constructor */
    Buffer(Buffer<T, D> &&other) noexcept
        : buf(other.buf),
          alloc(other.alloc),
          dev_ref_count(other.dev_ref_count) {
        other.dev_ref_count = nullptr;
        other.alloc = nullptr;
        move_shape_from(std::forward<Buffer<T, D>>(other));
        other.buf = halide_buffer_t();
    }

    /** Move-construct a Buffer from a Buffer of different
     * dimensionality and type. Asserts that the types match (at
     * runtime if one of the types is void). */
    template<typename T2, int D2>
    Buffer(Buffer<T2, D2> &&other)
        : buf(other.buf),
          alloc(other.alloc),
          dev_ref_count(other.dev_ref_count) {
        assert_can_convert_from(other);
        other.dev_ref_count = nullptr;
        other.alloc = nullptr;
        move_shape_from(std::forward<Buffer<T2, D2>>(other));
        other.buf = halide_buffer_t();
    }

    /** Assign from another Buffer of possibly-different
     * dimensionality and type. Asserts that the types match (at
     * runtime if one of the types is void). */
    template<typename T2, int D2>
    Buffer<T, D> &operator=(const Buffer<T2, D2> &other) {
        if ((const void *)this == (const void *)&other) {
            return *this;
        }
        assert_can_convert_from(other);
        other.incref();
        decref();
        dev_ref_count = other.dev_ref_count;
        alloc = other.alloc;
        free_shape_storage();
        buf = other.buf;
        copy_shape_from(other.buf);
        return *this;
    }

    /** Standard assignment operator */
    Buffer<T, D> &operator=(const Buffer<T, D> &other) {
        // The cast to void* here is just to satisfy clang-tidy
        if ((const void *)this == (const void *)&other) {
            return *this;
        }
        other.incref();
        decref();
        dev_ref_count = other.dev_ref_count;
        alloc = other.alloc;
        free_shape_storage();
        buf = other.buf;
        copy_shape_from(other.buf);
        return *this;
    }

    /** Move from another Buffer of possibly-different
     * dimensionality and type. Asserts that the types match (at
     * runtime if one of the types is void). */
    template<typename T2, int D2>
    Buffer<T, D> &operator=(Buffer<T2, D2> &&other) {
        assert_can_convert_from(other);
        decref();
        alloc = other.alloc;
        other.alloc = nullptr;
        dev_ref_count = other.dev_ref_count;
        other.dev_ref_count = nullptr;
        free_shape_storage();
        buf = other.buf;
        move_shape_from(std::forward<Buffer<T2, D2>>(other));
        other.buf = halide_buffer_t();
        return *this;
    }

    /** Standard move-assignment operator */
    Buffer<T, D> &operator=(Buffer<T, D> &&other) noexcept {
        decref();
        alloc = other.alloc;
        other.alloc = nullptr;
        dev_ref_count = other.dev_ref_count;
        other.dev_ref_count = nullptr;
        free_shape_storage();
        buf = other.buf;
        move_shape_from(std::forward<Buffer<T, D>>(other));
        other.buf = halide_buffer_t();
        return *this;
    }

    /** Check the product of the extents fits in memory. */
    void check_overflow() {
        size_t size = type().bytes();
        for (int i = 0; i < dimensions(); i++) {
            size *= dim(i).extent();
        }
        // We allow 2^31 or 2^63 bytes, so drop the top bit.
        size = (size << 1) >> 1;
        for (int i = 0; i < dimensions(); i++) {
            size /= dim(i).extent();
        }
        assert(size == (size_t)type().bytes() && "Error: Overflow computing total size of buffer.");
    }

    /** Allocate memory for this Buffer. Drops the reference to any
     * owned memory. */
    void allocate(void *(*allocate_fn)(size_t) = nullptr,
                  void (*deallocate_fn)(void *) = nullptr) {
        if (!allocate_fn) {
            allocate_fn = malloc;
        }
        if (!deallocate_fn) {
            deallocate_fn = free;
        }

        // Drop any existing allocation
        deallocate();

        // Conservatively align images to 128 bytes. This is enough
        // alignment for all the platforms we might use.
        size_t size = size_in_bytes();
        const size_t alignment = 128;
        size = (size + alignment - 1) & ~(alignment - 1);
        void *alloc_storage = allocate_fn(size + sizeof(AllocationHeader) + alignment - 1);
        alloc = new (alloc_storage) AllocationHeader(deallocate_fn);
        uint8_t *unaligned_ptr = ((uint8_t *)alloc) + sizeof(AllocationHeader);
        buf.host = (uint8_t *)((uintptr_t)(unaligned_ptr + alignment - 1) & ~(alignment - 1));
    }

    /** Drop reference to any owned host or device memory, possibly
     * freeing it, if this buffer held the last reference to
     * it. Retains the shape of the buffer. Does nothing if this
     * buffer did not allocate its own memory. */
    void deallocate() {
        decref();
    }

    /** Drop reference to any owned device memory, possibly freeing it
     * if this buffer held the last reference to it. Asserts that
     * device_dirty is false. */
    void device_deallocate() {
        decref(true);
    }

    /** Allocate a new image of the given size with a runtime
     * type. Only used when you do know what size you want but you
     * don't know statically what type the elements are. Pass zeroes
     * to make a buffer suitable for bounds query calls. */
    template<typename... Args,
             typename = typename std::enable_if<AllInts<Args...>::value>::type>
    Buffer(halide_type_t t, int first, Args... rest) {
        if (!T_is_void) {
            assert(static_halide_type() == t);
        }
        int extents[] = {first, (int)rest...};
        buf.type = t;
        constexpr int buf_dimensions = 1 + (int)(sizeof...(rest));
        make_shape_storage(buf_dimensions);
        initialize_shape(extents);
        if (!Internal::any_zero(extents)) {
            check_overflow();
            allocate();
        }
    }

    /** Allocate a new image of the given size. Pass zeroes to make a
     * buffer suitable for bounds query calls. */
    // @{

    // The overload with one argument is 'explicit', so that
    // (say) int is not implicitly convertible to Buffer<int>
    explicit Buffer(int first) {
        static_assert(!T_is_void,
                      "To construct an Buffer<void>, pass a halide_type_t as the first argument to the constructor");
        int extents[] = {first};
        buf.type = static_halide_type();
        constexpr int buf_dimensions = 1;
        make_shape_storage(buf_dimensions);
        initialize_shape(extents);
        if (first != 0) {
            check_overflow();
            allocate();
        }
    }

    template<typename... Args,
             typename = typename std::enable_if<AllInts<Args...>::value>::type>
    Buffer(int first, int second, Args... rest) {
        static_assert(!T_is_void,
                      "To construct an Buffer<void>, pass a halide_type_t as the first argument to the constructor");
        int extents[] = {first, second, (int)rest...};
        buf.type = static_halide_type();
        constexpr int buf_dimensions = 2 + (int)(sizeof...(rest));
        make_shape_storage(buf_dimensions);
        initialize_shape(extents);
        if (!Internal::any_zero(extents)) {
            check_overflow();
            allocate();
        }
    }
    // @}

    /** Allocate a new image of unknown type using a vector of ints as the size. */
    Buffer(halide_type_t t, const std::vector<int> &sizes) {
        if (!T_is_void) {
            assert(static_halide_type() == t);
        }
        buf.type = t;
        make_shape_storage((int)sizes.size());
        initialize_shape(sizes);
        if (!Internal::any_zero(sizes)) {
            check_overflow();
            allocate();
        }
    }

    /** Allocate a new image of known type using a vector of ints as the size. */
    explicit Buffer(const std::vector<int> &sizes)
        : Buffer(static_halide_type(), sizes) {
    }

private:
    // Create a copy of the sizes vector, ordered as specified by order.
    static std::vector<int> make_ordered_sizes(const std::vector<int> &sizes, const std::vector<int> &order) {
        assert(order.size() == sizes.size());
        std::vector<int> ordered_sizes(sizes.size());
        for (size_t i = 0; i < sizes.size(); ++i) {
            ordered_sizes[i] = sizes.at(order[i]);
        }
        return ordered_sizes;
    }

public:
    /** Allocate a new image of unknown type using a vector of ints as the size and
     * a vector of indices indicating the storage order for each dimension. The
     * length of the sizes vector and the storage-order vector must match. For instance,
     * to allocate an interleaved RGB buffer, you would pass {2, 0, 1} for storage_order. */
    Buffer(halide_type_t t, const std::vector<int> &sizes, const std::vector<int> &storage_order)
        : Buffer(t, make_ordered_sizes(sizes, storage_order)) {
        transpose(storage_order);
    }

    Buffer(const std::vector<int> &sizes, const std::vector<int> &storage_order)
        : Buffer(static_halide_type(), sizes, storage_order) {
    }

    /** Make an Buffer that refers to a statically sized array. Does not
     * take ownership of the data, and does not set the host_dirty flag. */
    template<typename Array, size_t N>
    explicit Buffer(Array (&vals)[N]) {
        const int buf_dimensions = dimensionality_of_array(vals);
        buf.type = scalar_type_of_array(vals);
        buf.host = (uint8_t *)vals;
        make_shape_storage(buf_dimensions);
        initialize_shape_from_array_shape(buf.dimensions - 1, vals);
    }

    /** Initialize an Buffer of runtime type from a pointer and some
     * sizes. Assumes dense row-major packing and a min coordinate of
     * zero. Does not take ownership of the data and does not set the
     * host_dirty flag. */
    template<typename... Args,
             typename = typename std::enable_if<AllInts<Args...>::value>::type>
    explicit Buffer(halide_type_t t, add_const_if_T_is_const<void> *data, int first, Args &&...rest) {
        if (!T_is_void) {
            assert(static_halide_type() == t);
        }
        int extents[] = {first, (int)rest...};
        buf.type = t;
        constexpr int buf_dimensions = 1 + (int)(sizeof...(rest));
        buf.host = (uint8_t *)const_cast<void *>(data);
        make_shape_storage(buf_dimensions);
        initialize_shape(extents);
    }

    /** Initialize an Buffer from a pointer and some sizes. Assumes
     * dense row-major packing and a min coordinate of zero. Does not
     * take ownership of the data and does not set the host_dirty flag. */
    template<typename... Args,
             typename = typename std::enable_if<AllInts<Args...>::value>::type>
    explicit Buffer(T *data, int first, Args &&...rest) {
        int extents[] = {first, (int)rest...};
        buf.type = static_halide_type();
        constexpr int buf_dimensions = 1 + (int)(sizeof...(rest));
        buf.host = (uint8_t *)const_cast<typename std::remove_const<T>::type *>(data);
        make_shape_storage(buf_dimensions);
        initialize_shape(extents);
    }

    /** Initialize an Buffer from a pointer and a vector of
     * sizes. Assumes dense row-major packing and a min coordinate of
     * zero. Does not take ownership of the data and does not set the
     * host_dirty flag. */
    explicit Buffer(T *data, const std::vector<int> &sizes) {
        buf.type = static_halide_type();
        buf.host = (uint8_t *)const_cast<typename std::remove_const<T>::type *>(data);
        make_shape_storage((int)sizes.size());
        initialize_shape(sizes);
    }

    /** Initialize an Buffer of runtime type from a pointer and a
     * vector of sizes. Assumes dense row-major packing and a min
     * coordinate of zero. Does not take ownership of the data and
     * does not set the host_dirty flag. */
    explicit Buffer(halide_type_t t, add_const_if_T_is_const<void> *data, const std::vector<int> &sizes) {
        if (!T_is_void) {
            assert(static_halide_type() == t);
        }
        buf.type = t;
        buf.host = (uint8_t *)const_cast<void *>(data);
        make_shape_storage((int)sizes.size());
        initialize_shape(sizes);
    }

    /** Initialize an Buffer from a pointer to the min coordinate and
     * an array describing the shape.  Does not take ownership of the
     * data, and does not set the host_dirty flag. */
    explicit Buffer(halide_type_t t, add_const_if_T_is_const<void> *data, int d, const halide_dimension_t *shape) {
        if (!T_is_void) {
            assert(static_halide_type() == t);
        }
        buf.type = t;
        buf.host = (uint8_t *)const_cast<void *>(data);
        make_shape_storage(d);
        for (int i = 0; i < d; i++) {
            buf.dim[i] = shape[i];
        }
    }

    /** Initialize a Buffer from a pointer to the min coordinate and
     * a vector describing the shape.  Does not take ownership of the
     * data, and does not set the host_dirty flag. */
    explicit inline Buffer(halide_type_t t, add_const_if_T_is_const<void> *data,
                           const std::vector<halide_dimension_t> &shape)
        : Buffer(t, data, (int)shape.size(), shape.data()) {
    }

    /** Initialize an Buffer from a pointer to the min coordinate and
     * an array describing the shape.  Does not take ownership of the
     * data and does not set the host_dirty flag. */
    explicit Buffer(T *data, int d, const halide_dimension_t *shape) {
        buf.type = static_halide_type();
        buf.host = (uint8_t *)const_cast<typename std::remove_const<T>::type *>(data);
        make_shape_storage(d);
        for (int i = 0; i < d; i++) {
            buf.dim[i] = shape[i];
        }
    }

    /** Initialize a Buffer from a pointer to the min coordinate and
     * a vector describing the shape.  Does not take ownership of the
     * data, and does not set the host_dirty flag. */
    explicit inline Buffer(T *data, const std::vector<halide_dimension_t> &shape)
        : Buffer(data, (int)shape.size(), shape.data()) {
    }

    /** Destructor. Will release any underlying owned allocation if
     * this is the last reference to it. Will assert fail if there are
     * weak references to this Buffer outstanding. */
    ~Buffer() {
        free_shape_storage();
        decref();
    }

    /** Get a pointer to the raw halide_buffer_t this wraps. */
    // @{
    halide_buffer_t *raw_buffer() {
        return &buf;
    }

    const halide_buffer_t *raw_buffer() const {
        return &buf;
    }
    // @}

    /** Provide a cast operator to halide_buffer_t *, so that
     * instances can be passed directly to Halide filters. */
    operator halide_buffer_t *() {
        return &buf;
    }

    /** Return a typed reference to this Buffer. Useful for converting
     * a reference to a Buffer<void> to a reference to, for example, a
     * Buffer<const uint8_t>, or converting a Buffer<T>& to Buffer<const T>&.
     * Does a runtime assert if the source buffer type is void. */
    template<typename T2>
    HALIDE_ALWAYS_INLINE Buffer<T2, D> &as() & {
        Buffer<T2, D>::assert_can_convert_from(*this);
        return *((Buffer<T2, D> *)this);
    }

    /** Return a const typed reference to this Buffer. Useful for
     * converting a conference reference to one Buffer type to a const
     * reference to another Buffer type. Does a runtime assert if the
     * source buffer type is void. */
    template<typename T2>
    HALIDE_ALWAYS_INLINE const Buffer<T2, D> &as() const & {
        Buffer<T2, D>::assert_can_convert_from(*this);
        return *((const Buffer<T2, D> *)this);
    }

    /** Returns this rval Buffer with a different type attached. Does
     * a dynamic type check if the source type is void. */
    template<typename T2>
    HALIDE_ALWAYS_INLINE Buffer<T2, D> as() && {
        Buffer<T2, D>::assert_can_convert_from(*this);
        return *((Buffer<T2, D> *)this);
    }

    /** as_const() is syntactic sugar for .as<const T>(), to avoid the need
     * to recapitulate the type argument. */
    // @{
    HALIDE_ALWAYS_INLINE
    Buffer<typename std::add_const<T>::type, D> &as_const() & {
        // Note that we can skip the assert_can_convert_from(), since T -> const T
        // conversion is always legal.
        return *((Buffer<typename std::add_const<T>::type, D> *)this);
    }

    HALIDE_ALWAYS_INLINE
    const Buffer<typename std::add_const<T>::type, D> &as_const() const & {
        return *((const Buffer<typename std::add_const<T>::type, D> *)this);
    }

    HALIDE_ALWAYS_INLINE
    Buffer<typename std::add_const<T>::type, D> as_const() && {
        return *((Buffer<typename std::add_const<T>::type, D> *)this);
    }
    // @}

    /** Conventional names for the first three dimensions. */
    // @{
    int width() const {
        return (dimensions() > 0) ? dim(0).extent() : 1;
    }
    int height() const {
        return (dimensions() > 1) ? dim(1).extent() : 1;
    }
    int channels() const {
        return (dimensions() > 2) ? dim(2).extent() : 1;
    }
    // @}

    /** Conventional names for the min and max value of each dimension */
    // @{
    int left() const {
        return dim(0).min();
    }

    int right() const {
        return dim(0).max();
    }

    int top() const {
        return dim(1).min();
    }

    int bottom() const {
        return dim(1).max();
    }
    // @}

    /** Make a new image which is a deep copy of this image. Use crop
     * or slice followed by copy to make a copy of only a portion of
     * the image. The new image uses the same memory layout as the
     * original, with holes compacted away. Note that the returned
     * Buffer is always of a non-const type T (ie:
     *
     *     Buffer<const T>.copy() -> Buffer<T> rather than Buffer<const T>
     *
     * which is always safe, since we are making a deep copy. (The caller
     * can easily cast it back to Buffer<const T> if desired, which is
     * always safe and free.)
     */
    Buffer<not_const_T, D> copy(void *(*allocate_fn)(size_t) = nullptr,
                                void (*deallocate_fn)(void *) = nullptr) const {
        Buffer<not_const_T, D> dst = Buffer<not_const_T, D>::make_with_shape_of(*this, allocate_fn, deallocate_fn);
        dst.copy_from(*this);
        return dst;
    }

    /** Like copy(), but the copy is created in interleaved memory layout
     * (vs. keeping the same memory layout as the original). Requires that 'this'
     * has exactly 3 dimensions.
     */
    Buffer<not_const_T, D> copy_to_interleaved(void *(*allocate_fn)(size_t) = nullptr,
                                               void (*deallocate_fn)(void *) = nullptr) const {
        assert(dimensions() == 3);
        Buffer<not_const_T, D> dst = Buffer<not_const_T, D>::make_interleaved(nullptr, width(), height(), channels());
        dst.set_min(min(0), min(1), min(2));
        dst.allocate(allocate_fn, deallocate_fn);
        dst.copy_from(*this);
        return dst;
    }

    /** Like copy(), but the copy is created in planar memory layout
     * (vs. keeping the same memory layout as the original).
     */
    Buffer<not_const_T, D> copy_to_planar(void *(*allocate_fn)(size_t) = nullptr,
                                          void (*deallocate_fn)(void *) = nullptr) const {
        std::vector<int> mins, extents;
        const int dims = dimensions();
        mins.reserve(dims);
        extents.reserve(dims);
        for (int d = 0; d < dims; ++d) {
            mins.push_back(dim(d).min());
            extents.push_back(dim(d).extent());
        }
        Buffer<not_const_T, D> dst = Buffer<not_const_T, D>(nullptr, extents);
        dst.set_min(mins);
        dst.allocate(allocate_fn, deallocate_fn);
        dst.copy_from(*this);
        return dst;
    }

    /** Make a copy of the Buffer which shares the underlying host and/or device
     * allocations as the existing Buffer. This is purely syntactic sugar for
     * cases where you have a const reference to a Buffer but need a temporary
     * non-const copy (e.g. to make a call into AOT-generated Halide code), and want a terse
     * inline way to create a temporary. \code
     * void call_my_func(const Buffer<const uint8_t>& input) {
     *     my_func(input.alias(), output);
     * }\endcode
     */
    inline Buffer<T, D> alias() const {
        return *this;
    }

    /** Fill a Buffer with the values at the same coordinates in
     * another Buffer. Restricts itself to coordinates contained
     * within the intersection of the two buffers. If the two Buffers
     * are not in the same coordinate system, you will need to
     * translate the argument Buffer first. E.g. if you're blitting a
     * sprite onto a framebuffer, you'll want to translate the sprite
     * to the correct location first like so: \code
     * framebuffer.copy_from(sprite.translated({x, y})); \endcode
     */
    template<typename T2, int D2>
    void copy_from(Buffer<T2, D2> src) {
        static_assert(!std::is_const<T>::value, "Cannot call copy_from() on a Buffer<const T>");
        assert(!device_dirty() && "Cannot call Halide::Runtime::Buffer::copy_from on a device dirty destination.");
        assert(!src.device_dirty() && "Cannot call Halide::Runtime::Buffer::copy_from on a device dirty source.");

        Buffer<T, D> dst(*this);

        assert(src.dimensions() == dst.dimensions());

        // Trim the copy to the region in common
        for (int i = 0; i < dimensions(); i++) {
            int min_coord = std::max(dst.dim(i).min(), src.dim(i).min());
            int max_coord = std::min(dst.dim(i).max(), src.dim(i).max());
            if (max_coord < min_coord) {
                // The buffers do not overlap.
                return;
            }
            dst.crop(i, min_coord, max_coord - min_coord + 1);
            src.crop(i, min_coord, max_coord - min_coord + 1);
        }

        // If T is void, we need to do runtime dispatch to an
        // appropriately-typed lambda. We're copying, so we only care
        // about the element size. (If not, this should optimize away
        // into a static dispatch to the right-sized copy.)
        if (T_is_void ? (type().bytes() == 1) : (sizeof(not_void_T) == 1)) {
            using MemType = uint8_t;
            auto &typed_dst = (Buffer<MemType, D> &)dst;
            auto &typed_src = (Buffer<const MemType, D> &)src;
            typed_dst.for_each_value([&](MemType &dst, MemType src) { dst = src; }, typed_src);
        } else if (T_is_void ? (type().bytes() == 2) : (sizeof(not_void_T) == 2)) {
            using MemType = uint16_t;
            auto &typed_dst = (Buffer<MemType, D> &)dst;
            auto &typed_src = (Buffer<const MemType, D> &)src;
            typed_dst.for_each_value([&](MemType &dst, MemType src) { dst = src; }, typed_src);
        } else if (T_is_void ? (type().bytes() == 4) : (sizeof(not_void_T) == 4)) {
            using MemType = uint32_t;
            auto &typed_dst = (Buffer<MemType, D> &)dst;
            auto &typed_src = (Buffer<const MemType, D> &)src;
            typed_dst.for_each_value([&](MemType &dst, MemType src) { dst = src; }, typed_src);
        } else if (T_is_void ? (type().bytes() == 8) : (sizeof(not_void_T) == 8)) {
            using MemType = uint64_t;
            auto &typed_dst = (Buffer<MemType, D> &)dst;
            auto &typed_src = (Buffer<const MemType, D> &)src;
            typed_dst.for_each_value([&](MemType &dst, MemType src) { dst = src; }, typed_src);
        } else {
            assert(false && "type().bytes() must be 1, 2, 4, or 8");
        }
        set_host_dirty();
    }

    /** Make an image that refers to a sub-range of this image along
     * the given dimension. Asserts that the crop region is within
     * the existing bounds: you cannot "crop outwards", even if you know there
     * is valid Buffer storage (e.g. because you already cropped inwards). */
    Buffer<T, D> cropped(int d, int min, int extent) const {
        // Make a fresh copy of the underlying buffer (but not a fresh
        // copy of the allocation, if there is one).
        Buffer<T, D> im = *this;

        // This guarantees the prexisting device ref is dropped if the
        // device_crop call fails and maintains the buffer in a consistent
        // state.
        im.device_deallocate();

        im.crop_host(d, min, extent);
        if (buf.device_interface != nullptr) {
            complete_device_crop(im);
        }
        return im;
    }

    /** Crop an image in-place along the given dimension. This does
     * not move any data around in memory - it just changes the min
     * and extent of the given dimension. */
    void crop(int d, int min, int extent) {
        // An optimization for non-device buffers. For the device case,
        // a temp buffer is required, so reuse the not-in-place version.
        // TODO(zalman|abadams): Are nop crops common enough to special
        // case the device part of the if to do nothing?
        if (buf.device_interface != nullptr) {
            *this = cropped(d, min, extent);
        } else {
            crop_host(d, min, extent);
        }
    }

    /** Make an image that refers to a sub-rectangle of this image along
     * the first N dimensions. Asserts that the crop region is within
     * the existing bounds. The cropped image may drop any device handle
     * if the device_interface cannot accomplish the crop in-place. */
    Buffer<T, D> cropped(const std::vector<std::pair<int, int>> &rect) const {
        // Make a fresh copy of the underlying buffer (but not a fresh
        // copy of the allocation, if there is one).
        Buffer<T, D> im = *this;

        // This guarantees the prexisting device ref is dropped if the
        // device_crop call fails and maintains the buffer in a consistent
        // state.
        im.device_deallocate();

        im.crop_host(rect);
        if (buf.device_interface != nullptr) {
            complete_device_crop(im);
        }
        return im;
    }

    /** Crop an image in-place along the first N dimensions. This does
     * not move any data around in memory, nor does it free memory. It
     * just rewrites the min/extent of each dimension to refer to a
     * subregion of the same allocation. */
    void crop(const std::vector<std::pair<int, int>> &rect) {
        // An optimization for non-device buffers. For the device case,
        // a temp buffer is required, so reuse the not-in-place version.
        // TODO(zalman|abadams): Are nop crops common enough to special
        // case the device part of the if to do nothing?
        if (buf.device_interface != nullptr) {
            *this = cropped(rect);
        } else {
            crop_host(rect);
        }
    }

    /** Make an image which refers to the same data with using
     * translated coordinates in the given dimension. Positive values
     * move the image data to the right or down relative to the
     * coordinate system. Drops any device handle. */
    Buffer<T, D> translated(int d, int dx) const {
        Buffer<T, D> im = *this;
        im.translate(d, dx);
        return im;
    }

    /** Translate an image in-place along one dimension by changing
     * how it is indexed. Does not move any data around in memory. */
    void translate(int d, int delta) {
        assert(d >= 0 && d < this->dimensions());
        device_deallocate();
        buf.dim[d].min += delta;
    }

    /** Make an image which refers to the same data translated along
     * the first N dimensions. */
    Buffer<T, D> translated(const std::vector<int> &delta) const {
        Buffer<T, D> im = *this;
        im.translate(delta);
        return im;
    }

    /** Translate an image along the first N dimensions by changing
     * how it is indexed. Does not move any data around in memory. */
    void translate(const std::vector<int> &delta) {
        device_deallocate();
        assert(delta.size() <= static_cast<decltype(delta.size())>(std::numeric_limits<int>::max()));
        int limit = (int)delta.size();
        assert(limit <= dimensions());
        for (int i = 0; i < limit; i++) {
            translate(i, delta[i]);
        }
    }

    /** Set the min coordinate of an image in the first N dimensions. */
    // @{
    void set_min(const std::vector<int> &mins) {
        assert(mins.size() <= static_cast<decltype(mins.size())>(dimensions()));
        device_deallocate();
        for (size_t i = 0; i < mins.size(); i++) {
            buf.dim[i].min = mins[i];
        }
    }

    template<typename... Args>
    void set_min(Args... args) {
        set_min(std::vector<int>{args...});
    }
    // @}

    /** Test if a given coordinate is within the bounds of an image. */
    // @{
    bool contains(const std::vector<int> &coords) const {
        assert(coords.size() <= static_cast<decltype(coords.size())>(dimensions()));
        for (size_t i = 0; i < coords.size(); i++) {
            if (coords[i] < dim((int)i).min() || coords[i] > dim((int)i).max()) {
                return false;
            }
        }
        return true;
    }

    template<typename... Args>
    bool contains(Args... args) const {
        return contains(std::vector<int>{args...});
    }
    // @}

    /** Make a buffer which refers to the same data in the same layout
     * using a swapped indexing order for the dimensions given. So
     * A = B.transposed(0, 1) means that A(i, j) == B(j, i), and more
     * strongly that A.address_of(i, j) == B.address_of(j, i). */
    Buffer<T, D> transposed(int d1, int d2) const {
        Buffer<T, D> im = *this;
        im.transpose(d1, d2);
        return im;
    }

    /** Transpose a buffer in-place by changing how it is indexed. For
     * example, transpose(0, 1) on a two-dimensional buffer means that
     * the value referred to by coordinates (i, j) is now reached at
     * the coordinates (j, i), and vice versa. This is done by
     * reordering the per-dimension metadata rather than by moving
     * data around in memory, so other views of the same memory will
     * not see the data as having been transposed. */
    void transpose(int d1, int d2) {
        assert(d1 >= 0 && d1 < this->dimensions());
        assert(d2 >= 0 && d2 < this->dimensions());
        std::swap(buf.dim[d1], buf.dim[d2]);
    }

    /** A generalized transpose: instead of swapping two dimensions,
     * pass a vector that lists each dimension index exactly once, in
     * the desired order. This does not move any data around in memory
     * - it just permutes how it is indexed. */
    void transpose(const std::vector<int> &order) {
        assert((int)order.size() == dimensions());
        if (dimensions() < 2) {
            // My, that was easy
            return;
        }

        std::vector<int> order_sorted = order;
        for (size_t i = 1; i < order_sorted.size(); i++) {
            for (size_t j = i; j > 0 && order_sorted[j - 1] > order_sorted[j]; j--) {
                std::swap(order_sorted[j], order_sorted[j - 1]);
                transpose(j, j - 1);
            }
        }
    }

    /** Make a buffer which refers to the same data in the same
     * layout using a different ordering of the dimensions. */
    Buffer<T, D> transposed(const std::vector<int> &order) const {
        Buffer<T, D> im = *this;
        im.transpose(order);
        return im;
    }

    /** Make a lower-dimensional buffer that refers to one slice of
     * this buffer. */
    Buffer<T, D> sliced(int d, int pos) const {
        Buffer<T, D> im = *this;

        // This guarantees the prexisting device ref is dropped if the
        // device_slice call fails and maintains the buffer in a consistent
        // state.
        im.device_deallocate();

        im.slice_host(d, pos);
        if (buf.device_interface != nullptr) {
            complete_device_slice(im, d, pos);
        }
        return im;
    }

    /** Make a lower-dimensional buffer that refers to one slice of this
     * buffer at the dimension's minimum. */
    inline Buffer<T, D> sliced(int d) const {
        return sliced(d, dim(d).min());
    }

    /** Rewrite the buffer to refer to a single lower-dimensional
     * slice of itself along the given dimension at the given
     * coordinate. Does not move any data around or free the original
     * memory, so other views of the same data are unaffected. */
    void slice(int d, int pos) {
        // An optimization for non-device buffers. For the device case,
        // a temp buffer is required, so reuse the not-in-place version.
        // TODO(zalman|abadams): Are nop slices common enough to special
        // case the device part of the if to do nothing?
        if (buf.device_interface != nullptr) {
            *this = sliced(d, pos);
        } else {
            slice_host(d, pos);
        }
    }

    /** Slice a buffer in-place at the dimension's minimum. */
    inline void slice(int d) {
        slice(d, dim(d).min());
    }

    /** Make a new buffer that views this buffer as a single slice in a
     * higher-dimensional space. The new dimension has extent one and
     * the given min. This operation is the opposite of slice. As an
     * example, the following condition is true:
     *
     \code
     im2 = im.embedded(1, 17);
     &im(x, y, c) == &im2(x, 17, y, c);
     \endcode
     */
    Buffer<T, D> embedded(int d, int pos = 0) const {
        Buffer<T, D> im(*this);
        im.embed(d, pos);
        return im;
    }

    /** Embed a buffer in-place, increasing the
     * dimensionality. */
    void embed(int d, int pos = 0) {
        assert(d >= 0 && d <= dimensions());
        add_dimension();
        translate(dimensions() - 1, pos);
        for (int i = dimensions() - 1; i > d; i--) {
            transpose(i, i - 1);
        }
    }

    /** Add a new dimension with a min of zero and an extent of
     * one. The stride is the extent of the outermost dimension times
     * its stride. The new dimension is the last dimension. This is a
     * special case of embed. */
    void add_dimension() {
        const int dims = buf.dimensions;
        buf.dimensions++;
        if (buf.dim != shape) {
            // We're already on the heap. Reallocate.
            halide_dimension_t *new_shape = new halide_dimension_t[buf.dimensions];
            for (int i = 0; i < dims; i++) {
                new_shape[i] = buf.dim[i];
            }
            delete[] buf.dim;
            buf.dim = new_shape;
        } else if (dims == D) {
            // Transition from the in-class storage to the heap
            make_shape_storage(buf.dimensions);
            for (int i = 0; i < dims; i++) {
                buf.dim[i] = shape[i];
            }
        } else {
            // We still fit in the class
        }
        buf.dim[dims] = {0, 1, 0};
        if (dims == 0) {
            buf.dim[dims].stride = 1;
        } else {
            buf.dim[dims].stride = buf.dim[dims - 1].extent * buf.dim[dims - 1].stride;
        }
    }

    /** Add a new dimension with a min of zero, an extent of one, and
     * the specified stride. The new dimension is the last
     * dimension. This is a special case of embed. */
    void add_dimension_with_stride(int s) {
        add_dimension();
        buf.dim[buf.dimensions - 1].stride = s;
    }

    /** Methods for managing any GPU allocation. */
    // @{
    // Set the host dirty flag. Called by every operator()
    // access. Must be inlined so it can be hoisted out of loops.
    HALIDE_ALWAYS_INLINE
    void set_host_dirty(bool v = true) {
        assert((!v || !device_dirty()) && "Cannot set host dirty when device is already dirty. Call copy_to_host() before accessing the buffer from host.");
        buf.set_host_dirty(v);
    }

    // Check if the device allocation is dirty. Called by
    // set_host_dirty, which is called by every accessor. Must be
    // inlined so it can be hoisted out of loops.
    HALIDE_ALWAYS_INLINE
    bool device_dirty() const {
        return buf.device_dirty();
    }

    bool host_dirty() const {
        return buf.host_dirty();
    }

    void set_device_dirty(bool v = true) {
        assert((!v || !host_dirty()) && "Cannot set device dirty when host is already dirty.");
        buf.set_device_dirty(v);
    }

    int copy_to_host(void *ctx = nullptr) {
        if (device_dirty()) {
            return buf.device_interface->copy_to_host(ctx, &buf);
        }
        return 0;
    }

    int copy_to_device(const struct halide_device_interface_t *device_interface, void *ctx = nullptr) {
        if (host_dirty()) {
            return device_interface->copy_to_device(ctx, &buf, device_interface);
        }
        return 0;
    }

    int device_malloc(const struct halide_device_interface_t *device_interface, void *ctx = nullptr) {
        return device_interface->device_malloc(ctx, &buf, device_interface);
    }

    int device_free(void *ctx = nullptr) {
        if (dev_ref_count) {
            assert(dev_ref_count->ownership == BufferDeviceOwnership::Allocated &&
                   "Can't call device_free on an unmanaged or wrapped native device handle. "
                   "Free the source allocation or call device_detach_native instead.");
            // Multiple people may be holding onto this dev field
            assert(dev_ref_count->count == 1 &&
                   "Multiple Halide::Runtime::Buffer objects share this device "
                   "allocation. Freeing it would create dangling references. "
                   "Don't call device_free on Halide buffers that you have copied or "
                   "passed by value.");
        }
        int ret = 0;
        if (buf.device_interface) {
            ret = buf.device_interface->device_free(ctx, &buf);
        }
        if (dev_ref_count) {
            delete dev_ref_count;
            dev_ref_count = nullptr;
        }
        return ret;
    }

    int device_wrap_native(const struct halide_device_interface_t *device_interface,
                           uint64_t handle, void *ctx = nullptr) {
        assert(device_interface);
        dev_ref_count = new DeviceRefCount;
        dev_ref_count->ownership = BufferDeviceOwnership::WrappedNative;
        return device_interface->wrap_native(ctx, &buf, handle, device_interface);
    }

    int device_detach_native(void *ctx = nullptr) {
        assert(dev_ref_count &&
               dev_ref_count->ownership == BufferDeviceOwnership::WrappedNative &&
               "Only call device_detach_native on buffers wrapping a native "
               "device handle via device_wrap_native. This buffer was allocated "
               "using device_malloc, or is unmanaged. "
               "Call device_free or free the original allocation instead.");
        // Multiple people may be holding onto this dev field
        assert(dev_ref_count->count == 1 &&
               "Multiple Halide::Runtime::Buffer objects share this device "
               "allocation. Freeing it could create dangling references. "
               "Don't call device_detach_native on Halide buffers that you "
               "have copied or passed by value.");
        int ret = 0;
        if (buf.device_interface) {
            ret = buf.device_interface->detach_native(ctx, &buf);
        }
        delete dev_ref_count;
        dev_ref_count = nullptr;
        return ret;
    }

    int device_and_host_malloc(const struct halide_device_interface_t *device_interface, void *ctx = nullptr) {
        return device_interface->device_and_host_malloc(ctx, &buf, device_interface);
    }

    int device_and_host_free(const struct halide_device_interface_t *device_interface, void *ctx = nullptr) {
        if (dev_ref_count) {
            assert(dev_ref_count->ownership == BufferDeviceOwnership::AllocatedDeviceAndHost &&
                   "Can't call device_and_host_free on a device handle not allocated with device_and_host_malloc. "
                   "Free the source allocation or call device_detach_native instead.");
            // Multiple people may be holding onto this dev field
            assert(dev_ref_count->count == 1 &&
                   "Multiple Halide::Runtime::Buffer objects share this device "
                   "allocation. Freeing it would create dangling references. "
                   "Don't call device_and_host_free on Halide buffers that you have copied or "
                   "passed by value.");
        }
        int ret = 0;
        if (buf.device_interface) {
            ret = buf.device_interface->device_and_host_free(ctx, &buf);
        }
        if (dev_ref_count) {
            delete dev_ref_count;
            dev_ref_count = nullptr;
        }
        return ret;
    }

    int device_sync(void *ctx = nullptr) {
        return buf.device_sync(ctx);
    }

    bool has_device_allocation() const {
        return buf.device != 0;
    }

    /** Return the method by which the device field is managed. */
    BufferDeviceOwnership device_ownership() const {
        if (dev_ref_count == nullptr) {
            return BufferDeviceOwnership::Allocated;
        }
        return dev_ref_count->ownership;
    }
    // @}

    /** If you use the (x, y, c) indexing convention, then Halide
     * Buffers are stored planar by default. This function constructs
     * an interleaved RGB or RGBA image that can still be indexed
     * using (x, y, c). Passing it to a generator requires that the
     * generator has been compiled with support for interleaved (also
     * known as packed or chunky) memory layouts. */
    static Buffer<void, D> make_interleaved(halide_type_t t, int width, int height, int channels) {
        Buffer<void, D> im(t, channels, width, height);
        // Note that this is equivalent to calling transpose({2, 0, 1}),
        // but slightly more efficient.
        im.transpose(0, 1);
        im.transpose(1, 2);
        return im;
    }

    /** If you use the (x, y, c) indexing convention, then Halide
     * Buffers are stored planar by default. This function constructs
     * an interleaved RGB or RGBA image that can still be indexed
     * using (x, y, c). Passing it to a generator requires that the
     * generator has been compiled with support for interleaved (also
     * known as packed or chunky) memory layouts. */
    static Buffer<T, D> make_interleaved(int width, int height, int channels) {
        return make_interleaved(static_halide_type(), width, height, channels);
    }

    /** Wrap an existing interleaved image. */
    static Buffer<add_const_if_T_is_const<void>, D>
    make_interleaved(halide_type_t t, T *data, int width, int height, int channels) {
        Buffer<add_const_if_T_is_const<void>, D> im(t, data, channels, width, height);
        im.transpose(0, 1);
        im.transpose(1, 2);
        return im;
    }

    /** Wrap an existing interleaved image. */
    static Buffer<T, D> make_interleaved(T *data, int width, int height, int channels) {
        return make_interleaved(static_halide_type(), data, width, height, channels);
    }

    /** Make a zero-dimensional Buffer */
    static Buffer<add_const_if_T_is_const<void>, D> make_scalar(halide_type_t t) {
        Buffer<add_const_if_T_is_const<void>, 1> buf(t, 1);
        buf.slice(0, 0);
        return buf;
    }

    /** Make a zero-dimensional Buffer */
    static Buffer<T, D> make_scalar() {
        Buffer<T, 1> buf(1);
        buf.slice(0, 0);
        return buf;
    }

    /** Make a zero-dimensional Buffer that points to non-owned, existing data */
    static Buffer<T, D> make_scalar(T *data) {
        Buffer<T, 1> buf(data, 1);
        buf.slice(0, 0);
        return buf;
    }

    /** Make a buffer with the same shape and memory nesting order as
     * another buffer. It may have a different type. */
    template<typename T2, int D2>
    static Buffer<T, D> make_with_shape_of(Buffer<T2, D2> src,
                                           void *(*allocate_fn)(size_t) = nullptr,
                                           void (*deallocate_fn)(void *) = nullptr) {

        const halide_type_t dst_type = T_is_void ? src.type() : halide_type_of<typename std::remove_cv<not_void_T>::type>();
        return Buffer<>::make_with_shape_of_helper(dst_type, src.dimensions(), src.buf.dim,
                                                   allocate_fn, deallocate_fn);
    }

private:
    static Buffer<> make_with_shape_of_helper(halide_type_t dst_type,
                                              int dimensions,
                                              halide_dimension_t *shape,
                                              void *(*allocate_fn)(size_t),
                                              void (*deallocate_fn)(void *)) {
        // Reorder the dimensions of src to have strides in increasing order
        std::vector<int> swaps;
        for (int i = dimensions - 1; i > 0; i--) {
            for (int j = i; j > 0; j--) {
                if (shape[j - 1].stride > shape[j].stride) {
                    std::swap(shape[j - 1], shape[j]);
                    swaps.push_back(j);
                }
            }
        }

        // Rewrite the strides to be dense (this messes up src, which
        // is why we took it by value).
        for (int i = 0; i < dimensions; i++) {
            if (i == 0) {
                shape[i].stride = 1;
            } else {
                shape[i].stride = shape[i - 1].extent * shape[i - 1].stride;
            }
        }

        // Undo the dimension reordering
        while (!swaps.empty()) {
            int j = swaps.back();
            std::swap(shape[j - 1], shape[j]);
            swaps.pop_back();
        }

        // Use an explicit runtime type, and make dst a Buffer<void>, to allow
        // using this method with Buffer<void> for either src or dst.
        Buffer<> dst(dst_type, nullptr, dimensions, shape);
        dst.allocate(allocate_fn, deallocate_fn);

        return dst;
    }

    template<typename... Args>
    HALIDE_ALWAYS_INLINE
        ptrdiff_t
        offset_of(int d, int first, Args... rest) const {
        return offset_of(d + 1, rest...) + (ptrdiff_t)this->buf.dim[d].stride * (first - this->buf.dim[d].min);
    }

    HALIDE_ALWAYS_INLINE
    ptrdiff_t offset_of(int d) const {
        return 0;
    }

    template<typename... Args>
    HALIDE_ALWAYS_INLINE
        storage_T *
        address_of(Args... args) const {
        if (T_is_void) {
            return (storage_T *)(this->buf.host) + offset_of(0, args...) * type().bytes();
        } else {
            return (storage_T *)(this->buf.host) + offset_of(0, args...);
        }
    }

    HALIDE_ALWAYS_INLINE
    ptrdiff_t offset_of(const int *pos) const {
        ptrdiff_t offset = 0;
        for (int i = this->dimensions() - 1; i >= 0; i--) {
            offset += (ptrdiff_t)this->buf.dim[i].stride * (pos[i] - this->buf.dim[i].min);
        }
        return offset;
    }

    HALIDE_ALWAYS_INLINE
    storage_T *address_of(const int *pos) const {
        if (T_is_void) {
            return (storage_T *)this->buf.host + offset_of(pos) * type().bytes();
        } else {
            return (storage_T *)this->buf.host + offset_of(pos);
        }
    }

public:
    /** Get a pointer to the address of the min coordinate. */
    T *data() const {
        return (T *)(this->buf.host);
    }

    /** Access elements. Use im(...) to get a reference to an element,
     * and use &im(...) to get the address of an element. If you pass
     * fewer arguments than the buffer has dimensions, the rest are
     * treated as their min coordinate. The non-const versions set the
     * host_dirty flag to true.
     */
    //@{
    template<typename... Args,
             typename = typename std::enable_if<AllInts<Args...>::value>::type>
    HALIDE_ALWAYS_INLINE const not_void_T &operator()(int first, Args... rest) const {
        static_assert(!T_is_void,
                      "Cannot use operator() on Buffer<void> types");
        assert(!device_dirty());
        return *((const not_void_T *)(address_of(first, rest...)));
    }

    HALIDE_ALWAYS_INLINE
    const not_void_T &
    operator()() const {
        static_assert(!T_is_void,
                      "Cannot use operator() on Buffer<void> types");
        assert(!device_dirty());
        return *((const not_void_T *)(data()));
    }

    HALIDE_ALWAYS_INLINE
    const not_void_T &
    operator()(const int *pos) const {
        static_assert(!T_is_void,
                      "Cannot use operator() on Buffer<void> types");
        assert(!device_dirty());
        return *((const not_void_T *)(address_of(pos)));
    }

    template<typename... Args,
             typename = typename std::enable_if<AllInts<Args...>::value>::type>
    HALIDE_ALWAYS_INLINE
        not_void_T &
        operator()(int first, Args... rest) {
        static_assert(!T_is_void,
                      "Cannot use operator() on Buffer<void> types");
        set_host_dirty();
        return *((not_void_T *)(address_of(first, rest...)));
    }

    HALIDE_ALWAYS_INLINE
    not_void_T &
    operator()() {
        static_assert(!T_is_void,
                      "Cannot use operator() on Buffer<void> types");
        set_host_dirty();
        return *((not_void_T *)(data()));
    }

    HALIDE_ALWAYS_INLINE
    not_void_T &
    operator()(const int *pos) {
        static_assert(!T_is_void,
                      "Cannot use operator() on Buffer<void> types");
        set_host_dirty();
        return *((not_void_T *)(address_of(pos)));
    }
    // @}

    /** Tests that all values in this buffer are equal to val. */
    bool all_equal(not_void_T val) const {
        bool all_equal = true;
        for_each_element([&](const int *pos) { all_equal &= (*this)(pos) == val; });
        return all_equal;
    }

    Buffer<T, D> &fill(not_void_T val) {
        set_host_dirty();
        for_each_value([=](T &v) { v = val; });
        return *this;
    }

private:
    /** Helper functions for for_each_value. */
    // @{
    template<int N>
    struct for_each_value_task_dim {
        std::ptrdiff_t extent;
        std::ptrdiff_t stride[N];
    };

    // Given an array of strides, and a bunch of pointers to pointers
    // (all of different types), advance the pointers using the
    // strides.
    template<typename Ptr, typename... Ptrs>
    HALIDE_ALWAYS_INLINE static void advance_ptrs(const std::ptrdiff_t *stride, Ptr &ptr, Ptrs &...ptrs) {
        ptr += *stride;
        advance_ptrs(stride + 1, ptrs...);
    }

    HALIDE_ALWAYS_INLINE
    static void advance_ptrs(const std::ptrdiff_t *) {
    }

    template<typename Fn, typename Ptr, typename... Ptrs>
    HALIDE_NEVER_INLINE static void for_each_value_helper(Fn &&f, int d, bool innermost_strides_are_one,
                                                          const for_each_value_task_dim<sizeof...(Ptrs) + 1> *t, Ptr ptr, Ptrs... ptrs) {
        if (d == 0) {
            if (innermost_strides_are_one) {
                Ptr end = ptr + t[0].extent;
                while (ptr != end) {
                    f(*ptr++, (*ptrs++)...);
                }
            } else {
                for (std::ptrdiff_t i = t[0].extent; i != 0; i--) {
                    f(*ptr, (*ptrs)...);
                    advance_ptrs(t[0].stride, ptr, ptrs...);
                }
            }
        } else {
            for (std::ptrdiff_t i = t[d].extent; i != 0; i--) {
                for_each_value_helper(f, d - 1, innermost_strides_are_one, t, ptr, ptrs...);
                advance_ptrs(t[d].stride, ptr, ptrs...);
            }
        }
    }

    template<int N>
    HALIDE_NEVER_INLINE static bool for_each_value_prep(for_each_value_task_dim<N> *t,
                                                        const halide_buffer_t **buffers) {
        // Check the buffers all have clean host allocations
        for (int i = 0; i < N; i++) {
            if (buffers[i]->device) {
                assert(buffers[i]->host &&
                       "Buffer passed to for_each_value has device allocation but no host allocation. Call allocate() and copy_to_host() first");
                assert(!buffers[i]->device_dirty() &&
                       "Buffer passed to for_each_value is dirty on device. Call copy_to_host() first");
            } else {
                assert(buffers[i]->host &&
                       "Buffer passed to for_each_value has no host or device allocation");
            }
        }

        const int dimensions = buffers[0]->dimensions;

        // Extract the strides in all the dimensions
        for (int i = 0; i < dimensions; i++) {
            for (int j = 0; j < N; j++) {
                assert(buffers[j]->dimensions == dimensions);
                assert(buffers[j]->dim[i].extent == buffers[0]->dim[i].extent &&
                       buffers[j]->dim[i].min == buffers[0]->dim[i].min);
                const int s = buffers[j]->dim[i].stride;
                t[i].stride[j] = s;
            }
            t[i].extent = buffers[0]->dim[i].extent;

            // Order the dimensions by stride, so that the traversal is cache-coherent.
            // Use the last dimension for this, because this is the source in copies.
            // It appears to be better to optimize read order than write order.
            for (int j = i; j > 0 && t[j].stride[N - 1] < t[j - 1].stride[N - 1]; j--) {
                std::swap(t[j], t[j - 1]);
            }
        }

        // flatten dimensions where possible to make a larger inner
        // loop for autovectorization.
        int d = dimensions;
        for (int i = 1; i < d; i++) {
            bool flat = true;
            for (int j = 0; j < N; j++) {
                flat = flat && t[i - 1].stride[j] * t[i - 1].extent == t[i].stride[j];
            }
            if (flat) {
                t[i - 1].extent *= t[i].extent;
                for (int j = i; j < d; j++) {
                    t[j] = t[j + 1];
                }
                i--;
                d--;
                t[d].extent = 1;
            }
        }

        bool innermost_strides_are_one = true;
        if (dimensions > 0) {
            for (int i = 0; i < N; i++) {
                innermost_strides_are_one &= (t[0].stride[i] == 1);
            }
        }

        return innermost_strides_are_one;
    }

    template<typename Fn, typename... Args, int N = sizeof...(Args) + 1>
    void for_each_value_impl(Fn &&f, Args &&...other_buffers) const {
        if (dimensions() > 0) {
            Buffer<>::for_each_value_task_dim<N> *t =
                (Buffer<>::for_each_value_task_dim<N> *)HALIDE_ALLOCA((dimensions() + 1) * sizeof(for_each_value_task_dim<N>));
            // Move the preparatory code into a non-templated helper to
            // save code size.
            const halide_buffer_t *buffers[] = {&buf, (&other_buffers.buf)...};
            bool innermost_strides_are_one = Buffer<>::for_each_value_prep(t, buffers);

            Buffer<>::for_each_value_helper(f, dimensions() - 1,
                                            innermost_strides_are_one,
                                            t,
                                            data(), (other_buffers.data())...);
        } else {
            f(*data(), (*other_buffers.data())...);
        }
    }
    // @}

public:
    /** Call a function on every value in the buffer, and the
     * corresponding values in some number of other buffers of the
     * same size. The function should take a reference, const
     * reference, or value of the correct type for each buffer. This
     * effectively lifts a function of scalars to an element-wise
     * function of buffers. This produces code that the compiler can
     * autovectorize. This is slightly cheaper than for_each_element,
     * because it does not need to track the coordinates.
     *
     * Note that constness of Buffers is preserved: a const Buffer<T> (for either
     * 'this' or the other-buffers arguments) will allow mutation of the
     * buffer contents, while a Buffer<const T> will not. Attempting to specify
     * a mutable reference for the lambda argument of a Buffer<const T>
     * will result in a compilation error. */
    // @{
    template<typename Fn, typename... Args, int N = sizeof...(Args) + 1>
    HALIDE_ALWAYS_INLINE const Buffer<T, D> &for_each_value(Fn &&f, Args &&...other_buffers) const {
        for_each_value_impl(f, std::forward<Args>(other_buffers)...);
        return *this;
    }

    template<typename Fn, typename... Args, int N = sizeof...(Args) + 1>
    HALIDE_ALWAYS_INLINE
        Buffer<T, D> &
        for_each_value(Fn &&f, Args &&...other_buffers) {
        for_each_value_impl(f, std::forward<Args>(other_buffers)...);
        return *this;
    }
    // @}

private:
    // Helper functions for for_each_element
    struct for_each_element_task_dim {
        int min, max;
    };

    /** If f is callable with this many args, call it. The first
     * argument is just to make the overloads distinct. Actual
     * overload selection is done using the enable_if. */
    template<typename Fn,
             typename... Args,
             typename = decltype(std::declval<Fn>()(std::declval<Args>()...))>
    HALIDE_ALWAYS_INLINE static void for_each_element_variadic(int, int, const for_each_element_task_dim *, Fn &&f, Args... args) {
        f(args...);
    }

    /** If the above overload is impossible, we add an outer loop over
     * an additional argument and try again. */
    template<typename Fn,
             typename... Args>
    HALIDE_ALWAYS_INLINE static void for_each_element_variadic(double, int d, const for_each_element_task_dim *t, Fn &&f, Args... args) {
        for (int i = t[d].min; i <= t[d].max; i++) {
            for_each_element_variadic(0, d - 1, t, std::forward<Fn>(f), i, args...);
        }
    }

    /** Determine the minimum number of arguments a callable can take
     * using the same trick. */
    template<typename Fn,
             typename... Args,
             typename = decltype(std::declval<Fn>()(std::declval<Args>()...))>
    HALIDE_ALWAYS_INLINE static int num_args(int, Fn &&, Args...) {
        return (int)(sizeof...(Args));
    }

    /** The recursive version is only enabled up to a recursion limit
     * of 256. This catches callables that aren't callable with any
     * number of ints. */
    template<typename Fn,
             typename... Args>
    HALIDE_ALWAYS_INLINE static int num_args(double, Fn &&f, Args... args) {
        static_assert(sizeof...(args) <= 256,
                      "Callable passed to for_each_element must accept either a const int *,"
                      " or up to 256 ints. No such operator found. Expect infinite template recursion.");
        return num_args(0, std::forward<Fn>(f), 0, args...);
    }

    /** A version where the callable takes a position array instead,
     * with compile-time recursion on the dimensionality.  This
     * overload is preferred to the one below using the same int vs
     * double trick as above, but is impossible once d hits -1 using
     * std::enable_if. */
    template<int d,
             typename Fn,
             typename = typename std::enable_if<(d >= 0)>::type>
    HALIDE_ALWAYS_INLINE static void for_each_element_array_helper(int, const for_each_element_task_dim *t, Fn &&f, int *pos) {
        for (pos[d] = t[d].min; pos[d] <= t[d].max; pos[d]++) {
            for_each_element_array_helper<d - 1>(0, t, std::forward<Fn>(f), pos);
        }
    }

    /** Base case for recursion above. */
    template<int d,
             typename Fn,
             typename = typename std::enable_if<(d < 0)>::type>
    HALIDE_ALWAYS_INLINE static void for_each_element_array_helper(double, const for_each_element_task_dim *t, Fn &&f, int *pos) {
        f(pos);
    }

    /** A run-time-recursive version (instead of
     * compile-time-recursive) that requires the callable to take a
     * pointer to a position array instead. Dispatches to the
     * compile-time-recursive version once the dimensionality gets
     * small. */
    template<typename Fn>
    static void for_each_element_array(int d, const for_each_element_task_dim *t, Fn &&f, int *pos) {
        if (d == -1) {
            f(pos);
        } else if (d == 0) {
            // Once the dimensionality gets small enough, dispatch to
            // a compile-time-recursive version for better codegen of
            // the inner loops.
            for_each_element_array_helper<0, Fn>(0, t, std::forward<Fn>(f), pos);
        } else if (d == 1) {
            for_each_element_array_helper<1, Fn>(0, t, std::forward<Fn>(f), pos);
        } else if (d == 2) {
            for_each_element_array_helper<2, Fn>(0, t, std::forward<Fn>(f), pos);
        } else if (d == 3) {
            for_each_element_array_helper<3, Fn>(0, t, std::forward<Fn>(f), pos);
        } else {
            for (pos[d] = t[d].min; pos[d] <= t[d].max; pos[d]++) {
                for_each_element_array(d - 1, t, std::forward<Fn>(f), pos);
            }
        }
    }

    /** We now have two overloads for for_each_element. This one
     * triggers if the callable takes a const int *.
     */
    template<typename Fn,
             typename = decltype(std::declval<Fn>()((const int *)nullptr))>
    static void for_each_element(int, int dims, const for_each_element_task_dim *t, Fn &&f, int check = 0) {
        int *pos = (int *)HALIDE_ALLOCA(dims * sizeof(int));
        for_each_element_array(dims - 1, t, std::forward<Fn>(f), pos);
    }

    /** This one triggers otherwise. It treats the callable as
     * something that takes some number of ints. */
    template<typename Fn>
    HALIDE_ALWAYS_INLINE static void for_each_element(double, int dims, const for_each_element_task_dim *t, Fn &&f) {
        int args = num_args(0, std::forward<Fn>(f));
        assert(dims >= args);
        for_each_element_variadic(0, args - 1, t, std::forward<Fn>(f));
    }

    template<typename Fn>
    void for_each_element_impl(Fn &&f) const {
        for_each_element_task_dim *t =
            (for_each_element_task_dim *)HALIDE_ALLOCA(dimensions() * sizeof(for_each_element_task_dim));
        for (int i = 0; i < dimensions(); i++) {
            t[i].min = dim(i).min();
            t[i].max = dim(i).max();
        }
        for_each_element(0, dimensions(), t, std::forward<Fn>(f));
    }

public:
    /** Call a function at each site in a buffer. This is likely to be
     * much slower than using Halide code to populate a buffer, but is
     * convenient for tests. If the function has more arguments than the
     * buffer has dimensions, the remaining arguments will be zero. If it
     * has fewer arguments than the buffer has dimensions then the last
     * few dimensions of the buffer are not iterated over. For example,
     * the following code exploits this to set a floating point RGB image
     * to red:

     \code
     Buffer<float, 3> im(100, 100, 3);
     im.for_each_element([&](int x, int y) {
         im(x, y, 0) = 1.0f;
         im(x, y, 1) = 0.0f;
         im(x, y, 2) = 0.0f:
     });
     \endcode

     * The compiled code is equivalent to writing the a nested for loop,
     * and compilers are capable of optimizing it in the same way.
     *
     * If the callable can be called with an int * as the sole argument,
     * that version is called instead. Each location in the buffer is
     * passed to it in a coordinate array. This version is higher-overhead
     * than the variadic version, but is useful for writing generic code
     * that accepts buffers of arbitrary dimensionality. For example, the
     * following sets the value at all sites in an arbitrary-dimensional
     * buffer to their first coordinate:

     \code
     im.for_each_element([&](const int *pos) {im(pos) = pos[0];});
     \endcode

     * It is also possible to use for_each_element to iterate over entire
     * rows or columns by cropping the buffer to a single column or row
     * respectively and iterating over elements of the result. For example,
     * to set the diagonal of the image to 1 by iterating over the columns:

     \code
     Buffer<float, 3> im(100, 100, 3);
         im.sliced(1, 0).for_each_element([&](int x, int c) {
         im(x, x, c) = 1.0f;
     });
     \endcode

     * Or, assuming the memory layout is known to be dense per row, one can
     * memset each row of an image like so:

     \code
     Buffer<float, 3> im(100, 100, 3);
     im.sliced(0, 0).for_each_element([&](int y, int c) {
         memset(&im(0, y, c), 0, sizeof(float) * im.width());
     });
     \endcode

    */
    // @{
    template<typename Fn>
    HALIDE_ALWAYS_INLINE const Buffer<T, D> &for_each_element(Fn &&f) const {
        for_each_element_impl(f);
        return *this;
    }

    template<typename Fn>
    HALIDE_ALWAYS_INLINE
        Buffer<T, D> &
        for_each_element(Fn &&f) {
        for_each_element_impl(f);
        return *this;
    }
    // @}

private:
    template<typename Fn>
    struct FillHelper {
        Fn f;
        Buffer<T, D> *buf;

        template<typename... Args,
                 typename = decltype(std::declval<Fn>()(std::declval<Args>()...))>
        void operator()(Args... args) {
            (*buf)(args...) = f(args...);
        }

        FillHelper(Fn &&f, Buffer<T, D> *buf)
            : f(std::forward<Fn>(f)), buf(buf) {
        }
    };

public:
    /** Fill a buffer by evaluating a callable at every site. The
     * callable should look much like a callable passed to
     * for_each_element, but it should return the value that should be
     * stored to the coordinate corresponding to the arguments. */
    template<typename Fn,
             typename = typename std::enable_if<!std::is_arithmetic<typename std::decay<Fn>::type>::value>::type>
    Buffer<T, D> &fill(Fn &&f) {
        // We'll go via for_each_element. We need a variadic wrapper lambda.
        FillHelper<Fn> wrapper(std::forward<Fn>(f), this);
        return for_each_element(wrapper);
    }

    /** Check if an input buffer passed extern stage is a querying
     * bounds. Compared to doing the host pointer check directly,
     * this both adds clarity to code and will facilitate moving to
     * another representation for bounds query arguments. */
    bool is_bounds_query() const {
        return buf.is_bounds_query();
    }

    /** Convenient check to verify that all of the interesting bytes in the Buffer
     * are initialized under MSAN. Note that by default, we use for_each_value() here so that
     * we skip any unused padding that isn't part of the Buffer; this isn't efficient,
     * but in MSAN mode, it doesn't matter. (Pass true for the flag to force check
     * the entire Buffer storage.) */
    void msan_check_mem_is_initialized(bool entire = false) const {
#if defined(__has_feature)
#if __has_feature(memory_sanitizer)
        if (entire) {
            __msan_check_mem_is_initialized(data(), size_in_bytes());
        } else {
            for_each_value([](T &v) { __msan_check_mem_is_initialized(&v, sizeof(T)); ; });
        }
#endif
#endif
    }
};

}  // namespace Runtime
}  // namespace Halide

#undef HALIDE_ALLOCA

#endif  // HALIDE_RUNTIME_IMAGE_H<|MERGE_RESOLUTION|>--- conflicted
+++ resolved
@@ -229,36 +229,34 @@
             alloc = nullptr;
             set_host_dirty(false);
         }
-<<<<<<< HEAD
         int new_count = 0;
-=======
->>>>>>> fa5dfd06
         if (dev_ref_count) {
-            int new_count = --(dev_ref_count->count);
-            if (new_count == 0) {
-                if (buf.device) {
-                    assert(!(alloc && device_dirty()) &&
-                           "Implicitly freeing a dirty device allocation while a host allocation still lives. "
-                           "Call device_free explicitly if you want to drop dirty device-side data. "
-                           "Call copy_to_host explicitly if you want the data copied to the host allocation "
-                           "before the device allocation is freed.");
-                    if (dev_ref_count && dev_ref_count->ownership == BufferDeviceOwnership::WrappedNative) {
-                        buf.device_interface->detach_native(nullptr, &buf);
-                    } else if (dev_ref_count && dev_ref_count->ownership == BufferDeviceOwnership::AllocatedDeviceAndHost) {
-                        buf.device_interface->device_and_host_free(nullptr, &buf);
-                    } else if (dev_ref_count && dev_ref_count->ownership == BufferDeviceOwnership::Cropped) {
-                        buf.device_interface->device_release_crop(nullptr, &buf);
-                    } else if (dev_ref_count == nullptr || dev_ref_count->ownership == BufferDeviceOwnership::Allocated) {
-                        buf.device_interface->device_free(nullptr, &buf);
-                    }
+            new_count = --(dev_ref_count->count);
+        }
+        if (new_count == 0) {
+            if (buf.device) {
+                assert(!(alloc && device_dirty()) &&
+                       "Implicitly freeing a dirty device allocation while a host allocation still lives. "
+                       "Call device_free explicitly if you want to drop dirty device-side data. "
+                       "Call copy_to_host explicitly if you want the data copied to the host allocation "
+                       "before the device allocation is freed.");
+                if (dev_ref_count && dev_ref_count->ownership == BufferDeviceOwnership::WrappedNative) {
+                    buf.device_interface->detach_native(nullptr, &buf);
+                } else if (dev_ref_count && dev_ref_count->ownership == BufferDeviceOwnership::AllocatedDeviceAndHost) {
+                    buf.device_interface->device_and_host_free(nullptr, &buf);
+                } else if (dev_ref_count && dev_ref_count->ownership == BufferDeviceOwnership::Cropped) {
+                    buf.device_interface->device_release_crop(nullptr, &buf);
+                } else if (dev_ref_count == nullptr || dev_ref_count->ownership == BufferDeviceOwnership::Allocated) {
+                    buf.device_interface->device_free(nullptr, &buf);
                 }
+            }
+            if (dev_ref_count) {
                 if (dev_ref_count->ownership == BufferDeviceOwnership::Cropped) {
                     delete (DevRefCountCropped *)dev_ref_count;
                 } else {
                     delete dev_ref_count;
                 }
             }
-            dev_ref_count = nullptr;
         }
         dev_ref_count = nullptr;
         buf.device = 0;
@@ -528,10 +526,6 @@
         return buf.type;
     }
 
-<<<<<<< HEAD
-public:
-=======
->>>>>>> fa5dfd06
     /** A pointer to the element with the lowest address. If all
      * strides are positive, equal to the host pointer. */
     T *begin() const {
