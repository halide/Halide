/** \file
 * Defines a Buffer type that wraps from halide_buffer_t and adds
 * functionality, and methods for more conveniently iterating over the
 * samples in a halide_buffer_t outside of Halide code. */

#ifndef HALIDE_RUNTIME_BUFFER_H
#define HALIDE_RUNTIME_BUFFER_H

#include <algorithm>
#include <atomic>
#include <cassert>
#include <cstdint>
#include <cstring>
#include <limits>
#include <memory>
#include <vector>

#if defined(__has_feature)
#if __has_feature(memory_sanitizer)
#include <sanitizer/msan_interface.h>
#endif
#endif

#include "HalideRuntime.h"

#ifdef _MSC_VER
#include <malloc.h>
#define HALIDE_ALLOCA _alloca
#else
#define HALIDE_ALLOCA __builtin_alloca
#endif

// gcc 5.1 has a false positive warning on this code
#if __GNUC__ == 5 && __GNUC_MINOR__ == 1
#pragma GCC diagnostic ignored "-Warray-bounds"
#endif

namespace Halide {
namespace Runtime {

// Forward-declare our Buffer class
template<typename T, int Dims, int InClassDimStorage>
class Buffer;

// A helper to check if a parameter pack is entirely implicitly
// int-convertible to use with std::enable_if
template<typename... Args>
struct AllInts : std::false_type {};

template<>
struct AllInts<> : std::true_type {};

template<typename T, typename... Args>
struct AllInts<T, Args...> {
    static const bool value = std::is_convertible<T, int>::value && AllInts<Args...>::value;
};

// Floats and doubles are technically implicitly int-convertible, but
// doing so produces a warning we treat as an error, so just disallow
// it here.
template<typename... Args>
struct AllInts<float, Args...> : std::false_type {};

template<typename... Args>
struct AllInts<double, Args...> : std::false_type {};

// A helper to detect if there are any zeros in a container
namespace Internal {
template<typename Container>
bool any_zero(const Container &c) {
    for (int i : c) {
        if (i == 0) {
            return true;
        }
    }
    return false;
}
}  // namespace Internal

/** A struct acting as a header for allocations owned by the Buffer
 * class itself. */
struct AllocationHeader {
    void (*deallocate_fn)(void *);
    std::atomic<int> ref_count;

    // Note that ref_count always starts at 1
    AllocationHeader(void (*deallocate_fn)(void *))
        : deallocate_fn(deallocate_fn), ref_count(1) {
    }
};

/** This indicates how to deallocate the device for a Halide::Runtime::Buffer. */
enum struct BufferDeviceOwnership : int {
    Allocated,               ///> halide_device_free will be called when device ref count goes to zero
    WrappedNative,           ///> halide_device_detach_native will be called when device ref count goes to zero
    Unmanaged,               ///> No free routine will be called when device ref count goes to zero
    AllocatedDeviceAndHost,  ///> Call device_and_host_free when DevRefCount goes to zero.
    Cropped,                 ///> Call halide_device_release_crop when DevRefCount goes to zero.
};

/** A similar struct for managing device allocations. */
struct DeviceRefCount {
    // This is only ever constructed when there's something to manage,
    // so start at one.
    std::atomic<int> count{1};
    BufferDeviceOwnership ownership{BufferDeviceOwnership::Allocated};
};

/** A templated Buffer class that wraps halide_buffer_t and adds
 * functionality. When using Halide from C++, this is the preferred
 * way to create input and output buffers. The overhead of using this
 * class relative to a naked halide_buffer_t is minimal - it uses another
 * ~16 bytes on the stack, and does no dynamic allocations when using
 * it to represent existing memory of a known maximum dimensionality.
 *
 * The template parameter T is the element type. For buffers where the
 * element type is unknown, or may vary, use void or const void.
 *
 * The template parameter Dims is the number of dimensions. For buffers where
 * the dimensionality type is unknown, or may vary, use -1 (or Buffer::DynamicDims).
 *
 * InClassDimStorage is the maximum number of dimensions that can be represented
 * using space inside the class itself. Set it to the maximum dimensionality
 * you expect this buffer to be. If the actual dimensionality exceeds
 * this, heap storage is allocated to track the shape of the buffer.
 * InClassDimStorage defaults to 4, which should cover nearly all usage.
 *
 * The class optionally allocates and owns memory for the image using
 * a shared pointer allocated with the provided allocator. If they are
 * null, malloc and free are used.  Any device-side allocation is
 * considered as owned if and only if the host-side allocation is
 * owned. */
template<typename T = void,
         int Dims = -1,
         int InClassDimStorage = (Dims == -1 ? 4 : std::max(Dims, 1))>
class Buffer {
    /** The underlying halide_buffer_t */
    halide_buffer_t buf = {};

    /** Some in-class storage for shape of the dimensions. */
    halide_dimension_t shape[InClassDimStorage];

    /** The allocation owned by this Buffer. NULL if the Buffer does not
     * own the memory. */
    AllocationHeader *alloc = nullptr;

    /** A reference count for the device allocation owned by this
     * buffer. */
    mutable DeviceRefCount *dev_ref_count = nullptr;

    /** True if T is of type void or const void */
    static const bool T_is_void = std::is_same<typename std::remove_const<T>::type, void>::value;

    /** A type function that adds a const qualifier if T is a const type. */
    template<typename T2>
    using add_const_if_T_is_const = typename std::conditional<std::is_const<T>::value, const T2, T2>::type;

    /** T unless T is (const) void, in which case (const)
     * uint8_t. Useful for providing return types for operator() */
    using not_void_T = typename std::conditional<T_is_void,
                                                 add_const_if_T_is_const<uint8_t>,
                                                 T>::type;

    /** T with constness removed. Useful for return type of copy(). */
    using not_const_T = typename std::remove_const<T>::type;

    /** The type the elements are stored as. Equal to not_void_T
     * unless T is a pointer, in which case uint64_t. Halide stores
     * all pointer types as uint64s internally, even on 32-bit
     * systems. */
    using storage_T = typename std::conditional<std::is_pointer<T>::value, uint64_t, not_void_T>::type;

public:
    /** True if the Halide type is not void (or const void). */
    static constexpr bool has_static_halide_type = !T_is_void;

    /** Get the Halide type of T. Callers should not use the result if
     * has_static_halide_type is false. */
    static constexpr halide_type_t static_halide_type() {
        return halide_type_of<typename std::remove_cv<not_void_T>::type>();
    }

    /** Does this Buffer own the host memory it refers to? */
    bool owns_host_memory() const {
        return alloc != nullptr;
    }

    static constexpr int DynamicDims = -1;

    static constexpr bool has_static_dimensions = (Dims != DynamicDims);

    /** Callers should not use the result if
     * has_static_dimensions is false. */
    static constexpr int static_dimensions() {
        return Dims;
    }

    static_assert(!has_static_dimensions || static_dimensions() >= 0);

private:
    /** Increment the reference count of any owned allocation */
    void incref() const {
        if (owns_host_memory()) {
            alloc->ref_count++;
        }
        if (buf.device) {
            if (!dev_ref_count) {
                // I seem to have a non-zero dev field but no
                // reference count for it. I must have been given a
                // device allocation by a Halide pipeline, and have
                // never been copied from since. Take sole ownership
                // of it.
                dev_ref_count = new DeviceRefCount;
            }
            dev_ref_count->count++;
        }
    }

    // Note that this is called "cropped" but can also encompass a slice/embed
    // operation as well.
    struct DevRefCountCropped : DeviceRefCount {
        Buffer<T, Dims, InClassDimStorage> cropped_from;
        DevRefCountCropped(const Buffer<T, Dims, InClassDimStorage> &cropped_from)
            : cropped_from(cropped_from) {
            ownership = BufferDeviceOwnership::Cropped;
        }
    };

    /** Setup the device ref count for a buffer to indicate it is a crop (or slice, embed, etc) of cropped_from */
    void crop_from(const Buffer<T, Dims, InClassDimStorage> &cropped_from) {
        assert(dev_ref_count == nullptr);
        dev_ref_count = new DevRefCountCropped(cropped_from);
    }

    /** Decrement the reference count of any owned allocation and free host
     * and device memory if it hits zero. Sets alloc to nullptr. */
    void decref(bool device_only = false) {
        if (owns_host_memory() && !device_only) {
            int new_count = --(alloc->ref_count);
            if (new_count == 0) {
                void (*fn)(void *) = alloc->deallocate_fn;
                alloc->~AllocationHeader();
                fn(alloc);
            }
            buf.host = nullptr;
            alloc = nullptr;
            set_host_dirty(false);
        }
        int new_count = 0;
        if (dev_ref_count) {
            new_count = --(dev_ref_count->count);
        }
        if (new_count == 0) {
            if (buf.device) {
                assert(!(alloc && device_dirty()) &&
                       "Implicitly freeing a dirty device allocation while a host allocation still lives. "
                       "Call device_free explicitly if you want to drop dirty device-side data. "
                       "Call copy_to_host explicitly if you want the data copied to the host allocation "
                       "before the device allocation is freed.");
                int result = 0;
                if (dev_ref_count && dev_ref_count->ownership == BufferDeviceOwnership::WrappedNative) {
                    result = buf.device_interface->detach_native(nullptr, &buf);
                } else if (dev_ref_count && dev_ref_count->ownership == BufferDeviceOwnership::AllocatedDeviceAndHost) {
                    result = buf.device_interface->device_and_host_free(nullptr, &buf);
                } else if (dev_ref_count && dev_ref_count->ownership == BufferDeviceOwnership::Cropped) {
                    result = buf.device_interface->device_release_crop(nullptr, &buf);
                } else if (dev_ref_count == nullptr || dev_ref_count->ownership == BufferDeviceOwnership::Allocated) {
                    result = buf.device_interface->device_free(nullptr, &buf);
                }
                // No reasonable way to return the error, but we can at least assert-fail in debug builds.
                assert((result == 0) && "device_interface call returned a nonzero result in Buffer::decref()");
                (void)result;
            }
            if (dev_ref_count) {
                if (dev_ref_count->ownership == BufferDeviceOwnership::Cropped) {
                    delete (DevRefCountCropped *)dev_ref_count;
                } else {
                    delete dev_ref_count;
                }
            }
        }
        dev_ref_count = nullptr;
        buf.device = 0;
        buf.device_interface = nullptr;
    }

    void free_shape_storage() {
        if (buf.dim != shape) {
            delete[] buf.dim;
            buf.dim = nullptr;
        }
    }

    template<int DimsSpecified>
    void make_static_shape_storage() {
        static_assert(Dims == DynamicDims || Dims == DimsSpecified,
                      "Number of arguments to Buffer() does not match static dimensionality");
        buf.dimensions = DimsSpecified;
        if constexpr (Dims == DynamicDims) {
            buf.dim = (DimsSpecified <= InClassDimStorage) ? shape : new halide_dimension_t[DimsSpecified];
        } else {
            static_assert(InClassDimStorage >= Dims);
            buf.dim = shape;
        }
    }

    void make_shape_storage(const int dimensions) {
        if (Dims != DynamicDims && Dims != dimensions) {
            assert(false && "Number of arguments to Buffer() does not match static dimensionality");
        }
        // This should usually be inlined, so if dimensions is statically known,
        // we can skip the call to new
        buf.dimensions = dimensions;
        buf.dim = (dimensions <= InClassDimStorage) ? shape : new halide_dimension_t[dimensions];
    }

    void copy_shape_from(const halide_buffer_t &other) {
        // All callers of this ensure that buf.dimensions == other.dimensions.
        make_shape_storage(other.dimensions);
        std::copy(other.dim, other.dim + other.dimensions, buf.dim);
    }

    template<typename T2, int D2, int S2>
    void move_shape_from(Buffer<T2, D2, S2> &&other) {
        if (other.shape == other.buf.dim) {
            copy_shape_from(other.buf);
        } else {
            buf.dim = other.buf.dim;
            other.buf.dim = nullptr;
        }
    }

    /** Initialize the shape from a halide_buffer_t. */
    void initialize_from_buffer(const halide_buffer_t &b,
                                BufferDeviceOwnership ownership) {
        memcpy(&buf, &b, sizeof(halide_buffer_t));
        copy_shape_from(b);
        if (b.device) {
            dev_ref_count = new DeviceRefCount;
            dev_ref_count->ownership = ownership;
        }
    }

    /** Initialize the shape from an array of ints */
    void initialize_shape(const int *sizes) {
        for (int i = 0; i < buf.dimensions; i++) {
            buf.dim[i].min = 0;
            buf.dim[i].extent = sizes[i];
            if (i == 0) {
                buf.dim[i].stride = 1;
            } else {
                buf.dim[i].stride = buf.dim[i - 1].stride * buf.dim[i - 1].extent;
            }
        }
    }

    /** Initialize the shape from a vector of extents */
    void initialize_shape(const std::vector<int> &sizes) {
        assert(buf.dimensions == (int)sizes.size());
        initialize_shape(sizes.data());
    }

    /** Initialize the shape from the static shape of an array */
    template<typename Array, size_t N>
    void initialize_shape_from_array_shape(int next, Array (&vals)[N]) {
        buf.dim[next].min = 0;
        buf.dim[next].extent = (int)N;
        if (next == 0) {
            buf.dim[next].stride = 1;
        } else {
            initialize_shape_from_array_shape(next - 1, vals[0]);
            buf.dim[next].stride = buf.dim[next - 1].stride * buf.dim[next - 1].extent;
        }
    }

    /** Base case for the template recursion above. */
    template<typename T2>
    void initialize_shape_from_array_shape(int, const T2 &) {
    }

    /** Get the dimensionality of a multi-dimensional C array */
    template<typename Array, size_t N>
    static int dimensionality_of_array(Array (&vals)[N]) {
        return dimensionality_of_array(vals[0]) + 1;
    }

    template<typename T2>
    static int dimensionality_of_array(const T2 &) {
        return 0;
    }

    /** Get the underlying halide_type_t of an array's element type. */
    template<typename Array, size_t N>
    static halide_type_t scalar_type_of_array(Array (&vals)[N]) {
        return scalar_type_of_array(vals[0]);
    }

    template<typename T2>
    static halide_type_t scalar_type_of_array(const T2 &) {
        return halide_type_of<typename std::remove_cv<T2>::type>();
    }

    /** Crop a single dimension without handling device allocation. */
    void crop_host(int d, int min, int extent) {
        assert(dim(d).min() <= min);
        assert(dim(d).max() >= min + extent - 1);
        ptrdiff_t shift = min - dim(d).min();
        if (buf.host != nullptr) {
            buf.host += (shift * dim(d).stride()) * type().bytes();
        }
        buf.dim[d].min = min;
        buf.dim[d].extent = extent;
    }

    /** Crop as many dimensions as are in rect, without handling device allocation. */
    void crop_host(const std::vector<std::pair<int, int>> &rect) {
        assert(rect.size() <= static_cast<decltype(rect.size())>(std::numeric_limits<int>::max()));
        int limit = (int)rect.size();
        assert(limit <= dimensions());
        for (int i = 0; i < limit; i++) {
            crop_host(i, rect[i].first, rect[i].second);
        }
    }

    void complete_device_crop(Buffer<T, Dims, InClassDimStorage> &result_host_cropped) const {
        assert(buf.device_interface != nullptr);
        if (buf.device_interface->device_crop(nullptr, &this->buf, &result_host_cropped.buf) == 0) {
            const Buffer<T, Dims, InClassDimStorage> *cropped_from = this;
            // TODO: Figure out what to do if dev_ref_count is nullptr. Should incref logic run here?
            // is it possible to get to this point without incref having run at least once since
            // the device field was set? (I.e. in the internal logic of crop. incref might have been
            // called.)
            if (dev_ref_count != nullptr && dev_ref_count->ownership == BufferDeviceOwnership::Cropped) {
                cropped_from = &((DevRefCountCropped *)dev_ref_count)->cropped_from;
            }
            result_host_cropped.crop_from(*cropped_from);
        }
    }

    /** slice a single dimension without handling device allocation. */
    void slice_host(int d, int pos) {
        static_assert(Dims == DynamicDims);
        assert(dimensions() > 0);
        assert(d >= 0 && d < dimensions());
        assert(pos >= dim(d).min() && pos <= dim(d).max());
        buf.dimensions--;
        ptrdiff_t shift = pos - buf.dim[d].min;
        if (buf.host != nullptr) {
            buf.host += (shift * buf.dim[d].stride) * type().bytes();
        }
        for (int i = d; i < buf.dimensions; i++) {
            buf.dim[i] = buf.dim[i + 1];
        }
        buf.dim[buf.dimensions] = {0, 0, 0};
    }

    void complete_device_slice(Buffer<T, DynamicDims, InClassDimStorage> &result_host_sliced, int d, int pos) const {
        assert(buf.device_interface != nullptr);
        if (buf.device_interface->device_slice(nullptr, &this->buf, d, pos, &result_host_sliced.buf) == 0) {
            const Buffer<T, Dims, InClassDimStorage> *sliced_from = this;
            // TODO: Figure out what to do if dev_ref_count is nullptr. Should incref logic run here?
            // is it possible to get to this point without incref having run at least once since
            // the device field was set? (I.e. in the internal logic of slice. incref might have been
            // called.)
            if (dev_ref_count != nullptr && dev_ref_count->ownership == BufferDeviceOwnership::Cropped) {
                sliced_from = &((DevRefCountCropped *)dev_ref_count)->cropped_from;
            }
            // crop_from() is correct here, despite the fact that we are slicing.
            result_host_sliced.crop_from(*sliced_from);
        }
    }

public:
    typedef T ElemType;

    /** Read-only access to the shape */
    class Dimension {
        const halide_dimension_t &d;

    public:
        /** The lowest coordinate in this dimension */
        HALIDE_ALWAYS_INLINE int min() const {
            return d.min;
        }

        /** The number of elements in memory you have to step over to
         * increment this coordinate by one. */
        HALIDE_ALWAYS_INLINE int stride() const {
            return d.stride;
        }

        /** The extent of the image along this dimension */
        HALIDE_ALWAYS_INLINE int extent() const {
            return d.extent;
        }

        /** The highest coordinate in this dimension */
        HALIDE_ALWAYS_INLINE int max() const {
            return min() + extent() - 1;
        }

        /** An iterator class, so that you can iterate over
         * coordinates in a dimensions using a range-based for loop. */
        struct iterator {
            int val;
            int operator*() const {
                return val;
            }
            bool operator!=(const iterator &other) const {
                return val != other.val;
            }
            iterator &operator++() {
                val++;
                return *this;
            }
        };

        /** An iterator that points to the min coordinate */
        HALIDE_ALWAYS_INLINE iterator begin() const {
            return {min()};
        }

        /** An iterator that points to one past the max coordinate */
        HALIDE_ALWAYS_INLINE iterator end() const {
            return {min() + extent()};
        }

        Dimension(const halide_dimension_t &dim)
            : d(dim) {
        }
    };

    /** Access the shape of the buffer */
    HALIDE_ALWAYS_INLINE Dimension dim(int i) const {
        assert(i >= 0 && i < this->dimensions());
        return Dimension(buf.dim[i]);
    }

    /** Access to the mins, strides, extents. Will be deprecated. Do not use. */
    // @{
    int min(int i) const {
        return dim(i).min();
    }
    int extent(int i) const {
        return dim(i).extent();
    }
    int stride(int i) const {
        return dim(i).stride();
    }
    // @}

    /** The total number of elements this buffer represents. Equal to
     * the product of the extents */
    size_t number_of_elements() const {
        return buf.number_of_elements();
    }

    /** Get the dimensionality of the buffer. */
    // TODO: make constexpr, optimize for const case
    int dimensions() const {
        assert(Dims == DynamicDims || Dims == buf.dimensions);
        return buf.dimensions;
    }

    /** Get the type of the elements. */
    halide_type_t type() const {
        return buf.type;
    }

    /** A pointer to the element with the lowest address. If all
     * strides are positive, equal to the host pointer. */
    T *begin() const {
        assert(buf.host != nullptr);  // Cannot call begin() on an unallocated Buffer.
        return (T *)buf.begin();
    }

    /** A pointer to one beyond the element with the highest address. */
    T *end() const {
        assert(buf.host != nullptr);  // Cannot call end() on an unallocated Buffer.
        return (T *)buf.end();
    }

    /** The total number of bytes spanned by the data in memory. */
    size_t size_in_bytes() const {
        return buf.size_in_bytes();
    }

    /** Reset the Buffer to be equivalent to a default-constructed Buffer
     * of the same static type (if any); Buffer<void> will have its runtime
     * type reset to uint8. */
    void reset() {
        *this = Buffer();
    }

    Buffer()
        : shape() {
        buf.type = static_halide_type();
        make_static_shape_storage<0>();
    }

    /** Make a Buffer from a halide_buffer_t */
    explicit Buffer(const halide_buffer_t &buf,
                    BufferDeviceOwnership ownership = BufferDeviceOwnership::Unmanaged) {
        assert(T_is_void || buf.type == static_halide_type());
        initialize_from_buffer(buf, ownership);
    }

    /** Give Buffers access to the members of Buffers of different dimensionalities and types. */
    template<typename T2, int D2, int S2>
    friend class Buffer;

private:
    template<typename T2, int D2, int S2>
    static void static_assert_can_convert_from() {
        static_assert((!std::is_const<T2>::value || std::is_const<T>::value),
                      "Can't convert from a Buffer<const T> to a Buffer<T>");
        static_assert(std::is_same<typename std::remove_const<T>::type,
                                   typename std::remove_const<T2>::type>::value ||
                          T_is_void || Buffer<T2, D2, S2>::T_is_void,
                      "type mismatch constructing Buffer");
        static_assert(Dims == DynamicDims || D2 == DynamicDims || Dims == D2,
                      "Can't convert from a Buffer with static dimensionality to a Buffer with different static dimensionality");
    }

public:
<<<<<<< HEAD
    /** Determine if if an Buffer<T, Dims, InClassDimStorage> can be constructed from some other Buffer type.
=======
    /** Determine if a Buffer<T, D> can be constructed from some other Buffer type.
>>>>>>> 1d46a28e
     * If this can be determined at compile time, fail with a static assert; otherwise
     * return a boolean based on runtime typing. */
    template<typename T2, int D2, int S2>
    static bool can_convert_from(const Buffer<T2, D2, S2> &other) {
        static_assert_can_convert_from<T2, D2, S2>();
        if (Buffer<T2, D2, S2>::T_is_void && !T_is_void) {
            if (other.type() != static_halide_type()) {
                return false;
            }
        }
        if (Dims != DynamicDims) {
            if (other.dimensions() != Dims) {
                return false;
            }
        }
        return true;
    }

    /** Fail an assertion at runtime or compile-time if an Buffer<T, Dims, InClassDimStorage>
     * cannot be constructed from some other Buffer type. */
    template<typename T2, int D2, int S2>
    static void assert_can_convert_from(const Buffer<T2, D2, S2> &other) {
        // Explicitly call static_assert_can_convert_from() here so
        // that we always get compile-time checking, even if compiling with
        // assertions disabled.
        static_assert_can_convert_from<T2, D2, S2>();
        assert(can_convert_from(other));
    }

    /** Copy constructor. Does not copy underlying data. */
    Buffer(const Buffer<T, Dims, InClassDimStorage> &other)
        : buf(other.buf),
          alloc(other.alloc) {
        other.incref();
        dev_ref_count = other.dev_ref_count;
        copy_shape_from(other.buf);
    }

    /** Construct a Buffer from a Buffer of different dimensionality
     * and type. Asserts that the type and dimensionality matches (at runtime,
     * if one of the types is void). Note that this constructor is
     * implicit. This, for example, lets you pass things like
     * Buffer<T> or Buffer<const void> to functions expected
     * Buffer<const T>. */
    template<typename T2, int D2, int S2>
    Buffer(const Buffer<T2, D2, S2> &other)
        : buf(other.buf),
          alloc(other.alloc) {
        assert_can_convert_from(other);
        other.incref();
        dev_ref_count = other.dev_ref_count;
        copy_shape_from(other.buf);
    }

    /** Move constructor */
    Buffer(Buffer<T, Dims, InClassDimStorage> &&other) noexcept
        : buf(other.buf),
          alloc(other.alloc),
          dev_ref_count(other.dev_ref_count) {
        other.dev_ref_count = nullptr;
        other.alloc = nullptr;
        move_shape_from(std::forward<Buffer<T, Dims, InClassDimStorage>>(other));
        other.buf = halide_buffer_t();
    }

    /** Move-construct a Buffer from a Buffer of different
     * dimensionality and type. Asserts that the types match (at
     * runtime if one of the types is void). */
    template<typename T2, int D2, int S2>
    Buffer(Buffer<T2, D2, S2> &&other)
        : buf(other.buf),
          alloc(other.alloc),
          dev_ref_count(other.dev_ref_count) {
        assert_can_convert_from(other);
        other.dev_ref_count = nullptr;
        other.alloc = nullptr;
        move_shape_from(std::forward<Buffer<T2, D2, S2>>(other));
        other.buf = halide_buffer_t();
    }

    /** Assign from another Buffer of possibly-different
     * dimensionality and type. Asserts that the types match (at
     * runtime if one of the types is void). */
    template<typename T2, int D2, int S2>
    Buffer<T, Dims, InClassDimStorage> &operator=(const Buffer<T2, D2, S2> &other) {
        if ((const void *)this == (const void *)&other) {
            return *this;
        }
        assert_can_convert_from(other);
        other.incref();
        decref();
        dev_ref_count = other.dev_ref_count;
        alloc = other.alloc;
        free_shape_storage();
        buf = other.buf;
        copy_shape_from(other.buf);
        return *this;
    }

    /** Standard assignment operator */
    Buffer<T, Dims, InClassDimStorage> &operator=(const Buffer<T, Dims, InClassDimStorage> &other) {
        // The cast to void* here is just to satisfy clang-tidy
        if ((const void *)this == (const void *)&other) {
            return *this;
        }
        other.incref();
        decref();
        dev_ref_count = other.dev_ref_count;
        alloc = other.alloc;
        free_shape_storage();
        buf = other.buf;
        copy_shape_from(other.buf);
        return *this;
    }

    /** Move from another Buffer of possibly-different
     * dimensionality and type. Asserts that the types match (at
     * runtime if one of the types is void). */
    template<typename T2, int D2, int S2>
    Buffer<T, Dims, InClassDimStorage> &operator=(Buffer<T2, D2, S2> &&other) {
        assert_can_convert_from(other);
        decref();
        alloc = other.alloc;
        other.alloc = nullptr;
        dev_ref_count = other.dev_ref_count;
        other.dev_ref_count = nullptr;
        free_shape_storage();
        buf = other.buf;
        move_shape_from(std::forward<Buffer<T2, D2, S2>>(other));
        other.buf = halide_buffer_t();
        return *this;
    }

    /** Standard move-assignment operator */
    Buffer<T, Dims, InClassDimStorage> &operator=(Buffer<T, Dims, InClassDimStorage> &&other) noexcept {
        decref();
        alloc = other.alloc;
        other.alloc = nullptr;
        dev_ref_count = other.dev_ref_count;
        other.dev_ref_count = nullptr;
        free_shape_storage();
        buf = other.buf;
        move_shape_from(std::forward<Buffer<T, Dims, InClassDimStorage>>(other));
        other.buf = halide_buffer_t();
        return *this;
    }

    /** Check the product of the extents fits in memory. */
    void check_overflow() {
        size_t size = type().bytes();
        for (int i = 0; i < dimensions(); i++) {
            size *= dim(i).extent();
        }
        // We allow 2^31 or 2^63 bytes, so drop the top bit.
        size = (size << 1) >> 1;
        for (int i = 0; i < dimensions(); i++) {
            size /= dim(i).extent();
        }
        assert(size == (size_t)type().bytes() && "Error: Overflow computing total size of buffer.");
    }

    /** Allocate memory for this Buffer. Drops the reference to any
     * owned memory. */
    void allocate(void *(*allocate_fn)(size_t) = nullptr,
                  void (*deallocate_fn)(void *) = nullptr) {
        if (!allocate_fn) {
            allocate_fn = malloc;
        }
        if (!deallocate_fn) {
            deallocate_fn = free;
        }

        // Drop any existing allocation
        deallocate();

        // Conservatively align images to 128 bytes. This is enough
        // alignment for all the platforms we might use.
        size_t size = size_in_bytes();
        const size_t alignment = 128;
        size = (size + alignment - 1) & ~(alignment - 1);
        void *alloc_storage = allocate_fn(size + sizeof(AllocationHeader) + alignment - 1);
        alloc = new (alloc_storage) AllocationHeader(deallocate_fn);
        uint8_t *unaligned_ptr = ((uint8_t *)alloc) + sizeof(AllocationHeader);
        buf.host = (uint8_t *)((uintptr_t)(unaligned_ptr + alignment - 1) & ~(alignment - 1));
    }

    /** Drop reference to any owned host or device memory, possibly
     * freeing it, if this buffer held the last reference to
     * it. Retains the shape of the buffer. Does nothing if this
     * buffer did not allocate its own memory. */
    void deallocate() {
        decref();
    }

    /** Drop reference to any owned device memory, possibly freeing it
     * if this buffer held the last reference to it. Asserts that
     * device_dirty is false. */
    void device_deallocate() {
        decref(true);
    }

    /** Allocate a new image of the given size with a runtime
     * type. Only used when you do know what size you want but you
     * don't know statically what type the elements are. Pass zeroes
     * to make a buffer suitable for bounds query calls. */
    template<typename... Args,
             typename = typename std::enable_if<AllInts<Args...>::value>::type>
    Buffer(halide_type_t t, int first, Args... rest) {
        if (!T_is_void) {
            assert(static_halide_type() == t);
        }
        int extents[] = {first, (int)rest...};
        buf.type = t;
        constexpr int buf_dimensions = 1 + (int)(sizeof...(rest));
        make_static_shape_storage<buf_dimensions>();
        initialize_shape(extents);
        if (!Internal::any_zero(extents)) {
            check_overflow();
            allocate();
        }
    }

    /** Allocate a new image of the given size. Pass zeroes to make a
     * buffer suitable for bounds query calls. */
    // @{

    // The overload with one argument is 'explicit', so that
    // (say) int is not implicitly convertible to Buffer<int>
    explicit Buffer(int first) {
        static_assert(!T_is_void,
                      "To construct an Buffer<void>, pass a halide_type_t as the first argument to the constructor");
        int extents[] = {first};
        buf.type = static_halide_type();
        constexpr int buf_dimensions = 1;
        make_static_shape_storage<buf_dimensions>();
        initialize_shape(extents);
        if (first != 0) {
            check_overflow();
            allocate();
        }
    }

    template<typename... Args,
             typename = typename std::enable_if<AllInts<Args...>::value>::type>
    Buffer(int first, int second, Args... rest) {
        static_assert(!T_is_void,
                      "To construct an Buffer<void>, pass a halide_type_t as the first argument to the constructor");
        int extents[] = {first, second, (int)rest...};
        buf.type = static_halide_type();
        constexpr int buf_dimensions = 2 + (int)(sizeof...(rest));
        make_static_shape_storage<buf_dimensions>();
        initialize_shape(extents);
        if (!Internal::any_zero(extents)) {
            check_overflow();
            allocate();
        }
    }
    // @}

    /** Allocate a new image of unknown type using a vector of ints as the size. */
    Buffer(halide_type_t t, const std::vector<int> &sizes) {
        if (!T_is_void) {
            assert(static_halide_type() == t);
        }
        buf.type = t;
        // make_shape_storage() will do a runtime check that dimensionality matches.
        make_shape_storage((int)sizes.size());
        initialize_shape(sizes);
        if (!Internal::any_zero(sizes)) {
            check_overflow();
            allocate();
        }
    }

    /** Allocate a new image of known type using a vector of ints as the size. */
    explicit Buffer(const std::vector<int> &sizes)
        : Buffer(static_halide_type(), sizes) {
    }

private:
    // Create a copy of the sizes vector, ordered as specified by order.
    static std::vector<int> make_ordered_sizes(const std::vector<int> &sizes, const std::vector<int> &order) {
        assert(order.size() == sizes.size());
        std::vector<int> ordered_sizes(sizes.size());
        for (size_t i = 0; i < sizes.size(); ++i) {
            ordered_sizes[i] = sizes.at(order[i]);
        }
        return ordered_sizes;
    }

public:
    /** Allocate a new image of unknown type using a vector of ints as the size and
     * a vector of indices indicating the storage order for each dimension. The
     * length of the sizes vector and the storage-order vector must match. For instance,
     * to allocate an interleaved RGB buffer, you would pass {2, 0, 1} for storage_order. */
    Buffer(halide_type_t t, const std::vector<int> &sizes, const std::vector<int> &storage_order)
        : Buffer(t, make_ordered_sizes(sizes, storage_order)) {
        transpose(storage_order);
    }

    Buffer(const std::vector<int> &sizes, const std::vector<int> &storage_order)
        : Buffer(static_halide_type(), sizes, storage_order) {
    }

    /** Make an Buffer that refers to a statically sized array. Does not
     * take ownership of the data, and does not set the host_dirty flag. */
    template<typename Array, size_t N>
    explicit Buffer(Array (&vals)[N]) {
        // TODO: this could probably be made constexpr
        const int buf_dimensions = dimensionality_of_array(vals);
        buf.type = scalar_type_of_array(vals);
        buf.host = (uint8_t *)vals;
        make_shape_storage(buf_dimensions);
        initialize_shape_from_array_shape(buf.dimensions - 1, vals);
    }

    /** Initialize an Buffer of runtime type from a pointer and some
     * sizes. Assumes dense row-major packing and a min coordinate of
     * zero. Does not take ownership of the data and does not set the
     * host_dirty flag. */
    template<typename... Args,
             typename = typename std::enable_if<AllInts<Args...>::value>::type>
    explicit Buffer(halide_type_t t, add_const_if_T_is_const<void> *data, int first, Args &&...rest) {
        if (!T_is_void) {
            assert(static_halide_type() == t);
        }
        int extents[] = {first, (int)rest...};
        buf.type = t;
        buf.host = (uint8_t *)const_cast<void *>(data);
        constexpr int buf_dimensions = 1 + (int)(sizeof...(rest));
        make_static_shape_storage<buf_dimensions>();
        initialize_shape(extents);
    }

    /** Initialize an Buffer from a pointer and some sizes. Assumes
     * dense row-major packing and a min coordinate of zero. Does not
     * take ownership of the data and does not set the host_dirty flag. */
    template<typename... Args,
             typename = typename std::enable_if<AllInts<Args...>::value>::type>
    explicit Buffer(T *data, int first, Args &&...rest) {
        int extents[] = {first, (int)rest...};
        buf.type = static_halide_type();
        buf.host = (uint8_t *)const_cast<typename std::remove_const<T>::type *>(data);
        constexpr int buf_dimensions = 1 + (int)(sizeof...(rest));
        make_static_shape_storage<buf_dimensions>();
        initialize_shape(extents);
    }

    /** Initialize an Buffer from a pointer and a vector of
     * sizes. Assumes dense row-major packing and a min coordinate of
     * zero. Does not take ownership of the data and does not set the
     * host_dirty flag. */
    explicit Buffer(T *data, const std::vector<int> &sizes) {
        buf.type = static_halide_type();
        buf.host = (uint8_t *)const_cast<typename std::remove_const<T>::type *>(data);
        make_shape_storage((int)sizes.size());
        initialize_shape(sizes);
    }

    /** Initialize an Buffer of runtime type from a pointer and a
     * vector of sizes. Assumes dense row-major packing and a min
     * coordinate of zero. Does not take ownership of the data and
     * does not set the host_dirty flag. */
    explicit Buffer(halide_type_t t, add_const_if_T_is_const<void> *data, const std::vector<int> &sizes) {
        if (!T_is_void) {
            assert(static_halide_type() == t);
        }
        buf.type = t;
        buf.host = (uint8_t *)const_cast<void *>(data);
        make_shape_storage((int)sizes.size());
        initialize_shape(sizes);
    }

    /** Initialize an Buffer from a pointer to the min coordinate and
     * an array describing the shape.  Does not take ownership of the
     * data, and does not set the host_dirty flag. */
    explicit Buffer(halide_type_t t, add_const_if_T_is_const<void> *data, int d, const halide_dimension_t *shape) {
        if (!T_is_void) {
            assert(static_halide_type() == t);
        }
        buf.type = t;
        buf.host = (uint8_t *)const_cast<void *>(data);
        make_shape_storage(d);
        for (int i = 0; i < d; i++) {
            buf.dim[i] = shape[i];
        }
    }

    /** Initialize a Buffer from a pointer to the min coordinate and
     * a vector describing the shape.  Does not take ownership of the
     * data, and does not set the host_dirty flag. */
    explicit inline Buffer(halide_type_t t, add_const_if_T_is_const<void> *data,
                           const std::vector<halide_dimension_t> &shape)
        : Buffer(t, data, (int)shape.size(), shape.data()) {
    }

    /** Initialize an Buffer from a pointer to the min coordinate and
     * an array describing the shape.  Does not take ownership of the
     * data and does not set the host_dirty flag. */
    explicit Buffer(T *data, int d, const halide_dimension_t *shape) {
        buf.type = static_halide_type();
        buf.host = (uint8_t *)const_cast<typename std::remove_const<T>::type *>(data);
        make_shape_storage(d);
        for (int i = 0; i < d; i++) {
            buf.dim[i] = shape[i];
        }
    }

    /** Initialize a Buffer from a pointer to the min coordinate and
     * a vector describing the shape.  Does not take ownership of the
     * data, and does not set the host_dirty flag. */
    explicit inline Buffer(T *data, const std::vector<halide_dimension_t> &shape)
        : Buffer(data, (int)shape.size(), shape.data()) {
    }

    /** Destructor. Will release any underlying owned allocation if
     * this is the last reference to it. Will assert fail if there are
     * weak references to this Buffer outstanding. */
    ~Buffer() {
        decref();
        free_shape_storage();
    }

    /** Get a pointer to the raw halide_buffer_t this wraps. */
    // @{
    halide_buffer_t *raw_buffer() {
        return &buf;
    }

    const halide_buffer_t *raw_buffer() const {
        return &buf;
    }
    // @}

    /** Provide a cast operator to halide_buffer_t *, so that
     * instances can be passed directly to Halide filters. */
    operator halide_buffer_t *() {
        return &buf;
    }

    /** Return a typed reference to this Buffer. Useful for converting
     * a reference to a Buffer<void> to a reference to, for example, a
     * Buffer<const uint8_t>, or converting a Buffer<T>& to Buffer<const T>&.
     * Does a runtime assert if the source buffer type is void. */
    template<typename T2>
    HALIDE_ALWAYS_INLINE Buffer<T2, Dims, InClassDimStorage> &as() & {
        Buffer<T2, Dims, InClassDimStorage>::assert_can_convert_from(*this);
        return *((Buffer<T2, Dims, InClassDimStorage> *)this);
    }

    /** Return a const typed reference to this Buffer. Useful for
     * converting a conference reference to one Buffer type to a const
     * reference to another Buffer type. Does a runtime assert if the
     * source buffer type is void. */
    template<typename T2>
    HALIDE_ALWAYS_INLINE const Buffer<T2, Dims, InClassDimStorage> &as() const & {
        Buffer<T2, Dims, InClassDimStorage>::assert_can_convert_from(*this);
        return *((const Buffer<T2, Dims, InClassDimStorage> *)this);
    }

    /** Returns this rval Buffer with a different type attached. Does
     * a dynamic type check if the source type is void. */
    template<typename T2>
    HALIDE_ALWAYS_INLINE Buffer<T2, Dims, InClassDimStorage> as() && {
        Buffer<T2, Dims, InClassDimStorage>::assert_can_convert_from(*this);
        return *((Buffer<T2, Dims, InClassDimStorage> *)this);
    }

    /** as_const() is syntactic sugar for .as<const T>(), to avoid the need
     * to recapitulate the type argument. */
    // @{
    HALIDE_ALWAYS_INLINE
    Buffer<typename std::add_const<T>::type, Dims, InClassDimStorage> &as_const() & {
        // Note that we can skip the assert_can_convert_from(), since T -> const T
        // conversion is always legal.
        return *((Buffer<typename std::add_const<T>::type, Dims, InClassDimStorage> *)this);
    }

    HALIDE_ALWAYS_INLINE
    const Buffer<typename std::add_const<T>::type, Dims, InClassDimStorage> &as_const() const & {
        return *((const Buffer<typename std::add_const<T>::type, Dims, InClassDimStorage> *)this);
    }

    HALIDE_ALWAYS_INLINE
    Buffer<typename std::add_const<T>::type, Dims, InClassDimStorage> as_const() && {
        return *((Buffer<typename std::add_const<T>::type, Dims, InClassDimStorage> *)this);
    }
    // @}

    /** Conventional names for the first three dimensions. */
    // @{
    int width() const {
        return (dimensions() > 0) ? dim(0).extent() : 1;
    }
    int height() const {
        return (dimensions() > 1) ? dim(1).extent() : 1;
    }
    int channels() const {
        return (dimensions() > 2) ? dim(2).extent() : 1;
    }
    // @}

    /** Conventional names for the min and max value of each dimension */
    // @{
    int left() const {
        return dim(0).min();
    }

    int right() const {
        return dim(0).max();
    }

    int top() const {
        return dim(1).min();
    }

    int bottom() const {
        return dim(1).max();
    }
    // @}

    /** Make a new image which is a deep copy of this image. Use crop
     * or slice followed by copy to make a copy of only a portion of
     * the image. The new image uses the same memory layout as the
     * original, with holes compacted away. Note that the returned
     * Buffer is always of a non-const type T (ie:
     *
     *     Buffer<const T>.copy() -> Buffer<T> rather than Buffer<const T>
     *
     * which is always safe, since we are making a deep copy. (The caller
     * can easily cast it back to Buffer<const T> if desired, which is
     * always safe and free.)
     */
    Buffer<not_const_T, Dims, InClassDimStorage> copy(void *(*allocate_fn)(size_t) = nullptr,
                                                      void (*deallocate_fn)(void *) = nullptr) const {
        Buffer<not_const_T, Dims, InClassDimStorage> dst = Buffer<not_const_T, Dims, InClassDimStorage>::make_with_shape_of(*this, allocate_fn, deallocate_fn);
        dst.copy_from(*this);
        return dst;
    }

    /** Like copy(), but the copy is created in interleaved memory layout
     * (vs. keeping the same memory layout as the original). Requires that 'this'
     * has exactly 3 dimensions.
     */
    Buffer<not_const_T, Dims, InClassDimStorage> copy_to_interleaved(void *(*allocate_fn)(size_t) = nullptr,
                                                                     void (*deallocate_fn)(void *) = nullptr) const {
        static_assert(Dims == DynamicDims || Dims == 3);
        assert(dimensions() == 3);
        Buffer<not_const_T, Dims, InClassDimStorage> dst = Buffer<not_const_T, Dims, InClassDimStorage>::make_interleaved(nullptr, width(), height(), channels());
        dst.set_min(min(0), min(1), min(2));
        dst.allocate(allocate_fn, deallocate_fn);
        dst.copy_from(*this);
        return dst;
    }

    /** Like copy(), but the copy is created in planar memory layout
     * (vs. keeping the same memory layout as the original).
     */
    Buffer<not_const_T, Dims, InClassDimStorage> copy_to_planar(void *(*allocate_fn)(size_t) = nullptr,
                                                                void (*deallocate_fn)(void *) = nullptr) const {
        std::vector<int> mins, extents;
        const int dims = dimensions();
        mins.reserve(dims);
        extents.reserve(dims);
        for (int d = 0; d < dims; ++d) {
            mins.push_back(dim(d).min());
            extents.push_back(dim(d).extent());
        }
        Buffer<not_const_T, Dims, InClassDimStorage> dst = Buffer<not_const_T, Dims, InClassDimStorage>(nullptr, extents);
        dst.set_min(mins);
        dst.allocate(allocate_fn, deallocate_fn);
        dst.copy_from(*this);
        return dst;
    }

    /** Make a copy of the Buffer which shares the underlying host and/or device
     * allocations as the existing Buffer. This is purely syntactic sugar for
     * cases where you have a const reference to a Buffer but need a temporary
     * non-const copy (e.g. to make a call into AOT-generated Halide code), and want a terse
     * inline way to create a temporary. \code
     * void call_my_func(const Buffer<const uint8_t>& input) {
     *     my_func(input.alias(), output);
     * }\endcode
     */
    inline Buffer<T, Dims, InClassDimStorage> alias() const {
        return *this;
    }

    /** Fill a Buffer with the values at the same coordinates in
     * another Buffer. Restricts itself to coordinates contained
     * within the intersection of the two buffers. If the two Buffers
     * are not in the same coordinate system, you will need to
     * translate the argument Buffer first. E.g. if you're blitting a
     * sprite onto a framebuffer, you'll want to translate the sprite
     * to the correct location first like so: \code
     * framebuffer.copy_from(sprite.translated({x, y})); \endcode
     */
    template<typename T2, int D2, int S2>
    void copy_from(Buffer<T2, D2, S2> src) {
        static_assert(!std::is_const<T>::value, "Cannot call copy_from() on a Buffer<const T>");
        assert(!device_dirty() && "Cannot call Halide::Runtime::Buffer::copy_from on a device dirty destination.");
        assert(!src.device_dirty() && "Cannot call Halide::Runtime::Buffer::copy_from on a device dirty source.");

        Buffer<T, Dims, InClassDimStorage> dst(*this);

        static_assert(Dims == DynamicDims || D2 == DynamicDims || Dims == D2);
        assert(src.dimensions() == dst.dimensions());

        // Trim the copy to the region in common
        const int d = dimensions();
        for (int i = 0; i < d; i++) {
            int min_coord = std::max(dst.dim(i).min(), src.dim(i).min());
            int max_coord = std::min(dst.dim(i).max(), src.dim(i).max());
            if (max_coord < min_coord) {
                // The buffers do not overlap.
                return;
            }
            dst.crop(i, min_coord, max_coord - min_coord + 1);
            src.crop(i, min_coord, max_coord - min_coord + 1);
        }

        // If T is void, we need to do runtime dispatch to an
        // appropriately-typed lambda. We're copying, so we only care
        // about the element size. (If not, this should optimize away
        // into a static dispatch to the right-sized copy.)
        if (T_is_void ? (type().bytes() == 1) : (sizeof(not_void_T) == 1)) {
            using MemType = uint8_t;
            auto &typed_dst = (Buffer<MemType, Dims, InClassDimStorage> &)dst;
            auto &typed_src = (Buffer<const MemType, D2, S2> &)src;
            typed_dst.for_each_value([&](MemType &dst, MemType src) { dst = src; }, typed_src);
        } else if (T_is_void ? (type().bytes() == 2) : (sizeof(not_void_T) == 2)) {
            using MemType = uint16_t;
            auto &typed_dst = (Buffer<MemType, Dims, InClassDimStorage> &)dst;
            auto &typed_src = (Buffer<const MemType, D2, S2> &)src;
            typed_dst.for_each_value([&](MemType &dst, MemType src) { dst = src; }, typed_src);
        } else if (T_is_void ? (type().bytes() == 4) : (sizeof(not_void_T) == 4)) {
            using MemType = uint32_t;
            auto &typed_dst = (Buffer<MemType, Dims, InClassDimStorage> &)dst;
            auto &typed_src = (Buffer<const MemType, D2, S2> &)src;
            typed_dst.for_each_value([&](MemType &dst, MemType src) { dst = src; }, typed_src);
        } else if (T_is_void ? (type().bytes() == 8) : (sizeof(not_void_T) == 8)) {
            using MemType = uint64_t;
            auto &typed_dst = (Buffer<MemType, Dims, InClassDimStorage> &)dst;
            auto &typed_src = (Buffer<const MemType, D2, S2> &)src;
            typed_dst.for_each_value([&](MemType &dst, MemType src) { dst = src; }, typed_src);
        } else {
            assert(false && "type().bytes() must be 1, 2, 4, or 8");
        }
        set_host_dirty();
    }

    /** Make an image that refers to a sub-range of this image along
     * the given dimension. Asserts that the crop region is within
     * the existing bounds: you cannot "crop outwards", even if you know there
     * is valid Buffer storage (e.g. because you already cropped inwards). */
    Buffer<T, Dims, InClassDimStorage> cropped(int d, int min, int extent) const {
        // Make a fresh copy of the underlying buffer (but not a fresh
        // copy of the allocation, if there is one).
        Buffer<T, Dims, InClassDimStorage> im = *this;

        // This guarantees the prexisting device ref is dropped if the
        // device_crop call fails and maintains the buffer in a consistent
        // state.
        im.device_deallocate();

        im.crop_host(d, min, extent);
        if (buf.device_interface != nullptr) {
            complete_device_crop(im);
        }
        return im;
    }

    /** Crop an image in-place along the given dimension. This does
     * not move any data around in memory - it just changes the min
     * and extent of the given dimension. */
    void crop(int d, int min, int extent) {
        // An optimization for non-device buffers. For the device case,
        // a temp buffer is required, so reuse the not-in-place version.
        // TODO(zalman|abadams): Are nop crops common enough to special
        // case the device part of the if to do nothing?
        if (buf.device_interface != nullptr) {
            *this = cropped(d, min, extent);
        } else {
            crop_host(d, min, extent);
        }
    }

    /** Make an image that refers to a sub-rectangle of this image along
     * the first N dimensions. Asserts that the crop region is within
     * the existing bounds. The cropped image may drop any device handle
     * if the device_interface cannot accomplish the crop in-place. */
    Buffer<T, Dims, InClassDimStorage> cropped(const std::vector<std::pair<int, int>> &rect) const {
        // Make a fresh copy of the underlying buffer (but not a fresh
        // copy of the allocation, if there is one).
        Buffer<T, Dims, InClassDimStorage> im = *this;

        // This guarantees the prexisting device ref is dropped if the
        // device_crop call fails and maintains the buffer in a consistent
        // state.
        im.device_deallocate();

        im.crop_host(rect);
        if (buf.device_interface != nullptr) {
            complete_device_crop(im);
        }
        return im;
    }

    /** Crop an image in-place along the first N dimensions. This does
     * not move any data around in memory, nor does it free memory. It
     * just rewrites the min/extent of each dimension to refer to a
     * subregion of the same allocation. */
    void crop(const std::vector<std::pair<int, int>> &rect) {
        // An optimization for non-device buffers. For the device case,
        // a temp buffer is required, so reuse the not-in-place version.
        // TODO(zalman|abadams): Are nop crops common enough to special
        // case the device part of the if to do nothing?
        if (buf.device_interface != nullptr) {
            *this = cropped(rect);
        } else {
            crop_host(rect);
        }
    }

    /** Make an image which refers to the same data with using
     * translated coordinates in the given dimension. Positive values
     * move the image data to the right or down relative to the
     * coordinate system. Drops any device handle. */
    Buffer<T, Dims, InClassDimStorage> translated(int d, int dx) const {
        Buffer<T, Dims, InClassDimStorage> im = *this;
        im.translate(d, dx);
        return im;
    }

    /** Translate an image in-place along one dimension by changing
     * how it is indexed. Does not move any data around in memory. */
    void translate(int d, int delta) {
        assert(d >= 0 && d < this->dimensions());
        device_deallocate();
        buf.dim[d].min += delta;
    }

    /** Make an image which refers to the same data translated along
     * the first N dimensions. */
    Buffer<T, Dims, InClassDimStorage> translated(const std::vector<int> &delta) const {
        Buffer<T, Dims, InClassDimStorage> im = *this;
        im.translate(delta);
        return im;
    }

    /** Translate an image along the first N dimensions by changing
     * how it is indexed. Does not move any data around in memory. */
    void translate(const std::vector<int> &delta) {
        device_deallocate();
        assert(delta.size() <= static_cast<decltype(delta.size())>(std::numeric_limits<int>::max()));
        int limit = (int)delta.size();
        assert(limit <= dimensions());
        for (int i = 0; i < limit; i++) {
            translate(i, delta[i]);
        }
    }

    /** Set the min coordinate of an image in the first N dimensions. */
    // @{
    void set_min(const std::vector<int> &mins) {
        assert(mins.size() <= static_cast<decltype(mins.size())>(dimensions()));
        device_deallocate();
        for (size_t i = 0; i < mins.size(); i++) {
            buf.dim[i].min = mins[i];
        }
    }

    template<typename... Args>
    void set_min(Args... args) {
        set_min(std::vector<int>{args...});
    }
    // @}

    /** Test if a given coordinate is within the bounds of an image. */
    // @{
    bool contains(const std::vector<int> &coords) const {
        assert(coords.size() <= static_cast<decltype(coords.size())>(dimensions()));
        for (size_t i = 0; i < coords.size(); i++) {
            if (coords[i] < dim((int)i).min() || coords[i] > dim((int)i).max()) {
                return false;
            }
        }
        return true;
    }

    template<typename... Args>
    bool contains(Args... args) const {
        return contains(std::vector<int>{args...});
    }
    // @}

    /** Make a buffer which refers to the same data in the same layout
     * using a swapped indexing order for the dimensions given. So
     * A = B.transposed(0, 1) means that A(i, j) == B(j, i), and more
     * strongly that A.address_of(i, j) == B.address_of(j, i). */
    Buffer<T, Dims, InClassDimStorage> transposed(int d1, int d2) const {
        Buffer<T, Dims, InClassDimStorage> im = *this;
        im.transpose(d1, d2);
        return im;
    }

    /** Transpose a buffer in-place by changing how it is indexed. For
     * example, transpose(0, 1) on a two-dimensional buffer means that
     * the value referred to by coordinates (i, j) is now reached at
     * the coordinates (j, i), and vice versa. This is done by
     * reordering the per-dimension metadata rather than by moving
     * data around in memory, so other views of the same memory will
     * not see the data as having been transposed. */
    void transpose(int d1, int d2) {
        assert(d1 >= 0 && d1 < this->dimensions());
        assert(d2 >= 0 && d2 < this->dimensions());
        std::swap(buf.dim[d1], buf.dim[d2]);
    }

    /** A generalized transpose: instead of swapping two dimensions,
     * pass a vector that lists each dimension index exactly once, in
     * the desired order. This does not move any data around in memory
     * - it just permutes how it is indexed. */
    void transpose(const std::vector<int> &order) {
        assert((int)order.size() == dimensions());
        if (dimensions() < 2) {
            // My, that was easy
            return;
        }

        std::vector<int> order_sorted = order;
        for (size_t i = 1; i < order_sorted.size(); i++) {
            for (size_t j = i; j > 0 && order_sorted[j - 1] > order_sorted[j]; j--) {
                std::swap(order_sorted[j], order_sorted[j - 1]);
                transpose(j, j - 1);
            }
        }
    }

    /** Make a buffer which refers to the same data in the same
     * layout using a different ordering of the dimensions. */
    Buffer<T, Dims, InClassDimStorage> transposed(const std::vector<int> &order) const {
        Buffer<T, Dims, InClassDimStorage> im = *this;
        im.transpose(order);
        return im;
    }

    /** Make a lower-dimensional buffer that refers to one slice of
     * this buffer. */
    Buffer<T, (Dims == DynamicDims ? DynamicDims : Dims - 1), InClassDimStorage> sliced(int d, int pos) const {
        static_assert(Dims == DynamicDims || Dims > 0, "Cannot slice a 0-dimensional buffer");
        assert(dimensions() > 0);

        Buffer<T, DynamicDims, InClassDimStorage> im = *this;

        // This guarantees the prexisting device ref is dropped if the
        // device_slice call fails and maintains the buffer in a consistent
        // state.
        im.device_deallocate();

        im.slice_host(d, pos);
        if (buf.device_interface != nullptr) {
            complete_device_slice(im, d, pos);
        }
        return im;
    }

    /** Make a lower-dimensional buffer that refers to one slice of this
     * buffer at the dimension's minimum. */
    inline Buffer<T, (Dims == DynamicDims ? DynamicDims : Dims - 1), InClassDimStorage> sliced(int d) const {
        static_assert(Dims == DynamicDims || Dims > 0, "Cannot slice a 0-dimensional buffer");
        assert(dimensions() > 0);

        return sliced(d, dim(d).min());
    }

    /** Rewrite the buffer to refer to a single lower-dimensional
     * slice of itself along the given dimension at the given
     * coordinate. Does not move any data around or free the original
     * memory, so other views of the same data are unaffected. Can
     * only be called on a Buffer with dynamic dimensionality. */
    void slice(int d, int pos) {
        static_assert(Dims == DynamicDims, "Cannot call slice() on a Buffer with static dimensionality.");
        assert(dimensions() > 0);

        // An optimization for non-device buffers. For the device case,
        // a temp buffer is required, so reuse the not-in-place version.
        // TODO(zalman|abadams): Are nop slices common enough to special
        // case the device part of the if to do nothing?
        if (buf.device_interface != nullptr) {
            *this = sliced(d, pos);
        } else {
            slice_host(d, pos);
        }
    }

    /** Slice a buffer in-place at the dimension's minimum. */
    inline void slice(int d) {
        slice(d, dim(d).min());
    }

    /** Make a new buffer that views this buffer as a single slice in a
     * higher-dimensional space. The new dimension has extent one and
     * the given min. This operation is the opposite of slice. As an
     * example, the following condition is true:
     *
     \code
     im2 = im.embedded(1, 17);
     &im(x, y, c) == &im2(x, 17, y, c);
     \endcode
     */
    Buffer<T, (Dims == DynamicDims ? DynamicDims : Dims + 1), InClassDimStorage> embedded(int d, int pos = 0) const {
        Buffer<T, DynamicDims, InClassDimStorage> im(*this);
        im.embed(d, pos);
        return im;
    }

    /** Embed a buffer in-place, increasing the
     * dimensionality. */
    void embed(int d, int pos = 0) {
        static_assert(Dims == DynamicDims, "Cannot call embed() on a Buffer with static dimensionality.");
        assert(d >= 0 && d <= dimensions());
        add_dimension();
        translate(dimensions() - 1, pos);
        for (int i = dimensions() - 1; i > d; i--) {
            transpose(i, i - 1);
        }
    }

    /** Add a new dimension with a min of zero and an extent of
     * one. The stride is the extent of the outermost dimension times
     * its stride. The new dimension is the last dimension. This is a
     * special case of embed. */
    void add_dimension() {
        static_assert(Dims == DynamicDims, "Cannot call add_dimension() on a Buffer with static dimensionality.");
        const int dims = buf.dimensions;
        buf.dimensions++;
        if (buf.dim != shape) {
            // We're already on the heap. Reallocate.
            halide_dimension_t *new_shape = new halide_dimension_t[buf.dimensions];
            for (int i = 0; i < dims; i++) {
                new_shape[i] = buf.dim[i];
            }
            delete[] buf.dim;
            buf.dim = new_shape;
        } else if (dims == InClassDimStorage) {
            // Transition from the in-class storage to the heap
            make_shape_storage(buf.dimensions);
            for (int i = 0; i < dims; i++) {
                buf.dim[i] = shape[i];
            }
        } else {
            // We still fit in the class
        }
        buf.dim[dims] = {0, 1, 0};
        if (dims == 0) {
            buf.dim[dims].stride = 1;
        } else {
            buf.dim[dims].stride = buf.dim[dims - 1].extent * buf.dim[dims - 1].stride;
        }
    }

    /** Add a new dimension with a min of zero, an extent of one, and
     * the specified stride. The new dimension is the last
     * dimension. This is a special case of embed. */
    void add_dimension_with_stride(int s) {
        add_dimension();
        buf.dim[buf.dimensions - 1].stride = s;
    }

    /** Methods for managing any GPU allocation. */
    // @{
    // Set the host dirty flag. Called by every operator()
    // access. Must be inlined so it can be hoisted out of loops.
    HALIDE_ALWAYS_INLINE
    void set_host_dirty(bool v = true) {
        assert((!v || !device_dirty()) && "Cannot set host dirty when device is already dirty. Call copy_to_host() before accessing the buffer from host.");
        buf.set_host_dirty(v);
    }

    // Check if the device allocation is dirty. Called by
    // set_host_dirty, which is called by every accessor. Must be
    // inlined so it can be hoisted out of loops.
    HALIDE_ALWAYS_INLINE
    bool device_dirty() const {
        return buf.device_dirty();
    }

    bool host_dirty() const {
        return buf.host_dirty();
    }

    void set_device_dirty(bool v = true) {
        assert((!v || !host_dirty()) && "Cannot set device dirty when host is already dirty.");
        buf.set_device_dirty(v);
    }

    int copy_to_host(void *ctx = nullptr) {
        if (device_dirty()) {
            return buf.device_interface->copy_to_host(ctx, &buf);
        }
        return 0;
    }

    int copy_to_device(const struct halide_device_interface_t *device_interface, void *ctx = nullptr) {
        if (host_dirty()) {
            return device_interface->copy_to_device(ctx, &buf, device_interface);
        }
        return 0;
    }

    int device_malloc(const struct halide_device_interface_t *device_interface, void *ctx = nullptr) {
        return device_interface->device_malloc(ctx, &buf, device_interface);
    }

    int device_free(void *ctx = nullptr) {
        if (dev_ref_count) {
            assert(dev_ref_count->ownership == BufferDeviceOwnership::Allocated &&
                   "Can't call device_free on an unmanaged or wrapped native device handle. "
                   "Free the source allocation or call device_detach_native instead.");
            // Multiple people may be holding onto this dev field
            assert(dev_ref_count->count == 1 &&
                   "Multiple Halide::Runtime::Buffer objects share this device "
                   "allocation. Freeing it would create dangling references. "
                   "Don't call device_free on Halide buffers that you have copied or "
                   "passed by value.");
        }
        int ret = 0;
        if (buf.device_interface) {
            ret = buf.device_interface->device_free(ctx, &buf);
        }
        if (dev_ref_count) {
            delete dev_ref_count;
            dev_ref_count = nullptr;
        }
        return ret;
    }

    int device_wrap_native(const struct halide_device_interface_t *device_interface,
                           uint64_t handle, void *ctx = nullptr) {
        assert(device_interface);
        dev_ref_count = new DeviceRefCount;
        dev_ref_count->ownership = BufferDeviceOwnership::WrappedNative;
        return device_interface->wrap_native(ctx, &buf, handle, device_interface);
    }

    int device_detach_native(void *ctx = nullptr) {
        assert(dev_ref_count &&
               dev_ref_count->ownership == BufferDeviceOwnership::WrappedNative &&
               "Only call device_detach_native on buffers wrapping a native "
               "device handle via device_wrap_native. This buffer was allocated "
               "using device_malloc, or is unmanaged. "
               "Call device_free or free the original allocation instead.");
        // Multiple people may be holding onto this dev field
        assert(dev_ref_count->count == 1 &&
               "Multiple Halide::Runtime::Buffer objects share this device "
               "allocation. Freeing it could create dangling references. "
               "Don't call device_detach_native on Halide buffers that you "
               "have copied or passed by value.");
        int ret = 0;
        if (buf.device_interface) {
            ret = buf.device_interface->detach_native(ctx, &buf);
        }
        delete dev_ref_count;
        dev_ref_count = nullptr;
        return ret;
    }

    int device_and_host_malloc(const struct halide_device_interface_t *device_interface, void *ctx = nullptr) {
        return device_interface->device_and_host_malloc(ctx, &buf, device_interface);
    }

    int device_and_host_free(const struct halide_device_interface_t *device_interface, void *ctx = nullptr) {
        if (dev_ref_count) {
            assert(dev_ref_count->ownership == BufferDeviceOwnership::AllocatedDeviceAndHost &&
                   "Can't call device_and_host_free on a device handle not allocated with device_and_host_malloc. "
                   "Free the source allocation or call device_detach_native instead.");
            // Multiple people may be holding onto this dev field
            assert(dev_ref_count->count == 1 &&
                   "Multiple Halide::Runtime::Buffer objects share this device "
                   "allocation. Freeing it would create dangling references. "
                   "Don't call device_and_host_free on Halide buffers that you have copied or "
                   "passed by value.");
        }
        int ret = 0;
        if (buf.device_interface) {
            ret = buf.device_interface->device_and_host_free(ctx, &buf);
        }
        if (dev_ref_count) {
            delete dev_ref_count;
            dev_ref_count = nullptr;
        }
        return ret;
    }

    int device_sync(void *ctx = nullptr) {
        return buf.device_sync(ctx);
    }

    bool has_device_allocation() const {
        return buf.device != 0;
    }

    /** Return the method by which the device field is managed. */
    BufferDeviceOwnership device_ownership() const {
        if (dev_ref_count == nullptr) {
            return BufferDeviceOwnership::Allocated;
        }
        return dev_ref_count->ownership;
    }
    // @}

    /** If you use the (x, y, c) indexing convention, then Halide
     * Buffers are stored planar by default. This function constructs
     * an interleaved RGB or RGBA image that can still be indexed
     * using (x, y, c). Passing it to a generator requires that the
     * generator has been compiled with support for interleaved (also
     * known as packed or chunky) memory layouts. */
    static Buffer<void, Dims, InClassDimStorage> make_interleaved(halide_type_t t, int width, int height, int channels) {
        static_assert(Dims == DynamicDims || Dims == 3, "make_interleaved() must be called on a Buffer that can represent 3 dimensions.");
        Buffer<void, Dims, InClassDimStorage> im(t, channels, width, height);
        // Note that this is equivalent to calling transpose({2, 0, 1}),
        // but slightly more efficient.
        im.transpose(0, 1);
        im.transpose(1, 2);
        return im;
    }

    /** If you use the (x, y, c) indexing convention, then Halide
     * Buffers are stored planar by default. This function constructs
     * an interleaved RGB or RGBA image that can still be indexed
     * using (x, y, c). Passing it to a generator requires that the
     * generator has been compiled with support for interleaved (also
     * known as packed or chunky) memory layouts. */
    static Buffer<T, Dims, InClassDimStorage> make_interleaved(int width, int height, int channels) {
        return make_interleaved(static_halide_type(), width, height, channels);
    }

    /** Wrap an existing interleaved image. */
    static Buffer<add_const_if_T_is_const<void>, Dims, InClassDimStorage>
    make_interleaved(halide_type_t t, T *data, int width, int height, int channels) {
        static_assert(Dims == DynamicDims || Dims == 3, "make_interleaved() must be called on a Buffer that can represent 3 dimensions.");
        Buffer<add_const_if_T_is_const<void>, Dims, InClassDimStorage> im(t, data, channels, width, height);
        im.transpose(0, 1);
        im.transpose(1, 2);
        return im;
    }

    /** Wrap an existing interleaved image. */
    static Buffer<T, Dims, InClassDimStorage> make_interleaved(T *data, int width, int height, int channels) {
        return make_interleaved(static_halide_type(), data, width, height, channels);
    }

    /** Make a zero-dimensional Buffer */
    static Buffer<add_const_if_T_is_const<void>, Dims, InClassDimStorage> make_scalar(halide_type_t t) {
        static_assert(Dims == DynamicDims || Dims == 0, "make_scalar() must be called on a Buffer that can represent 0 dimensions.");
        Buffer<add_const_if_T_is_const<void>, DynamicDims, InClassDimStorage> buf(t, 1);
        buf.slice(0, 0);
        return buf;
    }

    /** Make a zero-dimensional Buffer */
    static Buffer<T, Dims, InClassDimStorage> make_scalar() {
        static_assert(Dims == DynamicDims || Dims == 0, "make_scalar() must be called on a Buffer that can represent 0 dimensions.");
        Buffer<T, DynamicDims, InClassDimStorage> buf(1);
        buf.slice(0, 0);
        return buf;
    }

    /** Make a zero-dimensional Buffer that points to non-owned, existing data */
    static Buffer<T, Dims, InClassDimStorage> make_scalar(T *data) {
        static_assert(Dims == DynamicDims || Dims == 0, "make_scalar() must be called on a Buffer that can represent 0 dimensions.");
        Buffer<T, DynamicDims, InClassDimStorage> buf(data, 1);
        buf.slice(0, 0);
        return buf;
    }

    /** Make a buffer with the same shape and memory nesting order as
     * another buffer. It may have a different type. */
    template<typename T2, int D2, int S2>
    static Buffer<T, Dims, InClassDimStorage> make_with_shape_of(Buffer<T2, D2, S2> src,
                                                                 void *(*allocate_fn)(size_t) = nullptr,
                                                                 void (*deallocate_fn)(void *) = nullptr) {
        static_assert(Dims == D2 || Dims == DynamicDims);
        const halide_type_t dst_type = T_is_void ? src.type() : halide_type_of<typename std::remove_cv<not_void_T>::type>();
        return Buffer<>::make_with_shape_of_helper(dst_type, src.dimensions(), src.buf.dim,
                                                   allocate_fn, deallocate_fn);
    }

private:
    static Buffer<> make_with_shape_of_helper(halide_type_t dst_type,
                                              int dimensions,
                                              halide_dimension_t *shape,
                                              void *(*allocate_fn)(size_t),
                                              void (*deallocate_fn)(void *)) {
        // Reorder the dimensions of src to have strides in increasing order
        std::vector<int> swaps;
        for (int i = dimensions - 1; i > 0; i--) {
            for (int j = i; j > 0; j--) {
                if (shape[j - 1].stride > shape[j].stride) {
                    std::swap(shape[j - 1], shape[j]);
                    swaps.push_back(j);
                }
            }
        }

        // Rewrite the strides to be dense (this messes up src, which
        // is why we took it by value).
        for (int i = 0; i < dimensions; i++) {
            if (i == 0) {
                shape[i].stride = 1;
            } else {
                shape[i].stride = shape[i - 1].extent * shape[i - 1].stride;
            }
        }

        // Undo the dimension reordering
        while (!swaps.empty()) {
            int j = swaps.back();
            std::swap(shape[j - 1], shape[j]);
            swaps.pop_back();
        }

        // Use an explicit runtime type, and make dst a Buffer<void>, to allow
        // using this method with Buffer<void> for either src or dst.
        Buffer<> dst(dst_type, nullptr, dimensions, shape);
        dst.allocate(allocate_fn, deallocate_fn);

        return dst;
    }

    template<typename... Args>
    HALIDE_ALWAYS_INLINE
        ptrdiff_t
        offset_of(int d, int first, Args... rest) const {
        return offset_of(d + 1, rest...) + (ptrdiff_t)this->buf.dim[d].stride * (first - this->buf.dim[d].min);
    }

    HALIDE_ALWAYS_INLINE
    ptrdiff_t offset_of(int d) const {
        return 0;
    }

    template<typename... Args>
    HALIDE_ALWAYS_INLINE
        storage_T *
        address_of(Args... args) const {
        if (T_is_void) {
            return (storage_T *)(this->buf.host) + offset_of(0, args...) * type().bytes();
        } else {
            return (storage_T *)(this->buf.host) + offset_of(0, args...);
        }
    }

    HALIDE_ALWAYS_INLINE
    ptrdiff_t offset_of(const int *pos) const {
        ptrdiff_t offset = 0;
        for (int i = this->dimensions() - 1; i >= 0; i--) {
            offset += (ptrdiff_t)this->buf.dim[i].stride * (pos[i] - this->buf.dim[i].min);
        }
        return offset;
    }

    HALIDE_ALWAYS_INLINE
    storage_T *address_of(const int *pos) const {
        if (T_is_void) {
            return (storage_T *)this->buf.host + offset_of(pos) * type().bytes();
        } else {
            return (storage_T *)this->buf.host + offset_of(pos);
        }
    }

public:
    /** Get a pointer to the address of the min coordinate. */
    T *data() const {
        return (T *)(this->buf.host);
    }

    /** Access elements. Use im(...) to get a reference to an element,
     * and use &im(...) to get the address of an element. If you pass
     * fewer arguments than the buffer has dimensions, the rest are
     * treated as their min coordinate. The non-const versions set the
     * host_dirty flag to true.
     */
    //@{
    template<typename... Args,
             typename = typename std::enable_if<AllInts<Args...>::value>::type>
    HALIDE_ALWAYS_INLINE const not_void_T &operator()(int first, Args... rest) const {
        static_assert(!T_is_void,
                      "Cannot use operator() on Buffer<void> types");
        constexpr int expected_dims = 1 + (int)(sizeof...(rest));
        static_assert(Dims == DynamicDims || Dims == expected_dims, "Buffer with static dimensions was accessed with the wrong number of coordinates in operator()");
        assert(!device_dirty());
        return *((const not_void_T *)(address_of(first, rest...)));
    }

    HALIDE_ALWAYS_INLINE
    const not_void_T &
    operator()() const {
        static_assert(!T_is_void,
                      "Cannot use operator() on Buffer<void> types");
        constexpr int expected_dims = 0;
        static_assert(Dims == DynamicDims || Dims == expected_dims, "Buffer with static dimensions was accessed with the wrong number of coordinates in operator()");
        assert(!device_dirty());
        return *((const not_void_T *)(data()));
    }

    HALIDE_ALWAYS_INLINE
    const not_void_T &
    operator()(const int *pos) const {
        static_assert(!T_is_void,
                      "Cannot use operator() on Buffer<void> types");
        assert(!device_dirty());
        return *((const not_void_T *)(address_of(pos)));
    }

    template<typename... Args,
             typename = typename std::enable_if<AllInts<Args...>::value>::type>
    HALIDE_ALWAYS_INLINE
        not_void_T &
        operator()(int first, Args... rest) {
        static_assert(!T_is_void,
                      "Cannot use operator() on Buffer<void> types");
        constexpr int expected_dims = 1 + (int)(sizeof...(rest));
        static_assert(Dims == DynamicDims || Dims == expected_dims, "Buffer with static dimensions was accessed with the wrong number of coordinates in operator()");
        set_host_dirty();
        return *((not_void_T *)(address_of(first, rest...)));
    }

    HALIDE_ALWAYS_INLINE
    not_void_T &
    operator()() {
        static_assert(!T_is_void,
                      "Cannot use operator() on Buffer<void> types");
        constexpr int expected_dims = 0;
        static_assert(Dims == DynamicDims || Dims == expected_dims, "Buffer with static dimensions was accessed with the wrong number of coordinates in operator()");
        set_host_dirty();
        return *((not_void_T *)(data()));
    }

    HALIDE_ALWAYS_INLINE
    not_void_T &
    operator()(const int *pos) {
        static_assert(!T_is_void,
                      "Cannot use operator() on Buffer<void> types");
        set_host_dirty();
        return *((not_void_T *)(address_of(pos)));
    }
    // @}

    /** Tests that all values in this buffer are equal to val. */
    bool all_equal(not_void_T val) const {
        bool all_equal = true;
        for_each_element([&](const int *pos) { all_equal &= (*this)(pos) == val; });
        return all_equal;
    }

    Buffer<T, Dims, InClassDimStorage> &fill(not_void_T val) {
        set_host_dirty();
        for_each_value([=](T &v) { v = val; });
        return *this;
    }

private:
    /** Helper functions for for_each_value. */
    // @{
    template<int N>
    struct for_each_value_task_dim {
        std::ptrdiff_t extent;
        std::ptrdiff_t stride[N];
    };

    // Given an array of strides, and a bunch of pointers to pointers
    // (all of different types), advance the pointers using the
    // strides.
    template<typename Ptr, typename... Ptrs>
    HALIDE_ALWAYS_INLINE static void advance_ptrs(const std::ptrdiff_t *stride, Ptr &ptr, Ptrs &...ptrs) {
        ptr += *stride;
        advance_ptrs(stride + 1, ptrs...);
    }

    HALIDE_ALWAYS_INLINE
    static void advance_ptrs(const std::ptrdiff_t *) {
    }

    template<typename Fn, typename Ptr, typename... Ptrs>
    HALIDE_NEVER_INLINE static void for_each_value_helper(Fn &&f, int d, bool innermost_strides_are_one,
                                                          const for_each_value_task_dim<sizeof...(Ptrs) + 1> *t, Ptr ptr, Ptrs... ptrs) {
        if (d == 0) {
            if (innermost_strides_are_one) {
                Ptr end = ptr + t[0].extent;
                while (ptr != end) {
                    f(*ptr++, (*ptrs++)...);
                }
            } else {
                for (std::ptrdiff_t i = t[0].extent; i != 0; i--) {
                    f(*ptr, (*ptrs)...);
                    advance_ptrs(t[0].stride, ptr, ptrs...);
                }
            }
        } else {
            for (std::ptrdiff_t i = t[d].extent; i != 0; i--) {
                for_each_value_helper(f, d - 1, innermost_strides_are_one, t, ptr, ptrs...);
                advance_ptrs(t[d].stride, ptr, ptrs...);
            }
        }
    }

    template<int N>
    HALIDE_NEVER_INLINE static bool for_each_value_prep(for_each_value_task_dim<N> *t,
                                                        const halide_buffer_t **buffers) {
        // Check the buffers all have clean host allocations
        for (int i = 0; i < N; i++) {
            if (buffers[i]->device) {
                assert(buffers[i]->host &&
                       "Buffer passed to for_each_value has device allocation but no host allocation. Call allocate() and copy_to_host() first");
                assert(!buffers[i]->device_dirty() &&
                       "Buffer passed to for_each_value is dirty on device. Call copy_to_host() first");
            } else {
                assert(buffers[i]->host &&
                       "Buffer passed to for_each_value has no host or device allocation");
            }
        }

        const int dimensions = buffers[0]->dimensions;

        // Extract the strides in all the dimensions
        for (int i = 0; i < dimensions; i++) {
            for (int j = 0; j < N; j++) {
                assert(buffers[j]->dimensions == dimensions);
                assert(buffers[j]->dim[i].extent == buffers[0]->dim[i].extent &&
                       buffers[j]->dim[i].min == buffers[0]->dim[i].min);
                const int s = buffers[j]->dim[i].stride;
                t[i].stride[j] = s;
            }
            t[i].extent = buffers[0]->dim[i].extent;

            // Order the dimensions by stride, so that the traversal is cache-coherent.
            // Use the last dimension for this, because this is the source in copies.
            // It appears to be better to optimize read order than write order.
            for (int j = i; j > 0 && t[j].stride[N - 1] < t[j - 1].stride[N - 1]; j--) {
                std::swap(t[j], t[j - 1]);
            }
        }

        // flatten dimensions where possible to make a larger inner
        // loop for autovectorization.
        int d = dimensions;
        for (int i = 1; i < d; i++) {
            bool flat = true;
            for (int j = 0; j < N; j++) {
                flat = flat && t[i - 1].stride[j] * t[i - 1].extent == t[i].stride[j];
            }
            if (flat) {
                t[i - 1].extent *= t[i].extent;
                for (int j = i; j < d; j++) {
                    t[j] = t[j + 1];
                }
                i--;
                d--;
                t[d].extent = 1;
            }
        }

        bool innermost_strides_are_one = true;
        if (dimensions > 0) {
            for (int i = 0; i < N; i++) {
                innermost_strides_are_one &= (t[0].stride[i] == 1);
            }
        }

        return innermost_strides_are_one;
    }

    template<typename Fn, typename... Args, int N = sizeof...(Args) + 1>
    void for_each_value_impl(Fn &&f, Args &&...other_buffers) const {
        if (dimensions() > 0) {
            Buffer<>::for_each_value_task_dim<N> *t =
                (Buffer<>::for_each_value_task_dim<N> *)HALIDE_ALLOCA((dimensions() + 1) * sizeof(for_each_value_task_dim<N>));
            // Move the preparatory code into a non-templated helper to
            // save code size.
            const halide_buffer_t *buffers[] = {&buf, (&other_buffers.buf)...};
            bool innermost_strides_are_one = Buffer<>::for_each_value_prep(t, buffers);

            Buffer<>::for_each_value_helper(f, dimensions() - 1,
                                            innermost_strides_are_one,
                                            t,
                                            data(), (other_buffers.data())...);
        } else {
            f(*data(), (*other_buffers.data())...);
        }
    }
    // @}

public:
    /** Call a function on every value in the buffer, and the
     * corresponding values in some number of other buffers of the
     * same size. The function should take a reference, const
     * reference, or value of the correct type for each buffer. This
     * effectively lifts a function of scalars to an element-wise
     * function of buffers. This produces code that the compiler can
     * autovectorize. This is slightly cheaper than for_each_element,
     * because it does not need to track the coordinates.
     *
     * Note that constness of Buffers is preserved: a const Buffer<T> (for either
     * 'this' or the other-buffers arguments) will allow mutation of the
     * buffer contents, while a Buffer<const T> will not. Attempting to specify
     * a mutable reference for the lambda argument of a Buffer<const T>
     * will result in a compilation error. */
    // @{
    template<typename Fn, typename... Args, int N = sizeof...(Args) + 1>
    HALIDE_ALWAYS_INLINE const Buffer<T, Dims, InClassDimStorage> &for_each_value(Fn &&f, Args &&...other_buffers) const {
        for_each_value_impl(f, std::forward<Args>(other_buffers)...);
        return *this;
    }

    template<typename Fn, typename... Args, int N = sizeof...(Args) + 1>
    HALIDE_ALWAYS_INLINE
        Buffer<T, Dims, InClassDimStorage> &
        for_each_value(Fn &&f, Args &&...other_buffers) {
        for_each_value_impl(f, std::forward<Args>(other_buffers)...);
        return *this;
    }
    // @}

private:
    // Helper functions for for_each_element
    struct for_each_element_task_dim {
        int min, max;
    };

    /** If f is callable with this many args, call it. The first
     * argument is just to make the overloads distinct. Actual
     * overload selection is done using the enable_if. */
    template<typename Fn,
             typename... Args,
             typename = decltype(std::declval<Fn>()(std::declval<Args>()...))>
    HALIDE_ALWAYS_INLINE static void for_each_element_variadic(int, int, const for_each_element_task_dim *, Fn &&f, Args... args) {
        f(args...);
    }

    /** If the above overload is impossible, we add an outer loop over
     * an additional argument and try again. */
    template<typename Fn,
             typename... Args>
    HALIDE_ALWAYS_INLINE static void for_each_element_variadic(double, int d, const for_each_element_task_dim *t, Fn &&f, Args... args) {
        for (int i = t[d].min; i <= t[d].max; i++) {
            for_each_element_variadic(0, d - 1, t, std::forward<Fn>(f), i, args...);
        }
    }

    /** Determine the minimum number of arguments a callable can take
     * using the same trick. */
    template<typename Fn,
             typename... Args,
             typename = decltype(std::declval<Fn>()(std::declval<Args>()...))>
    HALIDE_ALWAYS_INLINE static int num_args(int, Fn &&, Args...) {
        return (int)(sizeof...(Args));
    }

    /** The recursive version is only enabled up to a recursion limit
     * of 256. This catches callables that aren't callable with any
     * number of ints. */
    template<typename Fn,
             typename... Args>
    HALIDE_ALWAYS_INLINE static int num_args(double, Fn &&f, Args... args) {
        static_assert(sizeof...(args) <= 256,
                      "Callable passed to for_each_element must accept either a const int *,"
                      " or up to 256 ints. No such operator found. Expect infinite template recursion.");
        return num_args(0, std::forward<Fn>(f), 0, args...);
    }

    /** A version where the callable takes a position array instead,
     * with compile-time recursion on the dimensionality.  This
     * overload is preferred to the one below using the same int vs
     * double trick as above, but is impossible once d hits -1 using
     * std::enable_if. */
    template<int d,
             typename Fn,
             typename = typename std::enable_if<(d >= 0)>::type>
    HALIDE_ALWAYS_INLINE static void for_each_element_array_helper(int, const for_each_element_task_dim *t, Fn &&f, int *pos) {
        for (pos[d] = t[d].min; pos[d] <= t[d].max; pos[d]++) {
            for_each_element_array_helper<d - 1>(0, t, std::forward<Fn>(f), pos);
        }
    }

    /** Base case for recursion above. */
    template<int d,
             typename Fn,
             typename = typename std::enable_if<(d < 0)>::type>
    HALIDE_ALWAYS_INLINE static void for_each_element_array_helper(double, const for_each_element_task_dim *t, Fn &&f, int *pos) {
        f(pos);
    }

    /** A run-time-recursive version (instead of
     * compile-time-recursive) that requires the callable to take a
     * pointer to a position array instead. Dispatches to the
     * compile-time-recursive version once the dimensionality gets
     * small. */
    template<typename Fn>
    static void for_each_element_array(int d, const for_each_element_task_dim *t, Fn &&f, int *pos) {
        if (d == -1) {
            f(pos);
        } else if (d == 0) {
            // Once the dimensionality gets small enough, dispatch to
            // a compile-time-recursive version for better codegen of
            // the inner loops.
            for_each_element_array_helper<0, Fn>(0, t, std::forward<Fn>(f), pos);
        } else if (d == 1) {
            for_each_element_array_helper<1, Fn>(0, t, std::forward<Fn>(f), pos);
        } else if (d == 2) {
            for_each_element_array_helper<2, Fn>(0, t, std::forward<Fn>(f), pos);
        } else if (d == 3) {
            for_each_element_array_helper<3, Fn>(0, t, std::forward<Fn>(f), pos);
        } else {
            for (pos[d] = t[d].min; pos[d] <= t[d].max; pos[d]++) {
                for_each_element_array(d - 1, t, std::forward<Fn>(f), pos);
            }
        }
    }

    /** We now have two overloads for for_each_element. This one
     * triggers if the callable takes a const int *.
     */
    template<typename Fn,
             typename = decltype(std::declval<Fn>()((const int *)nullptr))>
    static void for_each_element(int, int dims, const for_each_element_task_dim *t, Fn &&f, int check = 0) {
        int *pos = (int *)HALIDE_ALLOCA(dims * sizeof(int));
        for_each_element_array(dims - 1, t, std::forward<Fn>(f), pos);
    }

    /** This one triggers otherwise. It treats the callable as
     * something that takes some number of ints. */
    template<typename Fn>
    HALIDE_ALWAYS_INLINE static void for_each_element(double, int dims, const for_each_element_task_dim *t, Fn &&f) {
        int args = num_args(0, std::forward<Fn>(f));
        assert(dims >= args);
        for_each_element_variadic(0, args - 1, t, std::forward<Fn>(f));
    }

    template<typename Fn>
    void for_each_element_impl(Fn &&f) const {
        for_each_element_task_dim *t =
            (for_each_element_task_dim *)HALIDE_ALLOCA(dimensions() * sizeof(for_each_element_task_dim));
        for (int i = 0; i < dimensions(); i++) {
            t[i].min = dim(i).min();
            t[i].max = dim(i).max();
        }
        for_each_element(0, dimensions(), t, std::forward<Fn>(f));
    }

public:
    /** Call a function at each site in a buffer. This is likely to be
     * much slower than using Halide code to populate a buffer, but is
     * convenient for tests. If the function has more arguments than the
     * buffer has dimensions, the remaining arguments will be zero. If it
     * has fewer arguments than the buffer has dimensions then the last
     * few dimensions of the buffer are not iterated over. For example,
     * the following code exploits this to set a floating point RGB image
     * to red:

     \code
     Buffer<float, 3> im(100, 100, 3);
     im.for_each_element([&](int x, int y) {
         im(x, y, 0) = 1.0f;
         im(x, y, 1) = 0.0f;
         im(x, y, 2) = 0.0f:
     });
     \endcode

     * The compiled code is equivalent to writing the a nested for loop,
     * and compilers are capable of optimizing it in the same way.
     *
     * If the callable can be called with an int * as the sole argument,
     * that version is called instead. Each location in the buffer is
     * passed to it in a coordinate array. This version is higher-overhead
     * than the variadic version, but is useful for writing generic code
     * that accepts buffers of arbitrary dimensionality. For example, the
     * following sets the value at all sites in an arbitrary-dimensional
     * buffer to their first coordinate:

     \code
     im.for_each_element([&](const int *pos) {im(pos) = pos[0];});
     \endcode

     * It is also possible to use for_each_element to iterate over entire
     * rows or columns by cropping the buffer to a single column or row
     * respectively and iterating over elements of the result. For example,
     * to set the diagonal of the image to 1 by iterating over the columns:

     \code
     Buffer<float, 3> im(100, 100, 3);
         im.sliced(1, 0).for_each_element([&](int x, int c) {
         im(x, x, c) = 1.0f;
     });
     \endcode

     * Or, assuming the memory layout is known to be dense per row, one can
     * memset each row of an image like so:

     \code
     Buffer<float, 3> im(100, 100, 3);
     im.sliced(0, 0).for_each_element([&](int y, int c) {
         memset(&im(0, y, c), 0, sizeof(float) * im.width());
     });
     \endcode

    */
    // @{
    template<typename Fn>
    HALIDE_ALWAYS_INLINE const Buffer<T, Dims, InClassDimStorage> &for_each_element(Fn &&f) const {
        for_each_element_impl(f);
        return *this;
    }

    template<typename Fn>
    HALIDE_ALWAYS_INLINE
        Buffer<T, Dims, InClassDimStorage> &
        for_each_element(Fn &&f) {
        for_each_element_impl(f);
        return *this;
    }
    // @}

private:
    template<typename Fn>
    struct FillHelper {
        Fn f;
        Buffer<T, Dims, InClassDimStorage> *buf;

        template<typename... Args,
                 typename = decltype(std::declval<Fn>()(std::declval<Args>()...))>
        void operator()(Args... args) {
            (*buf)(args...) = f(args...);
        }

        FillHelper(Fn &&f, Buffer<T, Dims, InClassDimStorage> *buf)
            : f(std::forward<Fn>(f)), buf(buf) {
        }
    };

public:
    /** Fill a buffer by evaluating a callable at every site. The
     * callable should look much like a callable passed to
     * for_each_element, but it should return the value that should be
     * stored to the coordinate corresponding to the arguments. */
    template<typename Fn,
             typename = typename std::enable_if<!std::is_arithmetic<typename std::decay<Fn>::type>::value>::type>
    Buffer<T, Dims, InClassDimStorage> &fill(Fn &&f) {
        // We'll go via for_each_element. We need a variadic wrapper lambda.
        FillHelper<Fn> wrapper(std::forward<Fn>(f), this);
        return for_each_element(wrapper);
    }

    /** Check if an input buffer passed extern stage is a querying
     * bounds. Compared to doing the host pointer check directly,
     * this both adds clarity to code and will facilitate moving to
     * another representation for bounds query arguments. */
    bool is_bounds_query() const {
        return buf.is_bounds_query();
    }

    /** Convenient check to verify that all of the interesting bytes in the Buffer
     * are initialized under MSAN. Note that by default, we use for_each_value() here so that
     * we skip any unused padding that isn't part of the Buffer; this isn't efficient,
     * but in MSAN mode, it doesn't matter. (Pass true for the flag to force check
     * the entire Buffer storage.) */
    void msan_check_mem_is_initialized(bool entire = false) const {
#if defined(__has_feature)
#if __has_feature(memory_sanitizer)
        if (entire) {
            __msan_check_mem_is_initialized(data(), size_in_bytes());
        } else {
            for_each_value([](T &v) { __msan_check_mem_is_initialized(&v, sizeof(T)); ; });
        }
#endif
#endif
    }
};

}  // namespace Runtime
}  // namespace Halide

#undef HALIDE_ALLOCA

#endif  // HALIDE_RUNTIME_IMAGE_H<|MERGE_RESOLUTION|>--- conflicted
+++ resolved
@@ -623,11 +623,7 @@
     }
 
 public:
-<<<<<<< HEAD
-    /** Determine if if an Buffer<T, Dims, InClassDimStorage> can be constructed from some other Buffer type.
-=======
     /** Determine if a Buffer<T, D> can be constructed from some other Buffer type.
->>>>>>> 1d46a28e
      * If this can be determined at compile time, fail with a static assert; otherwise
      * return a boolean based on runtime typing. */
     template<typename T2, int D2, int S2>
