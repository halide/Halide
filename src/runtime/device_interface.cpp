--- conflicted
+++ resolved
@@ -245,21 +245,8 @@
         return halide_error_code_incompatible_device_interface;
     }
 
-<<<<<<< HEAD
     if (auto result = call_device_interface(device_interface, device_interface->impl->device_malloc, user_context, buf); result != halide_error_code_success) {
         return halide_error_code_device_malloc_failed;
-=======
-    // Ensure code is not freed prematurely.
-    // TODO: Exception safety...
-    device_interface->impl->use_module();
-    auto error = device_interface->impl->device_malloc(user_context, buf);
-    device_interface->impl->release_module();
-
-    if (error) {
-        return halide_error_code_device_malloc_failed;
-    } else {
-        return halide_error_code_success;
->>>>>>> badf4865
     }
     return halide_error_code_success;
 }
@@ -275,11 +262,6 @@
     if (device_interface != nullptr) {
         if (auto result = call_device_interface(device_interface, device_interface->impl->device_free, user_context, buf); result != halide_error_code_success) {
             return halide_error_code_device_free_failed;
-<<<<<<< HEAD
-=======
-        } else {
-            return halide_error_code_success;
->>>>>>> badf4865
         }
         halide_debug_assert(user_context, buf->device == 0);
     }
@@ -314,19 +296,8 @@
         return halide_error_code_incompatible_device_interface;
     }
 
-<<<<<<< HEAD
     if (auto result = call_device_interface(device_interface, device_interface->impl->device_and_host_malloc, user_context, buf); result != halide_error_code_success) {
         debug(user_context) << "allocating host and device memory failed\n";
-=======
-    // Ensure code is not freed prematurely.
-    // TODO: Exception safety...
-    device_interface->impl->use_module();
-    result = device_interface->impl->device_and_host_malloc(user_context, buf);
-    device_interface->impl->release_module();
-
-    if (result) {
-        error(user_context) << "allocating host and device memory failed";
->>>>>>> badf4865
         return halide_error_code_device_malloc_failed;
     }
     return halide_error_code_success;
@@ -343,11 +314,6 @@
     if (device_interface != nullptr) {
         if (auto result = call_device_interface(device_interface, device_interface->impl->device_and_host_free, user_context, buf); result != halide_error_code_success) {
             return halide_error_code_device_free_failed;
-<<<<<<< HEAD
-=======
-        } else {
-            return halide_error_code_success;
->>>>>>> badf4865
         }
     } else if (buf->host) {
         // device_free must have been called on this buffer (which
@@ -409,14 +375,7 @@
     }
 
     buf->device_interface = device_interface;
-<<<<<<< HEAD
     if (auto result = call_device_interface(device_interface, device_interface->impl->wrap_native, user_context, buf, handle); result != halide_error_code_success) {
-=======
-    auto error = device_interface->impl->wrap_native(user_context, buf, handle);
-    device_interface->impl->release_module();
-
-    if (error) {
->>>>>>> badf4865
         return halide_error_code_device_malloc_failed;
     }
     return halide_error_code_success;
@@ -429,21 +388,12 @@
     }
     const halide_device_interface_t *device_interface = buf->device_interface;
     if (device_interface != nullptr) {
-<<<<<<< HEAD
         if (auto result = call_device_interface(device_interface, device_interface->impl->detach_native, user_context, buf); result != halide_error_code_success) {
             return halide_error_code_device_detach_native_failed;
         }
         if (buf->device != 0) {
             halide_error(user_context, "buf->device == 0 in halide_device_detach_native() after detach_native()\n");
             return halide_error_code_internal_error;
-=======
-        device_interface->impl->use_module();
-        result = device_interface->impl->detach_native(user_context, buf);
-        device_interface->impl->release_module();
-        halide_abort_if_false(user_context, buf->device == 0);
-        if (result) {
-            return result;
->>>>>>> badf4865
         }
         halide_abort_if_false(user_context, buf->device == 0);
     }
@@ -651,30 +601,10 @@
 
     ScopedMutexLock lock(&device_copy_mutex);
 
-<<<<<<< HEAD
     UseModule use_src(src->device_interface);
     UseModule use_dst(dst_device_interface);
 
     return halide_buffer_copy_already_locked(user_context, src, dst_device_interface, dst);
-=======
-    if (dst_device_interface) {
-        dst_device_interface->impl->use_module();
-    }
-    if (src->device_interface) {
-        src->device_interface->impl->use_module();
-    }
-
-    auto result = halide_buffer_copy_already_locked(user_context, src, dst_device_interface, dst);
-
-    if (dst_device_interface) {
-        dst_device_interface->impl->release_module();
-    }
-    if (src->device_interface) {
-        src->device_interface->impl->release_module();
-    }
-
-    return result;
->>>>>>> badf4865
 }
 
 WEAK int halide_default_device_crop(void *user_context,
