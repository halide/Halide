#ifndef HALIDE_HALIDERUNTIME_H
#define HALIDE_HALIDERUNTIME_H

#ifndef COMPILING_HALIDE_RUNTIME
#ifdef __cplusplus
#include <array>
#include <cstddef>
#include <cstdint>
#include <cstring>
#include <string_view>
#else
#include <stdbool.h>
#include <stddef.h>
#include <stdint.h>
#include <string.h>
#endif
#else
#include "runtime_internal.h"
#endif

// Note that the canonical Halide version is considered to be defined here
// (rather than in the build system); we redundantly define the value in
// our CMake build, so that we ensure that the in-build metadata (eg soversion)
// matches, but keeping the canonical version here makes it easier to keep
// downstream build systems (eg Blaze/Bazel) properly in sync with the source.
#define HALIDE_VERSION_MAJOR 18
#define HALIDE_VERSION_MINOR 0
#define HALIDE_VERSION_PATCH 0

#ifdef __cplusplus
// Forward declare type to allow naming typed handles.
// See Type.h for documentation.
template<typename T>
struct halide_handle_traits;
#endif

#ifdef __cplusplus
extern "C" {
#endif

#ifdef _MSC_VER
// Note that (for MSVC) you should not use "inline" along with HALIDE_ALWAYS_INLINE;
// it is not necessary, and may produce warnings for some build configurations.
#define HALIDE_ALWAYS_INLINE __forceinline
#define HALIDE_NEVER_INLINE __declspec(noinline)
#else
// Note that (for Posixy compilers) you should always use "inline" along with HALIDE_ALWAYS_INLINE;
// otherwise some corner-case scenarios may erroneously report link errors.
#define HALIDE_ALWAYS_INLINE inline __attribute__((always_inline))
#define HALIDE_NEVER_INLINE __attribute__((noinline))
#endif

#ifndef HALIDE_MUST_USE_RESULT
#ifdef __has_attribute
#if __has_attribute(nodiscard)
// C++17 or later
#define HALIDE_MUST_USE_RESULT [[nodiscard]]
#elif __has_attribute(warn_unused_result)
// Clang/GCC
#define HALIDE_MUST_USE_RESULT __attribute__((warn_unused_result))
#else
#define HALIDE_MUST_USE_RESULT
#endif
#else
#define HALIDE_MUST_USE_RESULT
#endif
#endif

// Annotation for AOT and JIT calls -- if undefined, use no annotation.
// To ensure that all results are checked, do something like
//
//    -DHALIDE_FUNCTION_ATTRS=HALIDE_MUST_USE_RESULT
//
// in your C++ compiler options
#ifndef HALIDE_FUNCTION_ATTRS
#define HALIDE_FUNCTION_ATTRS
#endif

#ifndef HALIDE_EXPORT_SYMBOL
#ifdef _MSC_VER
#define HALIDE_EXPORT_SYMBOL __declspec(dllexport)
#else
#define HALIDE_EXPORT_SYMBOL __attribute__((visibility("default")))
#endif
#endif

#ifndef COMPILING_HALIDE_RUNTIME

// ASAN builds can cause linker errors for Float16, so sniff for that and
// don't enable it by default.
#if defined(__has_feature)
#if __has_feature(address_sanitizer)
#define HALIDE_RUNTIME_ASAN_DETECTED
#endif
#endif

#if defined(__SANITIZE_ADDRESS__) && !defined(HALIDE_RUNTIME_ASAN_DETECTED)
#define HALIDE_RUNTIME_ASAN_DETECTED
#endif

#if !defined(HALIDE_RUNTIME_ASAN_DETECTED)

// clang had _Float16 added as a reserved name in clang 8, but
// doesn't actually support it on most platforms until clang 15.
// Ideally there would be a better way to detect if the type
// is supported, even in a compiler independent fashion, but
// coming up with one has proven elusive.
#if defined(__clang__) && (__clang_major__ >= 15) && !defined(__EMSCRIPTEN__) && !defined(__i386__)
#if defined(__is_identifier)
#if !__is_identifier(_Float16)
#define HALIDE_CPP_COMPILER_HAS_FLOAT16
#endif
#endif
#endif

// Similarly, detecting _Float16 for gcc is problematic.
// For now, we say that if >= v12, and compiling on x86 or arm,
// we assume support. This may need revision.
#if defined(__GNUC__) && (__GNUC__ >= 12)
#if defined(__x86_64__) || defined(__i386__) || defined(__arm__) || defined(__aarch64__)
#define HALIDE_CPP_COMPILER_HAS_FLOAT16
#endif
#endif

#endif  // !HALIDE_RUNTIME_ASAN_DETECTED

#endif  // !COMPILING_HALIDE_RUNTIME

/** \file
 *
 * This file declares the routines used by Halide internally in its
 * runtime. On platforms that support weak linking, these can be
 * replaced with user-defined versions by defining an extern "C"
 * function with the same name and signature.
 *
 * When doing Just In Time (JIT) compilation members of
 * some_pipeline_or_func.jit_handlers() must be replaced instead. The
 * corresponding methods are documented below.
 *
 * All of these functions take a "void *user_context" parameter as their
 * first argument; if the Halide kernel that calls back to any of these
 * functions has been compiled with the UserContext feature set on its Target,
 * then the value of that pointer passed from the code that calls the
 * Halide kernel is piped through to the function.
 *
 * Some of these are also useful to call when using the default
 * implementation. E.g. halide_shutdown_thread_pool.
 *
 * Note that even on platforms with weak linking, some linker setups
 * may not respect the override you provide. E.g. if the override is
 * in a shared library and the halide object files are linked directly
 * into the output, the builtin versions of the runtime functions will
 * be called. See your linker documentation for more details. On
 * Linux, LD_DYNAMIC_WEAK=1 may help.
 *
 */

// Forward-declare to suppress warnings if compiling as C.
struct halide_buffer_t;

/** Print a message to stderr. Main use is to support tracing
 * functionality, print, and print_when calls. Also called by the default
 * halide_error.  This function can be replaced in JITed code by using
 * halide_custom_print and providing an implementation of halide_print
 * in AOT code. See Func::set_custom_print.
 */
// @{
extern void halide_print(void *user_context, const char *);
extern void halide_default_print(void *user_context, const char *);
typedef void (*halide_print_t)(void *, const char *);
extern halide_print_t halide_set_custom_print(halide_print_t print);
// @}

/** Halide calls this function on runtime errors (for example bounds
 * checking failures). This function can be replaced in JITed code by
 * using Func::set_error_handler, or in AOT code by calling
 * halide_set_error_handler. In AOT code on platforms that support
 * weak linking (i.e. not Windows), you can also override it by simply
 * defining your own halide_error.
 */
// @{
extern void halide_error(void *user_context, const char *);
extern void halide_default_error(void *user_context, const char *);
typedef void (*halide_error_handler_t)(void *, const char *);
extern halide_error_handler_t halide_set_error_handler(halide_error_handler_t handler);
// @}

/** Cross-platform mutex. Must be initialized with zero and implementation
 * must treat zero as an unlocked mutex with no waiters, etc.
 */
struct halide_mutex {
    uintptr_t _private[1];
};

/** Cross platform condition variable. Must be initialized to 0. */
struct halide_cond {
    uintptr_t _private[1];
};

/** A basic set of mutex and condition variable functions, which call
 * platform specific code for mutual exclusion. Equivalent to posix
 * calls. */
//@{
extern void halide_mutex_lock(struct halide_mutex *mutex);
extern void halide_mutex_unlock(struct halide_mutex *mutex);
extern void halide_cond_signal(struct halide_cond *cond);
extern void halide_cond_broadcast(struct halide_cond *cond);
extern void halide_cond_wait(struct halide_cond *cond, struct halide_mutex *mutex);
//@}

/** Functions for constructing/destroying/locking/unlocking arrays of mutexes. */
struct halide_mutex_array;
//@{
extern struct halide_mutex_array *halide_mutex_array_create(uint64_t sz);
extern void halide_mutex_array_destroy(void *user_context, void *array);
extern int halide_mutex_array_lock(struct halide_mutex_array *array, int entry);
extern int halide_mutex_array_unlock(struct halide_mutex_array *array, int entry);
//@}

/** Define halide_do_par_for to replace the default thread pool
 * implementation. halide_shutdown_thread_pool can also be called to
 * release resources used by the default thread pool on platforms
 * where it makes sense. See Func::set_custom_do_task and
 * Func::set_custom_do_par_for. Should return zero if all the jobs
 * return zero, or an arbitrarily chosen return value from one of the
 * jobs otherwise.
 */
//@{
typedef int (*halide_task_t)(void *user_context, int task_number, uint8_t *closure);
extern int halide_do_par_for(void *user_context,
                             halide_task_t task,
                             int min, int size, uint8_t *closure);
extern void halide_shutdown_thread_pool(void);
//@}

/** Set a custom method for performing a parallel for loop. Returns
 * the old do_par_for handler. */
typedef int (*halide_do_par_for_t)(void *, halide_task_t, int, int, uint8_t *);
extern halide_do_par_for_t halide_set_custom_do_par_for(halide_do_par_for_t do_par_for);

/** An opaque struct representing a semaphore. Used by the task system for async tasks. */
struct halide_semaphore_t {
    uint64_t _private[2];
};

/** A struct representing a semaphore and a number of items that must
 * be acquired from it. Used in halide_parallel_task_t below. */
struct halide_semaphore_acquire_t {
    struct halide_semaphore_t *semaphore;
    int count;
};
extern int halide_semaphore_init(struct halide_semaphore_t *, int n);
extern int halide_semaphore_release(struct halide_semaphore_t *, int n);
extern bool halide_semaphore_try_acquire(struct halide_semaphore_t *, int n);
typedef int (*halide_semaphore_init_t)(struct halide_semaphore_t *, int);
typedef int (*halide_semaphore_release_t)(struct halide_semaphore_t *, int);
typedef bool (*halide_semaphore_try_acquire_t)(struct halide_semaphore_t *, int);

/** A task representing a serial for loop evaluated over some range.
 * Note that task_parent is a pass through argument that should be
 * passed to any dependent taks that are invoked using halide_do_parallel_tasks
 * underneath this call. */
typedef int (*halide_loop_task_t)(void *user_context, int min, int extent,
                                  uint8_t *closure, void *task_parent);

/** A parallel task to be passed to halide_do_parallel_tasks. This
 * task may recursively call halide_do_parallel_tasks, and there may
 * be complex dependencies between seemingly unrelated tasks expressed
 * using semaphores. If you are using a custom task system, care must
 * be taken to avoid potential deadlock. This can be done by carefully
 * respecting the static metadata at the end of the task struct.*/
struct halide_parallel_task_t {
    // The function to call. It takes a user context, a min and
    // extent, a closure, and a task system pass through argument.
    halide_loop_task_t fn;

    // The closure to pass it
    uint8_t *closure;

    // The name of the function to be called. For debugging purposes only.
    const char *name;

    // An array of semaphores that must be acquired before the
    // function is called. Must be reacquired for every call made.
    struct halide_semaphore_acquire_t *semaphores;
    int num_semaphores;

    // The entire range the function should be called over. This range
    // may be sliced up and the function called multiple times.
    int min, extent;

    // A parallel task provides several pieces of metadata to prevent
    // unbounded resource usage or deadlock.

    // The first is the minimum number of execution contexts (call
    // stacks or threads) necessary for the function to run to
    // completion. This may be greater than one when there is nested
    // parallelism with internal producer-consumer relationships
    // (calling the function recursively spawns and blocks on parallel
    // sub-tasks that communicate with each other via semaphores). If
    // a parallel runtime calls the function when fewer than this many
    // threads are idle, it may need to create more threads to
    // complete the task, or else risk deadlock due to committing all
    // threads to tasks that cannot complete without more.
    //
    // FIXME: Note that extern stages are assumed to only require a
    // single thread to complete. If the extern stage is itself a
    // Halide pipeline, this may be an underestimate.
    int min_threads;

    // The calls to the function should be in serial order from min to min+extent-1, with only
    // one executing at a time. If false, any order is fine, and
    // concurrency is fine.
    bool serial;
};

/** Enqueue some number of the tasks described above and wait for them
 * to complete. While waiting, the calling threads assists with either
 * the tasks enqueued, or other non-blocking tasks in the task
 * system. Note that task_parent should be NULL for top-level calls
 * and the pass through argument if this call is being made from
 * another task. */
extern int halide_do_parallel_tasks(void *user_context, int num_tasks,
                                    struct halide_parallel_task_t *tasks,
                                    void *task_parent);

/** If you use the default do_par_for, you can still set a custom
 * handler to perform each individual task. Returns the old handler. */
//@{
typedef int (*halide_do_task_t)(void *, halide_task_t, int, uint8_t *);
extern halide_do_task_t halide_set_custom_do_task(halide_do_task_t do_task);
extern int halide_do_task(void *user_context, halide_task_t f, int idx,
                          uint8_t *closure);
//@}

/** The version of do_task called for loop tasks. By default calls the
 * loop task with the same arguments. */
// @{
typedef int (*halide_do_loop_task_t)(void *, halide_loop_task_t, int, int, uint8_t *, void *);
extern halide_do_loop_task_t halide_set_custom_do_loop_task(halide_do_loop_task_t do_task);
extern int halide_do_loop_task(void *user_context, halide_loop_task_t f, int min, int extent,
                               uint8_t *closure, void *task_parent);
//@}

/** Provide an entire custom tasking runtime via function
 * pointers. Note that do_task and semaphore_try_acquire are only ever
 * called by halide_default_do_par_for and
 * halide_default_do_parallel_tasks, so it's only necessary to provide
 * those if you are mixing in the default implementations of
 * do_par_for and do_parallel_tasks. */
// @{
typedef int (*halide_do_parallel_tasks_t)(void *, int, struct halide_parallel_task_t *,
                                          void *task_parent);
extern void halide_set_custom_parallel_runtime(
    halide_do_par_for_t,
    halide_do_task_t,
    halide_do_loop_task_t,
    halide_do_parallel_tasks_t,
    halide_semaphore_init_t,
    halide_semaphore_try_acquire_t,
    halide_semaphore_release_t);
// @}

/** The default versions of the parallel runtime functions. */
// @{
extern int halide_default_do_par_for(void *user_context,
                                     halide_task_t task,
                                     int min, int size, uint8_t *closure);
extern int halide_default_do_parallel_tasks(void *user_context,
                                            int num_tasks,
                                            struct halide_parallel_task_t *tasks,
                                            void *task_parent);
extern int halide_default_do_task(void *user_context, halide_task_t f, int idx,
                                  uint8_t *closure);
extern int halide_default_do_loop_task(void *user_context, halide_loop_task_t f,
                                       int min, int extent,
                                       uint8_t *closure, void *task_parent);
extern int halide_default_semaphore_init(struct halide_semaphore_t *, int n);
extern int halide_default_semaphore_release(struct halide_semaphore_t *, int n);
extern bool halide_default_semaphore_try_acquire(struct halide_semaphore_t *, int n);
// @}

struct halide_thread;

/** Spawn a thread. Returns a handle to the thread for the purposes of
 * joining it. The thread must be joined in order to clean up any
 * resources associated with it. */
extern struct halide_thread *halide_spawn_thread(void (*f)(void *), void *closure);

/** Join a thread. */
extern void halide_join_thread(struct halide_thread *);

/** Set the number of threads used by Halide's thread pool. Returns
 * the old number.
 *
 * n < 0  : error condition
 * n == 0 : use a reasonable system default (typically, number of cpus online).
 * n == 1 : use exactly one thread; this will always enforce serial execution
 * n > 1  : use a pool of exactly n threads.
 *
 * (Note that this is only guaranteed when using the default implementations
 * of halide_do_par_for(); custom implementations may completely ignore values
 * passed to halide_set_num_threads().)
 */
extern int halide_set_num_threads(int n);

/** Halide calls these functions to allocate and free memory. To
 * replace in AOT code, use the halide_set_custom_malloc and
 * halide_set_custom_free, or (on platforms that support weak
 * linking), simply define these functions yourself. In JIT-compiled
 * code use Func::set_custom_allocator.
 *
 * If you override them, and find yourself wanting to call the default
 * implementation from within your override, use
 * halide_default_malloc/free.
 *
 * Note that halide_malloc must return a pointer aligned to the
 * maximum meaningful alignment for the platform for the purpose of
 * vector loads and stores, *and* with an allocated size that is (at least)
 * an integral multiple of that same alignment. The default implementation
 * uses 32-byte alignment on arm and 64-byte alignment on x86. Additionally,
 * it must be safe to read at least 8 bytes before the start and beyond the end.
 */
//@{
extern void *halide_malloc(void *user_context, size_t x);
extern void halide_free(void *user_context, void *ptr);
extern void *halide_default_malloc(void *user_context, size_t x);
extern void halide_default_free(void *user_context, void *ptr);
typedef void *(*halide_malloc_t)(void *, size_t);
typedef void (*halide_free_t)(void *, void *);
extern halide_malloc_t halide_set_custom_malloc(halide_malloc_t user_malloc);
extern halide_free_t halide_set_custom_free(halide_free_t user_free);
//@}

/** Halide calls these functions to interact with the underlying
 * system runtime functions. To replace in AOT code on platforms that
 * support weak linking, define these functions yourself, or use
 * the halide_set_custom_load_library() and halide_set_custom_get_library_symbol()
 * functions. In JIT-compiled code, use JITSharedRuntime::set_default_handlers().
 *
 * halide_load_library and halide_get_library_symbol are equivalent to
 * dlopen and dlsym. halide_get_symbol(sym) is equivalent to
 * dlsym(RTLD_DEFAULT, sym).
 */
//@{
extern void *halide_get_symbol(const char *name);
extern void *halide_load_library(const char *name);
extern void *halide_get_library_symbol(void *lib, const char *name);
extern void *halide_default_get_symbol(const char *name);
extern void *halide_default_load_library(const char *name);
extern void *halide_default_get_library_symbol(void *lib, const char *name);
typedef void *(*halide_get_symbol_t)(const char *name);
typedef void *(*halide_load_library_t)(const char *name);
typedef void *(*halide_get_library_symbol_t)(void *lib, const char *name);
extern halide_get_symbol_t halide_set_custom_get_symbol(halide_get_symbol_t user_get_symbol);
extern halide_load_library_t halide_set_custom_load_library(halide_load_library_t user_load_library);
extern halide_get_library_symbol_t halide_set_custom_get_library_symbol(halide_get_library_symbol_t user_get_library_symbol);
//@}

/** Called when debug_to_file is used inside %Halide code.  See
 * Func::debug_to_file for how this is called
 *
 * Cannot be replaced in JITted code at present.
 */
extern int32_t halide_debug_to_file(void *user_context, const char *filename,
                                    int32_t type_code,
                                    struct halide_buffer_t *buf);

/** Types in the halide type system. They can be ints, unsigned ints,
 * or floats (of various bit-widths), or a handle (which is always 64-bits).
 * Note that the int/uint/float values do not imply a specific bit width
 * (the bit width is expected to be encoded in a separate value).
 */
typedef enum halide_type_code_t
#if (__cplusplus >= 201103L || _MSVC_LANG >= 201103L)
    : uint8_t
#endif
{
    halide_type_int = 0,     ///< signed integers
    halide_type_uint = 1,    ///< unsigned integers
    halide_type_float = 2,   ///< IEEE floating point numbers
    halide_type_handle = 3,  ///< opaque pointer type (void *)
    halide_type_bfloat = 4,  ///< floating point numbers in the bfloat format
} halide_type_code_t;

// Note that while __attribute__ can go before or after the declaration,
// __declspec apparently is only allowed before.
#ifndef HALIDE_ATTRIBUTE_ALIGN
#ifdef _MSC_VER
#define HALIDE_ATTRIBUTE_ALIGN(x) __declspec(align(x))
#else
#define HALIDE_ATTRIBUTE_ALIGN(x) __attribute__((aligned(x)))
#endif
#endif

/** A runtime tag for a type in the halide type system. Can be ints,
 * unsigned ints, or floats of various bit-widths (the 'bits'
 * field). Can also be vectors of the same (by setting the 'lanes'
 * field to something larger than one). This struct should be
 * exactly 32-bits in size. */
struct halide_type_t {
    /** The basic type code: signed integer, unsigned integer, or floating point. */
#if (__cplusplus >= 201103L || _MSVC_LANG >= 201103L)
    HALIDE_ATTRIBUTE_ALIGN(1)
    halide_type_code_t code;  // halide_type_code_t
#else
    HALIDE_ATTRIBUTE_ALIGN(1)
    uint8_t code;  // halide_type_code_t
#endif

    /** The number of bits of precision of a single scalar value of this type. */
    HALIDE_ATTRIBUTE_ALIGN(1)
    uint8_t bits;

    /** How many elements in a vector. This is 1 for scalar types. */
    HALIDE_ATTRIBUTE_ALIGN(2)
    uint16_t lanes;

#if (__cplusplus >= 201103L || _MSVC_LANG >= 201103L)
    /** Construct a runtime representation of a Halide type from:
     * code: The fundamental type from an enum.
     * bits: The bit size of one element.
     * lanes: The number of vector elements in the type. */
    HALIDE_ALWAYS_INLINE constexpr halide_type_t(halide_type_code_t code, uint8_t bits, uint16_t lanes = 1)
        : code(code), bits(bits), lanes(lanes) {
    }

    /** Default constructor is required e.g. to declare halide_trace_event
     * instances. */
    HALIDE_ALWAYS_INLINE constexpr halide_type_t()
        : code((halide_type_code_t)0), bits(0), lanes(0) {
    }

    HALIDE_ALWAYS_INLINE constexpr halide_type_t with_lanes(uint16_t new_lanes) const {
        return halide_type_t((halide_type_code_t)code, bits, new_lanes);
    }

    HALIDE_ALWAYS_INLINE constexpr halide_type_t element_of() const {
        return with_lanes(1);
    }
    /** Compare two types for equality. */
    HALIDE_ALWAYS_INLINE constexpr bool operator==(const halide_type_t &other) const {
        return as_u32() == other.as_u32();
    }

    HALIDE_ALWAYS_INLINE constexpr bool operator!=(const halide_type_t &other) const {
        return !(*this == other);
    }

    HALIDE_ALWAYS_INLINE constexpr bool operator<(const halide_type_t &other) const {
        return as_u32() < other.as_u32();
    }

    /** Size in bytes for a single element, even if width is not 1, of this type. */
    HALIDE_ALWAYS_INLINE constexpr int bytes() const {
        return (bits + 7) / 8;
    }

    HALIDE_ALWAYS_INLINE constexpr uint32_t as_u32() const {
        // Note that this produces a result that is identical to memcpy'ing 'this'
        // into a u32 (on a little-endian machine, anyway), and at -O1 or greater
        // on Clang, the compiler knows this and optimizes this into a single 32-bit move.
        // (At -O0 it will look awful.)
        return static_cast<uint8_t>(code) |
               (static_cast<uint16_t>(bits) << 8) |
               (static_cast<uint32_t>(lanes) << 16);
    }
#endif
};

#if (__cplusplus >= 201103L || _MSVC_LANG >= 201103L)
static_assert(sizeof(halide_type_t) == sizeof(uint32_t), "size mismatch in halide_type_t");
#endif

enum halide_trace_event_code_t { halide_trace_load = 0,
                                 halide_trace_store = 1,
                                 halide_trace_begin_realization = 2,
                                 halide_trace_end_realization = 3,
                                 halide_trace_produce = 4,
                                 halide_trace_end_produce = 5,
                                 halide_trace_consume = 6,
                                 halide_trace_end_consume = 7,
                                 halide_trace_begin_pipeline = 8,
                                 halide_trace_end_pipeline = 9,
                                 halide_trace_tag = 10 };

struct halide_trace_event_t {
    /** The name of the Func or Pipeline that this event refers to */
    const char *func;

    /** If the event type is a load or a store, this points to the
     * value being loaded or stored. Use the type field to safely cast
     * this to a concrete pointer type and retrieve it. For other
     * events this is null. */
    void *value;

    /** For loads and stores, an array which contains the location
     * being accessed. For vector loads or stores it is an array of
     * vectors of coordinates (the vector dimension is innermost).
     *
     * For realization or production-related events, this will contain
     * the mins and extents of the region being accessed, in the order
     * min0, extent0, min1, extent1, ...
     *
     * For pipeline-related events, this will be null.
     */
    int32_t *coordinates;

    /** For halide_trace_tag, this points to a read-only null-terminated string
     * of arbitrary text. For all other events, this will be null.
     */
    const char *trace_tag;

    /** If the event type is a load or a store, this is the type of
     * the data. Otherwise, the value is meaningless. */
    struct halide_type_t type;

    /** The type of event */
    enum halide_trace_event_code_t event;

    /* The ID of the parent event (see below for an explanation of
     * event ancestry). */
    int32_t parent_id;

    /** If this was a load or store of a Tuple-valued Func, this is
     * which tuple element was accessed. */
    int32_t value_index;

    /** The length of the coordinates array */
    int32_t dimensions;
};

/** Called when Funcs are marked as trace_load, trace_store, or
 * trace_realization. See Func::set_custom_trace. The default
 * implementation either prints events via halide_print, or if
 * HL_TRACE_FILE is defined, dumps the trace to that file in a
 * sequence of trace packets. The header for a trace packet is defined
 * below. If the trace is going to be large, you may want to make the
 * file a named pipe, and then read from that pipe into gzip.
 *
 * halide_trace returns a unique ID which will be passed to future
 * events that "belong" to the earlier event as the parent id. The
 * ownership hierarchy looks like:
 *
 * begin_pipeline
 * +--trace_tag (if any)
 * +--trace_tag (if any)
 * ...
 * +--begin_realization
 * |  +--produce
 * |  |  +--load/store
 * |  |  +--end_produce
 * |  +--consume
 * |  |  +--load
 * |  |  +--end_consume
 * |  +--end_realization
 * +--end_pipeline
 *
 * Threading means that ownership cannot be inferred from the ordering
 * of events. There can be many active realizations of a given
 * function, or many active productions for a single
 * realization. Within a single production, the ordering of events is
 * meaningful.
 *
 * Note that all trace_tag events (if any) will occur just after the begin_pipeline
 * event, but before any begin_realization events. All trace_tags for a given Func
 * will be emitted in the order added.
 */
// @}
extern int32_t halide_trace(void *user_context, const struct halide_trace_event_t *event);
extern int32_t halide_default_trace(void *user_context, const struct halide_trace_event_t *event);
typedef int32_t (*halide_trace_t)(void *user_context, const struct halide_trace_event_t *);
extern halide_trace_t halide_set_custom_trace(halide_trace_t trace);
// @}

/** The header of a packet in a binary trace. All fields are 32-bit. */
struct halide_trace_packet_t {
    /** The total size of this packet in bytes. Always a multiple of
     * four. Equivalently, the number of bytes until the next
     * packet. */
    uint32_t size;

    /** The id of this packet (for the purpose of parent_id). */
    int32_t id;

    /** The remaining fields are equivalent to those in halide_trace_event_t */
    // @{
    struct halide_type_t type;
    enum halide_trace_event_code_t event;
    int32_t parent_id;
    int32_t value_index;
    int32_t dimensions;
    // @}

#if (__cplusplus >= 201103L || _MSVC_LANG >= 201103L)
    /** Get the coordinates array, assuming this packet is laid out in
     * memory as it was written. The coordinates array comes
     * immediately after the packet header. */
    HALIDE_ALWAYS_INLINE const int *coordinates() const {
        return (const int *)(this + 1);
    }

    HALIDE_ALWAYS_INLINE int *coordinates() {
        return (int *)(this + 1);
    }

    /** Get the value, assuming this packet is laid out in memory as
     * it was written. The packet comes immediately after the coordinates
     * array. */
    HALIDE_ALWAYS_INLINE const void *value() const {
        return (const void *)(coordinates() + dimensions);
    }

    HALIDE_ALWAYS_INLINE void *value() {
        return (void *)(coordinates() + dimensions);
    }

    /** Get the func name, assuming this packet is laid out in memory
     * as it was written. It comes after the value. */
    HALIDE_ALWAYS_INLINE const char *func() const {
        return (const char *)value() + type.lanes * type.bytes();
    }

    HALIDE_ALWAYS_INLINE char *func() {
        return (char *)value() + type.lanes * type.bytes();
    }

    /** Get the trace_tag (if any), assuming this packet is laid out in memory
     * as it was written. It comes after the func name. If there is no trace_tag,
     * this will return a pointer to an empty string. */
    HALIDE_ALWAYS_INLINE const char *trace_tag() const {
        const char *f = func();
        // strlen may not be available here
        while (*f++) {
            // nothing
        }
        return f;
    }

    HALIDE_ALWAYS_INLINE char *trace_tag() {
        char *f = func();
        // strlen may not be available here
        while (*f++) {
            // nothing
        }
        return f;
    }
#endif
};

/** Set the file descriptor that Halide should write binary trace
 * events to. If called with 0 as the argument, Halide outputs trace
 * information to stdout in a human-readable format. If never called,
 * Halide checks the for existence of an environment variable called
 * HL_TRACE_FILE and opens that file. If HL_TRACE_FILE is not defined,
 * it outputs trace information to stdout in a human-readable
 * format. */
extern void halide_set_trace_file(int fd);

/** Halide calls this to retrieve the file descriptor to write binary
 * trace events to. The default implementation returns the value set
 * by halide_set_trace_file. Implement it yourself if you wish to use
 * a custom file descriptor per user_context. Return zero from your
 * implementation to tell Halide to print human-readable trace
 * information to stdout. */
extern int halide_get_trace_file(void *user_context);

/** If tracing is writing to a file. This call closes that file
 * (flushing the trace). Returns zero on success. */
extern int halide_shutdown_trace(void);

/** All Halide GPU or device backend implementations provide an
 * interface to be used with halide_device_malloc, etc. This is
 * accessed via the functions below.
 */

/** An opaque struct containing per-GPU API implementations of the
 * device functions. */
struct halide_device_interface_impl_t;

/** Each GPU API provides a halide_device_interface_t struct pointing
 * to the code that manages device allocations. You can access these
 * functions directly from the struct member function pointers, or by
 * calling the functions declared below. Note that the global
 * functions are not available when using Halide as a JIT compiler.
 * If you are using raw halide_buffer_t in that context you must use
 * the function pointers in the device_interface struct.
 *
 * The function pointers below are currently the same for every GPU
 * API; only the impl field varies. These top-level functions do the
 * bookkeeping that is common across all GPU APIs, and then dispatch
 * to more API-specific functions via another set of function pointers
 * hidden inside the impl field.
 */
struct halide_device_interface_t {
    int (*device_malloc)(void *user_context, struct halide_buffer_t *buf,
                         const struct halide_device_interface_t *device_interface);
    int (*device_free)(void *user_context, struct halide_buffer_t *buf);
    int (*device_sync)(void *user_context, struct halide_buffer_t *buf);
    void (*device_release)(void *user_context,
                           const struct halide_device_interface_t *device_interface);
    int (*copy_to_host)(void *user_context, struct halide_buffer_t *buf);
    int (*copy_to_device)(void *user_context, struct halide_buffer_t *buf,
                          const struct halide_device_interface_t *device_interface);
    int (*device_and_host_malloc)(void *user_context, struct halide_buffer_t *buf,
                                  const struct halide_device_interface_t *device_interface);
    int (*device_and_host_free)(void *user_context, struct halide_buffer_t *buf);
    int (*buffer_copy)(void *user_context, struct halide_buffer_t *src,
                       const struct halide_device_interface_t *dst_device_interface, struct halide_buffer_t *dst);
    int (*device_crop)(void *user_context, const struct halide_buffer_t *src,
                       struct halide_buffer_t *dst);
    int (*device_slice)(void *user_context, const struct halide_buffer_t *src,
                        int slice_dim, int slice_pos, struct halide_buffer_t *dst);
    int (*device_release_crop)(void *user_context, struct halide_buffer_t *buf);
    int (*wrap_native)(void *user_context, struct halide_buffer_t *buf, uint64_t handle,
                       const struct halide_device_interface_t *device_interface);
    int (*detach_native)(void *user_context, struct halide_buffer_t *buf);
    int (*compute_capability)(void *user_context, int *major, int *minor);
    const struct halide_device_interface_impl_t *impl;
};

/** Release all data associated with the given device interface, in
 * particular all resources (memory, texture, context handles)
 * allocated by Halide. Must be called explicitly when using AOT
 * compilation. This is *not* thread-safe with respect to actively
 * running Halide code. Ensure all pipelines are finished before
 * calling this. */
extern void halide_device_release(void *user_context,
                                  const struct halide_device_interface_t *device_interface);

/** Copy image data from device memory to host memory. This must be called
 * explicitly to copy back the results of a GPU-based filter. */
extern int halide_copy_to_host(void *user_context, struct halide_buffer_t *buf);

/** Copy image data from host memory to device memory. This should not
 * be called directly; Halide handles copying to the device
 * automatically.  If interface is NULL and the buf has a non-zero dev
 * field, the device associated with the dev handle will be
 * used. Otherwise if the dev field is 0 and interface is NULL, an
 * error is returned. */
extern int halide_copy_to_device(void *user_context, struct halide_buffer_t *buf,
                                 const struct halide_device_interface_t *device_interface);

/** Copy data from one buffer to another. The buffers may have
 * different shapes and sizes, but the destination buffer's shape must
 * be contained within the source buffer's shape. That is, for each
 * dimension, the min on the destination buffer must be greater than
 * or equal to the min on the source buffer, and min+extent on the
 * destination buffer must be less that or equal to min+extent on the
 * source buffer. The source data is pulled from either device or
 * host memory on the source, depending on the dirty flags. host is
 * preferred if both are valid. The dst_device_interface parameter
 * controls the destination memory space. NULL means host memory. */
extern int halide_buffer_copy(void *user_context, struct halide_buffer_t *src,
                              const struct halide_device_interface_t *dst_device_interface,
                              struct halide_buffer_t *dst);

/** Give the destination buffer a device allocation which is an alias
 * for the same coordinate range in the source buffer. Modifies the
 * device, device_interface, and the device_dirty flag only. Only
 * supported by some device APIs (others will return
 * halide_error_code_device_crop_unsupported). Call
 * halide_device_release_crop instead of halide_device_free to clean
 * up resources associated with the cropped view. Do not free the
 * device allocation on the source buffer while the destination buffer
 * still lives. Note that the two buffers do not share dirty flags, so
 * care must be taken to update them together as needed. Note that src
 * and dst are required to have the same number of dimensions.
 *
 * Note also that (in theory) device interfaces which support cropping may
 * still not support cropping a crop (instead, create a new crop of the parent
 * buffer); in practice, no known implementation has this limitation, although
 * it is possible that some future implementations may require it. */
extern int halide_device_crop(void *user_context,
                              const struct halide_buffer_t *src,
                              struct halide_buffer_t *dst);

/** Give the destination buffer a device allocation which is an alias
 * for a similar coordinate range in the source buffer, but with one dimension
 * sliced away in the dst. Modifies the device, device_interface, and the
 * device_dirty flag only. Only supported by some device APIs (others will return
 * halide_error_code_device_crop_unsupported). Call
 * halide_device_release_crop instead of halide_device_free to clean
 * up resources associated with the sliced view. Do not free the
 * device allocation on the source buffer while the destination buffer
 * still lives. Note that the two buffers do not share dirty flags, so
 * care must be taken to update them together as needed. Note that the dst buffer
 * must have exactly one fewer dimension than the src buffer, and that slice_dim
 * and slice_pos must be valid within src. */
extern int halide_device_slice(void *user_context,
                               const struct halide_buffer_t *src,
                               int slice_dim, int slice_pos,
                               struct halide_buffer_t *dst);

/** Release any resources associated with a cropped/sliced view of another
 * buffer. */
extern int halide_device_release_crop(void *user_context,
                                      struct halide_buffer_t *buf);

/** Wait for current GPU operations to complete. Calling this explicitly
 * should rarely be necessary, except maybe for profiling. */
extern int halide_device_sync(void *user_context, struct halide_buffer_t *buf);

/**
 * Wait for current GPU operations to complete. Calling this explicitly
 * should rarely be necessary, except maybe for profiling.
 * This variation of the synchronizing is useful when a synchronization is desirable
 * without specifying any buffer to synchronize on.
 * Calling this with a null device_interface is always illegal.
 */
extern int halide_device_sync_global(void *user_context, const struct halide_device_interface_t *device_interface);

/** Allocate device memory to back a halide_buffer_t. */
extern int halide_device_malloc(void *user_context, struct halide_buffer_t *buf,
                                const struct halide_device_interface_t *device_interface);

/** Free device memory. */
extern int halide_device_free(void *user_context, struct halide_buffer_t *buf);

/** Wrap or detach a native device handle, setting the device field
 * and device_interface field as appropriate for the given GPU
 * API. The meaning of the opaque handle is specific to the device
 * interface, so if you know the device interface in use, call the
 * more specific functions in the runtime headers for your specific
 * device API instead (e.g. HalideRuntimeCuda.h). */
// @{
extern int halide_device_wrap_native(void *user_context,
                                     struct halide_buffer_t *buf,
                                     uint64_t handle,
                                     const struct halide_device_interface_t *device_interface);
extern int halide_device_detach_native(void *user_context, struct halide_buffer_t *buf);
// @}

/** Selects which gpu device to use. 0 is usually the display
 * device. If never called, Halide uses the environment variable
 * HL_GPU_DEVICE. If that variable is unset, Halide uses the last
 * device. Set this to -1 to use the last device. */
extern void halide_set_gpu_device(int n);

/** Halide calls this to get the desired halide gpu device
 * setting. Implement this yourself to use a different gpu device per
 * user_context. The default implementation returns the value set by
 * halide_set_gpu_device, or the environment variable
 * HL_GPU_DEVICE. */
extern int halide_get_gpu_device(void *user_context);

/** Set the soft maximum amount of memory, in bytes, that the LRU
 *  cache will use to memoize Func results.  This is not a strict
 *  maximum in that concurrency and simultaneous use of memoized
 *  reults larger than the cache size can both cause it to
 *  temporariliy be larger than the size specified here.
 */
extern void halide_memoization_cache_set_size(int64_t size);

/** Given a cache key for a memoized result, currently constructed
 *  from the Func name and top-level Func name plus the arguments of
 *  the computation, determine if the result is in the cache and
 *  return it if so. (The internals of the cache key should be
 *  considered opaque by this function.) If this routine returns true,
 *  it is a cache miss. Otherwise, it will return false and the
 *  buffers passed in will be filled, via copying, with memoized
 *  data. The last argument is a list if halide_buffer_t pointers which
 *  represents the outputs of the memoized Func. If the Func does not
 *  return a Tuple, there will only be one halide_buffer_t in the list. The
 *  tuple_count parameters determines the length of the list.
 *
 * The return values are:
 * -1: Signals an error.
 *  0: Success and cache hit.
 *  1: Success and cache miss.
 */
extern int halide_memoization_cache_lookup(void *user_context, const uint8_t *cache_key, int32_t size,
                                           struct halide_buffer_t *realized_bounds,
                                           int32_t tuple_count, struct halide_buffer_t **tuple_buffers);

/** Given a cache key for a memoized result, currently constructed
 *  from the Func name and top-level Func name plus the arguments of
 *  the computation, store the result in the cache for futre access by
 *  halide_memoization_cache_lookup. (The internals of the cache key
 *  should be considered opaque by this function.) Data is copied out
 *  from the inputs and inputs are unmodified. The last argument is a
 *  list if halide_buffer_t pointers which represents the outputs of the
 *  memoized Func. If the Func does not return a Tuple, there will
 *  only be one halide_buffer_t in the list. The tuple_count parameters
 *  determines the length of the list.
 *
 * If there is a memory allocation failure, the store does not store
 * the data into the cache.
 *
 * If has_eviction_key is true, the entry is marked with eviction_key to
 * allow removing the key with halide_memoization_cache_evict.
 */
extern int halide_memoization_cache_store(void *user_context, const uint8_t *cache_key, int32_t size,
                                          struct halide_buffer_t *realized_bounds,
                                          int32_t tuple_count,
                                          struct halide_buffer_t **tuple_buffers,
                                          bool has_eviction_key, uint64_t eviction_key);

/** Evict all cache entries that were tagged with the given
 *  eviction_key in the memoize scheduling directive.
 */
extern void halide_memoization_cache_evict(void *user_context, uint64_t eviction_key);

/** If halide_memoization_cache_lookup succeeds,
 * halide_memoization_cache_release must be called to signal the
 * storage is no longer being used by the caller. It will be passed
 * the host pointer of one the buffers returned by
 * halide_memoization_cache_lookup. That is
 * halide_memoization_cache_release will be called multiple times for
 * the case where halide_memoization_cache_lookup is handling multiple
 * buffers.  (This corresponds to memoizing a Tuple in Halide.) Note
 * that the host pointer must be sufficient to get to all information
 * the release operation needs. The default Halide cache impleemntation
 * accomplishes this by storing extra data before the start of the user
 * modifiable host storage.
 *
 * This call is like free and does not have a failure return.
 */
extern void halide_memoization_cache_release(void *user_context, void *host);

/** Free all memory and resources associated with the memoization cache.
 * Must be called at a time when no other threads are accessing the cache.
 */
extern void halide_memoization_cache_cleanup(void);

/** Verify that a given range of memory has been initialized; only used when Target::MSAN is enabled.
 *
 * The default implementation simply calls the LLVM-provided __msan_check_mem_is_initialized() function.
 *
 * The return value should always be zero.
 */
extern int halide_msan_check_memory_is_initialized(void *user_context, const void *ptr, uint64_t len, const char *name);

/** Verify that the data pointed to by the halide_buffer_t is initialized (but *not* the halide_buffer_t itself),
 * using halide_msan_check_memory_is_initialized() for checking.
 *
 * The default implementation takes pains to only check the active memory ranges
 * (skipping padding), and sorting into ranges to always check the smallest number of
 * ranges, in monotonically increasing memory order.
 *
 * Most client code should never need to replace the default implementation.
 *
 * The return value should always be zero.
 */
extern int halide_msan_check_buffer_is_initialized(void *user_context, struct halide_buffer_t *buffer, const char *buf_name);

/** Annotate that a given range of memory has been initialized;
 * only used when Target::MSAN is enabled.
 *
 * The default implementation simply calls the LLVM-provided __msan_unpoison() function.
 *
 * The return value should always be zero.
 */
extern int halide_msan_annotate_memory_is_initialized(void *user_context, const void *ptr, uint64_t len);

/** Mark the data pointed to by the halide_buffer_t as initialized (but *not* the halide_buffer_t itself),
 * using halide_msan_annotate_memory_is_initialized() for marking.
 *
 * The default implementation takes pains to only mark the active memory ranges
 * (skipping padding), and sorting into ranges to always mark the smallest number of
 * ranges, in monotonically increasing memory order.
 *
 * Most client code should never need to replace the default implementation.
 *
 * The return value should always be zero.
 */
extern int halide_msan_annotate_buffer_is_initialized(void *user_context, struct halide_buffer_t *buffer);
extern void halide_msan_annotate_buffer_is_initialized_as_destructor(void *user_context, void *buffer);

/** The error codes that may be returned by a Halide pipeline. */
enum halide_error_code_t {
    /** There was no error. This is the value returned by Halide on success. */
    halide_error_code_success = 0,

    /** An uncategorized error occurred. Refer to the string passed to halide_error. */
    halide_error_code_generic_error = -1,

    /** A Func was given an explicit bound via Func::bound, but this
     * was not large enough to encompass the region that is used of
     * the Func by the rest of the pipeline. */
    halide_error_code_explicit_bounds_too_small = -2,

    /** The elem_size field of a halide_buffer_t does not match the size in
     * bytes of the type of that ImageParam. Probable type mismatch. */
    halide_error_code_bad_type = -3,

    /** A pipeline would access memory outside of the halide_buffer_t passed
     * in. */
    halide_error_code_access_out_of_bounds = -4,

    /** A halide_buffer_t was given that spans more than 2GB of memory. */
    halide_error_code_buffer_allocation_too_large = -5,

    /** A halide_buffer_t was given with extents that multiply to a number
     * greater than 2^31-1 */
    halide_error_code_buffer_extents_too_large = -6,

    /** Applying explicit constraints on the size of an input or
     * output buffer shrank the size of that buffer below what will be
     * accessed by the pipeline. */
    halide_error_code_constraints_make_required_region_smaller = -7,

    /** A constraint on a size or stride of an input or output buffer
     * was not met by the halide_buffer_t passed in. */
    halide_error_code_constraint_violated = -8,

    /** A scalar parameter passed in was smaller than its minimum
     * declared value. */
    halide_error_code_param_too_small = -9,

    /** A scalar parameter passed in was greater than its minimum
     * declared value. */
    halide_error_code_param_too_large = -10,

    /** A call to halide_malloc returned NULL. */
    halide_error_code_out_of_memory = -11,

    /** A halide_buffer_t pointer passed in was NULL. */
    halide_error_code_buffer_argument_is_null = -12,

    /** debug_to_file failed to open or write to the specified
     * file. */
    halide_error_code_debug_to_file_failed = -13,

    /** The Halide runtime encountered an error while trying to copy
     * from device to host. Turn on -debug in your target string to
     * see more details. */
    halide_error_code_copy_to_host_failed = -14,

    /** The Halide runtime encountered an error while trying to copy
     * from host to device. Turn on -debug in your target string to
     * see more details. */
    halide_error_code_copy_to_device_failed = -15,

    /** The Halide runtime encountered an error while trying to
     * allocate memory on device. Turn on -debug in your target string
     * to see more details. */
    halide_error_code_device_malloc_failed = -16,

    /** The Halide runtime encountered an error while trying to
     * synchronize with a device. Turn on -debug in your target string
     * to see more details. */
    halide_error_code_device_sync_failed = -17,

    /** The Halide runtime encountered an error while trying to free a
     * device allocation. Turn on -debug in your target string to see
     * more details. */
    halide_error_code_device_free_failed = -18,

    /** Buffer has a non-zero device but no device interface, which
     * violates a Halide invariant. */
    halide_error_code_no_device_interface = -19,

    /** This part of the Halide runtime is unimplemented on this platform. */
    halide_error_code_unimplemented = -20,

    /** A runtime symbol could not be loaded. */
    halide_error_code_symbol_not_found = -21,

    /** There is a bug in the Halide compiler. */
    halide_error_code_internal_error = -22,

    /** The Halide runtime encountered an error while trying to launch
     * a GPU kernel. Turn on -debug in your target string to see more
     * details. */
    halide_error_code_device_run_failed = -23,

    /** The Halide runtime encountered a host pointer that violated
     * the alignment set for it by way of a call to
     * set_host_alignment */
    halide_error_code_unaligned_host_ptr = -24,

    /** A fold_storage directive was used on a dimension that is not
     * accessed in a monotonically increasing or decreasing fashion. */
    halide_error_code_bad_fold = -25,

    /** A fold_storage directive was used with a fold factor that was
     * too small to store all the values of a producer needed by the
     * consumer. */
    halide_error_code_fold_factor_too_small = -26,

    /** User-specified require() expression was not satisfied. */
    halide_error_code_requirement_failed = -27,

    /** At least one of the buffer's extents are negative. */
    halide_error_code_buffer_extents_negative = -28,

    /** Call(s) to a GPU backend API failed. */
    halide_error_code_gpu_device_error = -29,

    /** Failure recording trace packets for one of the halide_target_feature_trace features. */
    halide_error_code_trace_failed = -30,

    /** A specialize_fail() schedule branch was selected at runtime. */
    halide_error_code_specialize_fail = -31,

    /** The Halide runtime encountered an error while trying to wrap a
     * native device handle.  Turn on -debug in your target string to
     * see more details. */
    halide_error_code_device_wrap_native_failed = -32,

    /** The Halide runtime encountered an error while trying to detach
     * a native device handle.  Turn on -debug in your target string
     * to see more details. */
    halide_error_code_device_detach_native_failed = -33,

    /** The host field on an input or output was null, the device
     * field was not zero, and the pipeline tries to use the buffer on
     * the host. You may be passing a GPU-only buffer to a pipeline
     * which is scheduled to use it on the CPU. */
    halide_error_code_host_is_null = -34,

    /** A folded buffer was passed to an extern stage, but the region
     * touched wraps around the fold boundary. */
    halide_error_code_bad_extern_fold = -35,

    /** Buffer has a non-null device_interface but device is 0, which
     * violates a Halide invariant. */
    halide_error_code_device_interface_no_device = -36,

    /** Buffer has both host and device dirty bits set, which violates
     * a Halide invariant. */
    halide_error_code_host_and_device_dirty = -37,

    /** The halide_buffer_t * passed to a halide runtime routine is
     * nullptr and this is not allowed. */
    halide_error_code_buffer_is_null = -38,

    /** The Halide runtime encountered an error while trying to copy
     * from one buffer to another. Turn on -debug in your target
     * string to see more details. */
    halide_error_code_device_buffer_copy_failed = -39,

    /** Attempted to make cropped/sliced alias of a buffer with a device
     * field, but the device_interface does not support cropping. */
    halide_error_code_device_crop_unsupported = -40,

    /** Cropping/slicing a buffer failed for some other reason. Turn on -debug
     * in your target string. */
    halide_error_code_device_crop_failed = -41,

    /** An operation on a buffer required an allocation on a
     * particular device interface, but a device allocation already
     * existed on a different device interface. Free the old one
     * first. */
    halide_error_code_incompatible_device_interface = -42,

    /** The dimensions field of a halide_buffer_t does not match the dimensions of that ImageParam. */
    halide_error_code_bad_dimensions = -43,

    /** A buffer with the device_dirty flag set was passed to a
     * pipeline compiled with no device backends enabled, so it
     * doesn't know how to copy the data back from device memory to
     * host memory. Either call copy_to_host before calling the Halide
     * pipeline, or enable the appropriate device backend. */
    halide_error_code_device_dirty_with_no_device_support = -44,

    /** An explicit storage bound provided is too small to store
     * all the values produced by the function. */
    halide_error_code_storage_bound_too_small = -45,

    /** A factor used to split a loop was discovered to be zero or negative at
     * runtime. */
    halide_error_code_split_factor_not_positive = -46,

<<<<<<< HEAD
    /** Profiling failed for a pipeline invocation. */
    halide_error_code_cannot_profile_pipeline = -47,
=======
    /** "vscale" value of Scalable Vector detected in runtime does not match
     * the vscale value used in compilation. */
    halide_error_code_vscale_invalid = -47,
>>>>>>> 7d993574
};

/** Halide calls the functions below on various error conditions. The
 * default implementations construct an error message, call
 * halide_error, then return the matching error code above. On
 * platforms that support weak linking, you can override these to
 * catch the errors individually. */

/** A call into an extern stage for the purposes of bounds inference
 * failed. Returns the error code given by the extern stage. */
extern int halide_error_bounds_inference_call_failed(void *user_context, const char *extern_stage_name, int result);

/** A call to an extern stage failed. Returned the error code given by
 * the extern stage. */
extern int halide_error_extern_stage_failed(void *user_context, const char *extern_stage_name, int result);

/** Various other error conditions. See the enum above for a
 * description of each. */
// @{
extern int halide_error_explicit_bounds_too_small(void *user_context, const char *func_name, const char *var_name,
                                                  int min_bound, int max_bound, int min_required, int max_required);
extern int halide_error_bad_type(void *user_context, const char *func_name,
                                 uint32_t type_given, uint32_t correct_type);  // N.B. The last two args are the bit representation of a halide_type_t
extern int halide_error_bad_dimensions(void *user_context, const char *func_name,
                                       int32_t dimensions_given, int32_t correct_dimensions);
extern int halide_error_access_out_of_bounds(void *user_context, const char *func_name,
                                             int dimension, int min_touched, int max_touched,
                                             int min_valid, int max_valid);
extern int halide_error_buffer_allocation_too_large(void *user_context, const char *buffer_name,
                                                    uint64_t allocation_size, uint64_t max_size);
extern int halide_error_buffer_extents_negative(void *user_context, const char *buffer_name, int dimension, int extent);
extern int halide_error_buffer_extents_too_large(void *user_context, const char *buffer_name,
                                                 int64_t actual_size, int64_t max_size);
extern int halide_error_constraints_make_required_region_smaller(void *user_context, const char *buffer_name,
                                                                 int dimension,
                                                                 int constrained_min, int constrained_extent,
                                                                 int required_min, int required_extent);
extern int halide_error_constraint_violated(void *user_context, const char *var, int val,
                                            const char *constrained_var, int constrained_val);
extern int halide_error_param_too_small_i64(void *user_context, const char *param_name,
                                            int64_t val, int64_t min_val);
extern int halide_error_param_too_small_u64(void *user_context, const char *param_name,
                                            uint64_t val, uint64_t min_val);
extern int halide_error_param_too_small_f64(void *user_context, const char *param_name,
                                            double val, double min_val);
extern int halide_error_param_too_large_i64(void *user_context, const char *param_name,
                                            int64_t val, int64_t max_val);
extern int halide_error_param_too_large_u64(void *user_context, const char *param_name,
                                            uint64_t val, uint64_t max_val);
extern int halide_error_param_too_large_f64(void *user_context, const char *param_name,
                                            double val, double max_val);
extern int halide_error_out_of_memory(void *user_context);
extern int halide_error_buffer_argument_is_null(void *user_context, const char *buffer_name);
extern int halide_error_debug_to_file_failed(void *user_context, const char *func,
                                             const char *filename, int error_code);
extern int halide_error_unaligned_host_ptr(void *user_context, const char *func_name, int alignment);
extern int halide_error_host_is_null(void *user_context, const char *func_name);
extern int halide_error_bad_fold(void *user_context, const char *func_name, const char *var_name,
                                 const char *loop_name);
extern int halide_error_bad_extern_fold(void *user_context, const char *func_name,
                                        int dim, int min, int extent, int valid_min, int fold_factor);

extern int halide_error_fold_factor_too_small(void *user_context, const char *func_name, const char *var_name,
                                              int fold_factor, const char *loop_name, int required_extent);
extern int halide_error_requirement_failed(void *user_context, const char *condition, const char *message);
extern int halide_error_specialize_fail(void *user_context, const char *message);
extern int halide_error_no_device_interface(void *user_context);
extern int halide_error_device_interface_no_device(void *user_context);
extern int halide_error_host_and_device_dirty(void *user_context);
extern int halide_error_buffer_is_null(void *user_context, const char *routine);
extern int halide_error_device_dirty_with_no_device_support(void *user_context, const char *buffer_name);
extern int halide_error_storage_bound_too_small(void *user_context, const char *func_name, const char *var_name,
                                                int provided_size, int required_size);
extern int halide_error_device_crop_failed(void *user_context);
extern int halide_error_split_factor_not_positive(void *user_context, const char *func_name, const char *orig, const char *outer, const char *inner, const char *factor_str, int factor);
extern int halide_error_vscale_invalid(void *user_context, const char *func_name, int runtime_vscale, int compiletime_vscale);
// @}

/** Optional features a compilation Target can have.
 * Be sure to keep this in sync with the Feature enum in Target.h and the implementation of
 * get_runtime_compatible_target in Target.cpp if you add a new feature.
 */
typedef enum halide_target_feature_t {
    halide_target_feature_jit = 0,          ///< Generate code that will run immediately inside the calling process.
    halide_target_feature_debug,            ///< Turn on debug info and output for runtime code.
    halide_target_feature_no_asserts,       ///< Disable all runtime checks, for slightly tighter code.
    halide_target_feature_no_bounds_query,  ///< Disable the bounds querying functionality.

    halide_target_feature_sse41,  ///< Use SSE 4.1 and earlier instructions. Only relevant on x86.
    halide_target_feature_avx,    ///< Use AVX 1 instructions. Only relevant on x86.
    halide_target_feature_avx2,   ///< Use AVX 2 instructions. Only relevant on x86.
    halide_target_feature_fma,    ///< Enable x86 FMA instruction
    halide_target_feature_fma4,   ///< Enable x86 (AMD) FMA4 instruction set
    halide_target_feature_f16c,   ///< Enable x86 16-bit float support

    halide_target_feature_armv7s,   ///< Generate code for ARMv7s. Only relevant for 32-bit ARM.
    halide_target_feature_no_neon,  ///< Avoid using NEON instructions. Only relevant for 32-bit ARM.

    halide_target_feature_vsx,              ///< Use VSX instructions. Only relevant on POWERPC.
    halide_target_feature_power_arch_2_07,  ///< Use POWER ISA 2.07 new instructions. Only relevant on POWERPC.

    halide_target_feature_cuda,               ///< Enable the CUDA runtime. Defaults to compute capability 2.0 (Fermi)
    halide_target_feature_cuda_capability30,  ///< Enable CUDA compute capability 3.0 (Kepler)
    halide_target_feature_cuda_capability32,  ///< Enable CUDA compute capability 3.2 (Tegra K1)
    halide_target_feature_cuda_capability35,  ///< Enable CUDA compute capability 3.5 (Kepler)
    halide_target_feature_cuda_capability50,  ///< Enable CUDA compute capability 5.0 (Maxwell)
    halide_target_feature_cuda_capability61,  ///< Enable CUDA compute capability 6.1 (Pascal)
    halide_target_feature_cuda_capability70,  ///< Enable CUDA compute capability 7.0 (Volta)
    halide_target_feature_cuda_capability75,  ///< Enable CUDA compute capability 7.5 (Turing)
    halide_target_feature_cuda_capability80,  ///< Enable CUDA compute capability 8.0 (Ampere)
    halide_target_feature_cuda_capability86,  ///< Enable CUDA compute capability 8.6 (Ampere)

    halide_target_feature_opencl,       ///< Enable the OpenCL runtime.
    halide_target_feature_cl_doubles,   ///< Enable double support on OpenCL targets
    halide_target_feature_cl_atomic64,  ///< Enable 64-bit atomics operations on OpenCL targets

    halide_target_feature_user_context,  ///< Generated code takes a user_context pointer as first argument

    halide_target_feature_profile,     ///< Launch a sampling profiler alongside the Halide pipeline that monitors and reports the runtime used by each Func
    halide_target_feature_no_runtime,  ///< Do not include a copy of the Halide runtime in any generated object file or assembly

    halide_target_feature_metal,  ///< Enable the (Apple) Metal runtime.

    halide_target_feature_c_plus_plus_mangling,  ///< Generate C++ mangled names for result function, et al

    halide_target_feature_large_buffers,  ///< Enable 64-bit buffer indexing to support buffers > 2GB. Ignored if bits != 64.

    halide_target_feature_hvx_128,                ///< Enable HVX 128 byte mode.
    halide_target_feature_hvx_v62,                ///< Enable Hexagon v62 architecture.
    halide_target_feature_fuzz_float_stores,      ///< On every floating point store, set the last bit of the mantissa to zero. Pipelines for which the output is very different with this feature enabled may also produce very different output on different processors.
    halide_target_feature_soft_float_abi,         ///< Enable soft float ABI. This only enables the soft float ABI calling convention, which does not necessarily use soft floats.
    halide_target_feature_msan,                   ///< Enable hooks for MSAN support.
    halide_target_feature_avx512,                 ///< Enable the base AVX512 subset supported by all AVX512 architectures. The specific feature sets are AVX-512F and AVX512-CD. See https://en.wikipedia.org/wiki/AVX-512 for a description of each AVX subset.
    halide_target_feature_avx512_knl,             ///< Enable the AVX512 features supported by Knight's Landing chips, such as the Xeon Phi x200. This includes the base AVX512 set, and also AVX512-CD and AVX512-ER.
    halide_target_feature_avx512_skylake,         ///< Enable the AVX512 features supported by Skylake Xeon server processors. This adds AVX512-VL, AVX512-BW, and AVX512-DQ to the base set. The main difference from the base AVX512 set is better support for small integer ops. Note that this does not include the Knight's Landing features. Note also that these features are not available on Skylake desktop and mobile processors.
    halide_target_feature_avx512_cannonlake,      ///< Enable the AVX512 features expected to be supported by future Cannonlake processors. This includes all of the Skylake features, plus AVX512-IFMA and AVX512-VBMI.
    halide_target_feature_avx512_zen4,            ///< Enable the AVX512 features supported by Zen4 processors. This include all of the Cannonlake features, plus AVX512-VNNI, AVX512-BF16, and more.
    halide_target_feature_avx512_sapphirerapids,  ///< Enable the AVX512 features supported by Sapphire Rapids processors. This include all of the Zen4 features, plus AVX-VNNI and AMX instructions.
    halide_target_feature_trace_loads,            ///< Trace all loads done by the pipeline. Equivalent to calling Func::trace_loads on every non-inlined Func.
    halide_target_feature_trace_stores,           ///< Trace all stores done by the pipeline. Equivalent to calling Func::trace_stores on every non-inlined Func.
    halide_target_feature_trace_realizations,     ///< Trace all realizations done by the pipeline. Equivalent to calling Func::trace_realizations on every non-inlined Func.
    halide_target_feature_trace_pipeline,         ///< Trace the pipeline.
    halide_target_feature_hvx_v65,                ///< Enable Hexagon v65 architecture.
    halide_target_feature_hvx_v66,                ///< Enable Hexagon v66 architecture.
    halide_target_feature_cl_half,                ///< Enable half support on OpenCL targets
    halide_target_feature_strict_float,           ///< Turn off all non-IEEE floating-point optimization. Currently applies only to LLVM targets.
    halide_target_feature_tsan,                   ///< Enable hooks for TSAN support.
    halide_target_feature_asan,                   ///< Enable hooks for ASAN support.
    halide_target_feature_d3d12compute,           ///< Enable Direct3D 12 Compute runtime.
    halide_target_feature_check_unsafe_promises,  ///< Insert assertions for promises.
    halide_target_feature_hexagon_dma,            ///< Enable Hexagon DMA buffers.
    halide_target_feature_embed_bitcode,          ///< Emulate clang -fembed-bitcode flag.
    halide_target_feature_enable_llvm_loop_opt,   ///< Enable loop vectorization + unrolling in LLVM. Overrides halide_target_feature_disable_llvm_loop_opt. (Ignored for non-LLVM targets.)
    halide_target_feature_wasm_mvponly,           ///< Disable all extensions to WebAssembly codegen (including +sign-ext and +nontrapping-fptoint, which are on by default).
    halide_target_feature_wasm_simd128,           ///< Enable +simd128 instructions for WebAssembly codegen.
    halide_target_feature_wasm_threads,           ///< Enable use of threads in WebAssembly codegen. Requires the use of a wasm runtime that provides pthread-compatible wrappers (typically, Emscripten with the -pthreads flag). Unsupported under WASI.
    halide_target_feature_wasm_bulk_memory,       ///< Enable +bulk-memory instructions for WebAssembly codegen.
    halide_target_feature_webgpu,                 ///< Enable the WebGPU runtime.
    halide_target_feature_sve,                    ///< Enable ARM Scalable Vector Extensions
    halide_target_feature_sve2,                   ///< Enable ARM Scalable Vector Extensions v2
    halide_target_feature_egl,                    ///< Force use of EGL support.
    halide_target_feature_arm_dot_prod,           ///< Enable ARMv8.2-a dotprod extension (i.e. udot and sdot instructions)
    halide_target_feature_arm_fp16,               ///< Enable ARMv8.2-a half-precision floating point data processing
    halide_llvm_large_code_model,                 ///< Use the LLVM large code model to compile
    halide_target_feature_rvv,                    ///< Enable RISCV "V" Vector Extension
    halide_target_feature_armv81a,                ///< Enable ARMv8.1-a instructions
    halide_target_feature_sanitizer_coverage,     ///< Enable hooks for SanitizerCoverage support.
    halide_target_feature_profile_by_timer,       ///< Alternative to halide_target_feature_profile using timer interrupt for systems without threads or applicartions that need to avoid them.
    halide_target_feature_spirv,                  ///< Enable SPIR-V code generation support.
    halide_target_feature_vulkan,                 ///< Enable Vulkan runtime support.
    halide_target_feature_vulkan_int8,            ///< Enable Vulkan 8-bit integer support.
    halide_target_feature_vulkan_int16,           ///< Enable Vulkan 16-bit integer support.
    halide_target_feature_vulkan_int64,           ///< Enable Vulkan 64-bit integer support.
    halide_target_feature_vulkan_float16,         ///< Enable Vulkan 16-bit float support.
    halide_target_feature_vulkan_float64,         ///< Enable Vulkan 64-bit float support.
    halide_target_feature_vulkan_version10,       ///< Enable Vulkan v1.0 runtime target support.
    halide_target_feature_vulkan_version12,       ///< Enable Vulkan v1.2 runtime target support.
    halide_target_feature_vulkan_version13,       ///< Enable Vulkan v1.3 runtime target support.
    halide_target_feature_semihosting,            ///< Used together with Target::NoOS for the baremetal target built with semihosting library and run with semihosting mode where minimum I/O communication with a host PC is available.
    halide_target_feature_avx10_1,                ///< Intel AVX10 version 1 support. vector_bits is used to indicate width.
    halide_target_feature_x86_apx,                ///< Intel x86 APX support. Covers initial set of features released as APX: egpr,push2pop2,ppx,ndd .
    halide_target_feature_end                     ///< A sentinel. Every target is considered to have this feature, and setting this feature does nothing.
} halide_target_feature_t;

/** This function is called internally by Halide in some situations to determine
 * if the current execution environment can support the given set of
 * halide_target_feature_t flags. The implementation must do the following:
 *
 * -- If there are flags set in features that the function knows *cannot* be supported, return 0.
 * -- Otherwise, return 1.
 * -- Note that any flags set in features that the function doesn't know how to test should be ignored;
 * this implies that a return value of 1 means "not known to be bad" rather than "known to be good".
 *
 * In other words: a return value of 0 means "It is not safe to use code compiled with these features",
 * while a return value of 1 means "It is not obviously unsafe to use code compiled with these features".
 *
 * The default implementation simply calls halide_default_can_use_target_features.
 *
 * Note that `features` points to an array of `count` uint64_t; this array must contain enough
 * bits to represent all the currently known features. Any excess bits must be set to zero.
 */
// @{
extern int halide_can_use_target_features(int count, const uint64_t *features);
typedef int (*halide_can_use_target_features_t)(int count, const uint64_t *features);
extern halide_can_use_target_features_t halide_set_custom_can_use_target_features(halide_can_use_target_features_t);
// @}

/**
 * This is the default implementation of halide_can_use_target_features; it is provided
 * for convenience of user code that may wish to extend halide_can_use_target_features
 * but continue providing existing support, e.g.
 *
 *     int halide_can_use_target_features(int count, const uint64_t *features) {
 *          if (features[halide_target_somefeature >> 6] & (1LL << (halide_target_somefeature & 63))) {
 *              if (!can_use_somefeature()) {
 *                  return 0;
 *              }
 *          }
 *          return halide_default_can_use_target_features(count, features);
 *     }
 */
extern int halide_default_can_use_target_features(int count, const uint64_t *features);

typedef struct halide_dimension_t {
#if (__cplusplus >= 201103L || _MSVC_LANG >= 201103L)
    int32_t min = 0, extent = 0, stride = 0;

    // Per-dimension flags. None are defined yet (This is reserved for future use).
    uint32_t flags = 0;

    HALIDE_ALWAYS_INLINE halide_dimension_t() = default;
    HALIDE_ALWAYS_INLINE halide_dimension_t(int32_t m, int32_t e, int32_t s, uint32_t f = 0)
        : min(m), extent(e), stride(s), flags(f) {
    }

    HALIDE_ALWAYS_INLINE bool operator==(const halide_dimension_t &other) const {
        return (min == other.min) &&
               (extent == other.extent) &&
               (stride == other.stride) &&
               (flags == other.flags);
    }

    HALIDE_ALWAYS_INLINE bool operator!=(const halide_dimension_t &other) const {
        return !(*this == other);
    }
#else
    int32_t min, extent, stride;

    // Per-dimension flags. None are defined yet (This is reserved for future use).
    uint32_t flags;
#endif
} halide_dimension_t;

#ifdef __cplusplus
}  // extern "C"
#endif

typedef enum { halide_buffer_flag_host_dirty = 1,
               halide_buffer_flag_device_dirty = 2 } halide_buffer_flags;

/**
 * The raw representation of an image passed around by generated
 * Halide code. It includes some stuff to track whether the image is
 * not actually in main memory, but instead on a device (like a
 * GPU). For a more convenient C++ wrapper, use Halide::Buffer<T>. */
typedef struct halide_buffer_t {
    /** A device-handle for e.g. GPU memory used to back this buffer. */
    uint64_t device;

    /** The interface used to interpret the above handle. */
    const struct halide_device_interface_t *device_interface;

    /** A pointer to the start of the data in main memory. In terms of
     * the Halide coordinate system, this is the address of the min
     * coordinates (defined below). */
    uint8_t *host;

    /** flags with various meanings. */
    uint64_t flags;

    /** The type of each buffer element. */
    struct halide_type_t type;

    /** The dimensionality of the buffer. */
    int32_t dimensions;

    /** The shape of the buffer. Halide does not own this array - you
     * must manage the memory for it yourself. */
    halide_dimension_t *dim;

    /** Pads the buffer up to a multiple of 8 bytes */
    void *padding;

#if (__cplusplus >= 201103L || _MSVC_LANG >= 201103L)
    /** Convenience methods for accessing the flags */
    // @{
    HALIDE_ALWAYS_INLINE bool get_flag(halide_buffer_flags flag) const {
        return (flags & flag) != 0;
    }

    HALIDE_ALWAYS_INLINE void set_flag(halide_buffer_flags flag, bool value) {
        if (value) {
            flags |= flag;
        } else {
            flags &= ~uint64_t(flag);
        }
    }

    HALIDE_ALWAYS_INLINE bool host_dirty() const {
        return get_flag(halide_buffer_flag_host_dirty);
    }

    HALIDE_ALWAYS_INLINE bool device_dirty() const {
        return get_flag(halide_buffer_flag_device_dirty);
    }

    HALIDE_ALWAYS_INLINE void set_host_dirty(bool v = true) {
        set_flag(halide_buffer_flag_host_dirty, v);
    }

    HALIDE_ALWAYS_INLINE void set_device_dirty(bool v = true) {
        set_flag(halide_buffer_flag_device_dirty, v);
    }
    // @}

    /** The total number of elements this buffer represents. Equal to
     * the product of the extents */
    HALIDE_ALWAYS_INLINE size_t number_of_elements() const {
        size_t s = 1;
        for (int i = 0; i < dimensions; i++) {
            s *= dim[i].extent;
        }
        return s;
    }

    /** Offset to the element with the lowest address.
     * If all strides are positive, equal to zero.
     * Offset is in elements, not bytes.
     * Unlike begin(), this is ok to call on an unallocated buffer. */
    HALIDE_ALWAYS_INLINE ptrdiff_t begin_offset() const {
        ptrdiff_t index = 0;
        for (int i = 0; i < dimensions; i++) {
            const int stride = dim[i].stride;
            if (stride < 0) {
                index += stride * (ptrdiff_t)(dim[i].extent - 1);
            }
        }
        return index;
    }

    /** An offset to one beyond the element with the highest address.
     * Offset is in elements, not bytes.
     * Unlike end(), this is ok to call on an unallocated buffer. */
    HALIDE_ALWAYS_INLINE ptrdiff_t end_offset() const {
        ptrdiff_t index = 0;
        for (int i = 0; i < dimensions; i++) {
            const int stride = dim[i].stride;
            if (stride > 0) {
                index += stride * (ptrdiff_t)(dim[i].extent - 1);
            }
        }
        index += 1;
        return index;
    }

    /** A pointer to the element with the lowest address.
     * If all strides are positive, equal to the host pointer.
     * Illegal to call on an unallocated buffer. */
    HALIDE_ALWAYS_INLINE uint8_t *begin() const {
        return host + begin_offset() * type.bytes();
    }

    /** A pointer to one beyond the element with the highest address.
     * Illegal to call on an unallocated buffer. */
    HALIDE_ALWAYS_INLINE uint8_t *end() const {
        return host + end_offset() * type.bytes();
    }

    /** The total number of bytes spanned by the data in memory. */
    HALIDE_ALWAYS_INLINE size_t size_in_bytes() const {
        return (size_t)(end_offset() - begin_offset()) * type.bytes();
    }

    /** A pointer to the element at the given location. */
    HALIDE_ALWAYS_INLINE uint8_t *address_of(const int *pos) const {
        ptrdiff_t index = 0;
        for (int i = 0; i < dimensions; i++) {
            index += (ptrdiff_t)dim[i].stride * (pos[i] - dim[i].min);
        }
        return host + index * type.bytes();
    }

    /** Attempt to call device_sync for the buffer. If the buffer
     * has no device_interface (or no device_sync), this is a quiet no-op.
     * Calling this explicitly should rarely be necessary, except for profiling. */
    HALIDE_ALWAYS_INLINE int device_sync(void *ctx = nullptr) {
        if (device_interface && device_interface->device_sync) {
            return device_interface->device_sync(ctx, this);
        }
        return 0;
    }

    /** Check if an input buffer passed extern stage is a querying
     * bounds. Compared to doing the host pointer check directly,
     * this both adds clarity to code and will facilitate moving to
     * another representation for bounds query arguments. */
    HALIDE_ALWAYS_INLINE bool is_bounds_query() const {
        return host == nullptr && device == 0;
    }

#endif
} halide_buffer_t;

#ifdef __cplusplus
extern "C" {
#endif

#ifndef HALIDE_ATTRIBUTE_DEPRECATED
#ifdef HALIDE_ALLOW_DEPRECATED
#define HALIDE_ATTRIBUTE_DEPRECATED(x)
#else
#ifdef _MSC_VER
#define HALIDE_ATTRIBUTE_DEPRECATED(x) __declspec(deprecated(x))
#else
#define HALIDE_ATTRIBUTE_DEPRECATED(x) __attribute__((deprecated(x)))
#endif
#endif
#endif

/** halide_scalar_value_t is a simple union able to represent all the well-known
 * scalar values in a filter argument. Note that it isn't tagged with a type;
 * you must ensure you know the proper type before accessing. Most user
 * code will never need to create instances of this struct; its primary use
 * is to hold def/min/max values in a halide_filter_argument_t. (Note that
 * this is conceptually just a union; it's wrapped in a struct to ensure
 * that it doesn't get anonymized by LLVM.)
 */
struct halide_scalar_value_t {
    union {
        bool b;
        int8_t i8;
        int16_t i16;
        int32_t i32;
        int64_t i64;
        uint8_t u8;
        uint16_t u16;
        uint32_t u32;
        uint64_t u64;
        float f32;
        double f64;
        void *handle;
    } u;
#ifdef __cplusplus
    HALIDE_ALWAYS_INLINE halide_scalar_value_t() {
        u.u64 = 0;
    }
#endif
};

enum halide_argument_kind_t {
    halide_argument_kind_input_scalar = 0,
    halide_argument_kind_input_buffer = 1,
    halide_argument_kind_output_buffer = 2
};

/*
    These structs must be robust across different compilers and settings; when
    modifying them, strive for the following rules:

    1) All fields are explicitly sized. I.e. must use int32_t and not "int"
    2) All fields must land on an alignment boundary that is the same as their size
    3) Explicit padding is added to make that so
    4) The sizeof the struct is padded out to a multiple of the largest natural size thing in the struct
    5) don't forget that 32 and 64 bit pointers are different sizes
*/

/**
 * Obsolete version of halide_filter_argument_t; only present in
 * code that wrote halide_filter_metadata_t version 0.
 */
struct halide_filter_argument_t_v0 {
    const char *name;
    int32_t kind;
    int32_t dimensions;
    struct halide_type_t type;
    const struct halide_scalar_value_t *def, *min, *max;
};

/**
 * halide_filter_argument_t is essentially a plain-C-struct equivalent to
 * Halide::Argument; most user code will never need to create one.
 */
struct halide_filter_argument_t {
    const char *name;    // name of the argument; will never be null or empty.
    int32_t kind;        // actually halide_argument_kind_t
    int32_t dimensions;  // always zero for scalar arguments
    struct halide_type_t type;
    // These pointers should always be null for buffer arguments,
    // and *may* be null for scalar arguments. (A null value means
    // there is no def/min/max/estimate specified for this argument.)
    const struct halide_scalar_value_t *scalar_def, *scalar_min, *scalar_max, *scalar_estimate;
    // This pointer should always be null for scalar arguments,
    // and *may* be null for buffer arguments. If not null, it should always
    // point to an array of dimensions*2 pointers, which will be the (min, extent)
    // estimates for each dimension of the buffer. (Note that any of the pointers
    // may be null as well.)
    int64_t const *const *buffer_estimates;
};

struct halide_filter_metadata_t {
#ifdef __cplusplus
    static const int32_t VERSION = 1;
#endif

    /** version of this metadata; currently always 1. */
    int32_t version;

    /** The number of entries in the arguments field. This is always >= 1. */
    int32_t num_arguments;

    /** An array of the filters input and output arguments; this will never be
     * null. The order of arguments is not guaranteed (input and output arguments
     * may come in any order); however, it is guaranteed that all arguments
     * will have a unique name within a given filter. */
    const struct halide_filter_argument_t *arguments;

    /** The Target for which the filter was compiled. This is always
     * a canonical Target string (ie a product of Target::to_string). */
    const char *target;

    /** The function name of the filter. */
    const char *name;
};

/** halide_register_argv_and_metadata() is a **user-defined** function that
 * must be provided in order to use the registration.cc files produced
 * by Generators when the 'registration' output is requested. Each registration.cc
 * file provides a static initializer that calls this function with the given
 * filter's argv-call variant, its metadata, and (optionally) and additional
 * textual data that the build system chooses to tack on for its own purposes.
 * Note that this will be called at static-initializer time (i.e., before
 * main() is called), and in an unpredictable order. Note that extra_key_value_pairs
 * may be nullptr; if it's not null, it's expected to be a null-terminated list
 * of strings, with an even number of entries. */
void halide_register_argv_and_metadata(
    int (*filter_argv_call)(void **),
    const struct halide_filter_metadata_t *filter_metadata,
    const char *const *extra_key_value_pairs);

/** The functions below here are relevant for pipelines compiled with
 * the -profile target flag, which runs a sampling profiler thread
 * alongside the pipeline. */

/** Per-Func state tracked by the sampling profiler. */
struct HALIDE_ATTRIBUTE_ALIGN(8) halide_profiler_func_stats {
    /** Total time taken evaluating this Func (in nanoseconds). */
    uint64_t time;

    /** The current memory allocation of this Func. */
    uint64_t memory_current;

    /** The peak memory allocation of this Func. */
    uint64_t memory_peak;

    /** The total memory allocation of this Func. */
    uint64_t memory_total;

    /** The peak stack allocation of this Func's threads. */
    uint64_t stack_peak;

    /** The average number of thread pool worker threads active while computing this Func. */
    uint64_t active_threads_numerator, active_threads_denominator;

    /** The name of this Func. A global constant string. */
    const char *name;

    /** The total number of memory allocation of this Func. */
    int num_allocs;
};

/** Per-pipeline state tracked by the sampling profiler. These exist
 * in a linked list. */
struct HALIDE_ATTRIBUTE_ALIGN(8) halide_profiler_pipeline_stats {
    /** Total time spent in this pipeline (in nanoseconds) */
    uint64_t time;

    /** The current memory allocation of funcs in this pipeline. */
    uint64_t memory_current;

    /** The peak memory allocation of funcs in this pipeline. */
    uint64_t memory_peak;

    /** The total memory allocation of funcs in this pipeline. */
    uint64_t memory_total;

    /** The average number of thread pool worker threads doing useful
     * work while computing this pipeline. */
    uint64_t active_threads_numerator, active_threads_denominator;

    /** The name of this pipeline. A global constant string. */
    const char *name;

    /** An array containing states for each Func in this pipeline. */
    struct halide_profiler_func_stats *funcs;

    /** The next pipeline_stats pointer. It's a void * because types
     * in the Halide runtime may not currently be recursive. */
    void *next;

    /** The number of funcs in this pipeline. */
    int num_funcs;

    /** The number of times this pipeline has been run. */
    int runs;

    /** The total number of samples taken inside of this pipeline. */
    int samples;

    /** The total number of memory allocation of funcs in this pipeline. */
    int num_allocs;
};

/** Per-invocation-of-a-pipeline state. Lives on the stack of the Halide
 * code. Exists in a doubly-linked list to that it can be cleanly
 * removed. */
struct HALIDE_ATTRIBUTE_ALIGN(8) halide_profiler_instance_state {
    /** Time billed to funcs in this instance by the sampling thread. */
    uint64_t billed_time;

    /** Wall clock time of the start of the instance. */
    uint64_t start_time;

    /** The current memory allocation of funcs in this instance. */
    uint64_t memory_current;

    /** The peak memory allocation of funcs in this instance. */
    uint64_t memory_peak;

    /** The total memory allocation of funcs in this instance. */
    uint64_t memory_total;

    /** The average number of thread pool worker threads doing useful
     * work while computing this instance. */
    uint64_t active_threads_numerator, active_threads_denominator;

    /** A pointer to the next running instance, so that the running instances
     * can exist in a linked list. */
    struct halide_profiler_instance_state *next;

    /** A pointer to the address of the next pointer of the previous instance,
     * so that this can be removed from the linked list when the instance
     * terminates. */
    struct halide_profiler_instance_state **prev_next;

    /** Information shared across all instances. The stats above are merged into
     * it when the instance is retired. */
    struct halide_profiler_pipeline_stats *pipeline_stats;

    /** An array containing states for each Func in this instance of this pipeline. */
    struct halide_profiler_func_stats *funcs;

    /** The id of the current running Func. Set by the pipeline, read
     * periodically by the profiler thread. */
    int current_func;

    /** The number of threads currently doing work on this pipeline instance. */
    int active_threads;

    /** The number of samples taken by this instance. */
    int samples;

    /** The total number of memory allocation of funcs in this instance. */
    int num_allocs;

    /** Whether or not this instance should count towards pipeline
     * statistics. */
    int should_collect_statistics;
};

/** The global state of the profiler. */
struct halide_profiler_state {
    /** Guards access to the fields below. If not locked, the sampling
     * profiler thread is free to modify things below (including
     * reordering the linked list of pipeline stats). */
    struct halide_mutex lock;

    /** A linked list of stats gathered for each pipeline. */
    struct halide_profiler_pipeline_stats *pipelines;

    /** Retrieve remote profiler state. Used so that the sampling
     * profiler can follow along with execution that occurs elsewhere,
     * e.g. on a DSP. If null, it reads from the int above instead. */

    /** Sampling thread reference to be joined at shutdown. */
    struct halide_thread *sampling_thread;

    /** The running instances of Halide pipelines. */
    struct halide_profiler_instance_state *instances;

    /** If this callback is defined, the profiler asserts that there is a single
     * live instance, and then uses it to get the current func and number of
     * active threads insted of reading the fields in the instance. This is used
     * so that the profiler can follow along with execution that occurs
     * elsewhere (e.g. on an accelerator). */
    void (*get_remote_profiler_state)(int *func, int *active_workers);

    /** The amount of time the profiler thread sleeps between samples in
     * microseconds. Defaults to 1000. To change it call
     * halide_profiler_get_state and mutate this field. */
    int sleep_time;

    /** Set to 1 when you want the profiler to wait for all running instances to
     * finish and then stop gracefully. */
    int shutdown;
};

/** Get a pointer to the global profiler state for programmatic
 * inspection. Lock it before using to pause the profiler. */
extern struct halide_profiler_state *halide_profiler_get_state(void);

/** Get a pointer to the pipeline state associated with pipeline_name.
 * This function grabs the global profiler state's lock on entry. */
extern struct halide_profiler_pipeline_stats *halide_profiler_get_pipeline_state(const char *pipeline_name);

/** Collects profiling information. Intended to be called from a timer
 * interrupt handler if timer based profiling is being used.
 *  State argument is acquired via halide_profiler_get_pipeline_state.
 * prev_t argument is the previous time and can be used to set a more
 * accurate time interval if desired. */
extern int halide_profiler_sample(struct halide_profiler_state *s, uint64_t *prev_t);

/** Reset profiler state cheaply. May leave threads running or some memory
 * allocated but all accumulated statistics are reset. Blocks until all running
 * profiled Halide pipelines exit. */
extern void halide_profiler_reset(void);

/** Reset all profiler state. Blocks until all running profiled Halide
 * pipelines exit. */
extern void halide_profiler_shutdown(void);

/** Print out timing statistics for everything run since the last
 * reset. Also happens at process exit. */
extern void halide_profiler_report(void *user_context);

/** These routines are called to temporarily disable and then reenable
 * the profiler. */
//@{
extern void halide_profiler_lock(struct halide_profiler_state *);
extern void halide_profiler_unlock(struct halide_profiler_state *);
//@}

/// \name "Float16" functions
/// These functions operate of bits (``uint16_t``) representing a half
/// precision floating point number (IEEE-754 2008 binary16).
//{@

/** Read bits representing a half precision floating point number and return
 *  the float that represents the same value */
extern float halide_float16_bits_to_float(uint16_t);

/** Read bits representing a half precision floating point number and return
 *  the double that represents the same value */
extern double halide_float16_bits_to_double(uint16_t);

// TODO: Conversion functions to half

//@}

// Allocating and freeing device memory is often very slow. The
// methods below give Halide's runtime permission to hold onto device
// memory to service future requests instead of returning it to the
// underlying device API. The API does not manage an allocation pool,
// all it does is provide access to a shared counter that acts as a
// limit on the unused memory not yet returned to the underlying
// device API. It makes callbacks to participants when memory needs to
// be released because the limit is about to be exceeded (either
// because the limit has been reduced, or because the memory owned by
// some participant becomes unused).

/** Tell Halide whether or not it is permitted to hold onto device
 * allocations to service future requests instead of returning them
 * eagerly to the underlying device API. Many device allocators are
 * quite slow, so it can be beneficial to set this to true. The
 * default value for now is false.
 *
 * Note that if enabled, the eviction policy is very simplistic. The
 * 32 most-recently used allocations are preserved, regardless of
 * their size. Additionally, if a call to cuMalloc results in an
 * out-of-memory error, the entire cache is flushed and the allocation
 * is retried. See https://github.com/halide/Halide/issues/4093
 *
 * If set to false, releases all unused device allocations back to the
 * underlying device APIs. For finer-grained control, see specific
 * methods in each device api runtime.
 *
 * Note that if the flag is set to true, this call *must* succeed and return
 * a value of halide_error_code_success (i.e., zero); if you replace
 * the implementation of this call in the runtime, you must honor this contract.
 * */
extern int halide_reuse_device_allocations(void *user_context, bool);

/** Determines whether on device_free the memory is returned
 * immediately to the device API, or placed on a free list for future
 * use. Override and switch based on the user_context for
 * finer-grained control. By default just returns the value most
 * recently set by the method above. */
extern bool halide_can_reuse_device_allocations(void *user_context);

struct halide_device_allocation_pool {
    int (*release_unused)(void *user_context);
    struct halide_device_allocation_pool *next;
};

/** Register a callback to be informed when
 * halide_reuse_device_allocations(false) is called, and all unused
 * device allocations must be released. The object passed should have
 * global lifetime, and its next field will be clobbered. */
extern void halide_register_device_allocation_pool(struct halide_device_allocation_pool *);

#ifdef __cplusplus
}  // End extern "C"
#endif

#if (__cplusplus >= 201103L || _MSVC_LANG >= 201103L)

namespace {

template<typename T>
struct check_is_pointer {
    static constexpr bool value = false;
};

template<typename T>
struct check_is_pointer<T *> {
    static constexpr bool value = true;
};

}  // namespace

/** Construct the halide equivalent of a C type */
template<typename T>
HALIDE_ALWAYS_INLINE constexpr halide_type_t halide_type_of() {
    // Create a compile-time error if T is not a pointer (without
    // using any includes - this code goes into the runtime).
    // (Note that we can't have uninitialized variables in constexpr functions,
    // even if those variables aren't used.)
    static_assert(check_is_pointer<T>::value, "Expected a pointer type here");
    return halide_type_t(halide_type_handle, 64);
}

#ifdef HALIDE_CPP_COMPILER_HAS_FLOAT16
template<>
HALIDE_ALWAYS_INLINE constexpr halide_type_t halide_type_of<_Float16>() {
    return halide_type_t(halide_type_float, 16);
}
#endif

template<>
HALIDE_ALWAYS_INLINE constexpr halide_type_t halide_type_of<float>() {
    return halide_type_t(halide_type_float, 32);
}

template<>
HALIDE_ALWAYS_INLINE constexpr halide_type_t halide_type_of<double>() {
    return halide_type_t(halide_type_float, 64);
}

template<>
HALIDE_ALWAYS_INLINE constexpr halide_type_t halide_type_of<bool>() {
    return halide_type_t(halide_type_uint, 1);
}

template<>
HALIDE_ALWAYS_INLINE constexpr halide_type_t halide_type_of<uint8_t>() {
    return halide_type_t(halide_type_uint, 8);
}

template<>
HALIDE_ALWAYS_INLINE constexpr halide_type_t halide_type_of<uint16_t>() {
    return halide_type_t(halide_type_uint, 16);
}

template<>
HALIDE_ALWAYS_INLINE constexpr halide_type_t halide_type_of<uint32_t>() {
    return halide_type_t(halide_type_uint, 32);
}

template<>
HALIDE_ALWAYS_INLINE constexpr halide_type_t halide_type_of<uint64_t>() {
    return halide_type_t(halide_type_uint, 64);
}

template<>
HALIDE_ALWAYS_INLINE constexpr halide_type_t halide_type_of<int8_t>() {
    return halide_type_t(halide_type_int, 8);
}

template<>
HALIDE_ALWAYS_INLINE constexpr halide_type_t halide_type_of<int16_t>() {
    return halide_type_t(halide_type_int, 16);
}

template<>
HALIDE_ALWAYS_INLINE constexpr halide_type_t halide_type_of<int32_t>() {
    return halide_type_t(halide_type_int, 32);
}

template<>
HALIDE_ALWAYS_INLINE constexpr halide_type_t halide_type_of<int64_t>() {
    return halide_type_t(halide_type_int, 64);
}

#ifndef COMPILING_HALIDE_RUNTIME

// These structures are used by `function_info_header` files
// (generated by passing `-e function_info_header` to a Generator).
// The generated files contain documentation on the proper usage.
namespace HalideFunctionInfo {

enum ArgumentKind { InputScalar = 0,
                    InputBuffer = 1,
                    OutputBuffer = 2 };

struct ArgumentInfo {
    std::string_view name;
    ArgumentKind kind;
    int32_t dimensions;  // always zero for scalar arguments
    halide_type_t type;
};

}  // namespace HalideFunctionInfo

#endif  // COMPILING_HALIDE_RUNTIME

#endif  // (__cplusplus >= 201103L || _MSVC_LANG >= 201103L)

#endif  // HALIDE_HALIDERUNTIME_H<|MERGE_RESOLUTION|>--- conflicted
+++ resolved
@@ -1263,14 +1263,12 @@
      * runtime. */
     halide_error_code_split_factor_not_positive = -46,
 
-<<<<<<< HEAD
-    /** Profiling failed for a pipeline invocation. */
-    halide_error_code_cannot_profile_pipeline = -47,
-=======
     /** "vscale" value of Scalable Vector detected in runtime does not match
      * the vscale value used in compilation. */
     halide_error_code_vscale_invalid = -47,
->>>>>>> 7d993574
+
+    /** Profiling failed for a pipeline invocation. */
+    halide_error_code_cannot_profile_pipeline = -48,
 };
 
 /** Halide calls the functions below on various error conditions. The
