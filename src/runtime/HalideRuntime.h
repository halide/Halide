#ifndef HALIDE_HALIDERUNTIME_H
#define HALIDE_HALIDERUNTIME_H

#ifndef COMPILING_HALIDE_RUNTIME
#ifdef __cplusplus
#include <array>
#include <cstddef>
#include <cstdint>
#include <cstring>
#include <string_view>
#else
#include <stdbool.h>
#include <stddef.h>
#include <stdint.h>
#include <string.h>
#endif
#else
#include "runtime_internal.h"
#endif

#ifdef __cplusplus
// Forward declare type to allow naming typed handles.
// See Type.h for documentation.
template<typename T>
struct halide_handle_traits;
#endif

#ifdef __cplusplus
extern "C" {
#endif

#ifdef _MSC_VER
// Note that (for MSVC) you should not use "inline" along with HALIDE_ALWAYS_INLINE;
// it is not necessary, and may produce warnings for some build configurations.
#define HALIDE_ALWAYS_INLINE __forceinline
#define HALIDE_NEVER_INLINE __declspec(noinline)
#else
// Note that (for Posixy compilers) you should always use "inline" along with HALIDE_ALWAYS_INLINE;
// otherwise some corner-case scenarios may erroneously report link errors.
#define HALIDE_ALWAYS_INLINE inline __attribute__((always_inline))
#define HALIDE_NEVER_INLINE __attribute__((noinline))
#endif

#ifndef HALIDE_MUST_USE_RESULT
#ifdef __has_attribute
#if __has_attribute(nodiscard)
// C++17 or later
#define HALIDE_MUST_USE_RESULT [[nodiscard]]
#elif __has_attribute(warn_unused_result)
// Clang/GCC
#define HALIDE_MUST_USE_RESULT __attribute__((warn_unused_result))
#else
#define HALIDE_MUST_USE_RESULT
#endif
#else
#define HALIDE_MUST_USE_RESULT
#endif
#endif

// Annotation for AOT and JIT calls -- if undefined, use no annotation.
// To ensure that all results are checked, do something like
//
//    -DHALIDE_FUNCTION_ATTRS=HALIDE_MUST_USE_RESULT
//
// in your C++ compiler options
#ifndef HALIDE_FUNCTION_ATTRS
#define HALIDE_FUNCTION_ATTRS
#endif

#ifndef HALIDE_EXPORT_SYMBOL
#ifdef _MSC_VER
#define HALIDE_EXPORT_SYMBOL __declspec(dllexport)
#else
#define HALIDE_EXPORT_SYMBOL __attribute__((visibility("default")))
#endif
#endif

#ifndef COMPILING_HALIDE_RUNTIME

// clang had _Float16 added as a reserved name in clang 8, but
// doesn't actually support it on most platforms until clang 15.
// Ideally there would be a better way to detect if the type
// is supported, even in a compiler independent fashion, but
// coming up with one has proven elusive.
#if defined(__clang__) && (__clang_major__ >= 16) && !defined(__EMSCRIPTEN__)
#if defined(__is_identifier)
#if !__is_identifier(_Float16)
#define HALIDE_CPP_COMPILER_HAS_FLOAT16
#endif
#endif
#endif

// Similarly, detecting _Float16 for gcc is problematic.
// For now, we say that if >= v12, and compiling on x86 or arm,
// we assume support. This may need revision.
#if defined(__GNUC__) && (__GNUC__ >= 12)
#if defined(__x86_64__) || defined(__i386__) || defined(__arm__) || defined(__aarch64__)
#define HALIDE_CPP_COMPILER_HAS_FLOAT16
#endif
#endif

#endif  // !COMPILING_HALIDE_RUNTIME

/** \file
 *
 * This file declares the routines used by Halide internally in its
 * runtime. On platforms that support weak linking, these can be
 * replaced with user-defined versions by defining an extern "C"
 * function with the same name and signature.
 *
 * When doing Just In Time (JIT) compilation members of
 * some_pipeline_or_func.jit_handlers() must be replaced instead. The
 * corresponding methods are documented below.
 *
 * All of these functions take a "void *user_context" parameter as their
 * first argument; if the Halide kernel that calls back to any of these
 * functions has been compiled with the UserContext feature set on its Target,
 * then the value of that pointer passed from the code that calls the
 * Halide kernel is piped through to the function.
 *
 * Some of these are also useful to call when using the default
 * implementation. E.g. halide_shutdown_thread_pool.
 *
 * Note that even on platforms with weak linking, some linker setups
 * may not respect the override you provide. E.g. if the override is
 * in a shared library and the halide object files are linked directly
 * into the output, the builtin versions of the runtime functions will
 * be called. See your linker documentation for more details. On
 * Linux, LD_DYNAMIC_WEAK=1 may help.
 *
 */

// Forward-declare to suppress warnings if compiling as C.
struct halide_buffer_t;

/** Print a message to stderr. Main use is to support tracing
 * functionality, print, and print_when calls. Also called by the default
 * halide_error.  This function can be replaced in JITed code by using
 * halide_custom_print and providing an implementation of halide_print
 * in AOT code. See Func::set_custom_print.
 */
// @{
extern void halide_print(void *user_context, const char *);
extern void halide_default_print(void *user_context, const char *);
typedef void (*halide_print_t)(void *, const char *);
extern halide_print_t halide_set_custom_print(halide_print_t print);
// @}

/** Halide calls this function on runtime errors (for example bounds
 * checking failures). This function can be replaced in JITed code by
 * using Func::set_error_handler, or in AOT code by calling
 * halide_set_error_handler. In AOT code on platforms that support
 * weak linking (i.e. not Windows), you can also override it by simply
 * defining your own halide_error.
 */
// @{
extern void halide_error(void *user_context, const char *);
extern void halide_default_error(void *user_context, const char *);
typedef void (*halide_error_handler_t)(void *, const char *);
extern halide_error_handler_t halide_set_error_handler(halide_error_handler_t handler);
// @}

/** Cross-platform mutex. Must be initialized with zero and implementation
 * must treat zero as an unlocked mutex with no waiters, etc.
 */
struct halide_mutex {
    uintptr_t _private[1];
};

/** Cross platform condition variable. Must be initialized to 0. */
struct halide_cond {
    uintptr_t _private[1];
};

/** A basic set of mutex and condition variable functions, which call
 * platform specific code for mutual exclusion. Equivalent to posix
 * calls. */
//@{
extern void halide_mutex_lock(struct halide_mutex *mutex);
extern void halide_mutex_unlock(struct halide_mutex *mutex);
extern void halide_cond_signal(struct halide_cond *cond);
extern void halide_cond_broadcast(struct halide_cond *cond);
extern void halide_cond_wait(struct halide_cond *cond, struct halide_mutex *mutex);
//@}

/** Functions for constructing/destroying/locking/unlocking arrays of mutexes. */
struct halide_mutex_array;
//@{
extern struct halide_mutex_array *halide_mutex_array_create(int sz);
extern void halide_mutex_array_destroy(void *user_context, void *array);
extern int halide_mutex_array_lock(struct halide_mutex_array *array, int entry);
extern int halide_mutex_array_unlock(struct halide_mutex_array *array, int entry);
//@}

/** Define halide_do_par_for to replace the default thread pool
 * implementation. halide_shutdown_thread_pool can also be called to
 * release resources used by the default thread pool on platforms
 * where it makes sense. See Func::set_custom_do_task and
 * Func::set_custom_do_par_for. Should return zero if all the jobs
 * return zero, or an arbitrarily chosen return value from one of the
 * jobs otherwise.
 */
//@{
typedef int (*halide_task_t)(void *user_context, int task_number, uint8_t *closure);
extern int halide_do_par_for(void *user_context,
                             halide_task_t task,
                             int min, int size, uint8_t *closure);
extern void halide_shutdown_thread_pool();
//@}

/** Set a custom method for performing a parallel for loop. Returns
 * the old do_par_for handler. */
typedef int (*halide_do_par_for_t)(void *, halide_task_t, int, int, uint8_t *);
extern halide_do_par_for_t halide_set_custom_do_par_for(halide_do_par_for_t do_par_for);

/** An opaque struct representing a semaphore. Used by the task system for async tasks. */
struct halide_semaphore_t {
    uint64_t _private[2];
};

/** A struct representing a semaphore and a number of items that must
 * be acquired from it. Used in halide_parallel_task_t below. */
struct halide_semaphore_acquire_t {
    struct halide_semaphore_t *semaphore;
    int count;
};
extern int halide_semaphore_init(struct halide_semaphore_t *, int n);
extern int halide_semaphore_release(struct halide_semaphore_t *, int n);
extern bool halide_semaphore_try_acquire(struct halide_semaphore_t *, int n);
typedef int (*halide_semaphore_init_t)(struct halide_semaphore_t *, int);
typedef int (*halide_semaphore_release_t)(struct halide_semaphore_t *, int);
typedef bool (*halide_semaphore_try_acquire_t)(struct halide_semaphore_t *, int);

/** A task representing a serial for loop evaluated over some range.
 * Note that task_parent is a pass through argument that should be
 * passed to any dependent taks that are invoked using halide_do_parallel_tasks
 * underneath this call. */
typedef int (*halide_loop_task_t)(void *user_context, int min, int extent,
                                  uint8_t *closure, void *task_parent);

/** A parallel task to be passed to halide_do_parallel_tasks. This
 * task may recursively call halide_do_parallel_tasks, and there may
 * be complex dependencies between seemingly unrelated tasks expressed
 * using semaphores. If you are using a custom task system, care must
 * be taken to avoid potential deadlock. This can be done by carefully
 * respecting the static metadata at the end of the task struct.*/
struct halide_parallel_task_t {
    // The function to call. It takes a user context, a min and
    // extent, a closure, and a task system pass through argument.
    halide_loop_task_t fn;

    // The closure to pass it
    uint8_t *closure;

    // The name of the function to be called. For debugging purposes only.
    const char *name;

    // An array of semaphores that must be acquired before the
    // function is called. Must be reacquired for every call made.
    struct halide_semaphore_acquire_t *semaphores;
    int num_semaphores;

    // The entire range the function should be called over. This range
    // may be sliced up and the function called multiple times.
    int min, extent;

    // A parallel task provides several pieces of metadata to prevent
    // unbounded resource usage or deadlock.

    // The first is the minimum number of execution contexts (call
    // stacks or threads) necessary for the function to run to
    // completion. This may be greater than one when there is nested
    // parallelism with internal producer-consumer relationships
    // (calling the function recursively spawns and blocks on parallel
    // sub-tasks that communicate with each other via semaphores). If
    // a parallel runtime calls the function when fewer than this many
    // threads are idle, it may need to create more threads to
    // complete the task, or else risk deadlock due to committing all
    // threads to tasks that cannot complete without more.
    //
    // FIXME: Note that extern stages are assumed to only require a
    // single thread to complete. If the extern stage is itself a
    // Halide pipeline, this may be an underestimate.
    int min_threads;

    // The calls to the function should be in serial order from min to min+extent-1, with only
    // one executing at a time. If false, any order is fine, and
    // concurrency is fine.
    bool serial;
};

/** Enqueue some number of the tasks described above and wait for them
 * to complete. While waiting, the calling threads assists with either
 * the tasks enqueued, or other non-blocking tasks in the task
 * system. Note that task_parent should be NULL for top-level calls
 * and the pass through argument if this call is being made from
 * another task. */
extern int halide_do_parallel_tasks(void *user_context, int num_tasks,
                                    struct halide_parallel_task_t *tasks,
                                    void *task_parent);

/** If you use the default do_par_for, you can still set a custom
 * handler to perform each individual task. Returns the old handler. */
//@{
typedef int (*halide_do_task_t)(void *, halide_task_t, int, uint8_t *);
extern halide_do_task_t halide_set_custom_do_task(halide_do_task_t do_task);
extern int halide_do_task(void *user_context, halide_task_t f, int idx,
                          uint8_t *closure);
//@}

/** The version of do_task called for loop tasks. By default calls the
 * loop task with the same arguments. */
// @{
typedef int (*halide_do_loop_task_t)(void *, halide_loop_task_t, int, int, uint8_t *, void *);
extern halide_do_loop_task_t halide_set_custom_do_loop_task(halide_do_loop_task_t do_task);
extern int halide_do_loop_task(void *user_context, halide_loop_task_t f, int min, int extent,
                               uint8_t *closure, void *task_parent);
//@}

/** Provide an entire custom tasking runtime via function
 * pointers. Note that do_task and semaphore_try_acquire are only ever
 * called by halide_default_do_par_for and
 * halide_default_do_parallel_tasks, so it's only necessary to provide
 * those if you are mixing in the default implementations of
 * do_par_for and do_parallel_tasks. */
// @{
typedef int (*halide_do_parallel_tasks_t)(void *, int, struct halide_parallel_task_t *,
                                          void *task_parent);
extern void halide_set_custom_parallel_runtime(
    halide_do_par_for_t,
    halide_do_task_t,
    halide_do_loop_task_t,
    halide_do_parallel_tasks_t,
    halide_semaphore_init_t,
    halide_semaphore_try_acquire_t,
    halide_semaphore_release_t);
// @}

/** The default versions of the parallel runtime functions. */
// @{
extern int halide_default_do_par_for(void *user_context,
                                     halide_task_t task,
                                     int min, int size, uint8_t *closure);
extern int halide_default_do_parallel_tasks(void *user_context,
                                            int num_tasks,
                                            struct halide_parallel_task_t *tasks,
                                            void *task_parent);
extern int halide_default_do_task(void *user_context, halide_task_t f, int idx,
                                  uint8_t *closure);
extern int halide_default_do_loop_task(void *user_context, halide_loop_task_t f,
                                       int min, int extent,
                                       uint8_t *closure, void *task_parent);
extern int halide_default_semaphore_init(struct halide_semaphore_t *, int n);
extern int halide_default_semaphore_release(struct halide_semaphore_t *, int n);
extern bool halide_default_semaphore_try_acquire(struct halide_semaphore_t *, int n);
// @}

struct halide_thread;

/** Spawn a thread. Returns a handle to the thread for the purposes of
 * joining it. The thread must be joined in order to clean up any
 * resources associated with it. */
extern struct halide_thread *halide_spawn_thread(void (*f)(void *), void *closure);

/** Join a thread. */
extern void halide_join_thread(struct halide_thread *);

/** Set the number of threads used by Halide's thread pool. Returns
 * the old number.
 *
 * n < 0  : error condition
 * n == 0 : use a reasonable system default (typically, number of cpus online).
 * n == 1 : use exactly one thread; this will always enforce serial execution
 * n > 1  : use a pool of exactly n threads.
 *
 * (Note that this is only guaranteed when using the default implementations
 * of halide_do_par_for(); custom implementations may completely ignore values
 * passed to halide_set_num_threads().)
 */
extern int halide_set_num_threads(int n);

/** Halide calls these functions to allocate and free memory. To
 * replace in AOT code, use the halide_set_custom_malloc and
 * halide_set_custom_free, or (on platforms that support weak
 * linking), simply define these functions yourself. In JIT-compiled
 * code use Func::set_custom_allocator.
 *
 * If you override them, and find yourself wanting to call the default
 * implementation from within your override, use
 * halide_default_malloc/free.
 *
 * Note that halide_malloc must return a pointer aligned to the
 * maximum meaningful alignment for the platform for the purpose of
 * vector loads and stores, *and* with an allocated size that is (at least)
 * an integral multiple of that same alignment. The default implementation
 * uses 32-byte alignment on arm and 64-byte alignment on x86. Additionally,
 * it must be safe to read at least 8 bytes before the start and beyond the end.
 */
//@{
extern void *halide_malloc(void *user_context, size_t x);
extern void halide_free(void *user_context, void *ptr);
extern void *halide_default_malloc(void *user_context, size_t x);
extern void halide_default_free(void *user_context, void *ptr);
typedef void *(*halide_malloc_t)(void *, size_t);
typedef void (*halide_free_t)(void *, void *);
extern halide_malloc_t halide_set_custom_malloc(halide_malloc_t user_malloc);
extern halide_free_t halide_set_custom_free(halide_free_t user_free);
//@}

/** Halide calls these functions to interact with the underlying
 * system runtime functions. To replace in AOT code on platforms that
 * support weak linking, define these functions yourself, or use
 * the halide_set_custom_load_library() and halide_set_custom_get_library_symbol()
 * functions. In JIT-compiled code, use JITSharedRuntime::set_default_handlers().
 *
 * halide_load_library and halide_get_library_symbol are equivalent to
 * dlopen and dlsym. halide_get_symbol(sym) is equivalent to
 * dlsym(RTLD_DEFAULT, sym).
 */
//@{
extern void *halide_get_symbol(const char *name);
extern void *halide_load_library(const char *name);
extern void *halide_get_library_symbol(void *lib, const char *name);
extern void *halide_default_get_symbol(const char *name);
extern void *halide_default_load_library(const char *name);
extern void *halide_default_get_library_symbol(void *lib, const char *name);
typedef void *(*halide_get_symbol_t)(const char *name);
typedef void *(*halide_load_library_t)(const char *name);
typedef void *(*halide_get_library_symbol_t)(void *lib, const char *name);
extern halide_get_symbol_t halide_set_custom_get_symbol(halide_get_symbol_t user_get_symbol);
extern halide_load_library_t halide_set_custom_load_library(halide_load_library_t user_load_library);
extern halide_get_library_symbol_t halide_set_custom_get_library_symbol(halide_get_library_symbol_t user_get_library_symbol);
//@}

/** Called when debug_to_file is used inside %Halide code.  See
 * Func::debug_to_file for how this is called
 *
 * Cannot be replaced in JITted code at present.
 */
extern int32_t halide_debug_to_file(void *user_context, const char *filename,
                                    int32_t type_code,
                                    struct halide_buffer_t *buf);

/** Types in the halide type system. They can be ints, unsigned ints,
 * or floats (of various bit-widths), or a handle (which is always 64-bits).
 * Note that the int/uint/float values do not imply a specific bit width
 * (the bit width is expected to be encoded in a separate value).
 */
typedef enum halide_type_code_t
#if (__cplusplus >= 201103L || _MSVC_LANG >= 201103L)
    : uint8_t
#endif
{
    halide_type_int = 0,     ///< signed integers
    halide_type_uint = 1,    ///< unsigned integers
    halide_type_float = 2,   ///< IEEE floating point numbers
    halide_type_handle = 3,  ///< opaque pointer type (void *)
    halide_type_bfloat = 4,  ///< floating point numbers in the bfloat format
} halide_type_code_t;

// Note that while __attribute__ can go before or after the declaration,
// __declspec apparently is only allowed before.
#ifndef HALIDE_ATTRIBUTE_ALIGN
#ifdef _MSC_VER
#define HALIDE_ATTRIBUTE_ALIGN(x) __declspec(align(x))
#else
#define HALIDE_ATTRIBUTE_ALIGN(x) __attribute__((aligned(x)))
#endif
#endif

/** A runtime tag for a type in the halide type system. Can be ints,
 * unsigned ints, or floats of various bit-widths (the 'bits'
 * field). Can also be vectors of the same (by setting the 'lanes'
 * field to something larger than one). This struct should be
 * exactly 32-bits in size. */
struct halide_type_t {
    /** The basic type code: signed integer, unsigned integer, or floating point. */
#if (__cplusplus >= 201103L || _MSVC_LANG >= 201103L)
    HALIDE_ATTRIBUTE_ALIGN(1)
    halide_type_code_t code;  // halide_type_code_t
#else
    HALIDE_ATTRIBUTE_ALIGN(1)
    uint8_t code;  // halide_type_code_t
#endif

    /** The number of bits of precision of a single scalar value of this type. */
    HALIDE_ATTRIBUTE_ALIGN(1)
    uint8_t bits;

    /** How many elements in a vector. This is 1 for scalar types. */
    HALIDE_ATTRIBUTE_ALIGN(2)
    uint16_t lanes;

#if (__cplusplus >= 201103L || _MSVC_LANG >= 201103L)
    /** Construct a runtime representation of a Halide type from:
     * code: The fundamental type from an enum.
     * bits: The bit size of one element.
     * lanes: The number of vector elements in the type. */
    HALIDE_ALWAYS_INLINE constexpr halide_type_t(halide_type_code_t code, uint8_t bits, uint16_t lanes = 1)
        : code(code), bits(bits), lanes(lanes) {
    }

    /** Default constructor is required e.g. to declare halide_trace_event
     * instances. */
    HALIDE_ALWAYS_INLINE constexpr halide_type_t()
        : code((halide_type_code_t)0), bits(0), lanes(0) {
    }

    HALIDE_ALWAYS_INLINE constexpr halide_type_t with_lanes(uint16_t new_lanes) const {
        return halide_type_t((halide_type_code_t)code, bits, new_lanes);
    }

    HALIDE_ALWAYS_INLINE constexpr halide_type_t element_of() const {
        return with_lanes(1);
    }
    /** Compare two types for equality. */
    HALIDE_ALWAYS_INLINE constexpr bool operator==(const halide_type_t &other) const {
        return as_u32() == other.as_u32();
    }

    HALIDE_ALWAYS_INLINE constexpr bool operator!=(const halide_type_t &other) const {
        return !(*this == other);
    }

    HALIDE_ALWAYS_INLINE constexpr bool operator<(const halide_type_t &other) const {
        return as_u32() < other.as_u32();
    }

    /** Size in bytes for a single element, even if width is not 1, of this type. */
    HALIDE_ALWAYS_INLINE constexpr int bytes() const {
        return (bits + 7) / 8;
    }

    HALIDE_ALWAYS_INLINE constexpr uint32_t as_u32() const {
        // Note that this produces a result that is identical to memcpy'ing 'this'
        // into a u32 (on a little-endian machine, anyway), and at -O1 or greater
        // on Clang, the compiler knows this and optimizes this into a single 32-bit move.
        // (At -O0 it will look awful.)
        return static_cast<uint8_t>(code) |
               (static_cast<uint16_t>(bits) << 8) |
               (static_cast<uint32_t>(lanes) << 16);
    }
#endif
};

#if (__cplusplus >= 201103L || _MSVC_LANG >= 201103L)
static_assert(sizeof(halide_type_t) == sizeof(uint32_t), "size mismatch in halide_type_t");
#endif

enum halide_trace_event_code_t { halide_trace_load = 0,
                                 halide_trace_store = 1,
                                 halide_trace_begin_realization = 2,
                                 halide_trace_end_realization = 3,
                                 halide_trace_produce = 4,
                                 halide_trace_end_produce = 5,
                                 halide_trace_consume = 6,
                                 halide_trace_end_consume = 7,
                                 halide_trace_begin_pipeline = 8,
                                 halide_trace_end_pipeline = 9,
                                 halide_trace_tag = 10 };

struct halide_trace_event_t {
    /** The name of the Func or Pipeline that this event refers to */
    const char *func;

    /** If the event type is a load or a store, this points to the
     * value being loaded or stored. Use the type field to safely cast
     * this to a concrete pointer type and retrieve it. For other
     * events this is null. */
    void *value;

    /** For loads and stores, an array which contains the location
     * being accessed. For vector loads or stores it is an array of
     * vectors of coordinates (the vector dimension is innermost).
     *
     * For realization or production-related events, this will contain
     * the mins and extents of the region being accessed, in the order
     * min0, extent0, min1, extent1, ...
     *
     * For pipeline-related events, this will be null.
     */
    int32_t *coordinates;

    /** For halide_trace_tag, this points to a read-only null-terminated string
     * of arbitrary text. For all other events, this will be null.
     */
    const char *trace_tag;

    /** If the event type is a load or a store, this is the type of
     * the data. Otherwise, the value is meaningless. */
    struct halide_type_t type;

    /** The type of event */
    enum halide_trace_event_code_t event;

    /* The ID of the parent event (see below for an explanation of
     * event ancestry). */
    int32_t parent_id;

    /** If this was a load or store of a Tuple-valued Func, this is
     * which tuple element was accessed. */
    int32_t value_index;

    /** The length of the coordinates array */
    int32_t dimensions;
};

/** Called when Funcs are marked as trace_load, trace_store, or
 * trace_realization. See Func::set_custom_trace. The default
 * implementation either prints events via halide_print, or if
 * HL_TRACE_FILE is defined, dumps the trace to that file in a
 * sequence of trace packets. The header for a trace packet is defined
 * below. If the trace is going to be large, you may want to make the
 * file a named pipe, and then read from that pipe into gzip.
 *
 * halide_trace returns a unique ID which will be passed to future
 * events that "belong" to the earlier event as the parent id. The
 * ownership hierarchy looks like:
 *
 * begin_pipeline
 * +--trace_tag (if any)
 * +--trace_tag (if any)
 * ...
 * +--begin_realization
 * |  +--produce
 * |  |  +--load/store
 * |  |  +--end_produce
 * |  +--consume
 * |  |  +--load
 * |  |  +--end_consume
 * |  +--end_realization
 * +--end_pipeline
 *
 * Threading means that ownership cannot be inferred from the ordering
 * of events. There can be many active realizations of a given
 * function, or many active productions for a single
 * realization. Within a single production, the ordering of events is
 * meaningful.
 *
 * Note that all trace_tag events (if any) will occur just after the begin_pipeline
 * event, but before any begin_realization events. All trace_tags for a given Func
 * will be emitted in the order added.
 */
// @}
extern int32_t halide_trace(void *user_context, const struct halide_trace_event_t *event);
extern int32_t halide_default_trace(void *user_context, const struct halide_trace_event_t *event);
typedef int32_t (*halide_trace_t)(void *user_context, const struct halide_trace_event_t *);
extern halide_trace_t halide_set_custom_trace(halide_trace_t trace);
// @}

/** The header of a packet in a binary trace. All fields are 32-bit. */
struct halide_trace_packet_t {
    /** The total size of this packet in bytes. Always a multiple of
     * four. Equivalently, the number of bytes until the next
     * packet. */
    uint32_t size;

    /** The id of this packet (for the purpose of parent_id). */
    int32_t id;

    /** The remaining fields are equivalent to those in halide_trace_event_t */
    // @{
    struct halide_type_t type;
    enum halide_trace_event_code_t event;
    int32_t parent_id;
    int32_t value_index;
    int32_t dimensions;
    // @}

#if (__cplusplus >= 201103L || _MSVC_LANG >= 201103L)
    /** Get the coordinates array, assuming this packet is laid out in
     * memory as it was written. The coordinates array comes
     * immediately after the packet header. */
    HALIDE_ALWAYS_INLINE const int *coordinates() const {
        return (const int *)(this + 1);
    }

    HALIDE_ALWAYS_INLINE int *coordinates() {
        return (int *)(this + 1);
    }

    /** Get the value, assuming this packet is laid out in memory as
     * it was written. The packet comes immediately after the coordinates
     * array. */
    HALIDE_ALWAYS_INLINE const void *value() const {
        return (const void *)(coordinates() + dimensions);
    }

    HALIDE_ALWAYS_INLINE void *value() {
        return (void *)(coordinates() + dimensions);
    }

    /** Get the func name, assuming this packet is laid out in memory
     * as it was written. It comes after the value. */
    HALIDE_ALWAYS_INLINE const char *func() const {
        return (const char *)value() + type.lanes * type.bytes();
    }

    HALIDE_ALWAYS_INLINE char *func() {
        return (char *)value() + type.lanes * type.bytes();
    }

    /** Get the trace_tag (if any), assuming this packet is laid out in memory
     * as it was written. It comes after the func name. If there is no trace_tag,
     * this will return a pointer to an empty string. */
    HALIDE_ALWAYS_INLINE const char *trace_tag() const {
        const char *f = func();
        // strlen may not be available here
        while (*f++) {
            // nothing
        }
        return f;
    }

    HALIDE_ALWAYS_INLINE char *trace_tag() {
        char *f = func();
        // strlen may not be available here
        while (*f++) {
            // nothing
        }
        return f;
    }
#endif
};

/** Set the file descriptor that Halide should write binary trace
 * events to. If called with 0 as the argument, Halide outputs trace
 * information to stdout in a human-readable format. If never called,
 * Halide checks the for existence of an environment variable called
 * HL_TRACE_FILE and opens that file. If HL_TRACE_FILE is not defined,
 * it outputs trace information to stdout in a human-readable
 * format. */
extern void halide_set_trace_file(int fd);

/** Halide calls this to retrieve the file descriptor to write binary
 * trace events to. The default implementation returns the value set
 * by halide_set_trace_file. Implement it yourself if you wish to use
 * a custom file descriptor per user_context. Return zero from your
 * implementation to tell Halide to print human-readable trace
 * information to stdout. */
extern int halide_get_trace_file(void *user_context);

/** If tracing is writing to a file. This call closes that file
 * (flushing the trace). Returns zero on success. */
extern int halide_shutdown_trace();

/** All Halide GPU or device backend implementations provide an
 * interface to be used with halide_device_malloc, etc. This is
 * accessed via the functions below.
 */

/** An opaque struct containing per-GPU API implementations of the
 * device functions. */
struct halide_device_interface_impl_t;

/** Each GPU API provides a halide_device_interface_t struct pointing
 * to the code that manages device allocations. You can access these
 * functions directly from the struct member function pointers, or by
 * calling the functions declared below. Note that the global
 * functions are not available when using Halide as a JIT compiler.
 * If you are using raw halide_buffer_t in that context you must use
 * the function pointers in the device_interface struct.
 *
 * The function pointers below are currently the same for every GPU
 * API; only the impl field varies. These top-level functions do the
 * bookkeeping that is common across all GPU APIs, and then dispatch
 * to more API-specific functions via another set of function pointers
 * hidden inside the impl field.
 */
struct halide_device_interface_t {
    int (*device_malloc)(void *user_context, struct halide_buffer_t *buf,
                         const struct halide_device_interface_t *device_interface);
    int (*device_free)(void *user_context, struct halide_buffer_t *buf);
    int (*device_sync)(void *user_context, struct halide_buffer_t *buf);
    void (*device_release)(void *user_context,
                           const struct halide_device_interface_t *device_interface);
    int (*copy_to_host)(void *user_context, struct halide_buffer_t *buf);
    int (*copy_to_device)(void *user_context, struct halide_buffer_t *buf,
                          const struct halide_device_interface_t *device_interface);
    int (*device_and_host_malloc)(void *user_context, struct halide_buffer_t *buf,
                                  const struct halide_device_interface_t *device_interface);
    int (*device_and_host_free)(void *user_context, struct halide_buffer_t *buf);
    int (*buffer_copy)(void *user_context, struct halide_buffer_t *src,
                       const struct halide_device_interface_t *dst_device_interface, struct halide_buffer_t *dst);
    int (*device_crop)(void *user_context, const struct halide_buffer_t *src,
                       struct halide_buffer_t *dst);
    int (*device_slice)(void *user_context, const struct halide_buffer_t *src,
                        int slice_dim, int slice_pos, struct halide_buffer_t *dst);
    int (*device_release_crop)(void *user_context, struct halide_buffer_t *buf);
    int (*wrap_native)(void *user_context, struct halide_buffer_t *buf, uint64_t handle,
                       const struct halide_device_interface_t *device_interface);
    int (*detach_native)(void *user_context, struct halide_buffer_t *buf);
    int (*compute_capability)(void *user_context, int *major, int *minor);
    const struct halide_device_interface_impl_t *impl;
};

/** Release all data associated with the given device interface, in
 * particular all resources (memory, texture, context handles)
 * allocated by Halide. Must be called explicitly when using AOT
 * compilation. This is *not* thread-safe with respect to actively
 * running Halide code. Ensure all pipelines are finished before
 * calling this. */
extern void halide_device_release(void *user_context,
                                  const struct halide_device_interface_t *device_interface);

/** Copy image data from device memory to host memory. This must be called
 * explicitly to copy back the results of a GPU-based filter. */
extern int halide_copy_to_host(void *user_context, struct halide_buffer_t *buf);

/** Copy image data from host memory to device memory. This should not
 * be called directly; Halide handles copying to the device
 * automatically.  If interface is NULL and the buf has a non-zero dev
 * field, the device associated with the dev handle will be
 * used. Otherwise if the dev field is 0 and interface is NULL, an
 * error is returned. */
extern int halide_copy_to_device(void *user_context, struct halide_buffer_t *buf,
                                 const struct halide_device_interface_t *device_interface);

/** Copy data from one buffer to another. The buffers may have
 * different shapes and sizes, but the destination buffer's shape must
 * be contained within the source buffer's shape. That is, for each
 * dimension, the min on the destination buffer must be greater than
 * or equal to the min on the source buffer, and min+extent on the
 * destination buffer must be less that or equal to min+extent on the
 * source buffer. The source data is pulled from either device or
 * host memory on the source, depending on the dirty flags. host is
 * preferred if both are valid. The dst_device_interface parameter
 * controls the destination memory space. NULL means host memory. */
extern int halide_buffer_copy(void *user_context, struct halide_buffer_t *src,
                              const struct halide_device_interface_t *dst_device_interface,
                              struct halide_buffer_t *dst);

/** Give the destination buffer a device allocation which is an alias
 * for the same coordinate range in the source buffer. Modifies the
 * device, device_interface, and the device_dirty flag only. Only
 * supported by some device APIs (others will return
 * halide_error_code_device_crop_unsupported). Call
 * halide_device_release_crop instead of halide_device_free to clean
 * up resources associated with the cropped view. Do not free the
 * device allocation on the source buffer while the destination buffer
 * still lives. Note that the two buffers do not share dirty flags, so
 * care must be taken to update them together as needed. Note that src
 * and dst are required to have the same number of dimensions.
 *
 * Note also that (in theory) device interfaces which support cropping may
 * still not support cropping a crop (instead, create a new crop of the parent
 * buffer); in practice, no known implementation has this limitation, although
 * it is possible that some future implementations may require it. */
extern int halide_device_crop(void *user_context,
                              const struct halide_buffer_t *src,
                              struct halide_buffer_t *dst);

/** Give the destination buffer a device allocation which is an alias
 * for a similar coordinate range in the source buffer, but with one dimension
 * sliced away in the dst. Modifies the device, device_interface, and the
 * device_dirty flag only. Only supported by some device APIs (others will return
 * halide_error_code_device_crop_unsupported). Call
 * halide_device_release_crop instead of halide_device_free to clean
 * up resources associated with the sliced view. Do not free the
 * device allocation on the source buffer while the destination buffer
 * still lives. Note that the two buffers do not share dirty flags, so
 * care must be taken to update them together as needed. Note that the dst buffer
 * must have exactly one fewer dimension than the src buffer, and that slice_dim
 * and slice_pos must be valid within src. */
extern int halide_device_slice(void *user_context,
                               const struct halide_buffer_t *src,
                               int slice_dim, int slice_pos,
                               struct halide_buffer_t *dst);

/** Release any resources associated with a cropped/sliced view of another
 * buffer. */
extern int halide_device_release_crop(void *user_context,
                                      struct halide_buffer_t *buf);

/** Wait for current GPU operations to complete. Calling this explicitly
 * should rarely be necessary, except maybe for profiling. */
extern int halide_device_sync(void *user_context, struct halide_buffer_t *buf);

/** Allocate device memory to back a halide_buffer_t. */
extern int halide_device_malloc(void *user_context, struct halide_buffer_t *buf,
                                const struct halide_device_interface_t *device_interface);

/** Free device memory. */
extern int halide_device_free(void *user_context, struct halide_buffer_t *buf);

/** Wrap or detach a native device handle, setting the device field
 * and device_interface field as appropriate for the given GPU
 * API. The meaning of the opaque handle is specific to the device
 * interface, so if you know the device interface in use, call the
 * more specific functions in the runtime headers for your specific
 * device API instead (e.g. HalideRuntimeCuda.h). */
// @{
extern int halide_device_wrap_native(void *user_context,
                                     struct halide_buffer_t *buf,
                                     uint64_t handle,
                                     const struct halide_device_interface_t *device_interface);
extern int halide_device_detach_native(void *user_context, struct halide_buffer_t *buf);
// @}

/** Selects which gpu device to use. 0 is usually the display
 * device. If never called, Halide uses the environment variable
 * HL_GPU_DEVICE. If that variable is unset, Halide uses the last
 * device. Set this to -1 to use the last device. */
extern void halide_set_gpu_device(int n);

/** Halide calls this to get the desired halide gpu device
 * setting. Implement this yourself to use a different gpu device per
 * user_context. The default implementation returns the value set by
 * halide_set_gpu_device, or the environment variable
 * HL_GPU_DEVICE. */
extern int halide_get_gpu_device(void *user_context);

/** Set the soft maximum amount of memory, in bytes, that the LRU
 *  cache will use to memoize Func results.  This is not a strict
 *  maximum in that concurrency and simultaneous use of memoized
 *  reults larger than the cache size can both cause it to
 *  temporariliy be larger than the size specified here.
 */
extern void halide_memoization_cache_set_size(int64_t size);

/** Given a cache key for a memoized result, currently constructed
 *  from the Func name and top-level Func name plus the arguments of
 *  the computation, determine if the result is in the cache and
 *  return it if so. (The internals of the cache key should be
 *  considered opaque by this function.) If this routine returns true,
 *  it is a cache miss. Otherwise, it will return false and the
 *  buffers passed in will be filled, via copying, with memoized
 *  data. The last argument is a list if halide_buffer_t pointers which
 *  represents the outputs of the memoized Func. If the Func does not
 *  return a Tuple, there will only be one halide_buffer_t in the list. The
 *  tuple_count parameters determines the length of the list.
 *
 * The return values are:
 * -1: Signals an error.
 *  0: Success and cache hit.
 *  1: Success and cache miss.
 */
extern int halide_memoization_cache_lookup(void *user_context, const uint8_t *cache_key, int32_t size,
                                           struct halide_buffer_t *realized_bounds,
                                           int32_t tuple_count, struct halide_buffer_t **tuple_buffers);

/** Given a cache key for a memoized result, currently constructed
 *  from the Func name and top-level Func name plus the arguments of
 *  the computation, store the result in the cache for futre access by
 *  halide_memoization_cache_lookup. (The internals of the cache key
 *  should be considered opaque by this function.) Data is copied out
 *  from the inputs and inputs are unmodified. The last argument is a
 *  list if halide_buffer_t pointers which represents the outputs of the
 *  memoized Func. If the Func does not return a Tuple, there will
 *  only be one halide_buffer_t in the list. The tuple_count parameters
 *  determines the length of the list.
 *
 * If there is a memory allocation failure, the store does not store
 * the data into the cache.
 *
 * If has_eviction_key is true, the entry is marked with eviction_key to
 * allow removing the key with halide_memoization_cache_evict.
 */
extern int halide_memoization_cache_store(void *user_context, const uint8_t *cache_key, int32_t size,
                                          struct halide_buffer_t *realized_bounds,
                                          int32_t tuple_count,
                                          struct halide_buffer_t **tuple_buffers,
                                          bool has_eviction_key, uint64_t eviction_key);

/** Evict all cache entries that were tagged with the given
 *  eviction_key in the memoize scheduling directive.
 */
extern void halide_memoization_cache_evict(void *user_context, uint64_t eviction_key);

/** If halide_memoization_cache_lookup succeeds,
 * halide_memoization_cache_release must be called to signal the
 * storage is no longer being used by the caller. It will be passed
 * the host pointer of one the buffers returned by
 * halide_memoization_cache_lookup. That is
 * halide_memoization_cache_release will be called multiple times for
 * the case where halide_memoization_cache_lookup is handling multiple
 * buffers.  (This corresponds to memoizing a Tuple in Halide.) Note
 * that the host pointer must be sufficient to get to all information
 * the release operation needs. The default Halide cache impleemntation
 * accomplishes this by storing extra data before the start of the user
 * modifiable host storage.
 *
 * This call is like free and does not have a failure return.
 */
extern void halide_memoization_cache_release(void *user_context, void *host);

/** Free all memory and resources associated with the memoization cache.
 * Must be called at a time when no other threads are accessing the cache.
 */
extern void halide_memoization_cache_cleanup();

/** Verify that a given range of memory has been initialized; only used when Target::MSAN is enabled.
 *
 * The default implementation simply calls the LLVM-provided __msan_check_mem_is_initialized() function.
 *
 * The return value should always be zero.
 */
extern int halide_msan_check_memory_is_initialized(void *user_context, const void *ptr, uint64_t len, const char *name);

/** Verify that the data pointed to by the halide_buffer_t is initialized (but *not* the halide_buffer_t itself),
 * using halide_msan_check_memory_is_initialized() for checking.
 *
 * The default implementation takes pains to only check the active memory ranges
 * (skipping padding), and sorting into ranges to always check the smallest number of
 * ranges, in monotonically increasing memory order.
 *
 * Most client code should never need to replace the default implementation.
 *
 * The return value should always be zero.
 */
extern int halide_msan_check_buffer_is_initialized(void *user_context, struct halide_buffer_t *buffer, const char *buf_name);

/** Annotate that a given range of memory has been initialized;
 * only used when Target::MSAN is enabled.
 *
 * The default implementation simply calls the LLVM-provided __msan_unpoison() function.
 *
 * The return value should always be zero.
 */
extern int halide_msan_annotate_memory_is_initialized(void *user_context, const void *ptr, uint64_t len);

/** Mark the data pointed to by the halide_buffer_t as initialized (but *not* the halide_buffer_t itself),
 * using halide_msan_annotate_memory_is_initialized() for marking.
 *
 * The default implementation takes pains to only mark the active memory ranges
 * (skipping padding), and sorting into ranges to always mark the smallest number of
 * ranges, in monotonically increasing memory order.
 *
 * Most client code should never need to replace the default implementation.
 *
 * The return value should always be zero.
 */
extern int halide_msan_annotate_buffer_is_initialized(void *user_context, struct halide_buffer_t *buffer);
extern void halide_msan_annotate_buffer_is_initialized_as_destructor(void *user_context, void *buffer);

/** The error codes that may be returned by a Halide pipeline. */
enum halide_error_code_t {
    /** There was no error. This is the value returned by Halide on success. */
    halide_error_code_success = 0,

    /** An uncategorized error occurred. Refer to the string passed to halide_error. */
    halide_error_code_generic_error = -1,

    /** A Func was given an explicit bound via Func::bound, but this
     * was not large enough to encompass the region that is used of
     * the Func by the rest of the pipeline. */
    halide_error_code_explicit_bounds_too_small = -2,

    /** The elem_size field of a halide_buffer_t does not match the size in
     * bytes of the type of that ImageParam. Probable type mismatch. */
    halide_error_code_bad_type = -3,

    /** A pipeline would access memory outside of the halide_buffer_t passed
     * in. */
    halide_error_code_access_out_of_bounds = -4,

    /** A halide_buffer_t was given that spans more than 2GB of memory. */
    halide_error_code_buffer_allocation_too_large = -5,

    /** A halide_buffer_t was given with extents that multiply to a number
     * greater than 2^31-1 */
    halide_error_code_buffer_extents_too_large = -6,

    /** Applying explicit constraints on the size of an input or
     * output buffer shrank the size of that buffer below what will be
     * accessed by the pipeline. */
    halide_error_code_constraints_make_required_region_smaller = -7,

    /** A constraint on a size or stride of an input or output buffer
     * was not met by the halide_buffer_t passed in. */
    halide_error_code_constraint_violated = -8,

    /** A scalar parameter passed in was smaller than its minimum
     * declared value. */
    halide_error_code_param_too_small = -9,

    /** A scalar parameter passed in was greater than its minimum
     * declared value. */
    halide_error_code_param_too_large = -10,

    /** A call to halide_malloc returned NULL. */
    halide_error_code_out_of_memory = -11,

    /** A halide_buffer_t pointer passed in was NULL. */
    halide_error_code_buffer_argument_is_null = -12,

    /** debug_to_file failed to open or write to the specified
     * file. */
    halide_error_code_debug_to_file_failed = -13,

    /** The Halide runtime encountered an error while trying to copy
     * from device to host. Turn on -debug in your target string to
     * see more details. */
    halide_error_code_copy_to_host_failed = -14,

    /** The Halide runtime encountered an error while trying to copy
     * from host to device. Turn on -debug in your target string to
     * see more details. */
    halide_error_code_copy_to_device_failed = -15,

    /** The Halide runtime encountered an error while trying to
     * allocate memory on device. Turn on -debug in your target string
     * to see more details. */
    halide_error_code_device_malloc_failed = -16,

    /** The Halide runtime encountered an error while trying to
     * synchronize with a device. Turn on -debug in your target string
     * to see more details. */
    halide_error_code_device_sync_failed = -17,

    /** The Halide runtime encountered an error while trying to free a
     * device allocation. Turn on -debug in your target string to see
     * more details. */
    halide_error_code_device_free_failed = -18,

    /** Buffer has a non-zero device but no device interface, which
     * violates a Halide invariant. */
    halide_error_code_no_device_interface = -19,

    /* unused = -20, */
    /* unused = -21, */

    /** There is a bug in the Halide compiler. */
    halide_error_code_internal_error = -22,

    /** The Halide runtime encountered an error while trying to launch
     * a GPU kernel. Turn on -debug in your target string to see more
     * details. */
    halide_error_code_device_run_failed = -23,

    /** The Halide runtime encountered a host pointer that violated
     * the alignment set for it by way of a call to
     * set_host_alignment */
    halide_error_code_unaligned_host_ptr = -24,

    /** A fold_storage directive was used on a dimension that is not
     * accessed in a monotonically increasing or decreasing fashion. */
    halide_error_code_bad_fold = -25,

    /** A fold_storage directive was used with a fold factor that was
     * too small to store all the values of a producer needed by the
     * consumer. */
    halide_error_code_fold_factor_too_small = -26,

    /** User-specified require() expression was not satisfied. */
    halide_error_code_requirement_failed = -27,

    /** At least one of the buffer's extents are negative. */
    halide_error_code_buffer_extents_negative = -28,

    halide_error_code_unused_29 = -29,

    halide_error_code_unused_30 = -30,

    /** A specialize_fail() schedule branch was selected at runtime. */
    halide_error_code_specialize_fail = -31,

    /** The Halide runtime encountered an error while trying to wrap a
     * native device handle.  Turn on -debug in your target string to
     * see more details. */
    halide_error_code_device_wrap_native_failed = -32,

    /** The Halide runtime encountered an error while trying to detach
     * a native device handle.  Turn on -debug in your target string
     * to see more details. */
    halide_error_code_device_detach_native_failed = -33,

    /** The host field on an input or output was null, the device
     * field was not zero, and the pipeline tries to use the buffer on
     * the host. You may be passing a GPU-only buffer to a pipeline
     * which is scheduled to use it on the CPU. */
    halide_error_code_host_is_null = -34,

    /** A folded buffer was passed to an extern stage, but the region
     * touched wraps around the fold boundary. */
    halide_error_code_bad_extern_fold = -35,

    /** Buffer has a non-null device_interface but device is 0, which
     * violates a Halide invariant. */
    halide_error_code_device_interface_no_device = -36,

    /** Buffer has both host and device dirty bits set, which violates
     * a Halide invariant. */
    halide_error_code_host_and_device_dirty = -37,

    /** The halide_buffer_t * passed to a halide runtime routine is
     * nullptr and this is not allowed. */
    halide_error_code_buffer_is_null = -38,

    /** The Halide runtime encountered an error while trying to copy
     * from one buffer to another. Turn on -debug in your target
     * string to see more details. */
    halide_error_code_device_buffer_copy_failed = -39,

    /** Attempted to make cropped/sliced alias of a buffer with a device
     * field, but the device_interface does not support cropping. */
    halide_error_code_device_crop_unsupported = -40,

    /** Cropping/slicing a buffer failed for some other reason. Turn on -debug
     * in your target string. */
    halide_error_code_device_crop_failed = -41,

    /** An operation on a buffer required an allocation on a
     * particular device interface, but a device allocation already
     * existed on a different device interface. Free the old one
     * first. */
    halide_error_code_incompatible_device_interface = -42,

    /** The dimensions field of a halide_buffer_t does not match the dimensions of that ImageParam. */
    halide_error_code_bad_dimensions = -43,

    /** A buffer with the device_dirty flag set was passed to a
     * pipeline compiled with no device backends enabled, so it
     * doesn't know how to copy the data back from device memory to
     * host memory. Either call copy_to_host before calling the Halide
     * pipeline, or enable the appropriate device backend. */
    halide_error_code_device_dirty_with_no_device_support = -44,

    /** An explicit storage bound provided is too small to store
     * all the values produced by the function. */
    halide_error_code_storage_bound_too_small = -45,
};

/** Halide calls the functions below on various error conditions. The
 * default implementations construct an error message, call
 * halide_error, then return the matching error code above. On
 * platforms that support weak linking, you can override these to
 * catch the errors individually. */

/** A call into an extern stage for the purposes of bounds inference
 * failed. Returns the error code given by the extern stage. */
extern int halide_error_bounds_inference_call_failed(void *user_context, const char *extern_stage_name, int result);

/** A call to an extern stage failed. Returned the error code given by
 * the extern stage. */
extern int halide_error_extern_stage_failed(void *user_context, const char *extern_stage_name, int result);

/** Various other error conditions. See the enum above for a
 * description of each. */
// @{
extern int halide_error_explicit_bounds_too_small(void *user_context, const char *func_name, const char *var_name,
                                                  int min_bound, int max_bound, int min_required, int max_required);
extern int halide_error_bad_type(void *user_context, const char *func_name,
                                 uint32_t type_given, uint32_t correct_type);  // N.B. The last two args are the bit representation of a halide_type_t
extern int halide_error_bad_dimensions(void *user_context, const char *func_name,
                                       int32_t dimensions_given, int32_t correct_dimensions);
extern int halide_error_access_out_of_bounds(void *user_context, const char *func_name,
                                             int dimension, int min_touched, int max_touched,
                                             int min_valid, int max_valid);
extern int halide_error_buffer_allocation_too_large(void *user_context, const char *buffer_name,
                                                    uint64_t allocation_size, uint64_t max_size);
extern int halide_error_buffer_extents_negative(void *user_context, const char *buffer_name, int dimension, int extent);
extern int halide_error_buffer_extents_too_large(void *user_context, const char *buffer_name,
                                                 int64_t actual_size, int64_t max_size);
extern int halide_error_constraints_make_required_region_smaller(void *user_context, const char *buffer_name,
                                                                 int dimension,
                                                                 int constrained_min, int constrained_extent,
                                                                 int required_min, int required_extent);
extern int halide_error_constraint_violated(void *user_context, const char *var, int val,
                                            const char *constrained_var, int constrained_val);
extern int halide_error_param_too_small_i64(void *user_context, const char *param_name,
                                            int64_t val, int64_t min_val);
extern int halide_error_param_too_small_u64(void *user_context, const char *param_name,
                                            uint64_t val, uint64_t min_val);
extern int halide_error_param_too_small_f64(void *user_context, const char *param_name,
                                            double val, double min_val);
extern int halide_error_param_too_large_i64(void *user_context, const char *param_name,
                                            int64_t val, int64_t max_val);
extern int halide_error_param_too_large_u64(void *user_context, const char *param_name,
                                            uint64_t val, uint64_t max_val);
extern int halide_error_param_too_large_f64(void *user_context, const char *param_name,
                                            double val, double max_val);
extern int halide_error_out_of_memory(void *user_context);
extern int halide_error_buffer_argument_is_null(void *user_context, const char *buffer_name);
extern int halide_error_debug_to_file_failed(void *user_context, const char *func,
                                             const char *filename, int error_code);
extern int halide_error_unaligned_host_ptr(void *user_context, const char *func_name, int alignment);
extern int halide_error_host_is_null(void *user_context, const char *func_name);
extern int halide_error_bad_fold(void *user_context, const char *func_name, const char *var_name,
                                 const char *loop_name);
extern int halide_error_bad_extern_fold(void *user_context, const char *func_name,
                                        int dim, int min, int extent, int valid_min, int fold_factor);

extern int halide_error_fold_factor_too_small(void *user_context, const char *func_name, const char *var_name,
                                              int fold_factor, const char *loop_name, int required_extent);
extern int halide_error_requirement_failed(void *user_context, const char *condition, const char *message);
extern int halide_error_specialize_fail(void *user_context, const char *message);
extern int halide_error_no_device_interface(void *user_context);
extern int halide_error_device_interface_no_device(void *user_context);
extern int halide_error_host_and_device_dirty(void *user_context);
extern int halide_error_buffer_is_null(void *user_context, const char *routine);
extern int halide_error_device_dirty_with_no_device_support(void *user_context, const char *buffer_name);
extern int halide_error_storage_bound_too_small(void *user_context, const char *func_name, const char *var_name,
                                                int provided_size, int required_size);
extern int halide_error_device_crop_failed(void *user_context);
// @}

/** Optional features a compilation Target can have.
 * Be sure to keep this in sync with the Feature enum in Target.h and the implementation of
 * get_runtime_compatible_target in Target.cpp if you add a new feature.
 */
typedef enum halide_target_feature_t {
    halide_target_feature_jit = 0,          ///< Generate code that will run immediately inside the calling process.
    halide_target_feature_debug,            ///< Turn on debug info and output for runtime code.
    halide_target_feature_no_asserts,       ///< Disable all runtime checks, for slightly tighter code.
    halide_target_feature_no_bounds_query,  ///< Disable the bounds querying functionality.

    halide_target_feature_sse41,  ///< Use SSE 4.1 and earlier instructions. Only relevant on x86.
    halide_target_feature_avx,    ///< Use AVX 1 instructions. Only relevant on x86.
    halide_target_feature_avx2,   ///< Use AVX 2 instructions. Only relevant on x86.
    halide_target_feature_fma,    ///< Enable x86 FMA instruction
    halide_target_feature_fma4,   ///< Enable x86 (AMD) FMA4 instruction set
    halide_target_feature_f16c,   ///< Enable x86 16-bit float support

    halide_target_feature_armv7s,   ///< Generate code for ARMv7s. Only relevant for 32-bit ARM.
    halide_target_feature_no_neon,  ///< Avoid using NEON instructions. Only relevant for 32-bit ARM.

    halide_target_feature_vsx,              ///< Use VSX instructions. Only relevant on POWERPC.
    halide_target_feature_power_arch_2_07,  ///< Use POWER ISA 2.07 new instructions. Only relevant on POWERPC.

    halide_target_feature_cuda,               ///< Enable the CUDA runtime. Defaults to compute capability 2.0 (Fermi)
    halide_target_feature_cuda_capability30,  ///< Enable CUDA compute capability 3.0 (Kepler)
    halide_target_feature_cuda_capability32,  ///< Enable CUDA compute capability 3.2 (Tegra K1)
    halide_target_feature_cuda_capability35,  ///< Enable CUDA compute capability 3.5 (Kepler)
    halide_target_feature_cuda_capability50,  ///< Enable CUDA compute capability 5.0 (Maxwell)
    halide_target_feature_cuda_capability61,  ///< Enable CUDA compute capability 6.1 (Pascal)
    halide_target_feature_cuda_capability70,  ///< Enable CUDA compute capability 7.0 (Volta)
    halide_target_feature_cuda_capability75,  ///< Enable CUDA compute capability 7.5 (Turing)
    halide_target_feature_cuda_capability80,  ///< Enable CUDA compute capability 8.0 (Ampere)
    halide_target_feature_cuda_capability86,  ///< Enable CUDA compute capability 8.6 (Ampere)

    halide_target_feature_opencl,       ///< Enable the OpenCL runtime.
    halide_target_feature_cl_doubles,   ///< Enable double support on OpenCL targets
    halide_target_feature_cl_atomic64,  ///< Enable 64-bit atomics operations on OpenCL targets

    halide_target_feature_openglcompute,  ///< Enable OpenGL Compute runtime.

    halide_target_feature_user_context,  ///< Generated code takes a user_context pointer as first argument

    halide_target_feature_profile,     ///< Launch a sampling profiler alongside the Halide pipeline that monitors and reports the runtime used by each Func
    halide_target_feature_no_runtime,  ///< Do not include a copy of the Halide runtime in any generated object file or assembly

    halide_target_feature_metal,  ///< Enable the (Apple) Metal runtime.

    halide_target_feature_c_plus_plus_mangling,  ///< Generate C++ mangled names for result function, et al

    halide_target_feature_large_buffers,  ///< Enable 64-bit buffer indexing to support buffers > 2GB. Ignored if bits != 64.

    halide_target_feature_hvx_128,                ///< Enable HVX 128 byte mode.
    halide_target_feature_hvx_v62,                ///< Enable Hexagon v62 architecture.
    halide_target_feature_fuzz_float_stores,      ///< On every floating point store, set the last bit of the mantissa to zero. Pipelines for which the output is very different with this feature enabled may also produce very different output on different processors.
    halide_target_feature_soft_float_abi,         ///< Enable soft float ABI. This only enables the soft float ABI calling convention, which does not necessarily use soft floats.
    halide_target_feature_msan,                   ///< Enable hooks for MSAN support.
    halide_target_feature_avx512,                 ///< Enable the base AVX512 subset supported by all AVX512 architectures. The specific feature sets are AVX-512F and AVX512-CD. See https://en.wikipedia.org/wiki/AVX-512 for a description of each AVX subset.
    halide_target_feature_avx512_knl,             ///< Enable the AVX512 features supported by Knight's Landing chips, such as the Xeon Phi x200. This includes the base AVX512 set, and also AVX512-CD and AVX512-ER.
    halide_target_feature_avx512_skylake,         ///< Enable the AVX512 features supported by Skylake Xeon server processors. This adds AVX512-VL, AVX512-BW, and AVX512-DQ to the base set. The main difference from the base AVX512 set is better support for small integer ops. Note that this does not include the Knight's Landing features. Note also that these features are not available on Skylake desktop and mobile processors.
    halide_target_feature_avx512_cannonlake,      ///< Enable the AVX512 features expected to be supported by future Cannonlake processors. This includes all of the Skylake features, plus AVX512-IFMA and AVX512-VBMI.
    halide_target_feature_avx512_sapphirerapids,  ///< Enable the AVX512 features supported by Sapphire Rapids processors. This include all of the Cannonlake features, plus AVX512-VNNI and AVX512-BF16.
    halide_target_feature_trace_loads,            ///< Trace all loads done by the pipeline. Equivalent to calling Func::trace_loads on every non-inlined Func.
    halide_target_feature_trace_stores,           ///< Trace all stores done by the pipeline. Equivalent to calling Func::trace_stores on every non-inlined Func.
    halide_target_feature_trace_realizations,     ///< Trace all realizations done by the pipeline. Equivalent to calling Func::trace_realizations on every non-inlined Func.
    halide_target_feature_trace_pipeline,         ///< Trace the pipeline.
    halide_target_feature_hvx_v65,                ///< Enable Hexagon v65 architecture.
    halide_target_feature_hvx_v66,                ///< Enable Hexagon v66 architecture.
    halide_target_feature_cl_half,                ///< Enable half support on OpenCL targets
    halide_target_feature_strict_float,           ///< Turn off all non-IEEE floating-point optimization. Currently applies only to LLVM targets.
    halide_target_feature_tsan,                   ///< Enable hooks for TSAN support.
    halide_target_feature_asan,                   ///< Enable hooks for ASAN support.
    halide_target_feature_d3d12compute,           ///< Enable Direct3D 12 Compute runtime.
    halide_target_feature_check_unsafe_promises,  ///< Insert assertions for promises.
    halide_target_feature_hexagon_dma,            ///< Enable Hexagon DMA buffers.
    halide_target_feature_embed_bitcode,          ///< Emulate clang -fembed-bitcode flag.
    halide_target_feature_enable_llvm_loop_opt,   ///< Enable loop vectorization + unrolling in LLVM. Overrides halide_target_feature_disable_llvm_loop_opt. (Ignored for non-LLVM targets.)
    halide_target_feature_wasm_simd128,           ///< Enable +simd128 instructions for WebAssembly codegen.
    halide_target_feature_wasm_signext,           ///< Enable +sign-ext instructions for WebAssembly codegen.
    halide_target_feature_wasm_sat_float_to_int,  ///< Enable saturating (nontrapping) float-to-int instructions for WebAssembly codegen.
    halide_target_feature_wasm_threads,           ///< Enable use of threads in WebAssembly codegen. Requires the use of a wasm runtime that provides pthread-compatible wrappers (typically, Emscripten with the -pthreads flag). Unsupported under WASI.
    halide_target_feature_wasm_bulk_memory,       ///< Enable +bulk-memory instructions for WebAssembly codegen.
    halide_target_feature_sve,                    ///< Enable ARM Scalable Vector Extensions
    halide_target_feature_sve2,                   ///< Enable ARM Scalable Vector Extensions v2
    halide_target_feature_egl,                    ///< Force use of EGL support.
    halide_target_feature_arm_dot_prod,           ///< Enable ARMv8.2-a dotprod extension (i.e. udot and sdot instructions)
    halide_target_feature_arm_fp16,               ///< Enable ARMv8.2-a half-precision floating point data processing
    halide_llvm_large_code_model,                 ///< Use the LLVM large code model to compile
    halide_target_feature_rvv,                    ///< Enable RISCV "V" Vector Extension
    halide_target_feature_armv81a,                ///< Enable ARMv8.1-a instructions
    halide_target_feature_sanitizer_coverage,     ///< Enable hooks for SanitizerCoverage support.
    halide_target_feature_profile_by_timer,       ///< Alternative to halide_target_feature_profile using timer interrupt for systems without threads or applicartions that need to avoid them.
    halide_target_feature_spirv,                  ///< Enable SPIR-V code generation support.
<<<<<<< HEAD
    halide_target_feature_vulkan,                 ///< Enable Vulkan runtime support.
    halide_target_feature_vulkan_int8,            ///< Enable Vulkan 8-bit integer support.
    halide_target_feature_vulkan_int16,           ///< Enable Vulkan 16-bit integer support.
    halide_target_feature_vulkan_int64,           ///< Enable Vulkan 64-bit integer support.
    halide_target_feature_vulkan_float16,         ///< Enable Vulkan 16-bit float support.
    halide_target_feature_vulkan_float64,         ///< Enable Vulkan 64-bit float support.
    halide_target_feature_vulkan_version10,       ///< Enable Vulkan v1.0 runtime target support.
    halide_target_feature_vulkan_version12,       ///< Enable Vulkan v1.2 runtime target support.
    halide_target_feature_vulkan_version13,       ///< Enable Vulkan v1.3 runtime target support.
=======
    halide_target_feature_semihosting,            ///< Used together with Target::NoOS for the baremetal target built with semihosting library and run with semihosting mode where minimum I/O communication with a host PC is available.
>>>>>>> 22aed20c
    halide_target_feature_end                     ///< A sentinel. Every target is considered to have this feature, and setting this feature does nothing.
} halide_target_feature_t;

/** This function is called internally by Halide in some situations to determine
 * if the current execution environment can support the given set of
 * halide_target_feature_t flags. The implementation must do the following:
 *
 * -- If there are flags set in features that the function knows *cannot* be supported, return 0.
 * -- Otherwise, return 1.
 * -- Note that any flags set in features that the function doesn't know how to test should be ignored;
 * this implies that a return value of 1 means "not known to be bad" rather than "known to be good".
 *
 * In other words: a return value of 0 means "It is not safe to use code compiled with these features",
 * while a return value of 1 means "It is not obviously unsafe to use code compiled with these features".
 *
 * The default implementation simply calls halide_default_can_use_target_features.
 *
 * Note that `features` points to an array of `count` uint64_t; this array must contain enough
 * bits to represent all the currently known features. Any excess bits must be set to zero.
 */
// @{
extern int halide_can_use_target_features(int count, const uint64_t *features);
typedef int (*halide_can_use_target_features_t)(int count, const uint64_t *features);
extern halide_can_use_target_features_t halide_set_custom_can_use_target_features(halide_can_use_target_features_t);
// @}

/**
 * This is the default implementation of halide_can_use_target_features; it is provided
 * for convenience of user code that may wish to extend halide_can_use_target_features
 * but continue providing existing support, e.g.
 *
 *     int halide_can_use_target_features(int count, const uint64_t *features) {
 *          if (features[halide_target_somefeature >> 6] & (1LL << (halide_target_somefeature & 63))) {
 *              if (!can_use_somefeature()) {
 *                  return 0;
 *              }
 *          }
 *          return halide_default_can_use_target_features(count, features);
 *     }
 */
extern int halide_default_can_use_target_features(int count, const uint64_t *features);

typedef struct halide_dimension_t {
#if (__cplusplus >= 201103L || _MSVC_LANG >= 201103L)
    int32_t min = 0, extent = 0, stride = 0;

    // Per-dimension flags. None are defined yet (This is reserved for future use).
    uint32_t flags = 0;

    HALIDE_ALWAYS_INLINE halide_dimension_t() = default;
    HALIDE_ALWAYS_INLINE halide_dimension_t(int32_t m, int32_t e, int32_t s, uint32_t f = 0)
        : min(m), extent(e), stride(s), flags(f) {
    }

    HALIDE_ALWAYS_INLINE bool operator==(const halide_dimension_t &other) const {
        return (min == other.min) &&
               (extent == other.extent) &&
               (stride == other.stride) &&
               (flags == other.flags);
    }

    HALIDE_ALWAYS_INLINE bool operator!=(const halide_dimension_t &other) const {
        return !(*this == other);
    }
#else
    int32_t min, extent, stride;

    // Per-dimension flags. None are defined yet (This is reserved for future use).
    uint32_t flags;
#endif
} halide_dimension_t;

#ifdef __cplusplus
}  // extern "C"
#endif

typedef enum { halide_buffer_flag_host_dirty = 1,
               halide_buffer_flag_device_dirty = 2 } halide_buffer_flags;

/**
 * The raw representation of an image passed around by generated
 * Halide code. It includes some stuff to track whether the image is
 * not actually in main memory, but instead on a device (like a
 * GPU). For a more convenient C++ wrapper, use Halide::Buffer<T>. */
typedef struct halide_buffer_t {
    /** A device-handle for e.g. GPU memory used to back this buffer. */
    uint64_t device;

    /** The interface used to interpret the above handle. */
    const struct halide_device_interface_t *device_interface;

    /** A pointer to the start of the data in main memory. In terms of
     * the Halide coordinate system, this is the address of the min
     * coordinates (defined below). */
    uint8_t *host;

    /** flags with various meanings. */
    uint64_t flags;

    /** The type of each buffer element. */
    struct halide_type_t type;

    /** The dimensionality of the buffer. */
    int32_t dimensions;

    /** The shape of the buffer. Halide does not own this array - you
     * must manage the memory for it yourself. */
    halide_dimension_t *dim;

    /** Pads the buffer up to a multiple of 8 bytes */
    void *padding;

#if (__cplusplus >= 201103L || _MSVC_LANG >= 201103L)
    /** Convenience methods for accessing the flags */
    // @{
    HALIDE_ALWAYS_INLINE bool get_flag(halide_buffer_flags flag) const {
        return (flags & flag) != 0;
    }

    HALIDE_ALWAYS_INLINE void set_flag(halide_buffer_flags flag, bool value) {
        if (value) {
            flags |= flag;
        } else {
            flags &= ~uint64_t(flag);
        }
    }

    HALIDE_ALWAYS_INLINE bool host_dirty() const {
        return get_flag(halide_buffer_flag_host_dirty);
    }

    HALIDE_ALWAYS_INLINE bool device_dirty() const {
        return get_flag(halide_buffer_flag_device_dirty);
    }

    HALIDE_ALWAYS_INLINE void set_host_dirty(bool v = true) {
        set_flag(halide_buffer_flag_host_dirty, v);
    }

    HALIDE_ALWAYS_INLINE void set_device_dirty(bool v = true) {
        set_flag(halide_buffer_flag_device_dirty, v);
    }
    // @}

    /** The total number of elements this buffer represents. Equal to
     * the product of the extents */
    HALIDE_ALWAYS_INLINE size_t number_of_elements() const {
        size_t s = 1;
        for (int i = 0; i < dimensions; i++) {
            s *= dim[i].extent;
        }
        return s;
    }

    /** Offset to the element with the lowest address.
     * If all strides are positive, equal to zero.
     * Offset is in elements, not bytes.
     * Unlike begin(), this is ok to call on an unallocated buffer. */
    HALIDE_ALWAYS_INLINE ptrdiff_t begin_offset() const {
        ptrdiff_t index = 0;
        for (int i = 0; i < dimensions; i++) {
            const int stride = dim[i].stride;
            if (stride < 0) {
                index += stride * (ptrdiff_t)(dim[i].extent - 1);
            }
        }
        return index;
    }

    /** An offset to one beyond the element with the highest address.
     * Offset is in elements, not bytes.
     * Unlike end(), this is ok to call on an unallocated buffer. */
    HALIDE_ALWAYS_INLINE ptrdiff_t end_offset() const {
        ptrdiff_t index = 0;
        for (int i = 0; i < dimensions; i++) {
            const int stride = dim[i].stride;
            if (stride > 0) {
                index += stride * (ptrdiff_t)(dim[i].extent - 1);
            }
        }
        index += 1;
        return index;
    }

    /** A pointer to the element with the lowest address.
     * If all strides are positive, equal to the host pointer.
     * Illegal to call on an unallocated buffer. */
    HALIDE_ALWAYS_INLINE uint8_t *begin() const {
        return host + begin_offset() * type.bytes();
    }

    /** A pointer to one beyond the element with the highest address.
     * Illegal to call on an unallocated buffer. */
    HALIDE_ALWAYS_INLINE uint8_t *end() const {
        return host + end_offset() * type.bytes();
    }

    /** The total number of bytes spanned by the data in memory. */
    HALIDE_ALWAYS_INLINE size_t size_in_bytes() const {
        return (size_t)(end_offset() - begin_offset()) * type.bytes();
    }

    /** A pointer to the element at the given location. */
    HALIDE_ALWAYS_INLINE uint8_t *address_of(const int *pos) const {
        ptrdiff_t index = 0;
        for (int i = 0; i < dimensions; i++) {
            index += (ptrdiff_t)dim[i].stride * (pos[i] - dim[i].min);
        }
        return host + index * type.bytes();
    }

    /** Attempt to call device_sync for the buffer. If the buffer
     * has no device_interface (or no device_sync), this is a quiet no-op.
     * Calling this explicitly should rarely be necessary, except for profiling. */
    HALIDE_ALWAYS_INLINE int device_sync(void *ctx = nullptr) {
        if (device_interface && device_interface->device_sync) {
            return device_interface->device_sync(ctx, this);
        }
        return 0;
    }

    /** Check if an input buffer passed extern stage is a querying
     * bounds. Compared to doing the host pointer check directly,
     * this both adds clarity to code and will facilitate moving to
     * another representation for bounds query arguments. */
    HALIDE_ALWAYS_INLINE bool is_bounds_query() const {
        return host == nullptr && device == 0;
    }

#endif
} halide_buffer_t;

#ifdef __cplusplus
extern "C" {
#endif

#ifndef HALIDE_ATTRIBUTE_DEPRECATED
#ifdef HALIDE_ALLOW_DEPRECATED
#define HALIDE_ATTRIBUTE_DEPRECATED(x)
#else
#ifdef _MSC_VER
#define HALIDE_ATTRIBUTE_DEPRECATED(x) __declspec(deprecated(x))
#else
#define HALIDE_ATTRIBUTE_DEPRECATED(x) __attribute__((deprecated(x)))
#endif
#endif
#endif

/** halide_scalar_value_t is a simple union able to represent all the well-known
 * scalar values in a filter argument. Note that it isn't tagged with a type;
 * you must ensure you know the proper type before accessing. Most user
 * code will never need to create instances of this struct; its primary use
 * is to hold def/min/max values in a halide_filter_argument_t. (Note that
 * this is conceptually just a union; it's wrapped in a struct to ensure
 * that it doesn't get anonymized by LLVM.)
 */
struct halide_scalar_value_t {
    union {
        bool b;
        int8_t i8;
        int16_t i16;
        int32_t i32;
        int64_t i64;
        uint8_t u8;
        uint16_t u16;
        uint32_t u32;
        uint64_t u64;
        float f32;
        double f64;
        void *handle;
    } u;
#ifdef __cplusplus
    HALIDE_ALWAYS_INLINE halide_scalar_value_t() {
        u.u64 = 0;
    }
#endif
};

enum halide_argument_kind_t {
    halide_argument_kind_input_scalar = 0,
    halide_argument_kind_input_buffer = 1,
    halide_argument_kind_output_buffer = 2
};

/*
    These structs must be robust across different compilers and settings; when
    modifying them, strive for the following rules:

    1) All fields are explicitly sized. I.e. must use int32_t and not "int"
    2) All fields must land on an alignment boundary that is the same as their size
    3) Explicit padding is added to make that so
    4) The sizeof the struct is padded out to a multiple of the largest natural size thing in the struct
    5) don't forget that 32 and 64 bit pointers are different sizes
*/

/**
 * Obsolete version of halide_filter_argument_t; only present in
 * code that wrote halide_filter_metadata_t version 0.
 */
struct halide_filter_argument_t_v0 {
    const char *name;
    int32_t kind;
    int32_t dimensions;
    struct halide_type_t type;
    const struct halide_scalar_value_t *def, *min, *max;
};

/**
 * halide_filter_argument_t is essentially a plain-C-struct equivalent to
 * Halide::Argument; most user code will never need to create one.
 */
struct halide_filter_argument_t {
    const char *name;    // name of the argument; will never be null or empty.
    int32_t kind;        // actually halide_argument_kind_t
    int32_t dimensions;  // always zero for scalar arguments
    struct halide_type_t type;
    // These pointers should always be null for buffer arguments,
    // and *may* be null for scalar arguments. (A null value means
    // there is no def/min/max/estimate specified for this argument.)
    const struct halide_scalar_value_t *scalar_def, *scalar_min, *scalar_max, *scalar_estimate;
    // This pointer should always be null for scalar arguments,
    // and *may* be null for buffer arguments. If not null, it should always
    // point to an array of dimensions*2 pointers, which will be the (min, extent)
    // estimates for each dimension of the buffer. (Note that any of the pointers
    // may be null as well.)
    int64_t const *const *buffer_estimates;
};

struct halide_filter_metadata_t {
#ifdef __cplusplus
    static const int32_t VERSION = 1;
#endif

    /** version of this metadata; currently always 1. */
    int32_t version;

    /** The number of entries in the arguments field. This is always >= 1. */
    int32_t num_arguments;

    /** An array of the filters input and output arguments; this will never be
     * null. The order of arguments is not guaranteed (input and output arguments
     * may come in any order); however, it is guaranteed that all arguments
     * will have a unique name within a given filter. */
    const struct halide_filter_argument_t *arguments;

    /** The Target for which the filter was compiled. This is always
     * a canonical Target string (ie a product of Target::to_string). */
    const char *target;

    /** The function name of the filter. */
    const char *name;
};

/** halide_register_argv_and_metadata() is a **user-defined** function that
 * must be provided in order to use the registration.cc files produced
 * by Generators when the 'registration' output is requested. Each registration.cc
 * file provides a static initializer that calls this function with the given
 * filter's argv-call variant, its metadata, and (optionally) and additional
 * textual data that the build system chooses to tack on for its own purposes.
 * Note that this will be called at static-initializer time (i.e., before
 * main() is called), and in an unpredictable order. Note that extra_key_value_pairs
 * may be nullptr; if it's not null, it's expected to be a null-terminated list
 * of strings, with an even number of entries. */
void halide_register_argv_and_metadata(
    int (*filter_argv_call)(void **),
    const struct halide_filter_metadata_t *filter_metadata,
    const char *const *extra_key_value_pairs);

/** The functions below here are relevant for pipelines compiled with
 * the -profile target flag, which runs a sampling profiler thread
 * alongside the pipeline. */

/** Per-Func state tracked by the sampling profiler. */
struct halide_profiler_func_stats {
    /** Total time taken evaluating this Func (in nanoseconds). */
    uint64_t time;

    /** The current memory allocation of this Func. */
    uint64_t memory_current;

    /** The peak memory allocation of this Func. */
    uint64_t memory_peak;

    /** The total memory allocation of this Func. */
    uint64_t memory_total;

    /** The peak stack allocation of this Func's threads. */
    uint64_t stack_peak;

    /** The average number of thread pool worker threads active while computing this Func. */
    uint64_t active_threads_numerator, active_threads_denominator;

    /** The name of this Func. A global constant string. */
    const char *name;

    /** The total number of memory allocation of this Func. */
    int num_allocs;
};

/** Per-pipeline state tracked by the sampling profiler. These exist
 * in a linked list. */
struct halide_profiler_pipeline_stats {
    /** Total time spent inside this pipeline (in nanoseconds) */
    uint64_t time;

    /** The current memory allocation of funcs in this pipeline. */
    uint64_t memory_current;

    /** The peak memory allocation of funcs in this pipeline. */
    uint64_t memory_peak;

    /** The total memory allocation of funcs in this pipeline. */
    uint64_t memory_total;

    /** The average number of thread pool worker threads doing useful
     * work while computing this pipeline. */
    uint64_t active_threads_numerator, active_threads_denominator;

    /** The name of this pipeline. A global constant string. */
    const char *name;

    /** An array containing states for each Func in this pipeline. */
    struct halide_profiler_func_stats *funcs;

    /** The next pipeline_stats pointer. It's a void * because types
     * in the Halide runtime may not currently be recursive. */
    void *next;

    /** The number of funcs in this pipeline. */
    int num_funcs;

    /** An internal base id used to identify the funcs in this pipeline. */
    int first_func_id;

    /** The number of times this pipeline has been run. */
    int runs;

    /** The total number of samples taken inside of this pipeline. */
    int samples;

    /** The total number of memory allocation of funcs in this pipeline. */
    int num_allocs;
};

/** The global state of the profiler. */

struct halide_profiler_state {
    /** Guards access to the fields below. If not locked, the sampling
     * profiler thread is free to modify things below (including
     * reordering the linked list of pipeline stats). */
    struct halide_mutex lock;

    /** The amount of time the profiler thread sleeps between samples
     * in milliseconds. Defaults to 1 */
    int sleep_time;

    /** An internal id used for bookkeeping. */
    int first_free_id;

    /** The id of the current running Func. Set by the pipeline, read
     * periodically by the profiler thread. */
    int current_func;

    /** The number of threads currently doing work. */
    int active_threads;

    /** A linked list of stats gathered for each pipeline. */
    struct halide_profiler_pipeline_stats *pipelines;

    /** Retrieve remote profiler state. Used so that the sampling
     * profiler can follow along with execution that occurs elsewhere,
     * e.g. on a DSP. If null, it reads from the int above instead. */
    void (*get_remote_profiler_state)(int *func, int *active_workers);

    /** Sampling thread reference to be joined at shutdown. */
    struct halide_thread *sampling_thread;
};

/** Profiler func ids with special meanings. */
enum {
    /// current_func takes on this value when not inside Halide code
    halide_profiler_outside_of_halide = -1,
    /// Set current_func to this value to tell the profiling thread to
    /// halt. It will start up again next time you run a pipeline with
    /// profiling enabled.
    halide_profiler_please_stop = -2
};

/** Get a pointer to the global profiler state for programmatic
 * inspection. Lock it before using to pause the profiler. */
extern struct halide_profiler_state *halide_profiler_get_state();

/** Get a pointer to the pipeline state associated with pipeline_name.
 * This function grabs the global profiler state's lock on entry. */
extern struct halide_profiler_pipeline_stats *halide_profiler_get_pipeline_state(const char *pipeline_name);

/** Collects profiling information. Intended to be called from a timer
 * interrupt handler if timer based profiling is being used.
 *  State argument is acquired via halide_profiler_get_pipeline_state.
 * prev_t argument is the previous time and can be used to set a more
 * accurate time interval if desired. */
extern int halide_profiler_sample(struct halide_profiler_state *s, uint64_t *prev_t);

/** Reset profiler state cheaply. May leave threads running or some
 * memory allocated but all accumluated statistics are reset.
 * WARNING: Do NOT call this method while any halide pipeline is
 * running; halide_profiler_memory_allocate/free and
 * halide_profiler_stack_peak_update update the profiler pipeline's
 * state without grabbing the global profiler state's lock. */
extern void halide_profiler_reset();

/** Reset all profiler state.
 * WARNING: Do NOT call this method while any halide pipeline is
 * running; halide_profiler_memory_allocate/free and
 * halide_profiler_stack_peak_update update the profiler pipeline's
 * state without grabbing the global profiler state's lock. */
void halide_profiler_shutdown();

/** Print out timing statistics for everything run since the last
 * reset. Also happens at process exit. */
extern void halide_profiler_report(void *user_context);

/** For timer based profiling, this routine starts the timer chain running.
 * halide_get_profiler_state can be called to get the current timer interval.
 */
extern void halide_start_timer_chain();
/** These routines are called to temporarily disable and then reenable
 * timer interuppts for profiling */
//@{
extern void halide_disable_timer_interrupt();
extern void halide_enable_timer_interrupt();
//@}

/// \name "Float16" functions
/// These functions operate of bits (``uint16_t``) representing a half
/// precision floating point number (IEEE-754 2008 binary16).
//{@

/** Read bits representing a half precision floating point number and return
 *  the float that represents the same value */
extern float halide_float16_bits_to_float(uint16_t);

/** Read bits representing a half precision floating point number and return
 *  the double that represents the same value */
extern double halide_float16_bits_to_double(uint16_t);

// TODO: Conversion functions to half

//@}

// Allocating and freeing device memory is often very slow. The
// methods below give Halide's runtime permission to hold onto device
// memory to service future requests instead of returning it to the
// underlying device API. The API does not manage an allocation pool,
// all it does is provide access to a shared counter that acts as a
// limit on the unused memory not yet returned to the underlying
// device API. It makes callbacks to participants when memory needs to
// be released because the limit is about to be exceeded (either
// because the limit has been reduced, or because the memory owned by
// some participant becomes unused).

/** Tell Halide whether or not it is permitted to hold onto device
 * allocations to service future requests instead of returning them
 * eagerly to the underlying device API. Many device allocators are
 * quite slow, so it can be beneficial to set this to true. The
 * default value for now is false.
 *
 * Note that if enabled, the eviction policy is very simplistic. The
 * 32 most-recently used allocations are preserved, regardless of
 * their size. Additionally, if a call to cuMalloc results in an
 * out-of-memory error, the entire cache is flushed and the allocation
 * is retried. See https://github.com/halide/Halide/issues/4093
 *
 * If set to false, releases all unused device allocations back to the
 * underlying device APIs. For finer-grained control, see specific
 * methods in each device api runtime. */
extern int halide_reuse_device_allocations(void *user_context, bool);

/** Determines whether on device_free the memory is returned
 * immediately to the device API, or placed on a free list for future
 * use. Override and switch based on the user_context for
 * finer-grained control. By default just returns the value most
 * recently set by the method above. */
extern bool halide_can_reuse_device_allocations(void *user_context);

struct halide_device_allocation_pool {
    int (*release_unused)(void *user_context);
    struct halide_device_allocation_pool *next;
};

/** Register a callback to be informed when
 * halide_reuse_device_allocations(false) is called, and all unused
 * device allocations must be released. The object passed should have
 * global lifetime, and its next field will be clobbered. */
extern void halide_register_device_allocation_pool(struct halide_device_allocation_pool *);

#ifdef __cplusplus
}  // End extern "C"
#endif

#if (__cplusplus >= 201103L || _MSVC_LANG >= 201103L)

namespace {

template<typename T>
struct check_is_pointer {
    static constexpr bool value = false;
};

template<typename T>
struct check_is_pointer<T *> {
    static constexpr bool value = true;
};

}  // namespace

/** Construct the halide equivalent of a C type */
template<typename T>
HALIDE_ALWAYS_INLINE constexpr halide_type_t halide_type_of() {
    // Create a compile-time error if T is not a pointer (without
    // using any includes - this code goes into the runtime).
    // (Note that we can't have uninitialized variables in constexpr functions,
    // even if those variables aren't used.)
    static_assert(check_is_pointer<T>::value, "Expected a pointer type here");
    return halide_type_t(halide_type_handle, 64);
}

#ifdef HALIDE_CPP_COMPILER_HAS_FLOAT16
template<>
HALIDE_ALWAYS_INLINE constexpr halide_type_t halide_type_of<_Float16>() {
    return halide_type_t(halide_type_float, 16);
}
#endif

template<>
HALIDE_ALWAYS_INLINE constexpr halide_type_t halide_type_of<float>() {
    return halide_type_t(halide_type_float, 32);
}

template<>
HALIDE_ALWAYS_INLINE constexpr halide_type_t halide_type_of<double>() {
    return halide_type_t(halide_type_float, 64);
}

template<>
HALIDE_ALWAYS_INLINE constexpr halide_type_t halide_type_of<bool>() {
    return halide_type_t(halide_type_uint, 1);
}

template<>
HALIDE_ALWAYS_INLINE constexpr halide_type_t halide_type_of<uint8_t>() {
    return halide_type_t(halide_type_uint, 8);
}

template<>
HALIDE_ALWAYS_INLINE constexpr halide_type_t halide_type_of<uint16_t>() {
    return halide_type_t(halide_type_uint, 16);
}

template<>
HALIDE_ALWAYS_INLINE constexpr halide_type_t halide_type_of<uint32_t>() {
    return halide_type_t(halide_type_uint, 32);
}

template<>
HALIDE_ALWAYS_INLINE constexpr halide_type_t halide_type_of<uint64_t>() {
    return halide_type_t(halide_type_uint, 64);
}

template<>
HALIDE_ALWAYS_INLINE constexpr halide_type_t halide_type_of<int8_t>() {
    return halide_type_t(halide_type_int, 8);
}

template<>
HALIDE_ALWAYS_INLINE constexpr halide_type_t halide_type_of<int16_t>() {
    return halide_type_t(halide_type_int, 16);
}

template<>
HALIDE_ALWAYS_INLINE constexpr halide_type_t halide_type_of<int32_t>() {
    return halide_type_t(halide_type_int, 32);
}

template<>
HALIDE_ALWAYS_INLINE constexpr halide_type_t halide_type_of<int64_t>() {
    return halide_type_t(halide_type_int, 64);
}

#ifndef COMPILING_HALIDE_RUNTIME

// These structures are used by `function_info_header` files
// (generated by passing `-e function_info_header` to a Generator).
// The generated files contain documentation on the proper usage.
namespace HalideFunctionInfo {

enum ArgumentKind { InputScalar = 0,
                    InputBuffer = 1,
                    OutputBuffer = 2 };

struct ArgumentInfo {
    std::string_view name;
    ArgumentKind kind;
    int32_t dimensions;  // always zero for scalar arguments
    halide_type_t type;
};

}  // namespace HalideFunctionInfo

#endif  // COMPILING_HALIDE_RUNTIME

#endif  // (__cplusplus >= 201103L || _MSVC_LANG >= 201103L)

#endif  // HALIDE_HALIDERUNTIME_H<|MERGE_RESOLUTION|>--- conflicted
+++ resolved
@@ -1387,7 +1387,6 @@
     halide_target_feature_sanitizer_coverage,     ///< Enable hooks for SanitizerCoverage support.
     halide_target_feature_profile_by_timer,       ///< Alternative to halide_target_feature_profile using timer interrupt for systems without threads or applicartions that need to avoid them.
     halide_target_feature_spirv,                  ///< Enable SPIR-V code generation support.
-<<<<<<< HEAD
     halide_target_feature_vulkan,                 ///< Enable Vulkan runtime support.
     halide_target_feature_vulkan_int8,            ///< Enable Vulkan 8-bit integer support.
     halide_target_feature_vulkan_int16,           ///< Enable Vulkan 16-bit integer support.
@@ -1397,9 +1396,7 @@
     halide_target_feature_vulkan_version10,       ///< Enable Vulkan v1.0 runtime target support.
     halide_target_feature_vulkan_version12,       ///< Enable Vulkan v1.2 runtime target support.
     halide_target_feature_vulkan_version13,       ///< Enable Vulkan v1.3 runtime target support.
-=======
     halide_target_feature_semihosting,            ///< Used together with Target::NoOS for the baremetal target built with semihosting library and run with semihosting mode where minimum I/O communication with a host PC is available.
->>>>>>> 22aed20c
     halide_target_feature_end                     ///< A sentinel. Every target is considered to have this feature, and setting this feature does nothing.
 } halide_target_feature_t;
 
