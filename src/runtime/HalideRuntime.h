--- conflicted
+++ resolved
@@ -1434,10 +1434,6 @@
     halide_target_feature_arm_fp16,               ///< Enable ARMv8.2-a half-precision floating point data processing
     halide_llvm_large_code_model,                 ///< Use the LLVM large code model to compile
     halide_target_feature_rvv,                    ///< Enable RISCV "V" Vector Extension
-<<<<<<< HEAD
-    halide_target_feature_armv81a,                ///< Enable ARMv8.1-a instructions
-    halide_target_feature_arm64e,                 ///< Enable ARM64e (requires ARMv8.3a)
-=======
     halide_target_feature_armv8a,                 ///< Enable ARMv8a instructions
     halide_target_feature_armv81a,                ///< Enable ARMv8.1a instructions
     halide_target_feature_armv82a,                ///< Enable ARMv8.2a instructions
@@ -1448,7 +1444,7 @@
     halide_target_feature_armv87a,                ///< Enable ARMv8.7a instructions
     halide_target_feature_armv88a,                ///< Enable ARMv8.8a instructions
     halide_target_feature_armv89a,                ///< Enable ARMv8.9a instructions
->>>>>>> 5d1472fa
+    halide_target_feature_arm64e,                 ///< Enable ARM64e (requires ARMv8.3a)
     halide_target_feature_sanitizer_coverage,     ///< Enable hooks for SanitizerCoverage support.
     halide_target_feature_profile_by_timer,       ///< Alternative to halide_target_feature_profile using timer interrupt for systems without threads or applicartions that need to avoid them.
     halide_target_feature_spirv,                  ///< Enable SPIR-V code generation support.
