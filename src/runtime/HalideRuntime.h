--- conflicted
+++ resolved
@@ -1120,12 +1120,8 @@
     /** This part of the Halide runtime is unimplemented on this platform. */
     halide_error_code_unimplemented = -20,
 
-<<<<<<< HEAD
     /** A runtime symbol could not be loaded. */
     halide_error_code_symbol_not_found = -21,
-=======
-    /* unused = -21, */
->>>>>>> ae59b91f
 
     /** There is a bug in the Halide compiler. */
     halide_error_code_internal_error = -22,
