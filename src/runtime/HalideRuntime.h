#ifndef HALIDE_HALIDERUNTIME_H
#define HALIDE_HALIDERUNTIME_H

#ifndef COMPILING_HALIDE_RUNTIME
#ifdef __cplusplus
#include <cstddef>
#include <cstdint>
#include <cstring>
#else
#include <stdbool.h>
#include <stddef.h>
#include <stdint.h>
#include <string.h>
#endif
#else
#include "runtime_internal.h"
#endif

#ifdef __cplusplus
// Forward declare type to allow naming typed handles.
// See Type.h for documentation.
template<typename T>
struct halide_handle_traits;
#endif

#ifdef __cplusplus
extern "C" {
#endif

#ifdef _MSC_VER
// Note that (for MSVC) you should not use "inline" along with HALIDE_ALWAYS_INLINE;
// it is not necessary, and may produce warnings for some build configurations.
#define HALIDE_ALWAYS_INLINE __forceinline
#define HALIDE_NEVER_INLINE __declspec(noinline)
#else
// Note that (for Posixy compilers) you should always use "inline" along with HALIDE_ALWAYS_INLINE;
// otherwise some corner-case scenarios may erroneously report link errors.
#define HALIDE_ALWAYS_INLINE inline __attribute__((always_inline))
#define HALIDE_NEVER_INLINE __attribute__((noinline))
#endif

#ifndef HALIDE_MUST_USE_RESULT
#ifdef __has_attribute
#if __has_attribute(nodiscard)
// C++17 or later
#define HALIDE_MUST_USE_RESULT [[nodiscard]]
#elif __has_attribute(warn_unused_result)
// Clang/GCC
#define HALIDE_MUST_USE_RESULT __attribute__((warn_unused_result))
#else
#define HALIDE_MUST_USE_RESULT
#endif
#else
#define HALIDE_MUST_USE_RESULT
#endif
#endif

/** \file
 *
 * This file declares the routines used by Halide internally in its
 * runtime. On platforms that support weak linking, these can be
 * replaced with user-defined versions by defining an extern "C"
 * function with the same name and signature.
 *
 * When doing Just In Time (JIT) compilation methods on the Func being
 * compiled must be called instead. The corresponding methods are
 * documented below.
 *
 * All of these functions take a "void *user_context" parameter as their
 * first argument; if the Halide kernel that calls back to any of these
 * functions has been compiled with the UserContext feature set on its Target,
 * then the value of that pointer passed from the code that calls the
 * Halide kernel is piped through to the function.
 *
 * Some of these are also useful to call when using the default
 * implementation. E.g. halide_shutdown_thread_pool.
 *
 * Note that even on platforms with weak linking, some linker setups
 * may not respect the override you provide. E.g. if the override is
 * in a shared library and the halide object files are linked directly
 * into the output, the builtin versions of the runtime functions will
 * be called. See your linker documentation for more details. On
 * Linux, LD_DYNAMIC_WEAK=1 may help.
 *
 */

// Forward-declare to suppress warnings if compiling as C.
struct halide_buffer_t;

/** Print a message to stderr. Main use is to support tracing
 * functionality, print, and print_when calls. Also called by the default
 * halide_error.  This function can be replaced in JITed code by using
 * halide_custom_print and providing an implementation of halide_print
 * in AOT code. See Func::set_custom_print.
 */
// @{
extern void halide_print(void *user_context, const char *);
extern void halide_default_print(void *user_context, const char *);
typedef void (*halide_print_t)(void *, const char *);
extern halide_print_t halide_set_custom_print(halide_print_t print);
// @}

/** Halide calls this function on runtime errors (for example bounds
 * checking failures). This function can be replaced in JITed code by
 * using Func::set_error_handler, or in AOT code by calling
 * halide_set_error_handler. In AOT code on platforms that support
 * weak linking (i.e. not Windows), you can also override it by simply
 * defining your own halide_error.
 */
// @{
extern void halide_error(void *user_context, const char *);
extern void halide_default_error(void *user_context, const char *);
typedef void (*halide_error_handler_t)(void *, const char *);
extern halide_error_handler_t halide_set_error_handler(halide_error_handler_t handler);
// @}

/** Cross-platform mutex. Must be initialized with zero and implementation
 * must treat zero as an unlocked mutex with no waiters, etc.
 */
struct halide_mutex {
    uintptr_t _private[1];
};

/** Cross platform condition variable. Must be initialized to 0. */
struct halide_cond {
    uintptr_t _private[1];
};

/** A basic set of mutex and condition variable functions, which call
 * platform specific code for mutual exclusion. Equivalent to posix
 * calls. */
//@{
extern void halide_mutex_lock(struct halide_mutex *mutex);
extern void halide_mutex_unlock(struct halide_mutex *mutex);
extern void halide_cond_signal(struct halide_cond *cond);
extern void halide_cond_broadcast(struct halide_cond *cond);
extern void halide_cond_wait(struct halide_cond *cond, struct halide_mutex *mutex);
//@}

/** Functions for constructing/destroying/locking/unlocking arrays of mutexes. */
struct halide_mutex_array;
//@{
extern struct halide_mutex_array *halide_mutex_array_create(int sz);
extern void halide_mutex_array_destroy(void *user_context, void *array);
extern int halide_mutex_array_lock(struct halide_mutex_array *array, int entry);
extern int halide_mutex_array_unlock(struct halide_mutex_array *array, int entry);
//@}

/** Define halide_do_par_for to replace the default thread pool
 * implementation. halide_shutdown_thread_pool can also be called to
 * release resources used by the default thread pool on platforms
 * where it makes sense. See Func::set_custom_do_task and
 * Func::set_custom_do_par_for. Should return zero if all the jobs
 * return zero, or an arbitrarily chosen return value from one of the
 * jobs otherwise.
 */
//@{
typedef int (*halide_task_t)(void *user_context, int task_number, uint8_t *closure);
extern int halide_do_par_for(void *user_context,
                             halide_task_t task,
                             int min, int size, uint8_t *closure);
extern void halide_shutdown_thread_pool();
//@}

/** Set a custom method for performing a parallel for loop. Returns
 * the old do_par_for handler. */
typedef int (*halide_do_par_for_t)(void *, halide_task_t, int, int, uint8_t *);
extern halide_do_par_for_t halide_set_custom_do_par_for(halide_do_par_for_t do_par_for);

/** An opaque struct representing a semaphore. Used by the task system for async tasks. */
struct halide_semaphore_t {
    uint64_t _private[2];
};

/** A struct representing a semaphore and a number of items that must
 * be acquired from it. Used in halide_parallel_task_t below. */
struct halide_semaphore_acquire_t {
    struct halide_semaphore_t *semaphore;
    int count;
};
extern int halide_semaphore_init(struct halide_semaphore_t *, int n);
extern int halide_semaphore_release(struct halide_semaphore_t *, int n);
extern bool halide_semaphore_try_acquire(struct halide_semaphore_t *, int n);
typedef int (*halide_semaphore_init_t)(struct halide_semaphore_t *, int);
typedef int (*halide_semaphore_release_t)(struct halide_semaphore_t *, int);
typedef bool (*halide_semaphore_try_acquire_t)(struct halide_semaphore_t *, int);

/** A task representing a serial for loop evaluated over some range.
 * Note that task_parent is a pass through argument that should be
 * passed to any dependent taks that are invoked using halide_do_parallel_tasks
 * underneath this call. */
typedef int (*halide_loop_task_t)(void *user_context, int min, int extent,
                                  uint8_t *closure, void *task_parent);

/** A parallel task to be passed to halide_do_parallel_tasks. This
 * task may recursively call halide_do_parallel_tasks, and there may
 * be complex dependencies between seemingly unrelated tasks expressed
 * using semaphores. If you are using a custom task system, care must
 * be taken to avoid potential deadlock. This can be done by carefully
 * respecting the static metadata at the end of the task struct.*/
struct halide_parallel_task_t {
    // The function to call. It takes a user context, a min and
    // extent, a closure, and a task system pass through argument.
    halide_loop_task_t fn;

    // The closure to pass it
    uint8_t *closure;

    // The name of the function to be called. For debugging purposes only.
    const char *name;

    // An array of semaphores that must be acquired before the
    // function is called. Must be reacquired for every call made.
    struct halide_semaphore_acquire_t *semaphores;
    int num_semaphores;

    // The entire range the function should be called over. This range
    // may be sliced up and the function called multiple times.
    int min, extent;

    // A parallel task provides several pieces of metadata to prevent
    // unbounded resource usage or deadlock.

    // The first is the minimum number of execution contexts (call
    // stacks or threads) necessary for the function to run to
    // completion. This may be greater than one when there is nested
    // parallelism with internal producer-consumer relationships
    // (calling the function recursively spawns and blocks on parallel
    // sub-tasks that communicate with each other via semaphores). If
    // a parallel runtime calls the function when fewer than this many
    // threads are idle, it may need to create more threads to
    // complete the task, or else risk deadlock due to committing all
    // threads to tasks that cannot complete without more.
    //
    // FIXME: Note that extern stages are assumed to only require a
    // single thread to complete. If the extern stage is itself a
    // Halide pipeline, this may be an underestimate.
    int min_threads;

    // The calls to the function should be in serial order from min to min+extent-1, with only
    // one executing at a time. If false, any order is fine, and
    // concurrency is fine.
    bool serial;
};

/** Enqueue some number of the tasks described above and wait for them
 * to complete. While waiting, the calling threads assists with either
 * the tasks enqueued, or other non-blocking tasks in the task
 * system. Note that task_parent should be NULL for top-level calls
 * and the pass through argument if this call is being made from
 * another task. */
extern int halide_do_parallel_tasks(void *user_context, int num_tasks,
                                    struct halide_parallel_task_t *tasks,
                                    void *task_parent);

/** If you use the default do_par_for, you can still set a custom
 * handler to perform each individual task. Returns the old handler. */
//@{
typedef int (*halide_do_task_t)(void *, halide_task_t, int, uint8_t *);
extern halide_do_task_t halide_set_custom_do_task(halide_do_task_t do_task);
extern int halide_do_task(void *user_context, halide_task_t f, int idx,
                          uint8_t *closure);
//@}

/** The version of do_task called for loop tasks. By default calls the
 * loop task with the same arguments. */
// @{
typedef int (*halide_do_loop_task_t)(void *, halide_loop_task_t, int, int, uint8_t *, void *);
extern halide_do_loop_task_t halide_set_custom_do_loop_task(halide_do_loop_task_t do_task);
extern int halide_do_loop_task(void *user_context, halide_loop_task_t f, int min, int extent,
                               uint8_t *closure, void *task_parent);
//@}

/** Provide an entire custom tasking runtime via function
 * pointers. Note that do_task and semaphore_try_acquire are only ever
 * called by halide_default_do_par_for and
 * halide_default_do_parallel_tasks, so it's only necessary to provide
 * those if you are mixing in the default implementations of
 * do_par_for and do_parallel_tasks. */
// @{
typedef int (*halide_do_parallel_tasks_t)(void *, int, struct halide_parallel_task_t *,
                                          void *task_parent);
extern void halide_set_custom_parallel_runtime(
    halide_do_par_for_t,
    halide_do_task_t,
    halide_do_loop_task_t,
    halide_do_parallel_tasks_t,
    halide_semaphore_init_t,
    halide_semaphore_try_acquire_t,
    halide_semaphore_release_t);
// @}

/** The default versions of the parallel runtime functions. */
// @{
extern int halide_default_do_par_for(void *user_context,
                                     halide_task_t task,
                                     int min, int size, uint8_t *closure);
extern int halide_default_do_parallel_tasks(void *user_context,
                                            int num_tasks,
                                            struct halide_parallel_task_t *tasks,
                                            void *task_parent);
extern int halide_default_do_task(void *user_context, halide_task_t f, int idx,
                                  uint8_t *closure);
extern int halide_default_do_loop_task(void *user_context, halide_loop_task_t f,
                                       int min, int extent,
                                       uint8_t *closure, void *task_parent);
extern int halide_default_semaphore_init(struct halide_semaphore_t *, int n);
extern int halide_default_semaphore_release(struct halide_semaphore_t *, int n);
extern bool halide_default_semaphore_try_acquire(struct halide_semaphore_t *, int n);
// @}

struct halide_thread;

/** Spawn a thread. Returns a handle to the thread for the purposes of
 * joining it. The thread must be joined in order to clean up any
 * resources associated with it. */
extern struct halide_thread *halide_spawn_thread(void (*f)(void *), void *closure);

/** Join a thread. */
extern void halide_join_thread(struct halide_thread *);

/** Set the number of threads used by Halide's thread pool. Returns
 * the old number.
 *
 * n < 0  : error condition
 * n == 0 : use a reasonable system default (typically, number of cpus online).
 * n == 1 : use exactly one thread; this will always enforce serial execution
 * n > 1  : use a pool of exactly n threads.
 *
 * (Note that this is only guaranteed when using the default implementations
 * of halide_do_par_for(); custom implementations may completely ignore values
 * passed to halide_set_num_threads().)
 */
extern int halide_set_num_threads(int n);

/** Halide calls these functions to allocate and free memory. To
 * replace in AOT code, use the halide_set_custom_malloc and
 * halide_set_custom_free, or (on platforms that support weak
 * linking), simply define these functions yourself. In JIT-compiled
 * code use Func::set_custom_allocator.
 *
 * If you override them, and find yourself wanting to call the default
 * implementation from within your override, use
 * halide_default_malloc/free.
 *
 * Note that halide_malloc must return a pointer aligned to the
 * maximum meaningful alignment for the platform for the purpose of
 * vector loads and stores. The default implementation uses 32-byte
 * alignment, which is safe for arm and x86. Additionally, it must be
 * safe to read at least 8 bytes before the start and beyond the
 * end.
 */
//@{
extern void *halide_malloc(void *user_context, size_t x);
extern void halide_free(void *user_context, void *ptr);
extern void *halide_default_malloc(void *user_context, size_t x);
extern void halide_default_free(void *user_context, void *ptr);
typedef void *(*halide_malloc_t)(void *, size_t);
typedef void (*halide_free_t)(void *, void *);
extern halide_malloc_t halide_set_custom_malloc(halide_malloc_t user_malloc);
extern halide_free_t halide_set_custom_free(halide_free_t user_free);
//@}

/** Halide calls these functions to interact with the underlying
 * system runtime functions. To replace in AOT code on platforms that
 * support weak linking, define these functions yourself, or use
 * the halide_set_custom_load_library() and halide_set_custom_get_library_symbol()
 * functions. In JIT-compiled code, use JITSharedRuntime::set_default_handlers().
 *
 * halide_load_library and halide_get_library_symbol are equivalent to
 * dlopen and dlsym. halide_get_symbol(sym) is equivalent to
 * dlsym(RTLD_DEFAULT, sym).
 */
//@{
extern void *halide_get_symbol(const char *name);
extern void *halide_load_library(const char *name);
extern void *halide_get_library_symbol(void *lib, const char *name);
extern void *halide_default_get_symbol(const char *name);
extern void *halide_default_load_library(const char *name);
extern void *halide_default_get_library_symbol(void *lib, const char *name);
typedef void *(*halide_get_symbol_t)(const char *name);
typedef void *(*halide_load_library_t)(const char *name);
typedef void *(*halide_get_library_symbol_t)(void *lib, const char *name);
extern halide_get_symbol_t halide_set_custom_get_symbol(halide_get_symbol_t user_get_symbol);
extern halide_load_library_t halide_set_custom_load_library(halide_load_library_t user_load_library);
extern halide_get_library_symbol_t halide_set_custom_get_library_symbol(halide_get_library_symbol_t user_get_library_symbol);
//@}

/** Called when debug_to_file is used inside %Halide code.  See
 * Func::debug_to_file for how this is called
 *
 * Cannot be replaced in JITted code at present.
 */
extern int32_t halide_debug_to_file(void *user_context, const char *filename,
                                    int32_t type_code,
                                    struct halide_buffer_t *buf);

/** Types in the halide type system. They can be ints, unsigned ints,
 * or floats (of various bit-widths), or a handle (which is always 64-bits).
 * Note that the int/uint/float values do not imply a specific bit width
 * (the bit width is expected to be encoded in a separate value).
 */
typedef enum halide_type_code_t
#if (__cplusplus >= 201103L || _MSVC_LANG >= 201103L)
    : uint8_t
#endif
{
    halide_type_int = 0,     ///< signed integers
    halide_type_uint = 1,    ///< unsigned integers
    halide_type_float = 2,   ///< IEEE floating point numbers
    halide_type_handle = 3,  ///< opaque pointer type (void *)
    halide_type_bfloat = 4,  ///< floating point numbers in the bfloat format
} halide_type_code_t;

// Note that while __attribute__ can go before or after the declaration,
// __declspec apparently is only allowed before.
#ifndef HALIDE_ATTRIBUTE_ALIGN
#ifdef _MSC_VER
#define HALIDE_ATTRIBUTE_ALIGN(x) __declspec(align(x))
#else
#define HALIDE_ATTRIBUTE_ALIGN(x) __attribute__((aligned(x)))
#endif
#endif

/** A runtime tag for a type in the halide type system. Can be ints,
 * unsigned ints, or floats of various bit-widths (the 'bits'
 * field). Can also be vectors of the same (by setting the 'lanes'
 * field to something larger than one). This struct should be
 * exactly 32-bits in size. */
struct halide_type_t {
    /** The basic type code: signed integer, unsigned integer, or floating point. */
#if (__cplusplus >= 201103L || _MSVC_LANG >= 201103L)
    HALIDE_ATTRIBUTE_ALIGN(1)
    halide_type_code_t code;  // halide_type_code_t
#else
    HALIDE_ATTRIBUTE_ALIGN(1)
    uint8_t code;  // halide_type_code_t
#endif

    /** The number of bits of precision of a single scalar value of this type. */
    HALIDE_ATTRIBUTE_ALIGN(1)
    uint8_t bits;

    /** How many elements in a vector. This is 1 for scalar types. */
    HALIDE_ATTRIBUTE_ALIGN(2)
    uint16_t lanes;

#if (__cplusplus >= 201103L || _MSVC_LANG >= 201103L)
    /** Construct a runtime representation of a Halide type from:
     * code: The fundamental type from an enum.
     * bits: The bit size of one element.
     * lanes: The number of vector elements in the type. */
    HALIDE_ALWAYS_INLINE halide_type_t(halide_type_code_t code, uint8_t bits, uint16_t lanes = 1)
        : code(code), bits(bits), lanes(lanes) {
    }

    /** Default constructor is required e.g. to declare halide_trace_event
     * instances. */
    HALIDE_ALWAYS_INLINE halide_type_t()
        : code((halide_type_code_t)0), bits(0), lanes(0) {
    }

    HALIDE_ALWAYS_INLINE halide_type_t with_lanes(uint16_t new_lanes) const {
        return halide_type_t((halide_type_code_t)code, bits, new_lanes);
    }

    /** Compare two types for equality. */
    HALIDE_ALWAYS_INLINE bool operator==(const halide_type_t &other) const {
        return as_u32() == other.as_u32();
    }

    HALIDE_ALWAYS_INLINE bool operator!=(const halide_type_t &other) const {
        return !(*this == other);
    }

    HALIDE_ALWAYS_INLINE bool operator<(const halide_type_t &other) const {
        return as_u32() < other.as_u32();
    }

    /** Size in bytes for a single element, even if width is not 1, of this type. */
    HALIDE_ALWAYS_INLINE int bytes() const {
        return (bits + 7) / 8;
    }

    HALIDE_ALWAYS_INLINE uint32_t as_u32() const {
        uint32_t u;
        memcpy(&u, this, sizeof(u));
        return u;
    }
#endif
};

enum halide_trace_event_code_t { halide_trace_load = 0,
                                 halide_trace_store = 1,
                                 halide_trace_begin_realization = 2,
                                 halide_trace_end_realization = 3,
                                 halide_trace_produce = 4,
                                 halide_trace_end_produce = 5,
                                 halide_trace_consume = 6,
                                 halide_trace_end_consume = 7,
                                 halide_trace_begin_pipeline = 8,
                                 halide_trace_end_pipeline = 9,
                                 halide_trace_tag = 10 };

struct halide_trace_event_t {
    /** The name of the Func or Pipeline that this event refers to */
    const char *func;

    /** If the event type is a load or a store, this points to the
     * value being loaded or stored. Use the type field to safely cast
     * this to a concrete pointer type and retrieve it. For other
     * events this is null. */
    void *value;

    /** For loads and stores, an array which contains the location
     * being accessed. For vector loads or stores it is an array of
     * vectors of coordinates (the vector dimension is innermost).
     *
     * For realization or production-related events, this will contain
     * the mins and extents of the region being accessed, in the order
     * min0, extent0, min1, extent1, ...
     *
     * For pipeline-related events, this will be null.
     */
    int32_t *coordinates;

    /** For halide_trace_tag, this points to a read-only null-terminated string
     * of arbitrary text. For all other events, this will be null.
     */
    const char *trace_tag;

    /** If the event type is a load or a store, this is the type of
     * the data. Otherwise, the value is meaningless. */
    struct halide_type_t type;

    /** The type of event */
    enum halide_trace_event_code_t event;

    /* The ID of the parent event (see below for an explanation of
     * event ancestry). */
    int32_t parent_id;

    /** If this was a load or store of a Tuple-valued Func, this is
     * which tuple element was accessed. */
    int32_t value_index;

    /** The length of the coordinates array */
    int32_t dimensions;

#if (__cplusplus >= 201103L || _MSVC_LANG >= 201103L)
    // If we don't explicitly mark the default ctor as inline,
    // certain build configurations can fail (notably iOS)
    HALIDE_ALWAYS_INLINE halide_trace_event_t() = default;
#endif
};

/** Called when Funcs are marked as trace_load, trace_store, or
 * trace_realization. See Func::set_custom_trace. The default
 * implementation either prints events via halide_print, or if
 * HL_TRACE_FILE is defined, dumps the trace to that file in a
 * sequence of trace packets. The header for a trace packet is defined
 * below. If the trace is going to be large, you may want to make the
 * file a named pipe, and then read from that pipe into gzip.
 *
 * halide_trace returns a unique ID which will be passed to future
 * events that "belong" to the earlier event as the parent id. The
 * ownership hierarchy looks like:
 *
 * begin_pipeline
 * +--trace_tag (if any)
 * +--trace_tag (if any)
 * ...
 * +--begin_realization
 * |  +--produce
 * |  |  +--load/store
 * |  |  +--end_produce
 * |  +--consume
 * |  |  +--load
 * |  |  +--end_consume
 * |  +--end_realization
 * +--end_pipeline
 *
 * Threading means that ownership cannot be inferred from the ordering
 * of events. There can be many active realizations of a given
 * function, or many active productions for a single
 * realization. Within a single production, the ordering of events is
 * meaningful.
 *
 * Note that all trace_tag events (if any) will occur just after the begin_pipeline
 * event, but before any begin_realization events. All trace_tags for a given Func
 * will be emitted in the order added.
 */
// @}
extern int32_t halide_trace(void *user_context, const struct halide_trace_event_t *event);
extern int32_t halide_default_trace(void *user_context, const struct halide_trace_event_t *event);
typedef int32_t (*halide_trace_t)(void *user_context, const struct halide_trace_event_t *);
extern halide_trace_t halide_set_custom_trace(halide_trace_t trace);
// @}

/** The header of a packet in a binary trace. All fields are 32-bit. */
struct halide_trace_packet_t {
    /** The total size of this packet in bytes. Always a multiple of
     * four. Equivalently, the number of bytes until the next
     * packet. */
    uint32_t size;

    /** The id of this packet (for the purpose of parent_id). */
    int32_t id;

    /** The remaining fields are equivalent to those in halide_trace_event_t */
    // @{
    struct halide_type_t type;
    enum halide_trace_event_code_t event;
    int32_t parent_id;
    int32_t value_index;
    int32_t dimensions;
    // @}

#if (__cplusplus >= 201103L || _MSVC_LANG >= 201103L)
    // If we don't explicitly mark the default ctor as inline,
    // certain build configurations can fail (notably iOS)
    HALIDE_ALWAYS_INLINE halide_trace_packet_t() = default;

    /** Get the coordinates array, assuming this packet is laid out in
     * memory as it was written. The coordinates array comes
     * immediately after the packet header. */
    HALIDE_ALWAYS_INLINE const int *coordinates() const {
        return (const int *)(this + 1);
    }

    HALIDE_ALWAYS_INLINE int *coordinates() {
        return (int *)(this + 1);
    }

    /** Get the value, assuming this packet is laid out in memory as
     * it was written. The packet comes immediately after the coordinates
     * array. */
    HALIDE_ALWAYS_INLINE const void *value() const {
        return (const void *)(coordinates() + dimensions);
    }

    HALIDE_ALWAYS_INLINE void *value() {
        return (void *)(coordinates() + dimensions);
    }

    /** Get the func name, assuming this packet is laid out in memory
     * as it was written. It comes after the value. */
    HALIDE_ALWAYS_INLINE const char *func() const {
        return (const char *)value() + type.lanes * type.bytes();
    }

    HALIDE_ALWAYS_INLINE char *func() {
        return (char *)value() + type.lanes * type.bytes();
    }

    /** Get the trace_tag (if any), assuming this packet is laid out in memory
     * as it was written. It comes after the func name. If there is no trace_tag,
     * this will return a pointer to an empty string. */
    HALIDE_ALWAYS_INLINE const char *trace_tag() const {
        const char *f = func();
        // strlen may not be available here
        while (*f++) {
            // nothing
        }
        return f;
    }

    HALIDE_ALWAYS_INLINE char *trace_tag() {
        char *f = func();
        // strlen may not be available here
        while (*f++) {
            // nothing
        }
        return f;
    }
#endif
};

/** Set the file descriptor that Halide should write binary trace
 * events to. If called with 0 as the argument, Halide outputs trace
 * information to stdout in a human-readable format. If never called,
 * Halide checks the for existence of an environment variable called
 * HL_TRACE_FILE and opens that file. If HL_TRACE_FILE is not defined,
 * it outputs trace information to stdout in a human-readable
 * format. */
extern void halide_set_trace_file(int fd);

/** Halide calls this to retrieve the file descriptor to write binary
 * trace events to. The default implementation returns the value set
 * by halide_set_trace_file. Implement it yourself if you wish to use
 * a custom file descriptor per user_context. Return zero from your
 * implementation to tell Halide to print human-readable trace
 * information to stdout. */
extern int halide_get_trace_file(void *user_context);

/** If tracing is writing to a file. This call closes that file
 * (flushing the trace). Returns zero on success. */
extern int halide_shutdown_trace();

/** All Halide GPU or device backend implementations provide an
 * interface to be used with halide_device_malloc, etc. This is
 * accessed via the functions below.
 */

/** An opaque struct containing per-GPU API implementations of the
 * device functions. */
struct halide_device_interface_impl_t;

/** Each GPU API provides a halide_device_interface_t struct pointing
 * to the code that manages device allocations. You can access these
 * functions directly from the struct member function pointers, or by
 * calling the functions declared below. Note that the global
 * functions are not available when using Halide as a JIT compiler.
 * If you are using raw halide_buffer_t in that context you must use
 * the function pointers in the device_interface struct.
 *
 * The function pointers below are currently the same for every GPU
 * API; only the impl field varies. These top-level functions do the
 * bookkeeping that is common across all GPU APIs, and then dispatch
 * to more API-specific functions via another set of function pointers
 * hidden inside the impl field.
 */
struct halide_device_interface_t {
    int (*device_malloc)(void *user_context, struct halide_buffer_t *buf,
                         const struct halide_device_interface_t *device_interface);
    int (*device_free)(void *user_context, struct halide_buffer_t *buf);
    int (*device_sync)(void *user_context, struct halide_buffer_t *buf);
    void (*device_release)(void *user_context,
                           const struct halide_device_interface_t *device_interface);
    int (*copy_to_host)(void *user_context, struct halide_buffer_t *buf);
    int (*copy_to_device)(void *user_context, struct halide_buffer_t *buf,
                          const struct halide_device_interface_t *device_interface);
    int (*device_and_host_malloc)(void *user_context, struct halide_buffer_t *buf,
                                  const struct halide_device_interface_t *device_interface);
    int (*device_and_host_free)(void *user_context, struct halide_buffer_t *buf);
    int (*buffer_copy)(void *user_context, struct halide_buffer_t *src,
                       const struct halide_device_interface_t *dst_device_interface, struct halide_buffer_t *dst);
    int (*device_crop)(void *user_context, const struct halide_buffer_t *src,
                       struct halide_buffer_t *dst);
    int (*device_slice)(void *user_context, const struct halide_buffer_t *src,
                        int slice_dim, int slice_pos, struct halide_buffer_t *dst);
    int (*device_release_crop)(void *user_context, struct halide_buffer_t *buf);
    int (*wrap_native)(void *user_context, struct halide_buffer_t *buf, uint64_t handle,
                       const struct halide_device_interface_t *device_interface);
    int (*detach_native)(void *user_context, struct halide_buffer_t *buf);
    int (*compute_capability)(void *user_context, int *major, int *minor);
    const struct halide_device_interface_impl_t *impl;
};

/** Release all data associated with the given device interface, in
 * particular all resources (memory, texture, context handles)
 * allocated by Halide. Must be called explicitly when using AOT
 * compilation. This is *not* thread-safe with respect to actively
 * running Halide code. Ensure all pipelines are finished before
 * calling this. */
extern void halide_device_release(void *user_context,
                                  const struct halide_device_interface_t *device_interface);

/** Copy image data from device memory to host memory. This must be called
 * explicitly to copy back the results of a GPU-based filter. */
extern int halide_copy_to_host(void *user_context, struct halide_buffer_t *buf);

/** Copy image data from host memory to device memory. This should not
 * be called directly; Halide handles copying to the device
 * automatically.  If interface is NULL and the buf has a non-zero dev
 * field, the device associated with the dev handle will be
 * used. Otherwise if the dev field is 0 and interface is NULL, an
 * error is returned. */
extern int halide_copy_to_device(void *user_context, struct halide_buffer_t *buf,
                                 const struct halide_device_interface_t *device_interface);

/** Copy data from one buffer to another. The buffers may have
 * different shapes and sizes, but the destination buffer's shape must
 * be contained within the source buffer's shape. That is, for each
 * dimension, the min on the destination buffer must be greater than
 * or equal to the min on the source buffer, and min+extent on the
 * destination buffer must be less that or equal to min+extent on the
 * source buffer. The source data is pulled from either device or
 * host memory on the source, depending on the dirty flags. host is
 * preferred if both are valid. The dst_device_interface parameter
 * controls the destination memory space. NULL means host memory. */
extern int halide_buffer_copy(void *user_context, struct halide_buffer_t *src,
                              const struct halide_device_interface_t *dst_device_interface,
                              struct halide_buffer_t *dst);

/** Give the destination buffer a device allocation which is an alias
 * for the same coordinate range in the source buffer. Modifies the
 * device, device_interface, and the device_dirty flag only. Only
 * supported by some device APIs (others will return
 * halide_error_code_device_crop_unsupported). Call
 * halide_device_release_crop instead of halide_device_free to clean
 * up resources associated with the cropped view. Do not free the
 * device allocation on the source buffer while the destination buffer
 * still lives. Note that the two buffers do not share dirty flags, so
 * care must be taken to update them together as needed. Note that src
 * and dst are required to have the same number of dimensions.
 *
 * Note also that (in theory) device interfaces which support cropping may
 * still not support cropping a crop (instead, create a new crop of the parent
 * buffer); in practice, no known implementation has this limitation, although
 * it is possible that some future implementations may require it. */
extern int halide_device_crop(void *user_context,
                              const struct halide_buffer_t *src,
                              struct halide_buffer_t *dst);

/** Give the destination buffer a device allocation which is an alias
 * for a similar coordinate range in the source buffer, but with one dimension
 * sliced away in the dst. Modifies the device, device_interface, and the
 * device_dirty flag only. Only supported by some device APIs (others will return
 * halide_error_code_device_crop_unsupported). Call
 * halide_device_release_crop instead of halide_device_free to clean
 * up resources associated with the sliced view. Do not free the
 * device allocation on the source buffer while the destination buffer
 * still lives. Note that the two buffers do not share dirty flags, so
 * care must be taken to update them together as needed. Note that the dst buffer
 * must have exactly one fewer dimension than the src buffer, and that slice_dim
 * and slice_pos must be valid within src. */
extern int halide_device_slice(void *user_context,
                               const struct halide_buffer_t *src,
                               int slice_dim, int slice_pos,
                               struct halide_buffer_t *dst);

/** Release any resources associated with a cropped/sliced view of another
 * buffer. */
extern int halide_device_release_crop(void *user_context,
                                      struct halide_buffer_t *buf);

/** Wait for current GPU operations to complete. Calling this explicitly
 * should rarely be necessary, except maybe for profiling. */
extern int halide_device_sync(void *user_context, struct halide_buffer_t *buf);

/** Allocate device memory to back a halide_buffer_t. */
extern int halide_device_malloc(void *user_context, struct halide_buffer_t *buf,
                                const struct halide_device_interface_t *device_interface);

/** Free device memory. */
extern int halide_device_free(void *user_context, struct halide_buffer_t *buf);

/** Wrap or detach a native device handle, setting the device field
 * and device_interface field as appropriate for the given GPU
 * API. The meaning of the opaque handle is specific to the device
 * interface, so if you know the device interface in use, call the
 * more specific functions in the runtime headers for your specific
 * device API instead (e.g. HalideRuntimeCuda.h). */
// @{
extern int halide_device_wrap_native(void *user_context,
                                     struct halide_buffer_t *buf,
                                     uint64_t handle,
                                     const struct halide_device_interface_t *device_interface);
extern int halide_device_detach_native(void *user_context, struct halide_buffer_t *buf);
// @}

/** Selects which gpu device to use. 0 is usually the display
 * device. If never called, Halide uses the environment variable
 * HL_GPU_DEVICE. If that variable is unset, Halide uses the last
 * device. Set this to -1 to use the last device. */
extern void halide_set_gpu_device(int n);

/** Halide calls this to get the desired halide gpu device
 * setting. Implement this yourself to use a different gpu device per
 * user_context. The default implementation returns the value set by
 * halide_set_gpu_device, or the environment variable
 * HL_GPU_DEVICE. */
extern int halide_get_gpu_device(void *user_context);

/** Set the soft maximum amount of memory, in bytes, that the LRU
 *  cache will use to memoize Func results.  This is not a strict
 *  maximum in that concurrency and simultaneous use of memoized
 *  reults larger than the cache size can both cause it to
 *  temporariliy be larger than the size specified here.
 */
extern void halide_memoization_cache_set_size(int64_t size);

/** Given a cache key for a memoized result, currently constructed
 *  from the Func name and top-level Func name plus the arguments of
 *  the computation, determine if the result is in the cache and
 *  return it if so. (The internals of the cache key should be
 *  considered opaque by this function.) If this routine returns true,
 *  it is a cache miss. Otherwise, it will return false and the
 *  buffers passed in will be filled, via copying, with memoized
 *  data. The last argument is a list if halide_buffer_t pointers which
 *  represents the outputs of the memoized Func. If the Func does not
 *  return a Tuple, there will only be one halide_buffer_t in the list. The
 *  tuple_count parameters determines the length of the list.
 *
 * The return values are:
 * -1: Signals an error.
 *  0: Success and cache hit.
 *  1: Success and cache miss.
 */
extern int halide_memoization_cache_lookup(void *user_context, const uint8_t *cache_key, int32_t size,
                                           struct halide_buffer_t *realized_bounds,
                                           int32_t tuple_count, struct halide_buffer_t **tuple_buffers);

/** Given a cache key for a memoized result, currently constructed
 *  from the Func name and top-level Func name plus the arguments of
 *  the computation, store the result in the cache for futre access by
 *  halide_memoization_cache_lookup. (The internals of the cache key
 *  should be considered opaque by this function.) Data is copied out
 *  from the inputs and inputs are unmodified. The last argument is a
 *  list if halide_buffer_t pointers which represents the outputs of the
 *  memoized Func. If the Func does not return a Tuple, there will
 *  only be one halide_buffer_t in the list. The tuple_count parameters
 *  determines the length of the list.
 *
 * If there is a memory allocation failure, the store does not store
 * the data into the cache.
 *
 * If has_eviction_key is true, the entry is marked with eviction_key to
 * allow removing the key with halide_memoization_cache_evict.
 */
extern int halide_memoization_cache_store(void *user_context, const uint8_t *cache_key, int32_t size,
                                          struct halide_buffer_t *realized_bounds,
                                          int32_t tuple_count,
                                          struct halide_buffer_t **tuple_buffers,
                                          bool has_eviction_key, uint64_t eviction_key);

/** Evict all cache entries that were tagged with the given
 *  eviction_key in the memoize scheduling directive.
 */
extern void halide_memoization_cache_evict(void *user_context, uint64_t eviction_key);

/** If halide_memoization_cache_lookup succeeds,
 * halide_memoization_cache_release must be called to signal the
 * storage is no longer being used by the caller. It will be passed
 * the host pointer of one the buffers returned by
 * halide_memoization_cache_lookup. That is
 * halide_memoization_cache_release will be called multiple times for
 * the case where halide_memoization_cache_lookup is handling multiple
 * buffers.  (This corresponds to memoizing a Tuple in Halide.) Note
 * that the host pointer must be sufficient to get to all information
 * the release operation needs. The default Halide cache impleemntation
 * accomplishes this by storing extra data before the start of the user
 * modifiable host storage.
 *
 * This call is like free and does not have a failure return.
 */
extern void halide_memoization_cache_release(void *user_context, void *host);

/** Free all memory and resources associated with the memoization cache.
 * Must be called at a time when no other threads are accessing the cache.
 */
extern void halide_memoization_cache_cleanup();

/** Verify that a given range of memory has been initialized; only used when Target::MSAN is enabled.
 *
 * The default implementation simply calls the LLVM-provided __msan_check_mem_is_initialized() function.
 *
 * The return value should always be zero.
 */
extern int halide_msan_check_memory_is_initialized(void *user_context, const void *ptr, uint64_t len, const char *name);

/** Verify that the data pointed to by the halide_buffer_t is initialized (but *not* the halide_buffer_t itself),
 * using halide_msan_check_memory_is_initialized() for checking.
 *
 * The default implementation takes pains to only check the active memory ranges
 * (skipping padding), and sorting into ranges to always check the smallest number of
 * ranges, in monotonically increasing memory order.
 *
 * Most client code should never need to replace the default implementation.
 *
 * The return value should always be zero.
 */
extern int halide_msan_check_buffer_is_initialized(void *user_context, struct halide_buffer_t *buffer, const char *buf_name);

/** Annotate that a given range of memory has been initialized;
 * only used when Target::MSAN is enabled.
 *
 * The default implementation simply calls the LLVM-provided __msan_unpoison() function.
 *
 * The return value should always be zero.
 */
extern int halide_msan_annotate_memory_is_initialized(void *user_context, const void *ptr, uint64_t len);

/** Mark the data pointed to by the halide_buffer_t as initialized (but *not* the halide_buffer_t itself),
 * using halide_msan_annotate_memory_is_initialized() for marking.
 *
 * The default implementation takes pains to only mark the active memory ranges
 * (skipping padding), and sorting into ranges to always mark the smallest number of
 * ranges, in monotonically increasing memory order.
 *
 * Most client code should never need to replace the default implementation.
 *
 * The return value should always be zero.
 */
extern int halide_msan_annotate_buffer_is_initialized(void *user_context, struct halide_buffer_t *buffer);
extern void halide_msan_annotate_buffer_is_initialized_as_destructor(void *user_context, void *buffer);

/** The error codes that may be returned by a Halide pipeline. */
enum halide_error_code_t {
    /** There was no error. This is the value returned by Halide on success. */
    halide_error_code_success = 0,

    /** An uncategorized error occurred. Refer to the string passed to halide_error. */
    halide_error_code_generic_error = -1,

    /** A Func was given an explicit bound via Func::bound, but this
     * was not large enough to encompass the region that is used of
     * the Func by the rest of the pipeline. */
    halide_error_code_explicit_bounds_too_small = -2,

    /** The elem_size field of a halide_buffer_t does not match the size in
     * bytes of the type of that ImageParam. Probable type mismatch. */
    halide_error_code_bad_type = -3,

    /** A pipeline would access memory outside of the halide_buffer_t passed
     * in. */
    halide_error_code_access_out_of_bounds = -4,

    /** A halide_buffer_t was given that spans more than 2GB of memory. */
    halide_error_code_buffer_allocation_too_large = -5,

    /** A halide_buffer_t was given with extents that multiply to a number
     * greater than 2^31-1 */
    halide_error_code_buffer_extents_too_large = -6,

    /** Applying explicit constraints on the size of an input or
     * output buffer shrank the size of that buffer below what will be
     * accessed by the pipeline. */
    halide_error_code_constraints_make_required_region_smaller = -7,

    /** A constraint on a size or stride of an input or output buffer
     * was not met by the halide_buffer_t passed in. */
    halide_error_code_constraint_violated = -8,

    /** A scalar parameter passed in was smaller than its minimum
     * declared value. */
    halide_error_code_param_too_small = -9,

    /** A scalar parameter passed in was greater than its minimum
     * declared value. */
    halide_error_code_param_too_large = -10,

    /** A call to halide_malloc returned NULL. */
    halide_error_code_out_of_memory = -11,

    /** A halide_buffer_t pointer passed in was NULL. */
    halide_error_code_buffer_argument_is_null = -12,

    /** debug_to_file failed to open or write to the specified
     * file. */
    halide_error_code_debug_to_file_failed = -13,

    /** The Halide runtime encountered an error while trying to copy
     * from device to host. Turn on -debug in your target string to
     * see more details. */
    halide_error_code_copy_to_host_failed = -14,

    /** The Halide runtime encountered an error while trying to copy
     * from host to device. Turn on -debug in your target string to
     * see more details. */
    halide_error_code_copy_to_device_failed = -15,

    /** The Halide runtime encountered an error while trying to
     * allocate memory on device. Turn on -debug in your target string
     * to see more details. */
    halide_error_code_device_malloc_failed = -16,

    /** The Halide runtime encountered an error while trying to
     * synchronize with a device. Turn on -debug in your target string
     * to see more details. */
    halide_error_code_device_sync_failed = -17,

    /** The Halide runtime encountered an error while trying to free a
     * device allocation. Turn on -debug in your target string to see
     * more details. */
    halide_error_code_device_free_failed = -18,

    /** Buffer has a non-zero device but no device interface, which
     * violates a Halide invariant. */
    halide_error_code_no_device_interface = -19,

    /** An error occurred when attempting to initialize the Matlab
     * runtime. */
    halide_error_code_matlab_init_failed = -20,

    /** The type of an mxArray did not match the expected type. */
    halide_error_code_matlab_bad_param_type = -21,

    /** There is a bug in the Halide compiler. */
    halide_error_code_internal_error = -22,

    /** The Halide runtime encountered an error while trying to launch
     * a GPU kernel. Turn on -debug in your target string to see more
     * details. */
    halide_error_code_device_run_failed = -23,

    /** The Halide runtime encountered a host pointer that violated
     * the alignment set for it by way of a call to
     * set_host_alignment */
    halide_error_code_unaligned_host_ptr = -24,

    /** A fold_storage directive was used on a dimension that is not
     * accessed in a monotonically increasing or decreasing fashion. */
    halide_error_code_bad_fold = -25,

    /** A fold_storage directive was used with a fold factor that was
     * too small to store all the values of a producer needed by the
     * consumer. */
    halide_error_code_fold_factor_too_small = -26,

    /** User-specified require() expression was not satisfied. */
    halide_error_code_requirement_failed = -27,

    /** At least one of the buffer's extents are negative. */
    halide_error_code_buffer_extents_negative = -28,

    halide_error_code_unused_29 = -29,

    halide_error_code_unused_30 = -30,

    /** A specialize_fail() schedule branch was selected at runtime. */
    halide_error_code_specialize_fail = -31,

    /** The Halide runtime encountered an error while trying to wrap a
     * native device handle.  Turn on -debug in your target string to
     * see more details. */
    halide_error_code_device_wrap_native_failed = -32,

    /** The Halide runtime encountered an error while trying to detach
     * a native device handle.  Turn on -debug in your target string
     * to see more details. */
    halide_error_code_device_detach_native_failed = -33,

    /** The host field on an input or output was null, the device
     * field was not zero, and the pipeline tries to use the buffer on
     * the host. You may be passing a GPU-only buffer to a pipeline
     * which is scheduled to use it on the CPU. */
    halide_error_code_host_is_null = -34,

    /** A folded buffer was passed to an extern stage, but the region
     * touched wraps around the fold boundary. */
    halide_error_code_bad_extern_fold = -35,

    /** Buffer has a non-null device_interface but device is 0, which
     * violates a Halide invariant. */
    halide_error_code_device_interface_no_device = -36,

    /** Buffer has both host and device dirty bits set, which violates
     * a Halide invariant. */
    halide_error_code_host_and_device_dirty = -37,

    /** The halide_buffer_t * passed to a halide runtime routine is
     * nullptr and this is not allowed. */
    halide_error_code_buffer_is_null = -38,

    /** The Halide runtime encountered an error while trying to copy
     * from one buffer to another. Turn on -debug in your target
     * string to see more details. */
    halide_error_code_device_buffer_copy_failed = -39,

    /** Attempted to make cropped/sliced alias of a buffer with a device
     * field, but the device_interface does not support cropping. */
    halide_error_code_device_crop_unsupported = -40,

    /** Cropping/slicing a buffer failed for some other reason. Turn on -debug
     * in your target string. */
    halide_error_code_device_crop_failed = -41,

    /** An operation on a buffer required an allocation on a
     * particular device interface, but a device allocation already
     * existed on a different device interface. Free the old one
     * first. */
    halide_error_code_incompatible_device_interface = -42,

    /** The dimensions field of a halide_buffer_t does not match the dimensions of that ImageParam. */
    halide_error_code_bad_dimensions = -43,

    /** A buffer with the device_dirty flag set was passed to a
     * pipeline compiled with no device backends enabled, so it
     * doesn't know how to copy the data back from device memory to
     * host memory. Either call copy_to_host before calling the Halide
     * pipeline, or enable the appropriate device backend. */
    halide_error_code_device_dirty_with_no_device_support = -44,

};

/** Halide calls the functions below on various error conditions. The
 * default implementations construct an error message, call
 * halide_error, then return the matching error code above. On
 * platforms that support weak linking, you can override these to
 * catch the errors individually. */

/** A call into an extern stage for the purposes of bounds inference
 * failed. Returns the error code given by the extern stage. */
extern int halide_error_bounds_inference_call_failed(void *user_context, const char *extern_stage_name, int result);

/** A call to an extern stage failed. Returned the error code given by
 * the extern stage. */
extern int halide_error_extern_stage_failed(void *user_context, const char *extern_stage_name, int result);

/** Various other error conditions. See the enum above for a
 * description of each. */
// @{
extern int halide_error_explicit_bounds_too_small(void *user_context, const char *func_name, const char *var_name,
                                                  int min_bound, int max_bound, int min_required, int max_required);
extern int halide_error_bad_type(void *user_context, const char *func_name,
                                 uint32_t type_given, uint32_t correct_type);  // N.B. The last two args are the bit representation of a halide_type_t
extern int halide_error_bad_dimensions(void *user_context, const char *func_name,
                                       int32_t dimensions_given, int32_t correct_dimensions);
extern int halide_error_access_out_of_bounds(void *user_context, const char *func_name,
                                             int dimension, int min_touched, int max_touched,
                                             int min_valid, int max_valid);
extern int halide_error_buffer_allocation_too_large(void *user_context, const char *buffer_name,
                                                    uint64_t allocation_size, uint64_t max_size);
extern int halide_error_buffer_extents_negative(void *user_context, const char *buffer_name, int dimension, int extent);
extern int halide_error_buffer_extents_too_large(void *user_context, const char *buffer_name,
                                                 int64_t actual_size, int64_t max_size);
extern int halide_error_constraints_make_required_region_smaller(void *user_context, const char *buffer_name,
                                                                 int dimension,
                                                                 int constrained_min, int constrained_extent,
                                                                 int required_min, int required_extent);
extern int halide_error_constraint_violated(void *user_context, const char *var, int val,
                                            const char *constrained_var, int constrained_val);
extern int halide_error_param_too_small_i64(void *user_context, const char *param_name,
                                            int64_t val, int64_t min_val);
extern int halide_error_param_too_small_u64(void *user_context, const char *param_name,
                                            uint64_t val, uint64_t min_val);
extern int halide_error_param_too_small_f64(void *user_context, const char *param_name,
                                            double val, double min_val);
extern int halide_error_param_too_large_i64(void *user_context, const char *param_name,
                                            int64_t val, int64_t max_val);
extern int halide_error_param_too_large_u64(void *user_context, const char *param_name,
                                            uint64_t val, uint64_t max_val);
extern int halide_error_param_too_large_f64(void *user_context, const char *param_name,
                                            double val, double max_val);
extern int halide_error_out_of_memory(void *user_context);
extern int halide_error_buffer_argument_is_null(void *user_context, const char *buffer_name);
extern int halide_error_debug_to_file_failed(void *user_context, const char *func,
                                             const char *filename, int error_code);
extern int halide_error_unaligned_host_ptr(void *user_context, const char *func_name, int alignment);
extern int halide_error_host_is_null(void *user_context, const char *func_name);
extern int halide_error_bad_fold(void *user_context, const char *func_name, const char *var_name,
                                 const char *loop_name);
extern int halide_error_bad_extern_fold(void *user_context, const char *func_name,
                                        int dim, int min, int extent, int valid_min, int fold_factor);

extern int halide_error_fold_factor_too_small(void *user_context, const char *func_name, const char *var_name,
                                              int fold_factor, const char *loop_name, int required_extent);
extern int halide_error_requirement_failed(void *user_context, const char *condition, const char *message);
extern int halide_error_specialize_fail(void *user_context, const char *message);
extern int halide_error_no_device_interface(void *user_context);
extern int halide_error_device_interface_no_device(void *user_context);
extern int halide_error_host_and_device_dirty(void *user_context);
extern int halide_error_buffer_is_null(void *user_context, const char *routine);
extern int halide_error_device_dirty_with_no_device_support(void *user_context, const char *buffer_name);
// @}

/** Optional features a compilation Target can have.
 * Be sure to keep this in sync with the Feature enum in Target.h and the implementation of
 * get_runtime_compatible_target in Target.cpp if you add a new feature.
 */
typedef enum halide_target_feature_t {
    halide_target_feature_jit = 0,          ///< Generate code that will run immediately inside the calling process.
    halide_target_feature_debug,            ///< Turn on debug info and output for runtime code.
    halide_target_feature_no_asserts,       ///< Disable all runtime checks, for slightly tighter code.
    halide_target_feature_no_bounds_query,  ///< Disable the bounds querying functionality.

    halide_target_feature_sse41,  ///< Use SSE 4.1 and earlier instructions. Only relevant on x86.
    halide_target_feature_avx,    ///< Use AVX 1 instructions. Only relevant on x86.
    halide_target_feature_avx2,   ///< Use AVX 2 instructions. Only relevant on x86.
    halide_target_feature_fma,    ///< Enable x86 FMA instruction
    halide_target_feature_fma4,   ///< Enable x86 (AMD) FMA4 instruction set
    halide_target_feature_f16c,   ///< Enable x86 16-bit float support

    halide_target_feature_armv7s,   ///< Generate code for ARMv7s. Only relevant for 32-bit ARM.
    halide_target_feature_no_neon,  ///< Avoid using NEON instructions. Only relevant for 32-bit ARM.

    halide_target_feature_vsx,              ///< Use VSX instructions. Only relevant on POWERPC.
    halide_target_feature_power_arch_2_07,  ///< Use POWER ISA 2.07 new instructions. Only relevant on POWERPC.

    halide_target_feature_cuda,               ///< Enable the CUDA runtime. Defaults to compute capability 2.0 (Fermi)
    halide_target_feature_cuda_capability30,  ///< Enable CUDA compute capability 3.0 (Kepler)
    halide_target_feature_cuda_capability32,  ///< Enable CUDA compute capability 3.2 (Tegra K1)
    halide_target_feature_cuda_capability35,  ///< Enable CUDA compute capability 3.5 (Kepler)
    halide_target_feature_cuda_capability50,  ///< Enable CUDA compute capability 5.0 (Maxwell)
    halide_target_feature_cuda_capability61,  ///< Enable CUDA compute capability 6.1 (Pascal)
    halide_target_feature_cuda_capability70,  ///< Enable CUDA compute capability 7.0 (Volta)
    halide_target_feature_cuda_capability75,  ///< Enable CUDA compute capability 7.5 (Turing)
    halide_target_feature_cuda_capability80,  ///< Enable CUDA compute capability 8.0 (Ampere)

    halide_target_feature_opencl,       ///< Enable the OpenCL runtime.
    halide_target_feature_cl_doubles,   ///< Enable double support on OpenCL targets
    halide_target_feature_cl_atomic64,  ///< Enable 64-bit atomics operations on OpenCL targets

    halide_target_feature_openglcompute,  ///< Enable OpenGL Compute runtime.

    halide_target_feature_user_context,  ///< Generated code takes a user_context pointer as first argument

    halide_target_feature_matlab,  ///< Generate a mexFunction compatible with Matlab mex libraries. See tools/mex_halide.m.

    halide_target_feature_profile,     ///< Launch a sampling profiler alongside the Halide pipeline that monitors and reports the runtime used by each Func
    halide_target_feature_no_runtime,  ///< Do not include a copy of the Halide runtime in any generated object file or assembly

    halide_target_feature_metal,  ///< Enable the (Apple) Metal runtime.

    halide_target_feature_c_plus_plus_mangling,  ///< Generate C++ mangled names for result function, et al

    halide_target_feature_large_buffers,  ///< Enable 64-bit buffer indexing to support buffers > 2GB. Ignored if bits != 64.

    halide_target_feature_hvx_128,                ///< Enable HVX 128 byte mode.
    halide_target_feature_hvx_v62,                ///< Enable Hexagon v62 architecture.
    halide_target_feature_fuzz_float_stores,      ///< On every floating point store, set the last bit of the mantissa to zero. Pipelines for which the output is very different with this feature enabled may also produce very different output on different processors.
    halide_target_feature_soft_float_abi,         ///< Enable soft float ABI. This only enables the soft float ABI calling convention, which does not necessarily use soft floats.
    halide_target_feature_msan,                   ///< Enable hooks for MSAN support.
    halide_target_feature_avx512,                 ///< Enable the base AVX512 subset supported by all AVX512 architectures. The specific feature sets are AVX-512F and AVX512-CD. See https://en.wikipedia.org/wiki/AVX-512 for a description of each AVX subset.
    halide_target_feature_avx512_knl,             ///< Enable the AVX512 features supported by Knight's Landing chips, such as the Xeon Phi x200. This includes the base AVX512 set, and also AVX512-CD and AVX512-ER.
    halide_target_feature_avx512_skylake,         ///< Enable the AVX512 features supported by Skylake Xeon server processors. This adds AVX512-VL, AVX512-BW, and AVX512-DQ to the base set. The main difference from the base AVX512 set is better support for small integer ops. Note that this does not include the Knight's Landing features. Note also that these features are not available on Skylake desktop and mobile processors.
    halide_target_feature_avx512_cannonlake,      ///< Enable the AVX512 features expected to be supported by future Cannonlake processors. This includes all of the Skylake features, plus AVX512-IFMA and AVX512-VBMI.
    halide_target_feature_avx512_sapphirerapids,  ///< Enable the AVX512 features supported by Sapphire Rapids processors. This include all of the Cannonlake features, plus AVX512-VNNI and AVX512-BF16.
    halide_target_feature_hvx_use_shared_object,  ///< Deprecated
    halide_target_feature_trace_loads,            ///< Trace all loads done by the pipeline. Equivalent to calling Func::trace_loads on every non-inlined Func.
    halide_target_feature_trace_stores,           ///< Trace all stores done by the pipeline. Equivalent to calling Func::trace_stores on every non-inlined Func.
    halide_target_feature_trace_realizations,     ///< Trace all realizations done by the pipeline. Equivalent to calling Func::trace_realizations on every non-inlined Func.
    halide_target_feature_trace_pipeline,         ///< Trace the pipeline.
    halide_target_feature_hvx_v65,                ///< Enable Hexagon v65 architecture.
    halide_target_feature_hvx_v66,                ///< Enable Hexagon v66 architecture.
    halide_target_feature_cl_half,                ///< Enable half support on OpenCL targets
    halide_target_feature_strict_float,           ///< Turn off all non-IEEE floating-point optimization. Currently applies only to LLVM targets.
    halide_target_feature_tsan,                   ///< Enable hooks for TSAN support.
    halide_target_feature_asan,                   ///< Enable hooks for ASAN support.
    halide_target_feature_d3d12compute,           ///< Enable Direct3D 12 Compute runtime.
    halide_target_feature_check_unsafe_promises,  ///< Insert assertions for promises.
    halide_target_feature_hexagon_dma,            ///< Enable Hexagon DMA buffers.
    halide_target_feature_embed_bitcode,          ///< Emulate clang -fembed-bitcode flag.
    halide_target_feature_enable_llvm_loop_opt,   ///< Enable loop vectorization + unrolling in LLVM. Overrides halide_target_feature_disable_llvm_loop_opt. (Ignored for non-LLVM targets.)
    halide_target_feature_disable_llvm_loop_opt,  ///< Disable loop vectorization + unrolling in LLVM. (Ignored for non-LLVM targets.)
    halide_target_feature_wasm_simd128,           ///< Enable +simd128 instructions for WebAssembly codegen.
    halide_target_feature_wasm_signext,           ///< Enable +sign-ext instructions for WebAssembly codegen.
    halide_target_feature_wasm_sat_float_to_int,  ///< Enable saturating (nontrapping) float-to-int instructions for WebAssembly codegen.
    halide_target_feature_wasm_threads,           ///< Enable use of threads in WebAssembly codegen. Requires the use of a wasm runtime that provides pthread-compatible wrappers (typically, Emscripten with the -pthreads flag). Unsupported under WASI.
    halide_target_feature_wasm_bulk_memory,       ///< Enable +bulk-memory instructions for WebAssembly codegen.
    halide_target_feature_sve,                    ///< Enable ARM Scalable Vector Extensions
    halide_target_feature_sve2,                   ///< Enable ARM Scalable Vector Extensions v2
    halide_target_feature_egl,                    ///< Force use of EGL support.
    halide_target_feature_arm_dot_prod,           ///< Enable ARMv8.2-a dotprod extension (i.e. udot and sdot instructions)
<<<<<<< HEAD
    halide_target_feature_xtensa,                 ///< Enable Xtensa code generation.
=======
    halide_target_feature_arm_fp16,               ///< Enable ARMv8.2-a half-precision floating point data processing
>>>>>>> a2c47a9f
    halide_llvm_large_code_model,                 ///< Use the LLVM large code model to compile
    halide_target_feature_rvv,                    ///< Enable RISCV "V" Vector Extension
    halide_target_feature_armv81a,                ///< Enable ARMv8.1-a instructions
    halide_target_feature_end                     ///< A sentinel. Every target is considered to have this feature, and setting this feature does nothing.
} halide_target_feature_t;

/** This function is called internally by Halide in some situations to determine
 * if the current execution environment can support the given set of
 * halide_target_feature_t flags. The implementation must do the following:
 *
 * -- If there are flags set in features that the function knows *cannot* be supported, return 0.
 * -- Otherwise, return 1.
 * -- Note that any flags set in features that the function doesn't know how to test should be ignored;
 * this implies that a return value of 1 means "not known to be bad" rather than "known to be good".
 *
 * In other words: a return value of 0 means "It is not safe to use code compiled with these features",
 * while a return value of 1 means "It is not obviously unsafe to use code compiled with these features".
 *
 * The default implementation simply calls halide_default_can_use_target_features.
 *
 * Note that `features` points to an array of `count` uint64_t; this array must contain enough
 * bits to represent all the currently known features. Any excess bits must be set to zero.
 */
// @{
extern int halide_can_use_target_features(int count, const uint64_t *features);
typedef int (*halide_can_use_target_features_t)(int count, const uint64_t *features);
extern halide_can_use_target_features_t halide_set_custom_can_use_target_features(halide_can_use_target_features_t);
// @}

/**
 * This is the default implementation of halide_can_use_target_features; it is provided
 * for convenience of user code that may wish to extend halide_can_use_target_features
 * but continue providing existing support, e.g.
 *
 *     int halide_can_use_target_features(int count, const uint64_t *features) {
 *          if (features[halide_target_somefeature >> 6] & (1LL << (halide_target_somefeature & 63))) {
 *              if (!can_use_somefeature()) {
 *                  return 0;
 *              }
 *          }
 *          return halide_default_can_use_target_features(count, features);
 *     }
 */
extern int halide_default_can_use_target_features(int count, const uint64_t *features);

typedef struct halide_dimension_t {
#if (__cplusplus >= 201103L || _MSVC_LANG >= 201103L)
    int32_t min = 0, extent = 0, stride = 0;

    // Per-dimension flags. None are defined yet (This is reserved for future use).
    uint32_t flags = 0;

    HALIDE_ALWAYS_INLINE halide_dimension_t() = default;
    HALIDE_ALWAYS_INLINE halide_dimension_t(int32_t m, int32_t e, int32_t s, uint32_t f = 0)
        : min(m), extent(e), stride(s), flags(f) {
    }

    HALIDE_ALWAYS_INLINE bool operator==(const halide_dimension_t &other) const {
        return (min == other.min) &&
               (extent == other.extent) &&
               (stride == other.stride) &&
               (flags == other.flags);
    }

    HALIDE_ALWAYS_INLINE bool operator!=(const halide_dimension_t &other) const {
        return !(*this == other);
    }
#else
    int32_t min, extent, stride;

    // Per-dimension flags. None are defined yet (This is reserved for future use).
    uint32_t flags;
#endif
} halide_dimension_t;

#ifdef __cplusplus
}  // extern "C"
#endif

typedef enum { halide_buffer_flag_host_dirty = 1,
               halide_buffer_flag_device_dirty = 2 } halide_buffer_flags;

/**
 * The raw representation of an image passed around by generated
 * Halide code. It includes some stuff to track whether the image is
 * not actually in main memory, but instead on a device (like a
 * GPU). For a more convenient C++ wrapper, use Halide::Buffer<T>. */
typedef struct halide_buffer_t {
    /** A device-handle for e.g. GPU memory used to back this buffer. */
    uint64_t device;

    /** The interface used to interpret the above handle. */
    const struct halide_device_interface_t *device_interface;

    /** A pointer to the start of the data in main memory. In terms of
     * the Halide coordinate system, this is the address of the min
     * coordinates (defined below). */
    uint8_t *host;

    /** flags with various meanings. */
    uint64_t flags;

    /** The type of each buffer element. */
    struct halide_type_t type;

    /** The dimensionality of the buffer. */
    int32_t dimensions;

    /** The shape of the buffer. Halide does not own this array - you
     * must manage the memory for it yourself. */
    halide_dimension_t *dim;

    /** Pads the buffer up to a multiple of 8 bytes */
    void *padding;

#if (__cplusplus >= 201103L || _MSVC_LANG >= 201103L)
    /** Convenience methods for accessing the flags */
    // @{
    HALIDE_ALWAYS_INLINE bool get_flag(halide_buffer_flags flag) const {
        return (flags & flag) != 0;
    }

    HALIDE_ALWAYS_INLINE void set_flag(halide_buffer_flags flag, bool value) {
        if (value) {
            flags |= flag;
        } else {
            flags &= ~uint64_t(flag);
        }
    }

    HALIDE_ALWAYS_INLINE bool host_dirty() const {
        return get_flag(halide_buffer_flag_host_dirty);
    }

    HALIDE_ALWAYS_INLINE bool device_dirty() const {
        return get_flag(halide_buffer_flag_device_dirty);
    }

    HALIDE_ALWAYS_INLINE void set_host_dirty(bool v = true) {
        set_flag(halide_buffer_flag_host_dirty, v);
    }

    HALIDE_ALWAYS_INLINE void set_device_dirty(bool v = true) {
        set_flag(halide_buffer_flag_device_dirty, v);
    }
    // @}

    /** The total number of elements this buffer represents. Equal to
     * the product of the extents */
    HALIDE_ALWAYS_INLINE size_t number_of_elements() const {
        size_t s = 1;
        for (int i = 0; i < dimensions; i++) {
            s *= dim[i].extent;
        }
        return s;
    }

    /** Offset to the element with the lowest address.
     * If all strides are positive, equal to zero.
     * Offset is in elements, not bytes.
     * Unlike begin(), this is ok to call on an unallocated buffer. */
    HALIDE_ALWAYS_INLINE ptrdiff_t begin_offset() const {
        ptrdiff_t index = 0;
        for (int i = 0; i < dimensions; i++) {
            const int stride = dim[i].stride;
            if (stride < 0) {
                index += stride * (ptrdiff_t)(dim[i].extent - 1);
            }
        }
        return index;
    }

    /** An offset to one beyond the element with the highest address.
     * Offset is in elements, not bytes.
     * Unlike end(), this is ok to call on an unallocated buffer. */
    HALIDE_ALWAYS_INLINE ptrdiff_t end_offset() const {
        ptrdiff_t index = 0;
        for (int i = 0; i < dimensions; i++) {
            const int stride = dim[i].stride;
            if (stride > 0) {
                index += stride * (ptrdiff_t)(dim[i].extent - 1);
            }
        }
        index += 1;
        return index;
    }

    /** A pointer to the element with the lowest address.
     * If all strides are positive, equal to the host pointer.
     * Illegal to call on an unallocated buffer. */
    HALIDE_ALWAYS_INLINE uint8_t *begin() const {
        return host + begin_offset() * type.bytes();
    }

    /** A pointer to one beyond the element with the highest address.
     * Illegal to call on an unallocated buffer. */
    HALIDE_ALWAYS_INLINE uint8_t *end() const {
        return host + end_offset() * type.bytes();
    }

    /** The total number of bytes spanned by the data in memory. */
    HALIDE_ALWAYS_INLINE size_t size_in_bytes() const {
        return (size_t)(end_offset() - begin_offset()) * type.bytes();
    }

    /** A pointer to the element at the given location. */
    HALIDE_ALWAYS_INLINE uint8_t *address_of(const int *pos) const {
        ptrdiff_t index = 0;
        for (int i = 0; i < dimensions; i++) {
            index += (ptrdiff_t)dim[i].stride * (pos[i] - dim[i].min);
        }
        return host + index * type.bytes();
    }

    /** Attempt to call device_sync for the buffer. If the buffer
     * has no device_interface (or no device_sync), this is a quiet no-op.
     * Calling this explicitly should rarely be necessary, except for profiling. */
    HALIDE_ALWAYS_INLINE int device_sync(void *ctx = nullptr) {
        if (device_interface && device_interface->device_sync) {
            return device_interface->device_sync(ctx, this);
        }
        return 0;
    }

    /** Check if an input buffer passed extern stage is a querying
     * bounds. Compared to doing the host pointer check directly,
     * this both adds clarity to code and will facilitate moving to
     * another representation for bounds query arguments. */
    HALIDE_ALWAYS_INLINE bool is_bounds_query() const {
        return host == nullptr && device == 0;
    }

#endif
} halide_buffer_t;

#ifdef __cplusplus
extern "C" {
#endif

#ifndef HALIDE_ATTRIBUTE_DEPRECATED
#ifdef HALIDE_ALLOW_DEPRECATED
#define HALIDE_ATTRIBUTE_DEPRECATED(x)
#else
#ifdef _MSC_VER
#define HALIDE_ATTRIBUTE_DEPRECATED(x) __declspec(deprecated(x))
#else
#define HALIDE_ATTRIBUTE_DEPRECATED(x) __attribute__((deprecated(x)))
#endif
#endif
#endif

/** halide_scalar_value_t is a simple union able to represent all the well-known
 * scalar values in a filter argument. Note that it isn't tagged with a type;
 * you must ensure you know the proper type before accessing. Most user
 * code will never need to create instances of this struct; its primary use
 * is to hold def/min/max values in a halide_filter_argument_t. (Note that
 * this is conceptually just a union; it's wrapped in a struct to ensure
 * that it doesn't get anonymized by LLVM.)
 */
struct halide_scalar_value_t {
    union {
        bool b;
        int8_t i8;
        int16_t i16;
        int32_t i32;
        int64_t i64;
        uint8_t u8;
        uint16_t u16;
        uint32_t u32;
        uint64_t u64;
        float f32;
        double f64;
        void *handle;
    } u;
#ifdef __cplusplus
    HALIDE_ALWAYS_INLINE halide_scalar_value_t() {
        u.u64 = 0;
    }
#endif
};

enum halide_argument_kind_t {
    halide_argument_kind_input_scalar = 0,
    halide_argument_kind_input_buffer = 1,
    halide_argument_kind_output_buffer = 2
};

/*
    These structs must be robust across different compilers and settings; when
    modifying them, strive for the following rules:

    1) All fields are explicitly sized. I.e. must use int32_t and not "int"
    2) All fields must land on an alignment boundary that is the same as their size
    3) Explicit padding is added to make that so
    4) The sizeof the struct is padded out to a multiple of the largest natural size thing in the struct
    5) don't forget that 32 and 64 bit pointers are different sizes
*/

/**
 * Obsolete version of halide_filter_argument_t; only present in
 * code that wrote halide_filter_metadata_t version 0.
 */
struct halide_filter_argument_t_v0 {
    const char *name;
    int32_t kind;
    int32_t dimensions;
    struct halide_type_t type;
    const struct halide_scalar_value_t *def, *min, *max;
};

/**
 * halide_filter_argument_t is essentially a plain-C-struct equivalent to
 * Halide::Argument; most user code will never need to create one.
 */
struct halide_filter_argument_t {
    const char *name;    // name of the argument; will never be null or empty.
    int32_t kind;        // actually halide_argument_kind_t
    int32_t dimensions;  // always zero for scalar arguments
    struct halide_type_t type;
    // These pointers should always be null for buffer arguments,
    // and *may* be null for scalar arguments. (A null value means
    // there is no def/min/max/estimate specified for this argument.)
    const struct halide_scalar_value_t *scalar_def, *scalar_min, *scalar_max, *scalar_estimate;
    // This pointer should always be null for scalar arguments,
    // and *may* be null for buffer arguments. If not null, it should always
    // point to an array of dimensions*2 pointers, which will be the (min, extent)
    // estimates for each dimension of the buffer. (Note that any of the pointers
    // may be null as well.)
    int64_t const *const *buffer_estimates;
};

struct halide_filter_metadata_t {
#ifdef __cplusplus
    static const int32_t VERSION = 1;
#endif

    /** version of this metadata; currently always 1. */
    int32_t version;

    /** The number of entries in the arguments field. This is always >= 1. */
    int32_t num_arguments;

    /** An array of the filters input and output arguments; this will never be
     * null. The order of arguments is not guaranteed (input and output arguments
     * may come in any order); however, it is guaranteed that all arguments
     * will have a unique name within a given filter. */
    const struct halide_filter_argument_t *arguments;

    /** The Target for which the filter was compiled. This is always
     * a canonical Target string (ie a product of Target::to_string). */
    const char *target;

    /** The function name of the filter. */
    const char *name;
};

/** halide_register_argv_and_metadata() is a **user-defined** function that
 * must be provided in order to use the registration.cc files produced
 * by Generators when the 'registration' output is requested. Each registration.cc
 * file provides a static initializer that calls this function with the given
 * filter's argv-call variant, its metadata, and (optionally) and additional
 * textual data that the build system chooses to tack on for its own purposes.
 * Note that this will be called at static-initializer time (i.e., before
 * main() is called), and in an unpredictable order. Note that extra_key_value_pairs
 * may be nullptr; if it's not null, it's expected to be a null-terminated list
 * of strings, with an even number of entries. */
void halide_register_argv_and_metadata(
    int (*filter_argv_call)(void **),
    const struct halide_filter_metadata_t *filter_metadata,
    const char *const *extra_key_value_pairs);

/** The functions below here are relevant for pipelines compiled with
 * the -profile target flag, which runs a sampling profiler thread
 * alongside the pipeline. */

/** Per-Func state tracked by the sampling profiler. */
struct halide_profiler_func_stats {
    /** Total time taken evaluating this Func (in nanoseconds). */
    uint64_t time;

    /** The current memory allocation of this Func. */
    uint64_t memory_current;

    /** The peak memory allocation of this Func. */
    uint64_t memory_peak;

    /** The total memory allocation of this Func. */
    uint64_t memory_total;

    /** The peak stack allocation of this Func's threads. */
    uint64_t stack_peak;

    /** The average number of thread pool worker threads active while computing this Func. */
    uint64_t active_threads_numerator, active_threads_denominator;

    /** The name of this Func. A global constant string. */
    const char *name;

    /** The total number of memory allocation of this Func. */
    int num_allocs;
};

/** Per-pipeline state tracked by the sampling profiler. These exist
 * in a linked list. */
struct halide_profiler_pipeline_stats {
    /** Total time spent inside this pipeline (in nanoseconds) */
    uint64_t time;

    /** The current memory allocation of funcs in this pipeline. */
    uint64_t memory_current;

    /** The peak memory allocation of funcs in this pipeline. */
    uint64_t memory_peak;

    /** The total memory allocation of funcs in this pipeline. */
    uint64_t memory_total;

    /** The average number of thread pool worker threads doing useful
     * work while computing this pipeline. */
    uint64_t active_threads_numerator, active_threads_denominator;

    /** The name of this pipeline. A global constant string. */
    const char *name;

    /** An array containing states for each Func in this pipeline. */
    struct halide_profiler_func_stats *funcs;

    /** The next pipeline_stats pointer. It's a void * because types
     * in the Halide runtime may not currently be recursive. */
    void *next;

    /** The number of funcs in this pipeline. */
    int num_funcs;

    /** An internal base id used to identify the funcs in this pipeline. */
    int first_func_id;

    /** The number of times this pipeline has been run. */
    int runs;

    /** The total number of samples taken inside of this pipeline. */
    int samples;

    /** The total number of memory allocation of funcs in this pipeline. */
    int num_allocs;
};

/** The global state of the profiler. */

struct halide_profiler_state {
    /** Guards access to the fields below. If not locked, the sampling
     * profiler thread is free to modify things below (including
     * reordering the linked list of pipeline stats). */
    struct halide_mutex lock;

    /** The amount of time the profiler thread sleeps between samples
     * in milliseconds. Defaults to 1 */
    int sleep_time;

    /** An internal id used for bookkeeping. */
    int first_free_id;

    /** The id of the current running Func. Set by the pipeline, read
     * periodically by the profiler thread. */
    int current_func;

    /** The number of threads currently doing work. */
    int active_threads;

    /** A linked list of stats gathered for each pipeline. */
    struct halide_profiler_pipeline_stats *pipelines;

    /** Retrieve remote profiler state. Used so that the sampling
     * profiler can follow along with execution that occurs elsewhere,
     * e.g. on a DSP. If null, it reads from the int above instead. */
    void (*get_remote_profiler_state)(int *func, int *active_workers);

    /** Sampling thread reference to be joined at shutdown. */
    struct halide_thread *sampling_thread;
};

/** Profiler func ids with special meanings. */
enum {
    /// current_func takes on this value when not inside Halide code
    halide_profiler_outside_of_halide = -1,
    /// Set current_func to this value to tell the profiling thread to
    /// halt. It will start up again next time you run a pipeline with
    /// profiling enabled.
    halide_profiler_please_stop = -2
};

/** Get a pointer to the global profiler state for programmatic
 * inspection. Lock it before using to pause the profiler. */
extern struct halide_profiler_state *halide_profiler_get_state();

/** Get a pointer to the pipeline state associated with pipeline_name.
 * This function grabs the global profiler state's lock on entry. */
extern struct halide_profiler_pipeline_stats *halide_profiler_get_pipeline_state(const char *pipeline_name);

/** Reset profiler state cheaply. May leave threads running or some
 * memory allocated but all accumluated statistics are reset.
 * WARNING: Do NOT call this method while any halide pipeline is
 * running; halide_profiler_memory_allocate/free and
 * halide_profiler_stack_peak_update update the profiler pipeline's
 * state without grabbing the global profiler state's lock. */
extern void halide_profiler_reset();

/** Reset all profiler state.
 * WARNING: Do NOT call this method while any halide pipeline is
 * running; halide_profiler_memory_allocate/free and
 * halide_profiler_stack_peak_update update the profiler pipeline's
 * state without grabbing the global profiler state's lock. */
void halide_profiler_shutdown();

/** Print out timing statistics for everything run since the last
 * reset. Also happens at process exit. */
extern void halide_profiler_report(void *user_context);

/// \name "Float16" functions
/// These functions operate of bits (``uint16_t``) representing a half
/// precision floating point number (IEEE-754 2008 binary16).
//{@

/** Read bits representing a half precision floating point number and return
 *  the float that represents the same value */
extern float halide_float16_bits_to_float(uint16_t);

/** Read bits representing a half precision floating point number and return
 *  the double that represents the same value */
extern double halide_float16_bits_to_double(uint16_t);

// TODO: Conversion functions to half

//@}

// Allocating and freeing device memory is often very slow. The
// methods below give Halide's runtime permission to hold onto device
// memory to service future requests instead of returning it to the
// underlying device API. The API does not manage an allocation pool,
// all it does is provide access to a shared counter that acts as a
// limit on the unused memory not yet returned to the underlying
// device API. It makes callbacks to participants when memory needs to
// be released because the limit is about to be exceeded (either
// because the limit has been reduced, or because the memory owned by
// some participant becomes unused).

/** Tell Halide whether or not it is permitted to hold onto device
 * allocations to service future requests instead of returning them
 * eagerly to the underlying device API. Many device allocators are
 * quite slow, so it can be beneficial to set this to true. The
 * default value for now is false.
 *
 * Note that if enabled, the eviction policy is very simplistic. The
 * 32 most-recently used allocations are preserved, regardless of
 * their size. Additionally, if a call to cuMalloc results in an
 * out-of-memory error, the entire cache is flushed and the allocation
 * is retried. See https://github.com/halide/Halide/issues/4093
 *
 * If set to false, releases all unused device allocations back to the
 * underlying device APIs. For finer-grained control, see specific
 * methods in each device api runtime. */
extern int halide_reuse_device_allocations(void *user_context, bool);

/** Determines whether on device_free the memory is returned
 * immediately to the device API, or placed on a free list for future
 * use. Override and switch based on the user_context for
 * finer-grained control. By default just returns the value most
 * recently set by the method above. */
extern bool halide_can_reuse_device_allocations(void *user_context);

struct halide_device_allocation_pool {
    int (*release_unused)(void *user_context);
    struct halide_device_allocation_pool *next;
};

/** Register a callback to be informed when
 * halide_reuse_device_allocations(false) is called, and all unused
 * device allocations must be released. The object passed should have
 * global lifetime, and its next field will be clobbered. */
extern void halide_register_device_allocation_pool(struct halide_device_allocation_pool *);

#ifdef __cplusplus
}  // End extern "C"
#endif

#if (__cplusplus >= 201103L || _MSVC_LANG >= 201103L)

namespace {
template<typename T>
struct check_is_pointer;
template<typename T>
struct check_is_pointer<T *> {};
}  // namespace

/** Construct the halide equivalent of a C type */
template<typename T>
HALIDE_ALWAYS_INLINE halide_type_t halide_type_of() {
    // Create a compile-time error if T is not a pointer (without
    // using any includes - this code goes into the runtime).
    check_is_pointer<T> check;
    (void)check;
    return halide_type_t(halide_type_handle, 64);
}

template<>
HALIDE_ALWAYS_INLINE halide_type_t halide_type_of<float>() {
    return halide_type_t(halide_type_float, 32);
}

template<>
HALIDE_ALWAYS_INLINE halide_type_t halide_type_of<double>() {
    return halide_type_t(halide_type_float, 64);
}

template<>
HALIDE_ALWAYS_INLINE halide_type_t halide_type_of<bool>() {
    return halide_type_t(halide_type_uint, 1);
}

template<>
HALIDE_ALWAYS_INLINE halide_type_t halide_type_of<uint8_t>() {
    return halide_type_t(halide_type_uint, 8);
}

template<>
HALIDE_ALWAYS_INLINE halide_type_t halide_type_of<uint16_t>() {
    return halide_type_t(halide_type_uint, 16);
}

template<>
HALIDE_ALWAYS_INLINE halide_type_t halide_type_of<uint32_t>() {
    return halide_type_t(halide_type_uint, 32);
}

template<>
HALIDE_ALWAYS_INLINE halide_type_t halide_type_of<uint64_t>() {
    return halide_type_t(halide_type_uint, 64);
}

template<>
HALIDE_ALWAYS_INLINE halide_type_t halide_type_of<int8_t>() {
    return halide_type_t(halide_type_int, 8);
}

template<>
HALIDE_ALWAYS_INLINE halide_type_t halide_type_of<int16_t>() {
    return halide_type_t(halide_type_int, 16);
}

template<>
HALIDE_ALWAYS_INLINE halide_type_t halide_type_of<int32_t>() {
    return halide_type_t(halide_type_int, 32);
}

template<>
HALIDE_ALWAYS_INLINE halide_type_t halide_type_of<int64_t>() {
    return halide_type_t(halide_type_int, 64);
}

#endif  // (__cplusplus >= 201103L || _MSVC_LANG >= 201103L)

#endif  // HALIDE_HALIDERUNTIME_H<|MERGE_RESOLUTION|>--- conflicted
+++ resolved
@@ -1334,11 +1334,8 @@
     halide_target_feature_sve2,                   ///< Enable ARM Scalable Vector Extensions v2
     halide_target_feature_egl,                    ///< Force use of EGL support.
     halide_target_feature_arm_dot_prod,           ///< Enable ARMv8.2-a dotprod extension (i.e. udot and sdot instructions)
-<<<<<<< HEAD
     halide_target_feature_xtensa,                 ///< Enable Xtensa code generation.
-=======
     halide_target_feature_arm_fp16,               ///< Enable ARMv8.2-a half-precision floating point data processing
->>>>>>> a2c47a9f
     halide_llvm_large_code_model,                 ///< Use the LLVM large code model to compile
     halide_target_feature_rvv,                    ///< Enable RISCV "V" Vector Extension
     halide_target_feature_armv81a,                ///< Enable ARMv8.1-a instructions
