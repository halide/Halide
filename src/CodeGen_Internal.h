#ifndef HALIDE_CODEGEN_INTERNAL_H
#define HALIDE_CODEGEN_INTERNAL_H

/** \file
 *
 * Defines functionality that's useful to multiple target-specific
 * CodeGen paths, but shouldn't live in CodeGen_LLVM.h (because that's the
 * front-end-facing interface to CodeGen).
 */

#include <memory>
#include <string>

#include "Closure.h"
#include "Expr.h"
#include "Scope.h"

namespace llvm {
class ConstantFolder;
class ElementCount;
class Function;
class IRBuilderDefaultInserter;
class LLVMContext;
class Module;
class StructType;
class TargetMachine;
class TargetOptions;
class Type;
class Value;
template<typename, typename>
class IRBuilder;
}  // namespace llvm

namespace Halide {

struct Target;

namespace Internal {

/** The llvm type of a struct containing all of the externally referenced state of a Closure. */
llvm::StructType *build_closure_type(const Closure &closure, llvm::StructType *halide_buffer_t_type, llvm::LLVMContext *context);

/** Emit code that builds a struct containing all the externally
 * referenced state. Requires you to pass it a type and struct to fill in,
 * a scope to retrieve the llvm values from and a builder to place
 * the packing code. */
void pack_closure(llvm::StructType *type,
                  llvm::Value *dst,
                  const Closure &closure,
                  const Scope<llvm::Value *> &src,
                  llvm::StructType *halide_buffer_t_type,
                  llvm::IRBuilder<llvm::ConstantFolder, llvm::IRBuilderDefaultInserter> *builder);

/** Emit code that unpacks a struct containing all the externally
 * referenced state into a symbol table. Requires you to pass it a
 * state struct type and value, a scope to fill, and a builder to place the
 * unpacking code. */
void unpack_closure(const Closure &closure,
                    Scope<llvm::Value *> &dst,
                    llvm::StructType *type,
                    llvm::Value *src,
                    llvm::IRBuilder<llvm::ConstantFolder, llvm::IRBuilderDefaultInserter> *builder);

/** Get the llvm type equivalent to a given halide type */
llvm::Type *llvm_type_of(llvm::LLVMContext *context, Halide::Type t);

/** Get the number of elements in an llvm vector type, or return 1 if
 * it's not a vector type. */
int get_vector_num_elements(llvm::Type *);

/** Get the scalar type of an llvm vector type. Returns the argument
 * if it's not a vector type. */
llvm::Type *get_vector_element_type(llvm::Type *);

<<<<<<< HEAD
const llvm::ElementCount element_count(int e);
=======
#if LLVM_VERSION >= 110
llvm::ElementCount element_count(int e);
#else
int element_count(int e);
#endif
>>>>>>> a0fde422

llvm::Type *get_vector_type(llvm::Type *, int);

/** Which built-in functions require a user-context first argument? */
bool function_takes_user_context(const std::string &name);

/** Given a size (in bytes), return True if the allocation size can fit
 * on the stack; otherwise, return False. This routine asserts if size is
 * non-positive. */
bool can_allocation_fit_on_stack(int64_t size);

/** Does a {div/mod}_round_to_zero using binary long division for int/uint.
 *  max_abs is the maximum absolute value of (a/b).
 *  Returns the pair {div_round_to_zero, mod_round_to_zero}. */
std::pair<Expr, Expr> long_div_mod_round_to_zero(const Expr &a, const Expr &b,
                                                 const uint64_t *max_abs = nullptr);

/** Given a Halide Euclidean division/mod operation, do constant optimizations
 * and possibly call lower_euclidean_div/lower_euclidean_mod if necessary.
 * Can introduce mulhi_shr and sorted_avg intrinsics as well as those from the
 * lower_euclidean_ operation -- div_round_to_zero or mod_round_to_zero. */
///@{
Expr lower_int_uint_div(const Expr &a, const Expr &b);
Expr lower_int_uint_mod(const Expr &a, const Expr &b);
///@}

/** Given a Halide Euclidean division/mod operation, define it in terms of
 * div_round_to_zero or mod_round_to_zero. */
///@{
Expr lower_euclidean_div(Expr a, Expr b);
Expr lower_euclidean_mod(Expr a, Expr b);
///@}

/** Given a Halide shift operation with a signed shift amount (may be negative), define
 * an equivalent expression using only shifts by unsigned amounts. */
///@{
Expr lower_signed_shift_left(const Expr &a, const Expr &b);
Expr lower_signed_shift_right(const Expr &a, const Expr &b);
///@}

/** Reduce a mux intrinsic to a select tree */
Expr lower_mux(const Call *mux);

/** Given an llvm::Module, set llvm:TargetOptions, cpu and attr information */
void get_target_options(const llvm::Module &module, llvm::TargetOptions &options, std::string &mcpu, std::string &mattrs);

/** Given two llvm::Modules, clone target options from one to the other */
void clone_target_options(const llvm::Module &from, llvm::Module &to);

/** Given an llvm::Module, get or create an llvm:TargetMachine */
std::unique_ptr<llvm::TargetMachine> make_target_machine(const llvm::Module &module);

/** Set the appropriate llvm Function attributes given a Target. */
void set_function_attributes_for_target(llvm::Function *, const Target &);

/** Save a copy of the llvm IR currently represented by the module as
 * data in the __LLVM,__bitcode section. Emulates clang's
 * -fembed-bitcode flag and is useful to satisfy Apple's bitcode
 * inclusion requirements.  */
void embed_bitcode(llvm::Module *M, const std::string &halide_command);

}  // namespace Internal
}  // namespace Halide

#endif<|MERGE_RESOLUTION|>--- conflicted
+++ resolved
@@ -72,15 +72,7 @@
  * if it's not a vector type. */
 llvm::Type *get_vector_element_type(llvm::Type *);
 
-<<<<<<< HEAD
-const llvm::ElementCount element_count(int e);
-=======
-#if LLVM_VERSION >= 110
 llvm::ElementCount element_count(int e);
-#else
-int element_count(int e);
-#endif
->>>>>>> a0fde422
 
 llvm::Type *get_vector_type(llvm::Type *, int);
 
