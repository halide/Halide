--- conflicted
+++ resolved
@@ -37,31 +37,6 @@
 
 namespace Internal {
 
-<<<<<<< HEAD
-/** The llvm type of a struct containing all of the externally referenced state of a Closure. */
-llvm::StructType *build_closure_type(const Closure &closure, llvm::StructType *halide_buffer_t_type, llvm::LLVMContext *context);
-
-/** Emit code that builds a struct containing all the externally
- * referenced state. Requires you to pass it a type and struct to fill in,
- * a scope to retrieve the llvm values from and a builder to place
- * the packing code. */
-void pack_closure(llvm::StructType *type,
-                  llvm::Value *dst,
-                  const Closure &closure,
-                  const Scope<llvm::Value *> &src,
-                  llvm::StructType *halide_buffer_t_type,
-                  llvm::IRBuilder<llvm::ConstantFolder, llvm::IRBuilderDefaultInserter> *builder);
-
-/** Emit code that unpacks a struct containing all the externally
- * referenced state into a symbol table. Requires you to pass it a
- * state struct type and value, a scope to fill, and a builder to place the
- * unpacking code. */
-void unpack_closure(const Closure &closure,
-                    Scope<llvm::Value *> &dst,
-                    llvm::StructType *type,
-                    llvm::Value *src,
-                    llvm::IRBuilder<llvm::ConstantFolder, llvm::IRBuilderDefaultInserter> *builder);
-
 /** Get the llvm type equivalent to a given halide type. If
  * target_vscale is nonzero and the type is a vector type, an LLVM
  * vscale vector type is generated based on target_vscale == 1
@@ -70,14 +45,6 @@
  * target_vscale is nonzero.
  */
 llvm::Type *llvm_type_of(llvm::LLVMContext *context, Halide::Type t, int target_vscale);
-=======
-/** Get the llvm type equivalent to a given halide type */
-llvm::Type *llvm_type_of(llvm::LLVMContext *context, Halide::Type t);
-
-/** Get the number of elements in an llvm vector type, or return 1 if
- * it's not a vector type. */
-int get_vector_num_elements(llvm::Type *);
->>>>>>> 1606039c
 
 /** Get the scalar type of an llvm vector type. Returns the argument
  * if it's not a vector type. */
