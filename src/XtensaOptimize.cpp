#include "XtensaOptimize.h"

#include "AlignLoads.h"
#include "Bounds.h"
#include "CSE.h"
#include "ConciseCasts.h"
#include "Expr.h"
#include "ExprUsesVar.h"
#include "FindIntrinsics.h"
#include "IREquality.h"
#include "IRMatch.h"
#include "IRMutator.h"
#include "IROperator.h"
#include "Lerp.h"
#include "LoopCarry.h"
#include "Simplify.h"
#include "Substitute.h"
#include <utility>

namespace Halide {
namespace Internal {

using std::string;
using std::vector;

using namespace Halide::ConciseCasts;

template<>
bool is_native_xtensa_vector<int8_t>(const Type &t, const Target &target) {
    int vector_size = target.natural_vector_size<int8_t>();
    return t.is_int() && (t.bits() == 8) && (t.lanes() == vector_size);
}

template<>
bool is_native_xtensa_vector<uint8_t>(const Type &t, const Target &target) {
    int vector_size = target.natural_vector_size<uint8_t>();
    return t.is_uint() && (t.bits() == 8) && (t.lanes() == vector_size);
}

template<>
bool is_native_xtensa_vector<int16_t>(const Type &t, const Target &target) {
    int vector_size = target.natural_vector_size<int16_t>();
    return t.is_int() && (t.bits() == 16) && (t.lanes() == vector_size);
}

template<>
bool is_native_xtensa_vector<uint16_t>(const Type &t, const Target &target) {
    int vector_size = target.natural_vector_size<uint16_t>();
    return t.is_uint() && (t.bits() == 16) && (t.lanes() == vector_size);
}

template<>
bool is_native_xtensa_vector<int32_t>(const Type &t, const Target &target) {
    int vector_size = target.natural_vector_size<int32_t>();
    return t.is_int() && (t.bits() == 32) && (t.lanes() == vector_size);
}

template<>
bool is_native_xtensa_vector<int64_t>(const Type &t, const Target &target) {
    // On Xtensa int64 vectors are *wide* vectors, so the number of lanes match
    // the number of lanes for 32-bit vectors.
    int vector_size = target.natural_vector_size<int32_t>();
    return t.is_int() && (t.bits() == 64) && (t.lanes() == vector_size);
}

template<>
bool is_native_xtensa_vector<uint32_t>(const Type &t, const Target &target) {
    int vector_size = target.natural_vector_size<uint32_t>();
    return t.is_uint() && (t.bits() == 32) && (t.lanes() == vector_size);
}

template<>
bool is_native_xtensa_vector<float16_t>(const Type &t, const Target &target) {
    int vector_size = target.natural_vector_size<float16_t>();
    return t.is_float() && (t.bits() == 16) && (t.lanes() == vector_size);
}

template<>
bool is_native_xtensa_vector<float>(const Type &t, const Target &target) {
    int vector_size = target.natural_vector_size<float>();
    return t.is_float() && (t.bits() == 32) && (t.lanes() == vector_size);
}

Type get_native_xtensa_vector(const Type &t, const Target &target) {
    // There two types of vectors, the wide vectors are essentially accumulators
    // and can store 24-, 48- or 64-bit values.
    int vector_bitwidth = target.has_feature(Target::Feature::XtensaQ8) ? 1024 : 512;
    int wide_vector_bitwidth = target.has_feature(Target::Feature::XtensaQ8) ? 4096 : 1536;

    if (t.bits() == 64) {
        return t.with_lanes(vector_bitwidth / 32);
    }

    if (t.bits() == 24 || t.bits() == 48) {
        return t.with_lanes(wide_vector_bitwidth / t.bits());
    }
    return t.with_lanes(vector_bitwidth / t.bits());
}

bool is_native_vector_type(const Type &t, const Target &target) {
    Type native_vector_type = get_native_xtensa_vector(t, target);
    return t == native_vector_type;
}

bool is_double_native_vector_type(const Type &t, const Target &target) {
    Type native_vector_type = get_native_xtensa_vector(t, target);
<<<<<<< HEAD
    return t == native_vector_type.with_lanes(native_vector_type.lanes());
=======
    return t == native_vector_type.with_lanes(2 * native_vector_type.lanes());
>>>>>>> 33dee7f2
}

std::string suffix_for_type(Type t) {
    if (t.is_bool()) {
        return "_u1";
    } else if (t.is_int() && (t.bits() == 8)) {
        return "_i8";
    } else if (t.is_uint() && (t.bits() == 8)) {
        return "_u8";
    } else if (t.is_int() && (t.bits() == 16)) {
        return "_i16";
    } else if (t.is_uint() && (t.bits() == 16)) {
        return "_u16";
    } else if (t.is_int() && (t.bits() == 32)) {
        return "_i32";
    } else if (t.is_uint() && (t.bits() == 32)) {
        return "_u32";
    } else if (t.is_float() && (t.bits() == 32)) {
        return "_f32";
    } else if (t.is_float() && (t.bits() == 16)) {
        return "_f16";
    }

    internal_error << "No suffix available for this type.";

    return "";
}

struct Pattern {
    enum Flags {
        InterleaveResult = 1 << 0,  // After evaluating the pattern, interleave native vectors of the result.
        SwapOps01 = 1 << 1,         // Swap operands 0 and 1 prior to substitution.
        SwapOps12 = 1 << 2,         // Swap operands 1 and 2 prior to substitution.
        ExactLog2Op1 = 1 << 3,      // Replace operand 1 with its log base 2, if the log base 2 is exact.
        ExactLog2Op2 = 1 << 4,      // Save as above, but for operand 2.

        BeginExactLog2Op = 1,  // BeginExactLog2Op and EndExactLog2Op ensure that we check only op1 and op2
        EndExactLog2Op = 3,    // for ExactLog2Op

        NarrowOp0 = 1 << 10,  // Replace operand 0 with its half-width equivalent.
        NarrowOp1 = 1 << 11,  // Same as above, but for operand 1.
        NarrowOp2 = 1 << 12,
        NarrowOp3 = 1 << 13,
        NarrowOp4 = 1 << 14,
        NarrowOps = NarrowOp0 | NarrowOp1 | NarrowOp2 | NarrowOp3 | NarrowOp4,

        NarrowUnsignedOp0 = 1 << 15,  // Similar to the above, but narrow to an unsigned half width type.
        NarrowUnsignedOp1 = 1 << 16,
        NarrowUnsignedOp2 = 1 << 17,
        NarrowUnsignedOp3 = 1 << 18,
        NarrowUnsignedOp4 = 1 << 19,

        NarrowUnsignedOps = NarrowUnsignedOp0 | NarrowUnsignedOp1 | NarrowUnsignedOp2 | NarrowUnsignedOp3 | NarrowUnsignedOp4,

        AccumulatorOutput24 = 1 << 20,
        AccumulatorOutput48 = 1 << 21,
        AccumulatorOutput64 = 1 << 22,

        PassOnlyOp0 = 1 << 23,
        PassOnlyOp1 = 1 << 24,
        PassOnlyOp2 = 1 << 25,
        PassOnlyOp3 = 1 << 26,

        PassOps = PassOnlyOp0 | PassOnlyOp1 | PassOnlyOp2 | PassOnlyOp3,
        BeginPassOnlyOp = 0,  // BeginPassOnlyOp and EndPassOnlyOp ensure that we check only
        EndPassOnlyOp = 4,    // PassOps[0|1|2|3].

        SameOp01 = 1 << 27,
        SameOp12 = 1 << 28,
    };

    std::string intrin;  // Name of the intrinsic
    Expr pattern;        // The pattern to match against
    int flags;

    Pattern() = default;
    Pattern(const std::string &intrin, Expr p, int flags = 0)
        : intrin(intrin), pattern(std::move(p)), flags(flags) {
    }
};

Expr wild_u8 = Variable::make(UInt(8), "*");
Expr wild_u16 = Variable::make(UInt(16), "*");
Expr wild_u32 = Variable::make(UInt(32), "*");
Expr wild_u64 = Variable::make(UInt(64), "*");
Expr wild_i8 = Variable::make(Int(8), "*");
Expr wild_i16 = Variable::make(Int(16), "*");
Expr wild_i24 = Variable::make(Int(24), "*");
Expr wild_i32 = Variable::make(Int(32), "*");
Expr wild_i64 = Variable::make(Int(64), "*");
Expr wild_f32 = Variable::make(Float(32), "*");

Expr wild_u1x = Variable::make(Type(Type::UInt, 1, 0), "*");
Expr wild_u8x = Variable::make(Type(Type::UInt, 8, 0), "*");
Expr wild_u16x = Variable::make(Type(Type::UInt, 16, 0), "*");
Expr wild_u32x = Variable::make(Type(Type::UInt, 32, 0), "*");
Expr wild_u64x = Variable::make(Type(Type::UInt, 64, 0), "*");
Expr wild_i8x = Variable::make(Type(Type::Int, 8, 0), "*");
Expr wild_i8x4 = Variable::make(Type(Type::Int, 8, 4), "*");
Expr wild_i8x64 = Variable::make(Type(Type::Int, 8, 64), "*");
Expr wild_i8x256 = Variable::make(Type(Type::Int, 8, 256), "*");
Expr wild_u8x4 = Variable::make(Type(Type::UInt, 8, 4), "*");
Expr wild_u8x64 = Variable::make(Type(Type::UInt, 8, 64), "*");
Expr wild_u8x256 = Variable::make(Type(Type::UInt, 8, 256), "*");

Expr wild_i16x = Variable::make(Type(Type::Int, 16, 0), "*");
Expr wild_i24x = Variable::make(Type(Type::Int, 24, 0), "*");
Expr wild_i24x64 = Variable::make(Type(Type::Int, 24, 64), "*");
Expr wild_i24x128 = Variable::make(Type(Type::Int, 24, 128), "*");
Expr wild_i24x256 = Variable::make(Type(Type::Int, 24, 256), "*");
Expr wild_i32x = Variable::make(Type(Type::Int, 32, 0), "*");
Expr wild_i48x = Variable::make(Type(Type::Int, 48, 0), "*");
Expr wild_i64x = Variable::make(Type(Type::Int, 64, 0), "*");
Expr wild_f32x = Variable::make(Type(Type::Float, 32, 0), "*");

inline Expr i24(Expr e) {
    Type t = Int(24, e.type().lanes());
    return cast(t, std::move(e));
}

inline Expr i48(Expr e) {
    Type t = Int(48, e.type().lanes());
    return cast(t, std::move(e));
}

// Broadcast to an unknown number of lanes, for making patterns.
Expr bc(Expr x, int lanes = 0) {
    return Broadcast::make(std::move(x), lanes);
}

Expr ramp(Expr base, Expr stride, int lanes = 0) {
    return Ramp::make(std::move(base), std::move(stride), lanes);
}

Expr vector_reduce(VectorReduce::Operator op, Expr x) {
    return VectorReduce::make(op, std::move(x), 0);
}

Expr call(const string &name, const Expr &return_type, const vector<Expr> &args) {
    return Call::make(return_type.type(), name, args, Call::PureExtern);
}

Expr concat(const vector<Expr> &x) {
    return Shuffle::make_concat(x);
}

Expr repeat_each_element(Expr x, int times) {
    vector<int> indices;
    for (int ix = 0; ix < x.type().lanes(); ix++) {
        for (int iy = 0; iy < times; iy++) {
            indices.push_back(ix);
        }
    }
    return Shuffle::make({std::move(x)}, indices);
}

Expr slice(Expr x, int begin, int stride, int size) {
    return Shuffle::make_slice(std::move(x), begin, stride, size);
}

Expr load(const Type &type, const string &name, Expr index, ModulusRemainder alignment) {
    return Load::make(type, name, std::move(index), Buffer<>(), Parameter(), const_true(), alignment);
}

// Check if the matches satisfy the given pattern flags, and mutate the matches
// as specified by the flags.
bool process_match_flags(vector<Expr> &matches, int flags) {
    // The Pattern::Narrow*Op* flags are ordered such that the operand
    // corresponds to the bit (with operand 0 corresponding to the least
    // significant bit), so we can check for them all in a loop.
    for (size_t i = 0; i < matches.size(); i++) {
        Type t = matches[i].type();
        Type target_t = t.with_bits(t.bits() / 2);
        if (flags & (Pattern::NarrowOp0 << i)) {
            matches[i] = lossless_cast(target_t, matches[i]);
        } else if (flags & (Pattern::NarrowUnsignedOp0 << i)) {
            matches[i] = lossless_cast(target_t.with_code(Type::UInt), matches[i]);
        }
        if (!matches[i].defined()) {
            return false;
        }
    }

    for (size_t i = Pattern::BeginExactLog2Op; i < Pattern::EndExactLog2Op; i++) {
        // This flag is mainly to capture shifts. When the operand of a div or
        // mul is a power of 2, we can use a shift instead.
        if (flags & (Pattern::ExactLog2Op1 << (i - Pattern::BeginExactLog2Op))) {
            int pow;
            if (is_const_power_of_two_integer(matches[i], &pow)) {
                matches[i] = cast(matches[i].type().with_lanes(1), pow);
            } else {
                return false;
            }
        }
    }

    if (flags & Pattern::PassOps) {
        vector<Expr> new_matches;
        for (size_t i = Pattern::BeginPassOnlyOp; i < Pattern::EndPassOnlyOp; i++) {
            if (flags & (Pattern::PassOnlyOp0 << (i - Pattern::BeginPassOnlyOp))) {
                new_matches.push_back(matches[i]);
            }
        }
        matches.swap(new_matches);
    }

    if (flags & Pattern::SwapOps01) {
        internal_assert(matches.size() >= 2);
        std::swap(matches[0], matches[1]);
    }
    if (flags & Pattern::SwapOps12) {
        internal_assert(matches.size() >= 3);
        std::swap(matches[1], matches[2]);
    }

    if (flags & Pattern::SameOp01) {
        internal_assert(matches.size() == 2);
        if (!graph_equal(matches[0], matches[1])) {
            return false;
        }
        matches = {matches[0]};
    }

    if (flags & Pattern::SameOp12) {
        internal_assert(matches.size() == 3);
        if (!graph_equal(matches[1], matches[2])) {
            return false;
        }
        matches = {matches[0], matches[1]};
    }

    return true;
}

// Replace an expression with the one specified by a pattern.
Expr replace_pattern(Expr x, const vector<Expr> &matches, const Pattern &p) {
    x = Call::make(x.type(), p.intrin, matches, Call::PureExtern);
    return x;
}
// Attempt to apply one of the patterns to x. If a match is
// successful, the expression is replaced with a call using the
// matched operands. Prior to substitution, the matches are mutated
// with op_mutator.
Expr apply_patterns(Expr x, const vector<Pattern> &patterns, IRMutator *op_mutator) {
    debug(3) << "apply_patterns " << x << "\n";
    vector<Expr> matches;
    for (const Pattern &p : patterns) {
        if (expr_match(p.pattern, x, matches)) {
            debug(3) << "matched " << p.pattern << "\n";
            debug(3) << "to " << x << "\n";
            debug(3) << "matches:\n";
            for (const Expr &i : matches) {
                debug(3) << i << "\n";
            }

            if (!process_match_flags(matches, p.flags)) {
                continue;
            }

            // Mutate the operands with the given mutator.
            for (Expr &op : matches) {
                op = op_mutator->mutate(op);
            }

            Type old_type = x.type();
            if (p.flags & Pattern::AccumulatorOutput24) {
                x = cast(Type(Type::Int, 24, x.type().lanes()), x);
            } else if (p.flags & Pattern::AccumulatorOutput48) {
                x = cast(Type(Type::Int, 48, x.type().lanes()), x);
            } else if (p.flags & Pattern::AccumulatorOutput64) {
                x = cast(Type(Type::Int, 64, x.type().lanes()), x);
            }
            x = replace_pattern(x, matches, p);
            if ((p.flags & Pattern::AccumulatorOutput24) || (p.flags & Pattern::AccumulatorOutput48) || (p.flags & Pattern::AccumulatorOutput64)) {
                x = cast(old_type, x);
            }

            debug(3) << "rewrote to: " << x << "\n";
            return x;
        }
    }
    return x;
}

template<typename T>
Expr apply_commutative_patterns(const T *op, const vector<Pattern> &patterns, IRMutator *mutator) {
    Expr ret = apply_patterns(op, patterns, mutator);
    if (!ret.same_as(op)) {
        return ret;
    }

    // Try commuting the op
    Expr commuted = T::make(op->b, op->a);
    ret = apply_patterns(commuted, patterns, mutator);
    if (!ret.same_as(commuted)) {
        return ret;
    }

    return op;
}

/** A helper for block_to_vector below. */
void block_to_vector(const Stmt &s, vector<Stmt> &v) {
    const Block *b = s.as<Block>();
    if (!b) {
        v.push_back(s);
    } else {
        block_to_vector(b->first, v);
        block_to_vector(b->rest, v);
    }
}

/** Unpack a block into its component Stmts. */
vector<Stmt> block_to_vector(const Stmt &s) {
    vector<Stmt> result;
    block_to_vector(s, result);
    return result;
}

class DualQuadMulMutator : public IRGraphMutator {
private:
    using IRGraphMutator::visit;

    Expr visit(const Shuffle *op) override {

        // Merge concat extract i32 calls into one dual call
        if (op->is_concat() && op->vectors.size() == 2) {
            const Call *call0 = op->vectors[0].as<Call>();
            const Call *call1 = op->vectors[1].as<Call>();
            if (call0 && call0->name == "halide_xtensa_extract_u32" &&
                call1 && call1->name == "halide_xtensa_extract_u32") {
                vector<Expr> dual_args = {
                    call1->args[0],  // vector1
                    call0->args[0],  // vector0
                    call1->args[1],  // index1
                    call0->args[1]   // index0
                };
                return Call::make(Int(8, 8), "halide_xtensa_dual_extract_i32",
                                  dual_args, Call::PureExtern);
            }
        }

        return IRGraphMutator::visit(op);
    };

    Stmt visit(const Block *op) override {
        vector<Stmt> new_stmts;

        vector<Stmt> stmts = block_to_vector(op);
        int quad_mul_expr_count = 0;
        // Check if all statements in the block are stores of quad-muls.
        for (auto &stmt : stmts) {
            // quad_mul is a call contained in store
            const Store *store1 = stmt.as<Store>();
            const Call *call1 = store1 ? store1->value.as<Call>() : nullptr;
            if (!call1 || call1->name != "halide_xtensa_widen_quad_mul_add_u24") {
                break;
            }
            quad_mul_expr_count++;
        }

        if (quad_mul_expr_count > 1) {
            // Try to find pairs of quad-muls which have matching second argument.
            // Track which statements have been used so far.
            vector<bool> used(stmts.size(), false);
            for (int first = 0; first < quad_mul_expr_count; first++) {
                for (int second = first + 1; second < quad_mul_expr_count; second++) {
                    if (used[first] || used[second]) {
                        continue;
                    }

                    const Store *store1 = stmts[first].as<Store>();
                    const Call *call1 = store1->value.as<Call>();

                    const Store *store2 = stmts[second].as<Store>();
                    const Call *call2 = store2->value.as<Call>();

                    // Check if two quad-muls have the same operand.
                    if ((call1->args.size() != 3) || (call2->args.size() != 3) || !equal(call1->args[1], call2->args[1])) {
                        continue;
                    }

                    used[first] = true;
                    used[second] = true;

                    // Update stores to take from dual call result
                    std::string dual_name = unique_name("_");
                    Expr dual_24x64 = Variable::make(Type(Type::Int, 24, call1->type.lanes() + call2->type.lanes()),
                                                     dual_name);
                    Expr slice0 = Shuffle::make_slice(dual_24x64, 0, 1, call1->type.lanes());
                    Expr slice1 = Shuffle::make_slice(dual_24x64, call1->type.lanes(), 1, call2->type.lanes());
                    Stmt new_store0 = Store::make(store1->name, slice0, store1->index,
                                                  store1->param, store1->predicate, store1->alignment);
                    Stmt new_store1 = Store::make(store2->name, slice1, store2->index,
                                                  store2->param, store2->predicate, store2->alignment);
                    Stmt stores = Block::make(new_store0, new_store1);

                    // Collect inputs for dual call
                    std::vector<Expr> dual_qm_args = {
                        concat({call1->args[0], call2->args[0]}),
                        call1->args[1],
                        // two of uint8x4_t multipliers.
                        concat({call1->args[2], call2->args[2]})};

                    // Insert LetStmt with dual call with store scope
                    new_stmts.push_back(
                        LetStmt::make(
                            dual_name,
                            call("halide_xtensa_dual_widen_quad_mul_add_u24", dual_24x64, dual_qm_args),
                            stores));
                }
            }

            // In the case we haven't used all statements (for example, couldn't find a pair)
            // just add remaining quad muls to the list of statements.
            for (int ix = 0; ix < (int)stmts.size(); ix++) {
                if (!used[ix]) {
                    new_stmts.push_back(stmts[ix]);
                }
            }
        } else {
            // Not all statements are stores of quad-muls, so just use the old ones.
            new_stmts = stmts;
        }

        // Recursively mutate and check size to see if there is any merge
        for (Stmt &i : new_stmts) {
            i = mutate(i);
        }
        bool unchanged = new_stmts.size() == stmts.size();
        if (unchanged) {
            for (int i = 0; i < (int)new_stmts.size(); ++i) {
                unchanged = unchanged && new_stmts[i].same_as(stmts[i]);
            }
        }

        if (unchanged) {
            return op;
        } else {
            return Block::make(new_stmts);
        }
    }
};

class MatchXtensaPatterns : public IRGraphMutator {
private:
    using IRGraphMutator::visit;

    const Target target;

    static Expr halide_xtensa_widen_mul_u24(Expr v0, Expr v1) {
        Expr call = Call::make(wild_i24x.type(), "halide_xtensa_widen_mul_u24", {std::move(v0), std::move(v1)}, Call::PureExtern);
        return call;
    }

    static Expr halide_xtensa_widen_mul_by_diff_u24(Expr v0, Expr v1, Expr v2) {
        Expr call = Call::make(wild_i24x.type(), "halide_xtensa_widen_mul_by_diff_u24", {std::move(v0), std::move(v1), std::move(v2)}, Call::PureExtern);
        return call;
    }

    static Expr halide_xtensa_widen_mul_i48(Expr v0, Expr v1) {
        Expr call = Call::make(wild_i48x.type(), "halide_xtensa_widen_mul_i48", {std::move(v0), std::move(v1)}, Call::PureExtern);
        return call;
    }

    static Expr halide_xtensa_widen_mul_add_i48(Expr v0, Expr v1, Expr v2) {
        Expr call = Call::make(wild_i48x.type(), "halide_xtensa_widen_mul_add_i48", {std::move(v0), std::move(v1), std::move(v2)}, Call::PureExtern);
        return call;
    }

    static Expr halide_xtensa_widen_add_i48(Expr v0, Expr v1) {
        Expr call = Call::make(wild_i48x.type(), "halide_xtensa_widen_add_i48", {std::move(v0), std::move(v1)}, Call::PureExtern);
        return call;
    }

    static Expr halide_xtensa_widen_add_u48(Expr v0, Expr v1) {
        Expr call = Call::make(wild_i48x.type(), "halide_xtensa_widen_add_u48", {std::move(v0), std::move(v1)}, Call::PureExtern);
        return call;
    }

    static Expr halide_xtensa_widen_pair_mul_i48(Expr v0, Expr v1, Expr v2, Expr v3) {
        Expr call = Call::make(wild_i48x.type(), "halide_xtensa_widen_pair_mul_i48",
                               {std::move(v0), std::move(v1), std::move(v2), std::move(v3)},
                               Call::PureExtern);
        return call;
    }

    static Expr halide_xtensa_widen_pair_mul_add_i48(Expr w, Expr v0, Expr v1, Expr v2, Expr v3) {
        Expr call = Call::make(wild_i48x.type(), "halide_xtensa_widen_pair_mul_add_i48",
                               {std::move(w), std::move(v0), std::move(v1), std::move(v2), std::move(v3)},
                               Call::PureExtern);
        return call;
    }

    static Expr halide_xtensa_slice_to_native_i32(Expr v0, Expr v1, Expr v2, Expr v3) {
        Expr call = Call::make(wild_i32x.type(), "halide_xtensa_slice_to_native",
                               {std::move(v0), std::move(v1), std::move(v2), std::move(v3)}, Call::PureExtern);
        return call;
    }

    static Expr halide_xtensa_slice_to_native_u32(Expr v0, Expr v1, Expr v2, Expr v3) {
        Expr call = Call::make(wild_u32x.type(), "halide_xtensa_slice_to_native",
                               {std::move(v0), std::move(v1), std::move(v2), std::move(v3)}, Call::PureExtern);
        return call;
    }

    static Expr halide_xtensa_slice_to_native_i16(Expr v0, Expr v1, Expr v2, Expr v3) {
        Expr call = Call::make(wild_i16x.type(), "halide_xtensa_slice_to_native",
                               {std::move(v0), std::move(v1), std::move(v2), std::move(v3)}, Call::PureExtern);
        return call;
    }

    static Expr halide_xtensa_slice_to_native_u16(Expr v0, Expr v1, Expr v2, Expr v3) {
        Expr call = Call::make(wild_u16x.type(), "halide_xtensa_slice_to_native",
                               {std::move(v0), std::move(v1), std::move(v2), std::move(v3)}, Call::PureExtern);
        return call;
    }

    static Expr halide_xtensa_concat_from_native_i16(Expr v0, Expr v1) {
        Expr call = Call::make(wild_i16x.type(), "halide_xtensa_concat_from_native",
                               {std::move(v0), std::move(v1)}, Call::PureExtern);
        return call;
    }

    static Expr halide_xtensa_concat_from_native_u16(Expr v0, Expr v1) {
        Expr call = Call::make(wild_u16x.type(), "halide_xtensa_concat_from_native",
                               {std::move(v0), std::move(v1)}, Call::PureExtern);
        return call;
    }

    static Expr halide_xtensa_concat_from_native_i24(Expr v0, Expr v1) {
        Expr call = Call::make(wild_i24x.type(), "halide_xtensa_concat_from_native",
                               {std::move(v0), std::move(v1)}, Call::PureExtern);
        return call;
    }

    static Expr halide_xtensa_concat_from_native_i32(Expr v0, Expr v1) {
        Expr call = Call::make(wild_i32x.type(), "halide_xtensa_concat_from_native",
                               {std::move(v0), std::move(v1)}, Call::PureExtern);
        return call;
    }

    static Expr halide_xtensa_concat_from_native_i32(Expr v0, Expr v1, Expr v2, Expr v3) {
        Expr call = Call::make(wild_i32x.type(), "halide_xtensa_concat_from_native",
                               {std::move(v0), std::move(v1), std::move(v2), std::move(v3)},
                               Call::PureExtern);
        return call;
    }

    static Expr halide_xtensa_concat_from_native_u32(Expr v0, Expr v1) {
        Expr call = Call::make(wild_u32x.type(), "halide_xtensa_concat_from_native",
                               {std::move(v0), std::move(v1)}, Call::PureExtern);
        return call;
    }

    static Expr halide_xtensa_concat_from_native_u1(Expr v0, Expr v1, Expr v2, Expr v3) {
        Expr call = Call::make(wild_u1x.type(), "halide_xtensa_concat_from_native",
                               {std::move(v0), std::move(v1), std::move(v2), std::move(v3)}, Call::PureExtern);
        return call;
    }

    static Expr halide_xtensa_concat_from_native_i48(Expr v0, Expr v1) {
        Expr call = Call::make(wild_i48x.type(), "halide_xtensa_concat_from_native",
                               {std::move(v0), std::move(v1)}, Call::PureExtern);
        return call;
    }

    Expr visit(const Add *op) override {
        if (op->type.is_vector()) {
            static const std::vector<Pattern> adds = {
                // Predicated addition
                // NOTE(vksnk): patterns below are for predicated instructions and look like they may
                // be more efficient, but they are not according to simulator. We will need to check with
                // Cadence about this.
                // {"halide_xtensa_pred_add_i8", wild_i8x + select(wild_u1x, wild_i8x, wild_i8x)},
                // {"halide_xtensa_pred_add_i16", wild_i16x + select(wild_u1x, wild_i16x, wild_i16x)},
                // {"halide_xtensa_pred_add_i32", wild_i32x + select(wild_u1x, wild_i32x, wild_i32x)},

                {"halide_xtensa_qqqq", slice(wild_i24x256, 0, 1, 128) + slice(wild_i24x256, 128, 1, 128), Pattern::SameOp01},
                {"halide_xtensa_yyyy", (call("halide_xtensa_xxxx", wild_i24x64, {wild_i24x64, wild_i24x128}) + slice(wild_i24x128, 64, 1, 64)), Pattern::SameOp12},
                {"halide_xtensa_xxxx", (wild_i24x64 + slice(wild_i24x128, 0, 1, 64))},

                {"halide_xtensa_widen_quad_add_i48", widening_add(wild_i16x, wild_i16x) + widening_add(wild_i16x, wild_i16x), Pattern::AccumulatorOutput48},
                {"halide_xtensa_widen_quad_add_i48", i32(halide_xtensa_widen_add_i48(wild_i16x, wild_i16x)) + i32(halide_xtensa_widen_add_i48(wild_i16x, wild_i16x)), Pattern::AccumulatorOutput48},

                {"halide_xtensa_widen_pair_mul_i48", widening_mul(wild_i16x, wild_i16x) + widening_mul(wild_i16x, wild_i16x), Pattern::AccumulatorOutput48},
                {"halide_xtensa_widen_pair_mul_u48", widening_mul(wild_u16x, wild_u16x) + widening_mul(wild_u16x, wild_u16x), Pattern::AccumulatorOutput48},

                {"halide_xtensa_widen_pair_mul_i48", i48(wild_i16x) * i48(wild_i16x) + i48(wild_i16x) * i48(wild_i16x)},
                {"halide_xtensa_widen_pair_mul_u48", i48(wild_u16x) * i48(wild_u16x) + i48(wild_u16x) * i48(wild_u16x)},

                {"halide_xtensa_widen_pair_mul_i24", i24(wild_i8x) * i24(wild_i8x) + i24(wild_i8x) * i24(wild_i8x)},
                {"halide_xtensa_widen_pair_mul_u24", i24(wild_u8x) * i24(wild_u8x) + i24(wild_u8x) * i24(wild_u8x)},

                // Multiply-add to accumulator type.
                {"halide_xtensa_widen_pair_mul_add_i48", i32(halide_xtensa_widen_mul_add_i48(wild_i48x, wild_i16x, wild_i16x)) + i32(halide_xtensa_widen_mul_i48(wild_i16x, wild_i16x)), Pattern::AccumulatorOutput48},
                {"halide_xtensa_widen_pair_mul_add_i48", halide_xtensa_widen_mul_add_i48(wild_i48x, wild_i16x, wild_i16x) + halide_xtensa_widen_mul_i48(wild_i16x, wild_i16x)},

                {"halide_xtensa_widen_mul_add_i48", i32(wild_i48x) + i32(halide_xtensa_widen_mul_i48(wild_i16x, wild_i16x)), Pattern::AccumulatorOutput48},
                {"halide_xtensa_widen_mul_add_i48", wild_i48x + halide_xtensa_widen_mul_i48(wild_i16x, wild_i16x)},

                {"halide_xtensa_widen_mul_add_u24", wild_i24x + halide_xtensa_widen_mul_u24(wild_u8x, wild_u8x)},
                {"halide_xtensa_widen_mul_add_by_diff_u24", wild_i24x + halide_xtensa_widen_mul_by_diff_u24(wild_u8x, wild_u8, wild_u8x)},

                {"halide_xtensa_widen_mul_add_i24",
                 wild_i24x + call("halide_xtensa_widen_mul_i24", wild_i24x, {wild_i8x, wild_i8x})},

                {"halide_xtensa_widen_quad_mul_add_i24",
                 wild_i24x + call("halide_xtensa_widen_quad_mul_i24", wild_i24x, {wild_i8x, wild_i8x, wild_i8x, wild_i8x, wild_i8x})},

                // Add to accumulator type.
                // Paired add.
                {"halide_xtensa_widen_pair_add_i48", i32(halide_xtensa_widen_add_i48(wild_i48x, wild_i16x)) + wild_i16x, Pattern::AccumulatorOutput48},
                {"halide_xtensa_widen_pair_add_i48", i32(halide_xtensa_widen_add_i48(wild_i48x, wild_i16x)) + wild_i32x, Pattern::AccumulatorOutput48 | Pattern::NarrowOp2},
                {"halide_xtensa_widen_pair_add_u48", u32(halide_xtensa_widen_add_u48(wild_i48x, wild_u16x)) + wild_u16x, Pattern::AccumulatorOutput48},
                {"halide_xtensa_widen_pair_add_u48", u32(halide_xtensa_widen_add_u48(wild_i48x, wild_u16x)) + wild_u32x, Pattern::AccumulatorOutput48 | Pattern::NarrowUnsignedOp2},
                // Single add.
                {"halide_xtensa_widen_add_i48", i32(wild_i48x) + wild_i16x, Pattern::AccumulatorOutput48},
                {"halide_xtensa_widen_add_i48", i32(wild_i48x) + wild_i32x, Pattern::AccumulatorOutput48 | Pattern::NarrowOp1},
                {"halide_xtensa_widen_add_u48", u32(wild_i48x) + wild_u16x, Pattern::AccumulatorOutput48},
                {"halide_xtensa_widen_add_u48", u32(wild_i48x) + wild_u32x, Pattern::AccumulatorOutput48 | Pattern::NarrowUnsignedOp1},

                {"halide_xtensa_widen_add_i24", i16(wild_i24x) + wild_i8x, Pattern::AccumulatorOutput24},
                {"halide_xtensa_widen_add_i24", i16(wild_i24x) + wild_i16x, Pattern::AccumulatorOutput24 | Pattern::NarrowOp1},

                {"halide_xtensa_widen_mul_add_i64", widening_mul(wild_i32x, wild_i32x) + bc(wild_i64), Pattern::NarrowOp2 | Pattern::AccumulatorOutput64},
                {"halide_xtensa_widen_mul_add_i64", widening_mul(wild_i32x, wild_i32x) + wild_i64x, Pattern::NarrowOp2 | Pattern::AccumulatorOutput64},
                {"halide_xtensa_widen_mul_add_i64", i32(wild_i64x) + i32(call("halide_xtensa_mul_i32", wild_i64x, {wild_i32x, wild_i32x})), Pattern::AccumulatorOutput64},
            };

            Expr new_expr = apply_commutative_patterns(op, adds, this);
            if (!new_expr.same_as(op)) {
                return new_expr;
            }
        }

        return IRGraphMutator::visit(op);
    }

    Expr visit(const Sub *op) override {
        if (op->type.is_vector()) {
            static const std::vector<Pattern> subs = {
                // Predicated sub.
                // NOTE(vksnk): patterns below are for predicated instructions and look like they may
                // be more efficient, but they are not according to simulator. We will need to check with
                // Cadence about this.
                // {"halide_xtensa_pred_sub_i8", wild_i8x - select(wild_u1x, wild_i8x, wild_i8x)},
                // {"halide_xtensa_pred_sub_i16", wild_i16x - select(wild_u1x, wild_i16x, wild_i16x)},
                // {"halide_xtensa_pred_sub_i32", wild_i32x - select(wild_u1x, wild_i32x, wild_i32x)},
                {"halide_xtensa_widen_mul_sub_u24", wild_i24x - halide_xtensa_widen_mul_u24(wild_u8x, wild_u8x)},
            };

            Expr new_expr = apply_patterns(op, subs, this);
            if (!new_expr.same_as(op)) {
                return new_expr;
            }
        }

        return IRGraphMutator::visit(op);
    }

    Expr visit(const Mul *op) override {
        if (op->type.is_vector()) {
            static const std::vector<Pattern> scalar_muls = {};

            static const std::vector<Pattern> muls = {
                {"halide_xtensa_widen_mul_i24", i24(wild_i8x) * bc(i24(wild_i8))},
                {"halide_xtensa_widen_mul_u24", i24(wild_u8x) * bc(i24(wild_u8))},

                {"halide_xtensa_widen_mul_i24", i24(wild_i8x) * i24(wild_i8x)},
                {"halide_xtensa_widen_mul_u24", i24(wild_u8x) * i24(wild_u8x)},

                {"halide_xtensa_widen_mul_by_diff_u24", (i24(wild_u8x) - bc(i24(wild_u8))) * bc(i24(wild_u8))},
                {"halide_xtensa_widen_mul_by_diff_u24", (i24(wild_u8x) - bc(i24(wild_u8))) * i24(wild_u8x)},

                {"halide_xtensa_widen_mul_i48", i48(wild_i16x) * i48(wild_i16x)},

                {"halide_xtensa_mul_i32", wild_i32x * wild_i32x, Pattern::AccumulatorOutput64},

                {"halide_xtensa_widen_zzzzz", i24(concat({wild_i8x64, wild_i8x64, wild_i8x64, wild_i8x64})) * i24(repeat_each_element(wild_i8x4, 64))},
                {"halide_xtensa_widen_zzzzz", i24(wild_i8x256) * i24(repeat_each_element(wild_i8x4, 64))},
                {"halide_xtensa_widen_zzzzz", i24(wild_u8x256) * bc(i24(wild_u8), 256)},
                {"halide_xtensa_widen_zzzzz", i24(concat({wild_u8x64, wild_u8x64, wild_u8x64, wild_u8x64})) * i24(repeat_each_element(wild_u8x4, 64))},
                {"halide_xtensa_widen_zzzzz", i24(wild_u8x256) * i24(repeat_each_element(wild_u8x4, 64))},

                // Widening multiplication
                // NOTE(vksnk): looked like a good idea, but seems to be slower. Need to double-check.
                // {"halide_xtensa_widen_sqr_i48", wild_i32x * wild_i32x, Pattern::SameOp01 | Pattern::NarrowOps | Pattern::AccumulatorOutput48},
            };

            Expr new_expr = apply_commutative_patterns(op, scalar_muls, this);
            if (!new_expr.same_as(op)) {
                return new_expr;
            }

            new_expr = apply_commutative_patterns(op, muls, this);
            if (!new_expr.same_as(op)) {
                return new_expr;
            }
        }

        return IRGraphMutator::visit(op);
    }

    Expr visit(const Div *op) override {
        if (op->type.is_vector()) {
            Expr div = op;
            static const std::vector<Pattern> divs = {
                // TODO(vksnk): Before enabling it add a check for ExactLogOp
                // {"halide_xtensa_div_i32_i16", wild_i32x / wild_i32x, Pattern::NarrowOp1}
                {"halide_xtensa_narrow_i48_with_shift_i32", i32(wild_i48x) / wild_i32, Pattern::ExactLog2Op1},
                {"halide_xtensa_narrow_i48_with_shift_u32", u32(wild_i48x) / wild_u32, Pattern::ExactLog2Op1},
            };

            Expr new_expr = apply_patterns(div, divs, this);
            if (!new_expr.same_as(op)) {
                return new_expr;
            }
        }

        return IRGraphMutator::visit(op);
    }

    Expr visit(const Max *op) override {
        if (op->type.is_vector()) {
            static const std::vector<Pattern> maxes = {
                // NOTE(vksnk): patterns below are for predicated instructions and look like they may
                // be more efficient, but they are not according to simulator. We will need to check with
                // Cadence about this.
                // {"halide_xtensa_pred_max_i16", max(wild_i16x, select(wild_u1x, wild_i16x, wild_i16x))}
            };

            Expr new_expr = apply_commutative_patterns(op, maxes, this);
            if (!new_expr.same_as(op)) {
                return new_expr;
            }
        }

        return IRGraphMutator::visit(op);
    }

    Expr visit(const Min *op) override {
        if (op->type.is_vector()) {
            static const std::vector<Pattern> maxes = {
                // NOTE(vksnk): patterns below are for predicated instructions and look like they may
                // be more efficient, but they are not according to simulator. We will need to check with
                // Cadence about this.
                // {"halide_xtensa_pred_min_i16", max(wild_i16x, select(wild_u1x, wild_i16x, wild_i16x))}
            };

            Expr new_expr = apply_commutative_patterns(op, maxes, this);
            if (!new_expr.same_as(op)) {
                return new_expr;
            }
        }

        return IRGraphMutator::visit(op);
    }

    Expr visit(const Cast *op) override {
        // TODO(vksnk): disable widening_load until correctness issue is fixed.
        // // Try to look for widening loads.
        // if (const Load *load = op->value.as<Load>()) {
        //     Expr dense_ramp_base = strided_ramp_base(load->index, 1);
        //     if (dense_ramp_base.defined() && is_const_one(load->predicate) && (op->type.is_int_or_uint()) && ((op->type.bits() == 16) || (op->type.bits() == 32)) && (load->type.is_int_or_uint()) && (2 * load->type.bits() == op->type.bits())) {
        //         // The third argument is just to pass the type of load.
        //         return Call::make(op->type, "halide_xtensa_widening_load", {Variable::make(type_of<void *>(), load->name), dense_ramp_base, make_one(load->type.element_of())}, Call::PureExtern);
        //     }
        // }

        // if (const Shuffle *concat = op->value.as<Shuffle>()) {
        //     if (concat->is_concat()) {
        //         std::vector<Expr> widened_loads;
        //         for (const Expr &v : concat->vectors) {
        //             if (const Load *load = v.as<Load>()) {
        //                 Expr dense_ramp_base = strided_ramp_base(load->index, 1);
        //                 if (dense_ramp_base.defined() && is_const_one(load->predicate) && (op->type.is_int_or_uint()) && ((op->type.bits() == 16) || (op->type.bits() == 32)) && (load->type.is_int_or_uint()) && (2 * load->type.bits() == op->type.bits())) {
        //                     // The third argument is just to pass the type of load.
        //                     widened_loads.push_back(Call::make(op->type.with_lanes(v.type().lanes()), "halide_xtensa_widening_load", {Variable::make(type_of<void *>(), load->name), dense_ramp_base, make_one(load->type.element_of())}, Call::PureExtern));
        //                 }
        //             }
        //         }

        //         if (widened_loads.size() == concat->vectors.size()) {
        //             return Shuffle::make_concat(widened_loads);
        //         }
        //     }
        // }

        static const std::vector<Pattern> casts = {
            // Casts from bool.
            {"halide_xtensa_convert_u1_to_i16", i16(i8(wild_u1x))},

            // Narrowing with shifting.
            {"halide_xtensa_narrow_i48_with_shift_i16", i16(i32(wild_i48x) >> wild_i32)},
            {"halide_xtensa_narrow_i48_with_shift_i16", i16(i32(wild_i48x) / wild_i32), Pattern::ExactLog2Op1},
            {"halide_xtensa_narrow_i48_with_shift_u16", u16(u32(wild_i48x) >> wild_u32)},
            {"halide_xtensa_narrow_i48_with_shift_u16", u16(u32(wild_i48x) / wild_u32), Pattern::ExactLog2Op1},

            {"halide_xtensa_narrow_i48_with_shift_i16", i16(wild_i48x >> wild_i32)},
            {"halide_xtensa_narrow_i48_with_shift_i16", i16(wild_i48x / wild_i32), Pattern::ExactLog2Op1},
            {"halide_xtensa_narrow_i48_with_shift_u16", u16(wild_i48x >> wild_u32)},
            {"halide_xtensa_narrow_i48_with_shift_u16", u16(wild_i48x / wild_u32), Pattern::ExactLog2Op1},

            {"halide_xtensa_narrow_i48_with_rounding_shift_i16", i16(rounding_shift_right(i32(wild_i48x), wild_i32))},
            {"halide_xtensa_narrow_i48_with_rounding_shift_u16", u16(rounding_shift_right(u32(wild_i48x), wild_u32))},

            {"halide_xtensa_narrow_with_shift_i16", i16(wild_i32x >> wild_i32)},
            {"halide_xtensa_narrow_with_shift_i16", i16(wild_i32x / wild_i32), Pattern::ExactLog2Op1},
            {"halide_xtensa_narrow_with_shift_u16", u16(wild_i32x >> wild_i32)},
            {"halide_xtensa_narrow_with_shift_u16", u16(wild_i32x / wild_i32), Pattern::ExactLog2Op1},

            {"halide_xtensa_narrow_with_rounding_shift_i8", i8(rounding_shift_right(wild_i16x, bc(wild_u16)))},
            {"halide_xtensa_narrow_with_rounding_shift_u8", u8(rounding_shift_right(wild_i16x, bc(wild_u16)))},
            {"halide_xtensa_narrow_with_rounding_shift_i16", i16(rounding_shift_right(wild_i32x, bc(wild_u32)))},

            {"halide_xtensa_narrow_i24_with_shift_i16", i16(wild_i24x >> wild_i24)},
            {"halide_xtensa_narrow_i24_with_shift_i16", i16(wild_i24x / wild_i24), Pattern::ExactLog2Op1},

            {"halide_xtensa_narrow_i24_with_shift_i8", i8(wild_i24x >> wild_i24)},
            {"halide_xtensa_narrow_i24_with_shift_i8", i8(wild_i24x / wild_i24), Pattern::ExactLog2Op1},
            {"halide_xtensa_narrow_i24_with_shift_u8", u8(wild_i24x >> wild_i24)},
            {"halide_xtensa_narrow_i24_with_shift_u8", u8(wild_i24x / wild_i24), Pattern::ExactLog2Op1},

            {"halide_xtensa_narrow_high_i32", i32(wild_i64x >> 32)},
            {"halide_xtensa_narrow_high_i32", i32(wild_i64x / IntImm::make(Int(64), 4294967296ll))},

            {"halide_xtensa_narrow_shift_i32", i32(wild_i64x >> bc(wild_i64))},
            {"halide_xtensa_narrow_shift_i32", i32(wild_i64x / bc(wild_i64)), Pattern::ExactLog2Op1},
            {"halide_xtensa_narrow_shift_i32", i32(wild_i64x >> bc(wild_u64))},
            {"halide_xtensa_narrow_shift_i32", i32(wild_i64x / bc(wild_u64)), Pattern::ExactLog2Op1},

            // Concat and cast.
            {"halide_xtensa_convert_concat_i16_to_i8", i8(halide_xtensa_concat_from_native_i16(wild_i16x, wild_i16x))},
            {"halide_xtensa_convert_concat_i16_to_u8", u8(halide_xtensa_concat_from_native_i16(wild_i16x, wild_i16x))},
            {"halide_xtensa_convert_concat_u16_to_i8", i8(halide_xtensa_concat_from_native_u16(wild_u16x, wild_u16x))},
            {"halide_xtensa_convert_concat_u16_to_u8", u8(halide_xtensa_concat_from_native_u16(wild_u16x, wild_u16x))},
            {"halide_xtensa_convert_concat_i32_to_i16", i16(halide_xtensa_concat_from_native_i32(wild_i32x, wild_i32x))},
            {"halide_xtensa_convert_concat_i32_to_u16", u16(halide_xtensa_concat_from_native_i32(wild_i32x, wild_i32x))},
            {"halide_xtensa_convert_concat_u32_to_i16", i16(halide_xtensa_concat_from_native_u32(wild_u32x, wild_u32x))},
            {"halide_xtensa_convert_concat_u32_to_u16", u16(halide_xtensa_concat_from_native_u32(wild_u32x, wild_u32x))},
        };
        if (op->type.is_vector()) {
            Expr cast = op;

            std::vector<Expr> matches;

            Expr new_expr = apply_patterns(cast, casts, this);
            if (!new_expr.same_as(cast)) {
                return new_expr;
            }
        }

        return IRGraphMutator::visit(op);
    }

    Expr visit(const Shuffle *op) override {
        if (op->is_slice() && (op->slice_stride() == 1) && (op->slice_begin() % 4 == 0) && op->type.is_int_or_uint() && (op->type.bits() == 8) && (op->type.lanes() == 4)) {

            return Call::make(op->type, std::string("halide_xtensa_extract_") + (op->type.is_int() ? "i32" : "u32"),
                              {mutate(op->vectors[0]), op->slice_begin() / 4}, Call::PureExtern);
        } else if (op->type.is_int_or_uint() && (op->type.bits() == 8) && (op->type.lanes() == 64)) {
            if ((op->vectors.size() == 1) && (op->vectors[0].type().lanes() == 192)) {
                bool is_extract_0_of_3 = true;
                for (int ix = 0; ix < (int)op->indices.size(); ix++) {
                    is_extract_0_of_3 = is_extract_0_of_3 && (op->indices[ix] == 3 * ix);
                }

                if (is_extract_0_of_3) {
                    Expr op_vector = mutate(op->vectors[0]);
                    vector<Expr> args = {op_vector};
                    const Shuffle *maybe_shuffle = op_vector.as<Shuffle>();
                    if (maybe_shuffle && maybe_shuffle->is_concat()) {
                        args = maybe_shuffle->vectors;
                    }
                    if (op->type.is_int()) {
                        return Call::make(op->type, "halide_xtensa_extract_0_of_3_i8",
                                          args, Call::PureExtern);
                    } else if (op->type.is_uint()) {
                        return Call::make(op->type, "halide_xtensa_extract_0_of_3_u8",
                                          args, Call::PureExtern);
                    }
                }
            }
        }

        return IRGraphMutator::visit(op);
    }

    Expr visit(const Call *op) override {
        // TODO(vksnk): disable widening_load until correctness issue is fixed.
        // if (op->name == "halide_xtensa_slice_to_native") {
        //     if (const Cast *cast = op->args[0].as<Cast>()) {
        //         internal_assert(op->args.size() == 4);
        //         if (const Load *load = cast->value.as<Load>()) {
        //             Expr dense_ramp_base = strided_ramp_base(load->index, 1);

        //             if (dense_ramp_base.defined() && is_const_one(load->predicate) && (cast->type.is_int_or_uint()) && ((cast->type.bits() == 16) || (cast->type.bits() == 32)) && (load->type.is_int_or_uint()) && (2 * load->type.bits() == cast->type.bits())) {
        //                 // arg1 is an index and arg2 is a native vector size.
        //                 dense_ramp_base = dense_ramp_base + op->args[1] * op->args[2];
        //                 // The third argument is just to pass the type of load.
        //                 return Call::make(op->type, "halide_xtensa_widening_load", {Variable::make(type_of<void *>(), load->name), dense_ramp_base, make_one(load->type.element_of())}, Call::PureExtern);
        //             }
        //         }
        //     }
        // }

        // NOTE(vksnk): there seems to be a single instructions which could do lerp-like compute,
        // but documentation is confusing and I couldn't get it right, so need to revisit at some point.
        // if (op->is_intrinsic(Call::lerp) && op->type.is_int() && (op->type.bits() == 16) && (op->type.lanes() == 32)) {
        //   internal_assert(op->args.size() == 3);
        //   Expr weight = mutate(op->args[2]);
        //   const Broadcast* maybe_bc = weight.as<Broadcast>();
        //   if (maybe_bc) {
        //     weight = maybe_bc->value;
        //   }
        //   return Call::make(op->type, "halide_xtensa_lerp_i16",
        //                     {mutate(op->args[0]), mutate(op->args[1]), weight},
        //                     Call::PureExtern);
        // } else
        if (op->is_intrinsic(Call::lerp)) {
            // We need to lower lerps now to optimize the arithmetic
            // that they generate.
            internal_assert(op->args.size() == 3);
            return mutate(lower_lerp(op->type, op->args[0], op->args[1], op->args[2], target));
        } else if (op->is_intrinsic(Call::absd) && op->type.is_vector() && op->type.is_uint() && (op->type.bits() == 16)) {
            internal_assert(op->args.size() == 2);
            return Call::make(op->type, "halide_xtensa_absd_i16",
                              {mutate(op->args[0]), mutate(op->args[1])},
                              Call::PureExtern);
        } else if (op->is_intrinsic(Call::widening_shift_left)) {
            // Replace widening left shift with multiplication.
            const uint64_t *c = as_const_uint(op->args[1]);
            if (c && op->args[1].type().can_represent((uint64_t)1 << *c)) {
                if (op->args[0].type().is_int() && (*c < (uint64_t)op->args[0].type().bits() - 1)) {
                    return mutate(widening_mul(op->args[0], bc(IntImm::make(op->args[1].type().with_code(halide_type_int).with_lanes(1), (int64_t)1 << *c), op->args[1].type().lanes())));
                } else {
                    return mutate(widening_mul(op->args[0], bc(UIntImm::make(op->args[1].type().with_lanes(1), (uint64_t)1 << *c), op->args[1].type().lanes())));
                }
            }
        }

        int slice_width_i16 = target.natural_vector_size<int16_t>();
        int slice_width_i32 = target.natural_vector_size<int32_t>();

        static const std::vector<Pattern> calls = {
            {"halide_xtensa_abs_i8", abs(wild_i8x)},
            {"halide_xtensa_abs_i16", abs(wild_i16x)},
            {"halide_xtensa_abs_i32", abs(wild_i32x)},
            {"halide_xtensa_abs_f32", abs(wild_f32x)},

            {"halide_xtensa_avg_u8", halving_add(wild_u8x, wild_u8x)},
            {"halide_xtensa_avg_i8", halving_add(wild_i8x, wild_i8x)},

            {"halide_xtensa_avg_u16", halving_add(wild_u16x, wild_u16x)},
            {"halide_xtensa_avg_i16", halving_add(wild_i16x, wild_i16x)},

            {"halide_xtensa_avg_round_u8", rounding_halving_add(wild_u8x, wild_u8x)},
            {"halide_xtensa_avg_round_i8", rounding_halving_add(wild_i8x, wild_i8x)},

            {"halide_xtensa_avg_round_u16", rounding_halving_add(wild_u16x, wild_u16x)},
            {"halide_xtensa_avg_round_i16", rounding_halving_add(wild_i16x, wild_i16x)},

            {"halide_xtensa_sat_add_i16", saturating_add(wild_i16x, wild_i16x)},
            {"halide_xtensa_sat_add_i32", saturating_add(wild_i32x, wild_i32x)},
            {"halide_xtensa_sat_sub_i16", saturating_sub(wild_i16x, wild_i16x)},

            {"halide_xtensa_widen_mul_i24", widening_mul(wild_i8x, wild_i8x), Pattern::AccumulatorOutput24},
            {"halide_xtensa_widen_mul_u24", widening_mul(wild_u8x, wild_u8x), Pattern::AccumulatorOutput24},

            {"halide_xtensa_widen_mul_i48", widening_mul(wild_i16x, wild_i16x), Pattern::AccumulatorOutput48},
            {"halide_xtensa_widen_mul_ui48", widening_mul(wild_u16x, wild_i16x), Pattern::AccumulatorOutput48},
            {"halide_xtensa_widen_mul_ui48", widening_mul(wild_i16x, wild_u16x), Pattern::AccumulatorOutput48 | Pattern::SwapOps01},
            {"halide_xtensa_widen_mul_u48", widening_mul(wild_u16x, wild_u16x), Pattern::AccumulatorOutput48},
            {"halide_xtensa_widen_mul_i64", widening_mul(wild_i32x, wild_i32x), Pattern::AccumulatorOutput64},
            {"halide_xtensa_widen_mul_u64", widening_mul(wild_u32x, wild_u32x), Pattern::AccumulatorOutput64},

            {"halide_xtensa_widen_add_u48", widening_add(wild_u16x, wild_u16x), Pattern::AccumulatorOutput48},
            {"halide_xtensa_widen_add_i48", widening_add(wild_i16x, wild_i16x), Pattern::AccumulatorOutput48},

            {"halide_xtensa_widen_right_mul_u64", widen_right_mul(wild_u32x, wild_u16x), Pattern::AccumulatorOutput64},

            {"halide_xtensa_widen_zzzzz", halide_xtensa_widen_mul_u24(wild_u8x256, wild_u8)},
            {"halide_xtensa_widen_zzzzz", halide_xtensa_widen_mul_u24(concat({wild_u8x64, wild_u8x64, wild_u8x64, wild_u8x64}), repeat_each_element(wild_u8x4, 64))},
            {"halide_xtensa_widen_zzzzz", halide_xtensa_widen_mul_u24(repeat_each_element(wild_u8x4, 64), wild_u8x256), Pattern::SwapOps01},

            {"halide_xtensa_sat_narrow_with_rounding_shift_i8", i8_sat(rounding_shift_right(wild_i16x, wild_u16))},
            {"halide_xtensa_sat_narrow_with_rounding_shift_u8", u8_sat(rounding_shift_right(wild_i16x, wild_u16))},
            {"halide_xtensa_sat_narrow_with_rounding_shift_i16", i16_sat(rounding_shift_right(wild_i32x, wild_u32))},
            {"halide_xtensa_sat_narrow_with_rounding_shift_i32", i32_sat(rounding_shift_right(wild_i64x, wild_u64))},

            {"halide_xtensa_sat_narrow_with_signed_rounding_shift_i8", i8_sat(rounding_shift_right(wild_i16x, wild_i16))},
            {"halide_xtensa_sat_narrow_with_signed_rounding_shift_u8", u8_sat(rounding_shift_right(wild_i16x, wild_i16))},
            {"halide_xtensa_sat_narrow_with_signed_rounding_shift_i16", i16_sat(rounding_shift_right(wild_i32x, wild_i32))},
            {"halide_xtensa_sat_narrow_with_signed_rounding_shift_i32", i32_sat(rounding_shift_right(wild_i64x, wild_i64))},

            {"halide_xtensa_sat_left_shift_i16", i16_sat(widening_shift_left(wild_i16x, wild_i16x))},
            {"halide_xtensa_sat_left_shift_i16", i16_sat(widening_shift_left(wild_i16x, wild_u16x))},

            {"halide_xtensa_sat_left_shift_i32", i32_sat(widening_shift_left(wild_i32x, wild_i32x))},
            {"halide_xtensa_sat_left_shift_i32", i32_sat(widening_shift_left(wild_i32x, wild_u32x))},

            {"halide_xtensa_sat_narrow_shift_i32", i32_sat(wild_i64x >> bc(wild_i64))},
            {"halide_xtensa_sat_narrow_shift_i32", i32_sat(wild_i64x / bc(wild_i64)), Pattern::ExactLog2Op1},
            {"halide_xtensa_sat_narrow_shift_i32", i32_sat(wild_i64x >> bc(wild_u64))},
            {"halide_xtensa_sat_narrow_shift_i32", i32_sat(wild_i64x / bc(wild_u64)), Pattern::ExactLog2Op1},

            {"halide_xtensa_sat_narrow_i24x_with_shift_u8", u8_sat(i16(wild_i24x) >> bc(wild_i16))},
            {"halide_xtensa_sat_narrow_i24x_with_shift_u8", u8_sat(i16(wild_i24x) / bc(wild_i16)), Pattern::ExactLog2Op1},

            {"halide_xtensa_sat_narrow_i8", i8_sat(wild_i16x)},
            {"halide_xtensa_sat_narrow_u8", u8_sat(wild_i16x)},
            {"halide_xtensa_sat_narrow_i16", i16_sat(wild_i32x)},

            {"halide_xtensa_rounding_shift_right_i8", rounding_shift_right(wild_i8x, bc(wild_u8))},
            {"halide_xtensa_rounding_shift_right_i16", rounding_shift_right(wild_i16x, bc(wild_u16))},
            {"halide_xtensa_rounding_shift_right_i32", rounding_shift_right(wild_i32x, bc(wild_u32))},

            {"halide_xtensa_narrow_i48_with_shift_i16", call("halide_xtensa_narrow_with_shift_i16", wild_i16x, {i32(wild_i48x), wild_i32})},
            {"halide_xtensa_narrow_i48_with_rounding_shift_i16", call("halide_xtensa_narrow_with_rounding_shift_i16", wild_i16x, {i32(wild_i48x), wild_u32})},

            {"halide_xtensa_widen_pair_mul_add_u24",
             call("halide_xtensa_yyyy", wild_i24x, {wild_i24x, halide_xtensa_concat_from_native_i24(halide_xtensa_widen_mul_u24(wild_u8x, wild_u8x), halide_xtensa_widen_mul_u24(wild_u8x, wild_u8x))})},

            {"halide_xtensa_widen_quad_mul_add_i24",
             call("halide_xtensa_yyyy", wild_i24x, {wild_i24x, call("halide_xtensa_qqqq", wild_i24x, {call("halide_xtensa_widen_zzzzz", wild_i24x, {wild_i8x, wild_i8x, wild_i8x, wild_i8x, wild_i8x})})})},

            {"halide_xtensa_widen_quad_mul_add_i24",
             call("halide_xtensa_yyyy", wild_i24x, {wild_i24x, call("halide_xtensa_qqqq", wild_i24x, {call("halide_xtensa_widen_zzzzz", wild_i24x, {wild_i8x256, wild_i8x4})})})},

            {"halide_xtensa_widen_quad_mul_add_u24",
             call("halide_xtensa_yyyy", wild_i24x, {wild_i24x, call("halide_xtensa_qqqq", wild_i24x, {call("halide_xtensa_widen_zzzzz", wild_i24x, {wild_u8x, wild_u8x, wild_u8x, wild_u8x, wild_u8x})})})},

            {"halide_xtensa_widen_quad_mul_add_u24",
             call("halide_xtensa_yyyy", wild_i24x, {wild_i24x, call("halide_xtensa_qqqq", wild_i24x, {call("halide_xtensa_widen_zzzzz", wild_i24x, {wild_u8x256, wild_u8x4})})})},

            {"halide_xtensa_widen_quad_mul_add_by_scalar_u24",
             call("halide_xtensa_yyyy", wild_i24x, {wild_i24x, call("halide_xtensa_qqqq", wild_i24x, {call("halide_xtensa_widen_zzzzz", wild_i24x, {wild_u8x256, wild_u8})})})},

            {"halide_xtensa_widen_quad_mul_add_i24",
             call("halide_xtensa_widen_pair_mul_add_i24", wild_i24x, {call("halide_xtensa_widen_pair_mul_add_i24", wild_i24x, {wild_i24x, wild_i8x, wild_i8, wild_i8x, wild_i8}), wild_i8x, wild_i8, wild_i8x, wild_i8})},
            {"halide_xtensa_widen_pair_mul_add_i24",
             call("halide_xtensa_widen_mul_add_i24", wild_i24x, {call("halide_xtensa_widen_mul_add_i24", wild_i24x, {wild_i24x, wild_i8x, wild_i8}), wild_i8x, wild_i8})},

            {"halide_xtensa_widen_pair_mul_add_i48",
             call("halide_xtensa_widen_mul_add_i48", wild_i48x,
                  {call("halide_xtensa_widen_mul_add_i48", wild_i48x, {wild_i48x, wild_i16x, wild_i16x}), wild_i16x, wild_i16x})},

            {"halide_xtensa_sat_narrow_i48_with_shift_i16", call("halide_xtensa_sat_narrow_with_rounding_shift_i16", wild_i16x, {i32(wild_i48x), wild_u32})},

            // Slice and convert
            {"halide_xtensa_convert_u8_low_u16", halide_xtensa_slice_to_native_u16(u16(wild_u8x), 0, wild_i32, wild_i32)},
            {"halide_xtensa_convert_u8_high_u16", halide_xtensa_slice_to_native_u16(u16(wild_u8x), 1, wild_i32, wild_i32)},
            {"halide_xtensa_convert_u8_low_i16", halide_xtensa_slice_to_native_i16(i16(wild_u8x), 0, wild_i32, wild_i32)},
            {"halide_xtensa_convert_u8_high_i16", halide_xtensa_slice_to_native_i16(i16(wild_u8x), 1, wild_i32, wild_i32)},
            {"halide_xtensa_convert_i8_low_u16", halide_xtensa_slice_to_native_u16(u16(wild_i8x), 0, wild_i32, wild_i32)},
            {"halide_xtensa_convert_i8_high_u16", halide_xtensa_slice_to_native_u16(u16(wild_i8x), 1, wild_i32, wild_i32)},
            {"halide_xtensa_convert_i8_low_i16", halide_xtensa_slice_to_native_i16(i16(wild_i8x), 0, wild_i32, wild_i32)},
            {"halide_xtensa_convert_i8_high_i16", halide_xtensa_slice_to_native_i16(i16(wild_i8x), 1, wild_i32, wild_i32)},
            {"halide_xtensa_convert_i32_u16", halide_xtensa_slice_to_native_u16(u16(halide_xtensa_concat_from_native_i32(wild_i32x, wild_i32x, wild_i32x, wild_i32x)), 0, slice_width_i16, slice_width_i16 * 2), Pattern::PassOnlyOp0 | Pattern::PassOnlyOp1},
            {"halide_xtensa_convert_i32_u16", halide_xtensa_slice_to_native_u16(u16(halide_xtensa_concat_from_native_i32(wild_i32x, wild_i32x, wild_i32x, wild_i32x)), 1, slice_width_i16, slice_width_i16 * 2), Pattern::PassOnlyOp2 | Pattern::PassOnlyOp3},

            {"halide_xtensa_convert_i48_low_i32", halide_xtensa_slice_to_native_i32(i32(wild_i48x), 0, slice_width_i32, slice_width_i32 * 2)},
            {"halide_xtensa_convert_i48_high_i32", halide_xtensa_slice_to_native_i32(i32(wild_i48x), 1, slice_width_i32, slice_width_i32 * 2)},
            {"halide_xtensa_convert_i48_low_i32", halide_xtensa_slice_to_native_i32(i32(halide_xtensa_concat_from_native_i48(wild_i48x, wild_i48x)), 0, slice_width_i32, slice_width_i32 * 4), Pattern::PassOnlyOp0},
            {"halide_xtensa_convert_i48_high_i32", halide_xtensa_slice_to_native_i32(i32(halide_xtensa_concat_from_native_i48(wild_i48x, wild_i48x)), 1, slice_width_i32, slice_width_i32 * 4), Pattern::PassOnlyOp0},
            {"halide_xtensa_convert_i48_low_i32", halide_xtensa_slice_to_native_i32(i32(halide_xtensa_concat_from_native_i48(wild_i48x, wild_i48x)), 2, slice_width_i32, slice_width_i32 * 4), Pattern::PassOnlyOp1},
            {"halide_xtensa_convert_i48_high_i32", halide_xtensa_slice_to_native_i32(i32(halide_xtensa_concat_from_native_i48(wild_i48x, wild_i48x)), 3, slice_width_i32, slice_width_i32 * 4), Pattern::PassOnlyOp1},
            {"halide_xtensa_convert_i48_low_u32", halide_xtensa_slice_to_native_u32(u32(wild_i48x), 0, slice_width_i32, slice_width_i32 * 2)},
            {"halide_xtensa_convert_i48_high_u32", halide_xtensa_slice_to_native_u32(u32(wild_i48x), 1, slice_width_i32, slice_width_i32 * 2)},

            {"halide_xtensa_convert_u16_low_u32", halide_xtensa_slice_to_native_u32(u32(wild_u16x), 0, slice_width_i32, slice_width_i32 * 2)},
            {"halide_xtensa_convert_u16_high_u32", halide_xtensa_slice_to_native_u32(u32(wild_u16x), 1, slice_width_i32, slice_width_i32 * 2)},
            {"halide_xtensa_convert_u16_low_i32", halide_xtensa_slice_to_native_i32(i32(wild_u16x), 0, slice_width_i32, slice_width_i32 * 2)},
            {"halide_xtensa_convert_u16_high_i32", halide_xtensa_slice_to_native_i32(i32(wild_u16x), 1, slice_width_i32, slice_width_i32 * 2)},
            {"halide_xtensa_convert_i16_low_u32", halide_xtensa_slice_to_native_u32(u32(wild_i16x), 0, slice_width_i32, slice_width_i32 * 2)},
            {"halide_xtensa_convert_i16_high_u32", halide_xtensa_slice_to_native_u32(u32(wild_i16x), 1, slice_width_i32, slice_width_i32 * 2)},
            {"halide_xtensa_convert_i16_low_i32", halide_xtensa_slice_to_native_i32(i32(wild_i16x), 0, slice_width_i32, slice_width_i32 * 2)},
            {"halide_xtensa_convert_i16_high_i32", halide_xtensa_slice_to_native_i32(i32(wild_i16x), 1, slice_width_i32, slice_width_i32 * 2)},

            {"halide_xtensa_convert_to_int32x16_t_from_uint1x16_t", halide_xtensa_slice_to_native_i32(i32(halide_xtensa_concat_from_native_u1(wild_u1x, wild_u1x, wild_u1x, wild_u1x)), 0, 16, 64), Pattern::PassOnlyOp0},
            {"halide_xtensa_convert_to_int32x16_t_from_uint1x16_t", halide_xtensa_slice_to_native_i32(i32(halide_xtensa_concat_from_native_u1(wild_u1x, wild_u1x, wild_u1x, wild_u1x)), 1, 16, 64), Pattern::PassOnlyOp1},
            {"halide_xtensa_convert_to_int32x16_t_from_uint1x16_t", halide_xtensa_slice_to_native_i32(i32(halide_xtensa_concat_from_native_u1(wild_u1x, wild_u1x, wild_u1x, wild_u1x)), 2, 16, 64), Pattern::PassOnlyOp2},
            {"halide_xtensa_convert_to_int32x16_t_from_uint1x16_t", halide_xtensa_slice_to_native_i32(i32(halide_xtensa_concat_from_native_u1(wild_u1x, wild_u1x, wild_u1x, wild_u1x)), 3, 16, 64), Pattern::PassOnlyOp3},

            {"halide_xtensa_narrow_i48_with_shift_i32", i32(wild_i48x) >> wild_i32},
            {"halide_xtensa_narrow_i48_with_shift_u32", u32(wild_i48x) >> wild_u32},

            // Predicated saturated add/sub.
            // NOTE(vksnk): patterns below are for predicated instructions and look like they may
            // be more efficient, but they are not according to simulator. We will need to check with
            // Cadence about this.
            // {"halide_xtensa_pred_sat_add_i16", halide_xtensa_sat_add_i16(wild_i16x, select(wild_u1x, wild_i16x, wild_i16x))},
            // {"halide_xtensa_pred_sat_sub_i16", halide_xtensa_sat_sub_i16(wild_i16x, select(wild_u1x, wild_i16x, wild_i16x))},
        };
        if (op->type.is_vector()) {
            Expr call = op;

            std::vector<Expr> matches;

            Expr new_expr = apply_patterns(call, calls, this);
            if (!new_expr.same_as(call)) {
                return new_expr;
            }
        }

        if (op->is_intrinsic()) {
            Expr lowered = lower_intrinsic(op);
            if (lowered.defined()) {
                debug(1) << "Lowered intrinsic - " << op->name << "\n";
                // lowered = simplify(lowered);
                return mutate(lowered);
            }
        }

        return IRGraphMutator::visit(op);
    }

    Expr visit(const VectorReduce *op) override {
        if (op->value.type().lanes() == op->type.lanes() * 2) {
            static const std::vector<Pattern> reduces_2x = {
                {"halide_xtensa_reduce_add_x2_i8", vector_reduce(VectorReduce::Add, wild_i16x), Pattern::NarrowOps},
                {"halide_xtensa_reduce_add_x2_i16", vector_reduce(VectorReduce::Add, wild_i32x), Pattern::NarrowOps},
                {"halide_xtensa_reduce_add_x2_i32", vector_reduce(VectorReduce::Add, wild_i32x)},
            };

            Expr new_expr = apply_patterns(op, reduces_2x, this);
            if (!new_expr.same_as(op)) {
                return new_expr;
            }
        }

        if (op->value.type().lanes() == op->type.lanes() * 4) {
            static const std::vector<Pattern> reduces_4x = {
                {"halide_xtensa_reduce_add_x4_i8", vector_reduce(VectorReduce::Add, wild_i16x), Pattern::NarrowOps},
                {"halide_xtensa_reduce_add_x4_i16", vector_reduce(VectorReduce::Add, wild_i32x), Pattern::NarrowOps},
                {"halide_xtensa_reduce_add_x4_i32", vector_reduce(VectorReduce::Add, wild_i32x)},
            };

            Expr new_expr = apply_patterns(op, reduces_4x, this);
            if (!new_expr.same_as(op)) {
                return new_expr;
            }
        }

        // Full reduction.
        if (op->type.is_scalar()) {
            static const std::vector<Pattern> full_reduces = {
                // TODO(vksnk): should be a better way to do the cast in the end.
                {"halide_xtensa_full_reduce_add_u8_to_i32", vector_reduce(VectorReduce::Add, i32(wild_u8x))},

                {"halide_xtensa_full_reduce_add_i8", vector_reduce(VectorReduce::Add, wild_i16x), Pattern::NarrowOps},
                {"halide_xtensa_full_reduce_add_i16", vector_reduce(VectorReduce::Add, wild_i32x), Pattern::NarrowOps},
                {"halide_xtensa_full_reduce_add_i32", vector_reduce(VectorReduce::Add, wild_i32x)},

                // Min reduction.
                {"halide_xtensa_full_reduce_min_u8", vector_reduce(VectorReduce::Min, wild_u8x)},
                {"halide_xtensa_full_reduce_min_u16", vector_reduce(VectorReduce::Min, wild_u16x)},
                {"halide_xtensa_full_reduce_min_u32", vector_reduce(VectorReduce::Min, wild_u32x)},
                {"halide_xtensa_full_reduce_min_i8", vector_reduce(VectorReduce::Min, wild_i8x)},
                {"halide_xtensa_full_reduce_min_i16", vector_reduce(VectorReduce::Min, wild_i16x)},
                {"halide_xtensa_full_reduce_min_i32", vector_reduce(VectorReduce::Min, wild_i32x)},

                // Max reduction.
                {"halide_xtensa_full_reduce_max_u8", vector_reduce(VectorReduce::Max, wild_u8x)},
                {"halide_xtensa_full_reduce_max_u16", vector_reduce(VectorReduce::Max, wild_u16x)},
                {"halide_xtensa_full_reduce_max_u32", vector_reduce(VectorReduce::Max, wild_u32x)},
                {"halide_xtensa_full_reduce_max_i8", vector_reduce(VectorReduce::Max, wild_i8x)},
                {"halide_xtensa_full_reduce_max_i16", vector_reduce(VectorReduce::Max, wild_i16x)},
                {"halide_xtensa_full_reduce_max_i32", vector_reduce(VectorReduce::Max, wild_i32x)},
            };

            Expr new_expr = apply_patterns(op, full_reduces, this);
            if (!new_expr.same_as(op)) {
                return new_expr;
            }
        }

        return IRGraphMutator::visit(op);
    }

    int loop_depth_ = 0;

    Stmt visit(const For *op) override {
        loop_depth_++;
        Stmt body = IRGraphMutator::visit(op);
        loop_depth_--;
        return body;
    }

    Stmt visit(const LetStmt *op) override {
        if (loop_depth_ < 1) {
            return IRGraphMutator::visit(op);
        }

        if (op->value.type().is_handle()) {
            return IRGraphMutator::visit(op);
        }

        if (op->value.type().is_scalar()) {
            return IRGraphMutator::visit(op);
        }
        Stmt body = op->body;
        body = substitute(op->name, op->value, body);
        return mutate(body);
    }

    Expr match_clamped_dense_ramp(const Expr &index, const Expr &pred) {
        Expr dense_ramp_base = strided_ramp_base(index, 1);
        if (!dense_ramp_base.defined()) {
            return Expr();
        }

        const std::vector<Expr> patterns = {
            ramp(wild_i32, 1, pred.type().lanes()) <= bc(wild_i32, pred.type().lanes())};

        vector<Expr> matches;
        Expr new_pred;
        for (const Expr &p : patterns) {
            if (expr_match(p, pred, matches)) {
                for (auto &m : matches) {
                    m = mutate(m);
                }
                new_pred = Call::make(pred.type(), "clamped_dense_ramp", matches, Call::PureExtern);
                break;
            }
        }
        return new_pred;
    }

    Expr visit(const Load *op) override {
        if (!is_const_one(op->predicate)) {
            Expr new_pred = match_clamped_dense_ramp(op->index, op->predicate);

            if (new_pred.defined()) {
                return Load::make(op->type, op->name,
                                  mutate(op->index), op->image,
                                  op->param,
                                  new_pred,
                                  op->alignment);
            }
        }

        return IRGraphMutator::visit(op);
    }

    Stmt visit(const Store *op) override {
        if (!is_const_one(op->predicate)) {
            Expr new_pred = match_clamped_dense_ramp(op->index, op->predicate);

            if (new_pred.defined()) {
                return Store::make(op->name, mutate(op->value), mutate(op->index),
                                   op->param, new_pred, op->alignment);
            }
        }

        return IRGraphMutator::visit(op);
    }

public:
    MatchXtensaPatterns(const Target &target)
        : target(target) {
    }
};

// NOTE(vksnk): this is borrowed from HexagonOptimize.cpp, so
// eventually need to generalize and share across two places.
// Replace indirect loads with dynamic_shuffle intrinsics where
// possible.
class OptimizeShuffles : public IRMutator {
    int lut_alignment;
    int lut_size_in_bytes;
    Scope<Interval> bounds;
    std::vector<std::pair<std::string, Expr>> lets;

    using IRMutator::visit;

    template<typename NodeType, typename T>
    NodeType visit_let(const T *op) {
        // We only care about vector lets.
        if (op->value.type().is_vector()) {
            bounds.push(op->name, bounds_of_expr_in_scope(op->value, bounds));
        }
        NodeType node = IRMutator::visit(op);
        if (op->value.type().is_vector()) {
            bounds.pop(op->name);
        }
        return node;
    }

    Expr visit(const Let *op) override {
        lets.emplace_back(op->name, op->value);
        Expr expr = visit_let<Expr>(op);
        lets.pop_back();
        return expr;
    }
    Stmt visit(const LetStmt *op) override {
        return visit_let<Stmt>(op);
    }

    Expr visit(const Load *op) override {
        if (!is_const_one(op->predicate)) {
            // TODO(psuriana): We shouldn't mess with predicated load for now.
            return IRMutator::visit(op);
        }
        if (!op->type.is_vector() || op->index.as<Ramp>()) {
            // Don't handle scalar or simple vector loads.
            return IRMutator::visit(op);
        }

        Expr index = mutate(op->index);
        Interval unaligned_index_bounds = bounds_of_expr_in_scope(index, bounds);
        if (unaligned_index_bounds.is_bounded()) {
            // We want to try both the unaligned and aligned
            // bounds. The unaligned bounds might fit in 64 elements,
            // while the aligned bounds do not.
            int align = lut_alignment / op->type.bytes();
            Interval aligned_index_bounds = {
                (unaligned_index_bounds.min / align) * align,
                ((unaligned_index_bounds.max + align) / align) * align - 1};
            ModulusRemainder alignment(align, 0);

            for (const Interval &index_bounds : {aligned_index_bounds, unaligned_index_bounds}) {
                Expr index_span = span_of_bounds(index_bounds);
                index_span = common_subexpression_elimination(index_span);
                index_span = simplify(index_span);

                // The hardware supports shuffle/select out of two native vectors,
                // so we set to the double of native vector width in bytes.
                // TODO(vksnk): in some cases it might be possible to prove that
                // all indices span only a single vector (instead of two which is
                // assumed here, which may help to save one vector load.
                int lut_size = lut_size_in_bytes / op->type.element_of().bytes();
                if (can_prove(index_span < lut_size)) {
                    // This is a lookup within an up to 64 element array. We
                    // can use dynamic_shuffle for this.
                    // TODO(vksnk): original code doesn't align/pad here, why?
                    int const_extent = as_const_int(index_span) ? (((*as_const_int(index_span) + align) / align) * align) : lut_size;
                    Expr base = simplify(index_bounds.min);

                    // Load all of the possible indices loaded from the
                    // LUT. Note that for clamped ramps, this loads up to 1
                    // vector past the max. CodeGen_Hexagon::allocation_padding
                    // returns a native vector size to account for this.
                    Expr lut = Load::make(op->type.with_lanes(const_extent), op->name,
                                          Ramp::make(base, 1, const_extent),
                                          op->image, op->param, const_true(const_extent), alignment);

                    // We know the size of the LUT is not more than 64, so we
                    // can safely cast the index to 16 bit, which
                    // dynamic_shuffle requires.
                    index = simplify(cast(Int(op->type.bits()).with_lanes(op->type.lanes()), index - base));
                    return Call::make(op->type, "halide_xtensa_dynamic_shuffle", {lut, index /*, 0, const_extent - 1*/}, Call::PureExtern);
                }
                // Only the first iteration of this loop is aligned.
                alignment = ModulusRemainder();
            }
        }
        if (!index.same_as(op->index)) {
            return Load::make(op->type, op->name, index, op->image, op->param, op->predicate, op->alignment);
        } else {
            return op;
        }
    }

public:
    OptimizeShuffles(int alignment, int size_in_bytes)
        : lut_alignment(alignment), lut_size_in_bytes(size_in_bytes) {
    }
};

class SplitVectorsToNativeSizes : public IRMutator {
private:
    std::vector<Type> native_vector_types;

    using IRMutator::visit;

    // Checks the list of native_vector_types and returns native vector width if the given type
    // is multiple of it.
    int get_native_vector_lanes_num(const Type &type) {
        for (const auto &t : native_vector_types) {
            if ((t.code() == type.code()) && (t.bits() == type.bits()) && (type.lanes() > t.lanes()) && (type.lanes() % t.lanes() == 0)) {
                return t.lanes();
            }
        }
        return 0;
    }

    int get_width_to_extend(const Type &type) {
        if (!type.is_vector()) {
            return 0;
        }

        for (const auto &t : native_vector_types) {
            if ((t.code() == type.code()) && (t.bits() == type.bits()) && (type.lanes() < t.lanes())) {
                return t.lanes();
            }
        }
        return 0;
    }

    Expr pad(const Expr &e, int old_lanes, int new_lanes) {
        return Call::make(e.type().with_lanes(new_lanes),
                          "halide_xtensa_pad_to_native",
                          {e, old_lanes},
                          Call::PureExtern);
        // TODO(vksnk): we should be able to use regular concats and slices
        // but codegen support of non-uniform shuffles is limited right now.
        // return Shuffle::make_concat({e, make_one(e.type().with_lanes(new_lanes - old_lanes))});
    }

    Expr slice(Expr e, Type t, int lanes) {
        return Call::make(t, "halide_xtensa_slice_from_padded",
                          {std::move(e), lanes}, Call::PureExtern);
        // return Shuffle::make_slice(e, 0, 1, lanes);
    }

    Expr visit(const Broadcast *op) override {
        int native_lanes = get_native_vector_lanes_num(op->type);
        if (native_lanes > 0) {
            int split_to = op->type.lanes() / native_lanes;
            Expr value = mutate(op->value);

            std::vector<Expr> concat_args;
            for (int ix = 0; ix < split_to; ix++) {
                Expr r = Broadcast::make(value, native_lanes);
                concat_args.push_back(std::move(r));
            }
            return Call::make(op->type,
                              "halide_xtensa_concat_from_native",
                              concat_args, Call::PureExtern);
        }

        return IRMutator::visit(op);
    }

    Expr visit(const Select *op) override {
        int native_lanes = get_native_vector_lanes_num(op->type);
        if (native_lanes > 0) {
            const int total_lanes = op->type.lanes();
            int split_to = op->type.lanes() / native_lanes;
            Expr cond = mutate(op->condition);
            Expr t = mutate(op->true_value);
            Expr f = mutate(op->false_value);

            std::vector<Expr> concat_args;
            for (int ix = 0; ix < split_to; ix++) {
                Expr sliced_cond = Call::make(cond.type().with_lanes(native_lanes),
                                              "halide_xtensa_slice_to_native",
                                              {cond, ix, native_lanes, total_lanes},
                                              Call::PureExtern);
                Expr sliced_t = Call::make(t.type().with_lanes(native_lanes),
                                           "halide_xtensa_slice_to_native",
                                           {t, ix, native_lanes, total_lanes},
                                           Call::PureExtern);
                Expr sliced_f = Call::make(f.type().with_lanes(native_lanes),
                                           "halide_xtensa_slice_to_native",
                                           {f, ix, native_lanes, total_lanes},
                                           Call::PureExtern);
                Expr r = Select::make(sliced_cond, sliced_t, sliced_f);
                concat_args.push_back(std::move(r));
            }
            return Call::make(op->type,
                              "halide_xtensa_concat_from_native",
                              concat_args, Call::PureExtern);
        }

        int width_to_extend = get_width_to_extend(op->type);
        if (width_to_extend > 0) {
            const int lanes = op->type.lanes();

            Expr cond = mutate(op->condition);
            Expr t = mutate(op->true_value);
            Expr f = mutate(op->false_value);

            Expr padded_cond = pad(cond, lanes, width_to_extend);
            Expr padded_t = pad(t, lanes, width_to_extend);
            Expr padded_f = pad(f, lanes, width_to_extend);

            Expr r = Select::make(padded_cond, padded_t, padded_f);

            return slice(r, op->type, lanes);
        }

        return IRMutator::visit(op);
    }

    Expr visit(const Cast *op) override {
        int to_native_lanes = get_native_vector_lanes_num(op->type);
        int from_native_lanes = get_native_vector_lanes_num(op->value.type());
        int native_lanes = std::max(to_native_lanes, from_native_lanes);

        if ((to_native_lanes > 0) && (from_native_lanes > 0) && (native_lanes < op->type.lanes())) {
            const int total_lanes = op->type.lanes();
            int split_to = op->type.lanes() / native_lanes;

            Expr value = mutate(op->value);

            std::vector<Expr> concat_args;
            for (int ix = 0; ix < split_to; ix++) {
                Expr sliced = Call::make(value.type().with_lanes(native_lanes),
                                         "halide_xtensa_slice_to_native",
                                         {value, ix, native_lanes, total_lanes},
                                         Call::PureExtern);
                Expr r = Cast::make(op->type.with_lanes(native_lanes), sliced);
                concat_args.push_back(std::move(r));
            }
            return Call::make(op->type,
                              "halide_xtensa_concat_from_native",
                              concat_args, Call::PureExtern);
        }

        int width_to_extend = std::max(get_width_to_extend(op->type), get_width_to_extend(op->value.type()));
        if (width_to_extend > 0) {
            Expr value = mutate(op->value);

            const int lanes = op->type.lanes();
            Expr padded = pad(value, lanes, width_to_extend);
            Expr r = Cast::make(op->type.with_lanes(width_to_extend), padded);

            return slice(r, op->type, lanes);
        }

        return IRMutator::visit(op);
    }

    Expr visit(const Reinterpret *op) override {
        int to_native_lanes = get_native_vector_lanes_num(op->type);
        int from_native_lanes = get_native_vector_lanes_num(op->value.type());
        int native_lanes = std::max(to_native_lanes, from_native_lanes);

        if ((to_native_lanes > 0) && (from_native_lanes > 0) && (native_lanes < op->type.lanes())) {
            const int total_lanes = op->type.lanes();
            int split_to = op->type.lanes() / native_lanes;

            Expr value = mutate(op->value);

            std::vector<Expr> concat_args;
            for (int ix = 0; ix < split_to; ix++) {
                Expr sliced = Call::make(value.type().with_lanes(native_lanes),
                                         "halide_xtensa_slice_to_native",
                                         {value, ix, native_lanes, total_lanes},
                                         Call::PureExtern);
                Expr r = Reinterpret::make(op->type.with_lanes(native_lanes), sliced);
                concat_args.push_back(std::move(r));
            }
            return Call::make(op->type,
                              "halide_xtensa_concat_from_native",
                              concat_args, Call::PureExtern);
        }

        return IRMutator::visit(op);
    }

    template<typename Op>
    Expr visit_binop(const Op *op) {
        int native_lanes = get_native_vector_lanes_num(op->a.type());
        if (native_lanes > 0) {
            const int total_lanes = op->type.lanes();
            int split_to = op->type.lanes() / native_lanes;
            Expr a = mutate(op->a);
            Expr b = mutate(op->b);

            std::vector<Expr> concat_args;
            for (int ix = 0; ix < split_to; ix++) {
                Expr sliced_a = Call::make(a.type().with_lanes(native_lanes),
                                           "halide_xtensa_slice_to_native",
                                           {a, ix, native_lanes, total_lanes},
                                           Call::PureExtern);
                Expr sliced_b = Call::make(b.type().with_lanes(native_lanes),
                                           "halide_xtensa_slice_to_native",
                                           {b, ix, native_lanes, total_lanes},
                                           Call::PureExtern);
                Expr r = Op::make(sliced_a, sliced_b);
                concat_args.push_back(std::move(r));
            }
            return Call::make(op->type,
                              "halide_xtensa_concat_from_native",
                              concat_args, Call::PureExtern);
        }

        // TODO(vksnk): bool handling is maybe sketchy.
        int width_to_extend = op->type.is_bool() ? get_width_to_extend(op->a.type()) : get_width_to_extend(op->type);
        if (width_to_extend > 0) {
            Expr a = mutate(op->a);
            Expr b = mutate(op->b);

            const int lanes = op->type.lanes();

            Expr padded_a = pad(a, lanes, width_to_extend);
            Expr padded_b = pad(b, lanes, width_to_extend);
            Expr r = Op::make(padded_a, padded_b);

            return slice(r, op->type, lanes);
        }

        return IRMutator::visit(op);
    }

    Expr visit(const Add *op) override {
        return visit_binop(op);
    }

    Expr visit(const Sub *op) override {
        return visit_binop(op);
    }

    Expr visit(const Mul *op) override {
        return visit_binop(op);
    }

    Expr visit(const Div *op) override {
        return visit_binop(op);
    }

    Expr visit(const Mod *op) override {
        return visit_binop(op);
    }

    Expr visit(const Min *op) override {
        return visit_binop(op);
    }

    Expr visit(const Max *op) override {
        return visit_binop(op);
    }

    Expr visit(const EQ *op) override {
        return visit_binop(op);
    }

    Expr visit(const NE *op) override {
        return visit_binop(op);
    }

    Expr visit(const LT *op) override {
        return visit_binop(op);
    }

    Expr visit(const LE *op) override {
        return visit_binop(op);
    }

    Expr visit(const GT *op) override {
        return visit_binop(op);
    }

    Expr visit(const GE *op) override {
        return visit_binop(op);
    }

    Expr visit(const Or *op) override {
        return visit_binop(op);
    }

    Expr visit(const And *op) override {
        return visit_binop(op);
    }

    Expr visit(const Call *op) override {
        if (op->name.find("halide_xtensa_full_reduce_add") == 0) {
            int native_lanes = get_native_vector_lanes_num(op->args[0].type());
            if (native_lanes > 0) {
                const int total_lanes = op->args[0].type().lanes();
                int split_to = total_lanes / native_lanes;
                Expr arg = mutate(op->args[0]);
                Expr partial_sum;
                for (int ix = 0; ix < split_to; ix++) {
                    Expr sliced_arg = Call::make(arg.type().with_lanes(native_lanes),
                                                 "halide_xtensa_slice_to_native",
                                                 {arg, ix, native_lanes, total_lanes},
                                                 Call::PureExtern);
                    sliced_arg = Call::make(op->type, op->name, {sliced_arg}, op->call_type);
                    if (!partial_sum.defined()) {
                        partial_sum = sliced_arg;
                    } else {
                        partial_sum = Add::make(partial_sum, sliced_arg);
                    }
                }

                return partial_sum;
            }
        }

        if (op->name == "halide_xtensa_widening_load") {
            int native_lanes = get_native_vector_lanes_num(op->type);

            if ((native_lanes > 0) && (2 * native_lanes < op->type.lanes())) {
                const int total_lanes = op->type.lanes();
                int split_to = total_lanes / (2 * native_lanes);
                std::vector<Expr> sliced_loads;

                for (int ix = 0; ix < split_to; ix++) {
                    Expr sliced_load = Call::make(op->type.with_lanes(2 * native_lanes), op->name, {op->args[0], op->args[1] + 2 * native_lanes * ix, op->args[2]}, Call::PureExtern);
                    sliced_loads.push_back(sliced_load);
                }
                return Call::make(op->type,
                                  "halide_xtensa_concat_from_native",
                                  sliced_loads, Call::PureExtern);
            }
        }

        const int total_lanes = op->type.lanes();
        int native_lanes = get_native_vector_lanes_num(op->type);
        std::set<std::string> skip_slicing = {"halide_xtensa_widening_load", "halide_xtensa_interleave_i16",
                                              "halide_xtensa_narrow_i24_with_shift_i16",
                                              // TODO(vksnk): ugly to list them all.
                                              "halide_xtensa_reduce_add_x2_i8",
                                              "halide_xtensa_reduce_add_x2_i16",
                                              "halide_xtensa_reduce_add_x2_i32",
                                              "halide_xtensa_reduce_add_x4_i8",
                                              "halide_xtensa_reduce_add_x4_i16",
                                              "halide_xtensa_reduce_add_x4_i32",
                                              "reinterpret"};
        // For some of the ops, it's better to slice into larger chunks.
        std::map<std::string, int> slicing_multipliers = {
            // There is only interleaved version of this intrinsic, so 2x vectors are required.
            {"halide_xtensa_narrow_i48_with_shift_i32", 2},
            {"halide_xtensa_narrow_i48_with_shift_u32", 2},
            {"halide_xtensa_widen_right_mul_i64", 2},
            {"halide_xtensa_widen_right_mul_u64", 2}};
        int slicing_multiplier = 1;
        if (slicing_multipliers.count(op->name) > 0) {
            slicing_multiplier = slicing_multipliers[op->name];
        }

        if ((native_lanes > 0) && (native_lanes * slicing_multiplier < total_lanes) && (skip_slicing.count(op->name) == 0)) {
            int split_to = op->type.lanes() / (native_lanes * slicing_multiplier);
            vector<Expr> args;
            for (const auto &arg : op->args) {
                args.push_back(mutate(arg));
            }

            std::vector<Expr> concat_args;
            for (int ix = 0; ix < split_to; ix++) {
                std::vector<Expr> sliced_args;
                for (size_t arg_index = 0; arg_index < op->args.size(); arg_index++) {
                    Expr sliced_arg;
                    if (args[arg_index].type().is_scalar()) {
                        sliced_arg = args[arg_index];
                        // dynamic_shuffle is tricky, we can actually slice an index,
                        // but not the actual data vector.
                    } else if ((op->name == "halide_xtensa_dynamic_shuffle") && arg_index == 0) {
                        sliced_arg = args[arg_index];
                    } else {
                        sliced_arg = Call::make(args[arg_index].type().with_lanes(native_lanes * slicing_multiplier),
                                                "halide_xtensa_slice_to_native",
                                                {args[arg_index], ix, native_lanes * slicing_multiplier, total_lanes},
                                                Call::PureExtern);
                    }
                    sliced_args.push_back(sliced_arg);
                }

                Expr r = Call::make(op->type.with_lanes(native_lanes * slicing_multiplier), op->name, sliced_args, op->call_type);
                concat_args.push_back(std::move(r));
            }

            return Call::make(op->type,
                              "halide_xtensa_concat_from_native",
                              concat_args, Call::PureExtern);
        }

        // TODO(vksnk): need to be careful here, because not everything can be
        // padded safely.
        int width_to_extend = get_width_to_extend(op->type);
        bool is_safe_to_pad = true;
        for (const auto &arg : op->args) {
            is_safe_to_pad = is_safe_to_pad && (arg.type().is_scalar() || (op->type.lanes() == arg.type().lanes()));
        }
        std::set<std::string> safe_to_pad = {"halide_xtensa_dynamic_shuffle"};
        is_safe_to_pad = is_safe_to_pad || (safe_to_pad.count(op->name) > 0);
        std::set<std::string> skip_padding = {"halide_xtensa_widening_load"};
        is_safe_to_pad = is_safe_to_pad && (skip_padding.count(op->name) == 0);
        if (width_to_extend > 0 && is_safe_to_pad) {
            vector<Expr> args;
            const int lanes = op->type.lanes();

            for (const auto &arg : op->args) {
                Expr padded_arg;
                if (arg.type().is_scalar()) {
                    padded_arg = arg;
                } else {
                    Expr mutated_arg = mutate(arg);
                    padded_arg = pad(mutated_arg, lanes, width_to_extend);
                }

                args.push_back(padded_arg);
            }

            Expr r = Call::make(op->type.with_lanes(width_to_extend), op->name, args, op->call_type);

            return slice(r, op->type, lanes);
        }

        return IRMutator::visit(op);
    }

    Expr visit(const VectorReduce *op) override {
        // TODO(vksnk): Factor it out.
        Expr (*binop)(Expr, Expr) = nullptr;
        switch (op->op) {
        case VectorReduce::Add:
            binop = Add::make;
            break;
        case VectorReduce::Mul:
            binop = Mul::make;
            break;
        case VectorReduce::Min:
            binop = Min::make;
            break;
        case VectorReduce::Max:
            binop = Max::make;
            break;
        case VectorReduce::And:
            binop = And::make;
            break;
        case VectorReduce::Or:
            binop = Or::make;
            break;
        case VectorReduce::SaturatingAdd:
            binop = ::Halide::saturating_add;
            break;
        }

        int native_lanes = get_native_vector_lanes_num(op->value.type());
        // Only support full reductions for now.
        if (native_lanes > 0 && op->type.is_scalar()) {
            const int total_lanes = op->type.lanes();
            int split_to = op->value.type().lanes() / native_lanes;
            Expr v = mutate(op->value);

            Expr partial_reduction;
            for (int ix = 0; ix < split_to; ix++) {
                Expr sliced_v = Call::make(v.type().with_lanes(native_lanes),
                                           "halide_xtensa_slice_to_native",
                                           {v, ix, native_lanes, total_lanes},
                                           Call::PureExtern);
                sliced_v = VectorReduce::make(op->op, sliced_v, 1);
                if (!partial_reduction.defined()) {
                    partial_reduction = sliced_v;
                } else {
                    partial_reduction = binop(partial_reduction, sliced_v);
                }
            }

            return partial_reduction;
        }

        return IRMutator::visit(op);
    }

public:
    SplitVectorsToNativeSizes(const Target &target) {
        if (target.has_feature(Target::Feature::XtensaQ8)) {
            native_vector_types = {
                {Type(Type::Int, 8, 128)},
                {Type(Type::UInt, 8, 128)},
                {Type(Type::Int, 16, 64)},
                {Type(Type::UInt, 16, 64)},
                {Type(Type::Int, 32, 32)},
                {Type(Type::UInt, 32, 32)},
                {Type(Type::Int, 24, 128)},
                {Type(Type::Int, 48, 64)},
                {Type(Type::Int, 64, 32)},
                {Type(Type::Float, 16, 64)},
                {Type(Type::Float, 32, 32)},
            };
        } else {
            native_vector_types = {
                {Type(Type::Int, 8, 64)},
                {Type(Type::UInt, 8, 64)},
                {Type(Type::Int, 16, 32)},
                {Type(Type::UInt, 16, 32)},
                {Type(Type::Int, 32, 16)},
                {Type(Type::UInt, 32, 16)},
                {Type(Type::Int, 24, 64)},
                {Type(Type::Int, 48, 32)},
                {Type(Type::Int, 64, 16)},
                {Type(Type::Float, 16, 32)},
                {Type(Type::Float, 32, 16)},
            };
        }
    }
};

class SimplifySliceConcat : public IRGraphMutator {
private:
    using IRGraphMutator::visit;

    Expr visit(const Call *op) override {
        if (op->name == "halide_xtensa_concat_from_native") {
            if (op->args.size() == 1) {
                return mutate(op->args[0]);
            }
        }

        if (op->name == "halide_xtensa_slice_from_padded") {
            if (const Broadcast *broadcast = op->args[0].as<Broadcast>()) {
                return Broadcast::make(broadcast->value, op->type.lanes());
            }
            if (const Cast *cast = op->args[0].as<Cast>()) {
                if (const Broadcast *broadcast = cast->value.as<Broadcast>()) {
                    return Broadcast::make(Cast::make(cast->type.with_lanes(broadcast->value.type().lanes()), broadcast->value), op->type.lanes());
                }
            }
        }

        if (op->name == "halide_xtensa_slice_to_native") {
            Expr first_arg = mutate(op->args[0]);
            const Call *maybe_concat_call = first_arg.as<Call>();
            int slice_index = op->args[1].as<IntImm>()->value;
            int native_lanes = op->args[2].as<IntImm>()->value;
            int total_lanes = op->args[3].as<IntImm>()->value;
            if (maybe_concat_call && (maybe_concat_call->name == "halide_xtensa_concat_from_native") && (maybe_concat_call->type.lanes() == total_lanes) && ((int)maybe_concat_call->args.size() == total_lanes / native_lanes)) {
                return maybe_concat_call->args[slice_index];
            }

            if (maybe_concat_call && (maybe_concat_call->name == "halide_xtensa_concat_from_native") && (maybe_concat_call->type.lanes() == total_lanes) && (maybe_concat_call->args[0].type().lanes() % native_lanes == 0)) {
                int concat_group_size = maybe_concat_call->args[0].type().lanes() / native_lanes;
                int new_index = slice_index % concat_group_size;
                int concat_arg_index = slice_index / concat_group_size;

                return Call::make(op->type,
                                  "halide_xtensa_slice_to_native",
                                  {maybe_concat_call->args[concat_arg_index], new_index, native_lanes,
                                   maybe_concat_call->args[concat_arg_index].type().lanes()},
                                  Call::PureExtern);
            }

            const Shuffle *maybe_concat_shuffle = first_arg.as<Shuffle>();
            if (maybe_concat_shuffle && maybe_concat_shuffle->is_concat() && ((int)maybe_concat_shuffle->vectors.size() == total_lanes / native_lanes) && ((int)maybe_concat_shuffle->vectors[slice_index].type().lanes() == native_lanes)) {
                return maybe_concat_shuffle->vectors[slice_index];
            }

            // TODO(vksnk): this looks very similar to above, maybe it's time to move to Shuffle::concat everywhere.
            if (maybe_concat_shuffle && maybe_concat_shuffle->is_concat() && (maybe_concat_shuffle->vectors[0].type().lanes() % native_lanes == 0)) {
                internal_assert(total_lanes == maybe_concat_shuffle->type.lanes());
                int concat_group_size = maybe_concat_shuffle->vectors[0].type().lanes() / native_lanes;
                int new_index = slice_index % concat_group_size;
                int concat_arg_index = slice_index / concat_group_size;

                return Call::make(op->type,
                                  "halide_xtensa_slice_to_native",
                                  {maybe_concat_shuffle->vectors[concat_arg_index], new_index, native_lanes,
                                   maybe_concat_shuffle->vectors[concat_arg_index].type().lanes()},
                                  Call::PureExtern);
            }

            if (first_arg.type().is_bool() && first_arg.type().is_scalar()) {
                return first_arg;
            }

            const Broadcast *maybe_broadcast = first_arg.as<Broadcast>();
            if (maybe_broadcast) {
                return Broadcast::make(maybe_broadcast->value, op->type.lanes());
            }

            return Call::make(op->type, op->name,
                              {first_arg, op->args[1], op->args[2], op->args[3]},
                              Call::PureExtern);
        }

        if (op->name == "halide_xtensa_pad_to_native") {
            Expr first_arg = mutate(op->args[0]);
            const Call *maybe_slice_call = first_arg.as<Call>();
            int lanes_before_padding = op->args[1].as<IntImm>()->value;
            if (maybe_slice_call &&
                (maybe_slice_call->name == "halide_xtensa_slice_from_padded") && (maybe_slice_call->type.lanes() == lanes_before_padding) && (op->type.lanes() == maybe_slice_call->args[0].type().lanes())) {
                return maybe_slice_call->args[0];
            }

            if (maybe_slice_call &&
                (maybe_slice_call->name == "halide_xtensa_slice_from_padded") && (maybe_slice_call->type.lanes() == lanes_before_padding) && (op->type.lanes() > maybe_slice_call->args[0].type().lanes())) {
                return Call::make(op->type,
                                  "halide_xtensa_pad_to_native",
                                  {maybe_slice_call->args[0], op->args[1]},
                                  Call::PureExtern);
            }

            const Shuffle *maybe_shuffle = first_arg.as<Shuffle>();
            if (maybe_shuffle && maybe_shuffle->is_slice() && (maybe_shuffle->slice_begin() == 0) && (maybe_shuffle->slice_stride() == 1) && (maybe_shuffle->vectors.size() == 1) && ((int)maybe_shuffle->indices.size() == lanes_before_padding) && (op->type.lanes() == maybe_shuffle->vectors[0].type().lanes())) {
                return maybe_shuffle->vectors[0];
            }
            const Broadcast *maybe_broadcast = first_arg.as<Broadcast>();
            if (maybe_broadcast) {
                return Broadcast::make(maybe_broadcast->value, op->type.lanes());
            }

            const Ramp *maybe_ramp = first_arg.as<Ramp>();
            if (maybe_ramp) {
                return Ramp::make(maybe_ramp->base, maybe_ramp->stride, op->type.lanes());
            }

            if (first_arg.type().is_bool() && first_arg.type().is_scalar()) {
                return first_arg;
            }

            return Call::make(op->type, op->name,
                              {first_arg, op->args[1]},
                              Call::PureExtern);
        }
        return IRGraphMutator::visit(op);
    }

    Expr visit(const Shuffle *op) override {
        if (op->is_slice() && op->slice_stride() == 1 && op->vectors.size() == 1) {
            Expr mutated = mutate(op->vectors[0]);
            const Call *maybe_call = mutated.as<Call>();
            if (maybe_call && maybe_call->name == "halide_xtensa_concat_from_native") {
                int offset = 0;
                for (int ix = 0; ix < (int)maybe_call->args.size(); ix++) {
                    if (offset == op->slice_begin()) {
                        std::vector<Expr> new_args;
                        int count = 0;
                        while (count < op->type.lanes()) {
                            new_args.push_back(maybe_call->args[ix]);
                            count += maybe_call->args[ix].type().lanes();
                            ix++;
                        }
                        if (count == op->type.lanes()) {
                            return Call::make(op->type,
                                              "halide_xtensa_concat_from_native",
                                              new_args, Call::PureExtern);
                        }
                        break;
                    }
                    offset += maybe_call->args[ix].type().lanes();
                }
            }
        }

        return IRGraphMutator::visit(op);
    }

public:
    SimplifySliceConcat() = default;
};

Stmt match_xtensa_patterns(const Stmt &stmt, const Target &target) {
    const int alignment = target.natural_vector_size<uint8_t>();
    const int lut_size_in_bytes = 2 * target.natural_vector_size<uint8_t>();
    Stmt s = OptimizeShuffles(alignment, lut_size_in_bytes).mutate(stmt);
    s = align_loads(s, alignment, 1);

    // Use at most 16 vector registers for carrying values.
    // NOTE(vksnk): loop_carry seems to be a little finicky right now
    // but looks like something we'd definitely want to have, so
    // need to figure out where it goes wrong.
    s = loop_carry(s, 16);
    s = simplify(s);
    for (int ix = 0; ix < 10; ix++) {
        s = MatchXtensaPatterns(target).mutate(s);
    }

    // Split to the native vectors sizes.
    s = substitute_in_all_lets(s);
    s = SplitVectorsToNativeSizes(target).mutate(s);
    for (int ix = 0; ix < 3; ix++) {
        s = SimplifySliceConcat().mutate(s);
    }

    // Extra run to replace cast + concat, etc.
    for (int ix = 0; ix < 10; ix++) {
        s = MatchXtensaPatterns(target).mutate(s);
    }

    s = DualQuadMulMutator().mutate(s);
    s = common_subexpression_elimination(s);

    // debug(0) << s << "\n";
    return s;
}

}  // namespace Internal
}  // namespace Halide<|MERGE_RESOLUTION|>--- conflicted
+++ resolved
@@ -104,11 +104,7 @@
 
 bool is_double_native_vector_type(const Type &t, const Target &target) {
     Type native_vector_type = get_native_xtensa_vector(t, target);
-<<<<<<< HEAD
-    return t == native_vector_type.with_lanes(native_vector_type.lanes());
-=======
     return t == native_vector_type.with_lanes(2 * native_vector_type.lanes());
->>>>>>> 33dee7f2
 }
 
 std::string suffix_for_type(Type t) {
