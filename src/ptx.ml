--- conflicted
+++ resolved
@@ -396,10 +396,16 @@
   (* Return an ignorable llvalue *)
   const_zero
 
+let free (con:context) (name:string) host_cleanup ptr =
+  dbg 2 "Ptx.free %s\n%!" name;
+  let buf = con.arch_state.buf_get name in
+  ignore (build_call (free_buffer_func con) [| buf |] "" con.b);
+  host_cleanup (host_context con)
+
 let malloc con name count elem_size =
   Printf.eprintf "Ptx.malloc %s (%sx%s)\n%!" name (string_of_expr count) (string_of_expr elem_size);
   (* TODO: track malloc llvalue -> size (dynamic llvalue) mapping for cuda memcpy *)
-  let (hostptr, cleanup) = X86.malloc (host_context con) name count elem_size in
+  let (hostptr, host_cleanup) = X86.malloc (host_context con) name count elem_size in
   
   (* build a buffer_t to track this allocation *)
   let buf = build_alloca (buffer_struct_type con) ("malloc_" ^ name) con.b in
@@ -420,17 +426,7 @@
 
   con.arch_state.buf_add name buf;
 
-<<<<<<< HEAD
-  hostptr
-
-let free (con:context) (name:string) ptr =
-  dbg 2 "Ptx.free %s\n%!" name;
-  let buf = con.arch_state.buf_get name in
-  ignore (build_call (free_buffer_func con) [| buf |] "" con.b);
-  X86.free (host_context con) name ptr
-=======
-  (hostptr, fun con -> cleanup (host_context con))
->>>>>>> 8a74b91c
+  (hostptr, fun con -> free con name host_cleanup hostptr)
 
 let rec cg_stmt (con:context) stmt = match stmt with
   (* map topmost ParFor into PTX kernel invocation *)
@@ -475,11 +471,7 @@
       con.sym_remove name;
 
       (* free the scratch *)
-<<<<<<< HEAD
-      ignore (free con name scratch);
-=======
       cleanup con;
->>>>>>> 8a74b91c
 
       res
 
