#include "CodeGen_OpenGL_Dev.h"
#include "Debug.h"
#include "Deinterleave.h"
#include "IRMatch.h"
#include "IRMutator.h"
#include "IROperator.h"
#include "Simplify.h"
#include "VaryingAttributes.h"
#include <iomanip>
#include <limits>
#include <map>

namespace Halide {
namespace Internal {

using std::ostringstream;
using std::string;
using std::vector;

namespace {

bool is_opengl_es(const Target &target) {
    // TODO: we need a better way to switch between the different OpenGL
    // versions (desktop GL, GLES2, GLES3, ...), probably by making it part of
    // Target.
    return (target.os == Target::Android ||
            target.os == Target::IOS);
}

// Maps Halide types to appropriate GLSL types or emit error if no equivalent
// type is available.
Type map_type(const Type &type) {
    Type result = type;
    if (type.is_scalar()) {
        if (type.is_float()) {
            user_assert(type.bits() <= 32)
                << "GLSL: Can't represent a float with " << type.bits() << " bits.\n";
            result = Float(32);
        } else if (type.bits() == 1) {
            result = Bool();
        } else if (type == Int(32)) {
            // Keep unchanged
        } else if (type == UInt(32)) {
            // GLSL doesn't have unsigned types, simply use int.
            result = Int(32);
        } else if (type.bits() <= 16) {
            // Embed all other ints in a GLSL float. Probably not actually
            // valid for uint16 on systems with low float precision.
            result = Float(32);
        } else {
            user_error << "GLSL: Can't represent type '" << type << "'.\n";
        }
    } else {
        user_assert(type.lanes() <= 4)
            << "GLSL: vector types wider than 4 aren't supported\n";
        user_assert(type.is_bool() || type.is_int() || type.is_uint() || type.is_float())
            << "GLSL: Can't represent vector type '" << type << "'.\n";
        Type scalar_type = type.element_of();
        result = map_type(scalar_type).with_lanes(type.lanes());
    }
    return result;
}

char get_lane_suffix(int i) {
    internal_assert(i >= 0 && i < 4);
    return "rgba"[i];
}

// Most GLSL builtins are only defined for float arguments, so we may have to
// introduce type casts around the arguments and the entire function call.
Expr call_builtin(const Type &result_type, const string &func,
                  const vector<Expr> &args) {
    Type float_type = Float(32, result_type.lanes());
    vector<Expr> new_args(args.size());
    for (size_t i = 0; i < args.size(); i++) {
        if (!args[i].type().is_float()) {
            new_args[i] = Cast::make(float_type, args[i]);
        } else {
            new_args[i] = args[i];
        }
    }
    Expr val = Call::make(float_type, func, new_args, Call::Extern);
    return simplify(Cast::make(result_type, val));
}

}  // namespace

CodeGen_OpenGL_Dev::CodeGen_OpenGL_Dev(const Target &target)
    : target(target) {
    debug(1) << "Creating GLSL codegen\n";
    glc = new CodeGen_GLSL(src_stream, target);
}

CodeGen_OpenGL_Dev::~CodeGen_OpenGL_Dev() {
    delete glc;
}

void CodeGen_OpenGL_Dev::add_kernel(Stmt s, const string &name,
                                    const vector<DeviceArgument> &args) {
    cur_kernel_name = name;
    glc->add_kernel(s, name, args);
}

void CodeGen_OpenGL_Dev::init_module() {
    src_stream.str("");
    src_stream.clear();
    glc->add_common_macros(src_stream);
    cur_kernel_name = "";
}

vector<char> CodeGen_OpenGL_Dev::compile_to_src() {
    string str = src_stream.str();
    debug(1) << "GLSL source:\n"
             << str << '\n';
    vector<char> buffer(str.begin(), str.end());
    buffer.push_back(0);
    return buffer;
}

string CodeGen_OpenGL_Dev::get_current_kernel_name() {
    return cur_kernel_name;
}

void CodeGen_OpenGL_Dev::dump() {
    std::cerr << src_stream.str() << std::endl;
}

string CodeGen_OpenGL_Dev::print_gpu_name(const string &name) {
    return glc->print_name(name);
}

//
// CodeGen_GLSLBase
//
CodeGen_GLSLBase::CodeGen_GLSLBase(std::ostream &s, Target target)
    : CodeGen_C(s, target) {
    builtin["sin_f32"] = "sin";
    builtin["sqrt_f32"] = "sqrt";
    builtin["cos_f32"] = "cos";
    builtin["exp_f32"] = "exp";
    builtin["log_f32"] = "log";
    builtin["abs_f32"] = "abs";
    builtin["floor_f32"] = "floor";
    builtin["ceil_f32"] = "ceil";
    builtin["pow_f32"] = "pow";
    builtin["asin_f32"] = "asin";
    builtin["acos_f32"] = "acos";
    builtin["tan_f32"] = "tan";
    builtin["atan_f32"] = "atan";
    builtin["atan2_f32"] = "atan";  // also called atan in GLSL
    builtin["sinh_f32"] = "sinh";
    builtin["cosh_f32"] = "cosh";
    builtin["tanh_f32"] = "tanh";
    builtin["asinh_f32"] = "asinh";
    builtin["acosh_f32"] = "acosh";
    builtin["atanh_f32"] = "atanh";
    builtin["min"] = "min";
    builtin["max"] = "max";
    builtin["mix"] = "mix";
    builtin["mod"] = "mod";
    builtin["abs"] = "abs";
    builtin["isnan"] = "isnan";
    builtin["round_f32"] = "roundEven";

    // functions that produce bvecs
    builtin["equal"] = "equal";
    builtin["notEqual"] = "notEqual";
    builtin["lessThan"] = "lessThan";
    builtin["lessThanEqual"] = "lessThanEqual";
    builtin["greaterThan"] = "greaterThan";
    builtin["greaterThanEqual"] = "greaterThanEqual";
}

void CodeGen_GLSLBase::visit(const FloatImm *op) {
    ostringstream oss;
    // Print integral numbers with trailing ".0". For fractional numbers use a
    // precision of 9 digits, which should be enough to recover the binary
    // float unambiguously from the decimal representation (if iostreams
    // implements correct rounding).
    const float truncated = (op->value < 0 ? std::ceil(op->value) : std::floor(op->value));
    if (truncated == op->value) {
        oss << std::fixed << std::setprecision(1) << op->value;
    } else {
        oss << std::setprecision(9) << op->value;
    }
    id = oss.str();
}

void CodeGen_GLSLBase::visit(const IntImm *op) {
    if (op->type == Int(32)) {
        id = std::to_string(op->value);
    } else {
        id = print_type(op->type) + "(" + std::to_string(op->value) + ")";
    }
}

void CodeGen_GLSLBase::visit(const UIntImm *op) {
    id = print_type(op->type) + "(" + std::to_string(op->value) + ")";
}

void CodeGen_GLSLBase::visit(const Max *op) {
    print_expr(call_builtin(op->type, "max", {op->a, op->b}));
}

void CodeGen_GLSLBase::visit(const Min *op) {
    print_expr(call_builtin(op->type, "min", {op->a, op->b}));
}

void CodeGen_GLSLBase::visit(const Div *op) {
    if (op->type.is_int()) {
        // Halide's integer division is defined to round down. Since the
        // rounding behavior of GLSL's integer division is undefined, emulate
        // the correct behavior using floating point arithmetic.
        Type float_type = Float(32, op->type.lanes());
        Expr val = Div::make(Cast::make(float_type, op->a), Cast::make(float_type, op->b));
        print_expr(call_builtin(op->type, "floor_f32", {val}));
    } else {
        visit_binop(op->type, op->a, op->b, "/");
    }
}

void CodeGen_GLSLBase::visit(const Mod *op) {
    print_expr(call_builtin(op->type, "mod", {op->a, op->b}));
}

void CodeGen_GLSLBase::visit(const Call *op) {
    if (op->is_intrinsic(Call::lerp)) {
        // Implement lerp using GLSL's mix() function, which always uses
        // floating point arithmetic.
        Expr zero_val = op->args[0];
        Expr one_val = op->args[1];
        Expr weight = op->args[2];

        internal_assert(weight.type().is_uint() || weight.type().is_float());
        if (weight.type().is_uint()) {
            // Normalize integer weights to [0.0f, 1.0f] range.
            internal_assert(weight.type().bits() < 32);
            weight = Div::make(Cast::make(Float(32), weight),
                               Cast::make(Float(32), weight.type().max()));
        } else if (op->type.is_uint()) {
            // Round float weights down to next multiple of (1/op->type.imax())
            // to give same results as lerp based on integer arithmetic.
            internal_assert(op->type.bits() < 32);
            weight = floor(weight * op->type.max()) / op->type.max();
        }

        Type result_type = Float(32, op->type.lanes());
        Expr e = call_builtin(result_type, "mix", {zero_val, one_val, weight});

        if (!op->type.is_float()) {
            // Mirror rounding implementation of Halide's integer lerp.
            e = Cast::make(op->type, floor(e + 0.5f));
        }
        print_expr(e);
        return;
    } else if (op->is_intrinsic(Call::absd)) {
        internal_assert(op->args.size() == 2);
        Expr a = op->args[0];
        Expr b = op->args[1];
        Type t = Float(32);
        Expr e = cast(t, select(a < b, b - a, a - b));
        print_expr(e);
        return;
    } else if (op->is_intrinsic(Call::return_second)) {
        internal_assert(op->args.size() == 2);
        // Simply discard the first argument, which is generally a call to
        // 'halide_printf'.
        print_expr(op->args[1]);
        return;
    } else {
        ostringstream rhs;
        if (builtin.count(op->name) == 0) {
            user_error << "GLSL: unknown function '" << op->name << "' encountered.\n";
        }

        rhs << builtin[op->name] << "(";
        for (size_t i = 0; i < op->args.size(); i++) {
            if (i > 0) rhs << ", ";
            rhs << print_expr(op->args[i]);
        }
        rhs << ")";
        print_assignment(op->type, rhs.str());
    }
}

string CodeGen_GLSLBase::print_type(Type type, AppendSpaceIfNeeded space_option) {
    ostringstream oss;
    type = map_type(type);
    if (type.is_scalar()) {
        if (type.is_float()) {
            oss << "float";
        } else if (type.is_bool()) {
            oss << "bool";
        } else if (type.is_int()) {
            oss << "int";
        } else {
            internal_error << "GLSL: invalid type '" << type << "' encountered.\n";
        }
    } else {
        if (type.is_float()) {
            // no prefix for float vectors
        } else if (type.is_bool()) {
            oss << "b";
        } else if (type.is_int()) {
            oss << "i";
        } else {
            internal_error << "GLSL: invalid type '" << type << "' encountered.\n";
        }
        oss << "vec" << type.lanes();
    }

    if (space_option == AppendSpace) {
        oss << " ";
    }

    return oss.str();
}

// The following comparisons are defined for ivec and vec
// types, so we don't use call_builtin
void CodeGen_GLSLBase::visit(const EQ *op) {
    if (op->type.is_vector()) {
        print_expr(Call::make(op->type, "equal", {op->a, op->b}, Call::Extern));
    } else {
        CodeGen_C::visit(op);
    }
}

void CodeGen_GLSLBase::visit(const NE *op) {
    if (op->type.is_vector()) {
        print_expr(Call::make(op->type, "notEqual", {op->a, op->b}, Call::Extern));
    } else {
        CodeGen_C::visit(op);
    }
}

void CodeGen_GLSLBase::visit(const LT *op) {
    if (op->type.is_vector()) {
        print_expr(Call::make(op->type, "lessThan", {op->a, op->b}, Call::Extern));
    } else {
        CodeGen_C::visit(op);
    }
}

void CodeGen_GLSLBase::visit(const LE *op) {
    if (op->type.is_vector()) {
        print_expr(Call::make(op->type, "lessThanEqual", {op->a, op->b}, Call::Extern));
    } else {
        CodeGen_C::visit(op);
    }
}

void CodeGen_GLSLBase::visit(const GT *op) {
    if (op->type.is_vector()) {
        print_expr(Call::make(op->type, "greaterThan", {op->a, op->b}, Call::Extern));
    } else {
        CodeGen_C::visit(op);
    }
}

void CodeGen_GLSLBase::visit(const GE *op) {
    if (op->type.is_vector()) {
        print_expr(Call::make(op->type, "greaterThanEqual", {op->a, op->b}, Call::Extern));
    } else {
        CodeGen_C::visit(op);
    }
}

void CodeGen_GLSLBase::visit(const Shuffle *op) {
    // The halide Shuffle represents the llvm intrinisc
    // shufflevector, however, for GLSL its use is limited to swizzling
    // up to a four channel vec type.

    internal_assert(op->vectors.size() == 1);

    int shuffle_lanes = op->type.lanes();
    internal_assert(shuffle_lanes <= 4);

    string expr = print_expr(op->vectors[0]);

    // Create a swizzle expression for the shuffle
    string swizzle;
    for (int i = 0; i != shuffle_lanes; ++i) {
        int channel = op->indices[i];
        internal_assert(channel < 4) << "Shuffle of invalid channel";
        swizzle += get_lane_suffix(channel);
    }

    print_assignment(op->type, expr + "." + swizzle);
}

// Identifiers containing double underscores '__' are reserved in GLSL, so we
// have to use a different name mangling scheme than in the C code generator.
string CodeGen_GLSLBase::print_name(const string &name) {
    const string mangled = CodeGen_C::print_name(name);
    return replace_all(mangled, "__", "XX");
}

//
// CodeGen_GLSL
//

CodeGen_GLSL::CodeGen_GLSL(std::ostream &s, const Target &t)
    : CodeGen_GLSLBase(s, t) {
    builtin["trunc_f32"] = "_trunc_f32";
}

void CodeGen_GLSL::visit(const Cast *op) {
    Type value_type = op->value.type();
    // If both types are represented by the same GLSL type, no explicit cast
    // is necessary.
    if (map_type(op->type) == map_type(value_type)) {
        Expr value = op->value;
        if (value_type.code() == Type::Float) {
            // float->int conversions may need explicit truncation if an
            // integer type is embedded into a float. (Note: overflows are
            // considered undefined behavior, so we do nothing about values
            // that are out of range of the target type.)
            if (op->type.code() == Type::UInt) {
                value = simplify(floor(value));
            } else if (op->type.code() == Type::Int) {
                value = simplify(trunc(value));
            }
        }
        value.accept(this);
        return;
    } else {
        Type target_type = map_type(op->type);
        print_assignment(target_type, print_type(target_type) + "(" + print_expr(op->value) + ")");
    }
}

void CodeGen_GLSL::visit(const Let *op) {

    if (op->name.find(".varying") != string::npos) {

        // Skip let statements for varying attributes
        op->body.accept(this);

        return;
    }

    CodeGen_C::visit(op);
}

void CodeGen_GLSL::visit(const For *loop) {
    if (ends_with(loop->name, ".__block_id_x") ||
        ends_with(loop->name, ".__block_id_y")) {
        internal_assert(loop->for_type == ForType::GPUBlock)
            << "kernel loop must be gpu block\n";

        debug(1) << "Dropping loop " << loop->name << " (" << loop->min << ", " << loop->extent << ")\n";

        string idx;
        if (ends_with(loop->name, ".__block_id_x")) {
            idx = "int(_varyingf0[0])";
        } else if (ends_with(loop->name, ".__block_id_y")) {
            idx = "int(_varyingf0[1])";
        }
        stream << get_indent() << print_type(Int(32)) << " " << print_name(loop->name) << " = " << idx << ";\n";
        loop->body.accept(this);
    } else {
        user_assert(loop->for_type != ForType::Parallel) << "GLSL: parallel loops aren't allowed inside kernel.\n";
        CodeGen_C::visit(loop);
    }
}

vector<Expr> evaluate_vector_select(const Select *op) {
    const int lanes = op->type.lanes();
    vector<Expr> result(lanes);
    for (int i = 0; i < lanes; i++) {
        Expr cond = extract_lane(op->condition, i);
        Expr true_value = extract_lane(op->true_value, i);
        Expr false_value = extract_lane(op->false_value, i);

        if (is_const(cond)) {
            result[i] = is_one(cond) ? true_value : false_value;
        } else {
            result[i] = Select::make(cond, true_value, false_value);
        }
    }
    return result;
}

void CodeGen_GLSL::visit(const Select *op) {
    string id_value;
    if (op->condition.type().is_scalar()) {
        id_value = unique_name('_');
        stream << get_indent() << print_type(op->type) << " " << id_value << ";\n";
        string cond = print_expr(op->condition);
        stream << get_indent() << "if (" << cond << ") ";
        open_scope();
        {
            string true_val = print_expr(op->true_value);
            stream << get_indent() << id_value << " = " << true_val << ";\n";
        }
        close_scope("");

        stream << get_indent() << "else ";
        open_scope();
        {
            string false_val = print_expr(op->false_value);
<<<<<<< HEAD
            do_indent();
            stream << id_value << " = " << false_val << ";\n";
=======
            stream << get_indent() << id_value << " = " << false_val<< ";\n";
>>>>>>> 697b4be4
        }
        close_scope("");
    } else {
        // Selects with vector conditions are typically used for constructing
        // vector types. If the select condition can be evaluated at
        // compile-time (which is often the case), we can built the vector
        // directly without lowering to a sequence of "if" statements.
        internal_assert(op->condition.type().lanes() == op->type.lanes());
        int lanes = op->type.lanes();
        vector<Expr> result = evaluate_vector_select(op);
        vector<string> ids(lanes);
        for (int i = 0; i < lanes; i++) {
            ids[i] = print_expr(result[i]);
        }
        id_value = unique_name('_');
        stream << get_indent() << print_type(op->type) << " " << id_value << " = "
               << print_type(op->type) << "(";
        for (int i = 0; i < lanes; i++) {
            stream << ids[i] << ((i < lanes - 1) ? ", " : ");\n");
        }
    }

    id = id_value;
}

string CodeGen_GLSL::get_vector_suffix(Expr e) {
    vector<Expr> matches;
    Expr w = Variable::make(Int(32), "*");

    // The vectorize pass will insert a ramp in the color dimension argument.
    const Ramp *r = e.as<Ramp>();
    if (r && is_zero(r->base) && is_one(r->stride) && r->lanes == 4) {
        // No suffix is needed when accessing a full RGBA vector.
        return "";
    } else if (r && is_zero(r->base) && is_one(r->stride) && r->lanes == 3) {
        return ".rgb";
    } else if (r && is_zero(r->base) && is_one(r->stride) && r->lanes == 2) {
        return ".rg";
    } else {
        // GLSL 1.0 Section 5.5 supports subscript based vector indexing
        internal_assert(e.type().is_scalar());
        string id = print_expr(e);
        if (e.type() != Int(32)) {
            id = "int(" + id + ")";
        }
        return string("[" + id + "]");
    }
}

vector<string> CodeGen_GLSL::print_lanes(Expr e) {
    int l = e.type().lanes();
    internal_assert(e.type().is_vector());
    vector<string> result(l);
    if (const Broadcast *b = e.as<Broadcast>()) {
        string val = print_expr(b->value);
        for (int i = 0; i < l; i++) {
            result[i] = val;
        }
    } else if (const Ramp *r = e.as<Ramp>()) {
        for (int i = 0; i < l; i++) {
            result[i] = print_expr(simplify(r->base + i * r->stride));
        }
    } else {
        string val = print_expr(e);
        for (int i = 0; i < l; i++) {
            result[i] = val + "[" + std::to_string(i) + "]";
        }
    }
    return result;
}

void CodeGen_GLSL::visit(const Load *op) {
    user_assert(is_one(op->predicate)) << "GLSL: predicated load is not supported.\n";
    if (scalar_vars.contains(op->name)) {
        internal_assert(is_zero(op->index));
        id = print_name(op->name);
    } else if (vector_vars.contains(op->name)) {
        id = print_name(op->name) + get_vector_suffix(op->index);
    } else if (op->type.is_scalar()) {
        string idx = print_expr(op->index);
        print_assignment(op->type, print_name(op->name) + "[" + idx + "]");
    } else {
        vector<string> indices = print_lanes(op->index);
        ostringstream rhs;
        rhs << print_type(op->type) << "(";
        for (int i = 0; i < op->type.lanes(); i++) {
            if (i > 0) {
                rhs << ", ";
            }
            rhs << print_name(op->name) << "[" + indices[i] + "]";
        }
        rhs << ")";
        print_assignment(op->type, rhs.str());
    }
}

void CodeGen_GLSL::visit(const Store *op) {
    user_assert(is_one(op->predicate)) << "GLSL: predicated store is not supported.\n";
    if (scalar_vars.contains(op->name)) {
        internal_assert(is_zero(op->index));
        string val = print_expr(op->value);
        stream << get_indent() << print_name(op->name) << " = " << val << ";\n";
    } else if (vector_vars.contains(op->name)) {
        string val = print_expr(op->value);
        stream << get_indent() << print_name(op->name) << get_vector_suffix(op->index)
               << " = " << val << ";\n";
    } else if (op->value.type().is_scalar()) {
        string val = print_expr(op->value);
        string idx = print_expr(op->index);
        stream << get_indent() << print_name(op->name) << "[" << idx << "] = " << val << ";\n";
    } else {
        vector<string> indices = print_lanes(op->index);
        vector<string> values = print_lanes(op->value);
        for (int i = 0; i < op->value.type().lanes(); i++) {
            stream << get_indent() << print_name(op->name)
                   << "[" << indices[i] << "] = "
                   << values[i] << ";\n";
        }
    }
}

void CodeGen_GLSL::visit(const Evaluate *op) {
    print_expr(op->value);
}

void CodeGen_GLSL::visit(const Call *op) {
    ostringstream rhs;
    if (op->is_intrinsic(Call::glsl_texture_load)) {
        // This intrinsic takes five arguments
        // glsl_texture_load(<tex name>, <buffer>, <x>, <y>, <c>)
        internal_assert(op->args.size() == 5);

        // The argument to the call is either a StringImm or a broadcasted
        // StringImm if this is part of a vectorized expression
        internal_assert(op->args[0].as<StringImm>() ||
                        (op->args[0].as<Broadcast>() && op->args[0].as<Broadcast>()->value.as<StringImm>()));

        const StringImm *string_imm = op->args[0].as<StringImm>();
        if (!string_imm) {
            string_imm = op->args[0].as<Broadcast>()->value.as<StringImm>();
        }

        // Determine the halide buffer associated with this load
        string buffername = string_imm->value;

        internal_assert((op->type.code() == Type::UInt || op->type.code() == Type::Float) &&
                        (op->type.lanes() >= 1 && op->type.lanes() <= 4));

        if (op->type.is_vector()) {
            // The channel argument must be a ramp or a broadcast of a constant.
            Expr c = op->args[4];
            internal_assert(is_const(c));

            const Ramp *rc = c.as<Ramp>();
            const Broadcast *bx = op->args[2].as<Broadcast>();
            const Broadcast *by = op->args[3].as<Broadcast>();
            if (rc && is_zero(rc->base) && is_one(rc->stride) && bx && by) {
                // If the x and y coordinates are broadcasts, and the c
                // coordinate is a dense ramp, we can do a single
                // texture2D call.
                rhs << "texture2D(" << print_name(buffername) << ", vec2("
                    << print_expr(bx->value) << ", "
                    << print_expr(by->value) << "))";

                // texture2D always returns a vec4. Swizzle out the lanes we want.
                switch (op->type.lanes()) {
                case 1:
                    rhs << ".r";
                    break;
                case 2:
                    rhs << ".rg";
                    break;
                case 3:
                    rhs << ".rgb";
                    break;
                default:
                    break;
                }
            } else {
                // Otherwise do one load per lane and make a vector
                vector<string> xs = print_lanes(op->args[2]);
                vector<string> ys = print_lanes(op->args[3]);
                vector<string> cs = print_lanes(op->args[4]);
                string name = print_name(buffername);

                string x = print_expr(op->args[2]), y = print_expr(op->args[3]);
                rhs << print_type(op->type) << "(";
                for (int i = 0; i < op->type.lanes(); i++) {
                    if (i > 0) {
                        rhs << ", ";
                    }
                    rhs << "texture2D(" << name << ", vec2("
                        << xs[i] << ", " << ys[i] << "))[" << cs[i] << "]";
                }
                rhs << ")";
            }
        } else if (const int64_t *ic = as_const_int(op->args[4])) {
            internal_assert(*ic >= 0 && *ic < 4);
            rhs << "texture2D(" << print_name(buffername) << ", vec2("
                << print_expr(op->args[2]) << ", "
                << print_expr(op->args[3]) << "))."
                << get_lane_suffix(*ic);
        } else {
            rhs << "texture2D(" << print_name(buffername) << ", vec2("
                << print_expr(op->args[2]) << ", "
                << print_expr(op->args[3]) << "))["
                << print_expr(op->args[4]) << "]";
        }

        if (op->type.is_uint()) {
            rhs << " * " << print_expr(cast<float>(op->type.max()));
        }

    } else if (op->is_intrinsic(Call::glsl_texture_store)) {
        internal_assert(op->args.size() == 6);
        string sval = print_expr(op->args[5]);
        string suffix = get_vector_suffix(op->args[4]);
        stream << get_indent() << "gl_FragColor" << suffix
               << " = " << sval;
        if (op->args[5].type().is_uint()) {
            stream << " / " << print_expr(cast<float>(op->args[5].type().max()));
        }
        stream << ";\n";
        // glsl_texture_store is called only for its side effect; there is
        // no return value.
        id = "";
        return;
    } else if (op->is_intrinsic(Call::glsl_varying)) {
        // Varying attributes should be substituted out by this point in
        // codegen.
        debug(2) << "Found skipped varying attribute: " << op->args[0] << "\n";

        // Output the tagged expression.
        print_expr(op->args[1]);
        return;
    } else {
        CodeGen_GLSLBase::visit(op);
        return;
    }
    print_assignment(op->type, rhs.str());
}

namespace {
class AllAccessConstant : public IRVisitor {
    using IRVisitor::visit;

    void visit(const Load *op) override {
        if (op->name == buf && !is_const(op->index)) {
            result = false;
        }
        IRVisitor::visit(op);
    }

    void visit(const Store *op) override {
        if (op->name == buf && !is_const(op->index)) {
            result = false;
        }
        IRVisitor::visit(op);
    }

public:
    bool result = true;
    string buf;
};
}  // namespace

void CodeGen_GLSL::visit(const Allocate *op) {
    int32_t size = op->constant_allocation_size();
    user_assert(size) << "Allocations inside GLSL kernels must be constant-sized\n";

    // Check if all access to the allocation uses a constant index
    AllAccessConstant all_access_constant;
    all_access_constant.buf = op->name;
    op->body.accept(&all_access_constant);

    stream << get_indent();
    if (size == 1) {
        // We can use a variable
        stream << print_type(op->type) << " " << print_name(op->name) << ";\n";
        ScopedBinding<int> p(scalar_vars, op->name, 0);
        op->body.accept(this);
    } else if (size <= 4 && all_access_constant.result) {
        // We can just use a vector variable
        stream << print_type(op->type.with_lanes(size)) << " " << print_name(op->name) << ";\n";
        ScopedBinding<int> p(vector_vars, op->name, 0);
        op->body.accept(this);
    } else {
        stream << print_type(op->type) << " " << print_name(op->name) << "[" << size << "];\n";
        op->body.accept(this);
    }
}

void CodeGen_GLSL::visit(const Free *op) {
}

void CodeGen_GLSL::visit(const AssertStmt *) {
    internal_error << "GLSL: unexpected Assertion node encountered.\n";
}

void CodeGen_GLSL::visit(const Ramp *op) {
    ostringstream rhs;
    rhs << print_type(op->type) << "(";

    if (op->lanes > 4)
        internal_error << "GLSL: ramp lanes " << op->lanes << " is not supported\n";

    rhs << print_expr(op->base);

    for (int i = 1; i < op->lanes; ++i) {
        rhs << ", " << print_expr(Add::make(op->base, Mul::make(i, op->stride)));
    }

    rhs << ")";
    print_assignment(op->type, rhs.str());
}

void CodeGen_GLSL::visit(const Broadcast *op) {
    ostringstream rhs;
    rhs << print_type(op->type) << "(" << print_expr(op->value) << ")";
    print_assignment(op->type, rhs.str());
}

void CodeGen_GLSL::add_kernel(Stmt stmt, string name,
                              const vector<DeviceArgument> &args) {

    // This function produces fragment shader source for the halide statement.
    // The corresponding vertex shader will be generated by the halide opengl
    // runtime based on the arguments passed in comments below. Host codegen
    // outputs expressions that are evaluated at runtime to produce vertex data
    // and varying attribute values at the vertices.

    // Emit special header that declares the kernel name and its arguments.
    // There is currently no standard way of passing information from the code
    // generator to the runtime, and the information Halide passes to the
    // runtime are fairly limited.  We use these special comments to know the
    // data types of arguments and whether textures are used for input or
    // output.

    // Keep track of the number of uniform and varying attributes
    int num_uniform_floats = 0;
    int num_uniform_ints = 0;

    // The spatial x and y coordinates are always passed in the first two
    // varying float attribute slots
    int num_varying_floats = 2;

    ostringstream header;
    header << "/// KERNEL " << name << "\n";
    for (size_t i = 0; i < args.size(); i++) {
        if (args[i].is_buffer) {
            Type t = args[i].type.element_of();

            user_assert(args[i].read != args[i].write) << "GLSL: buffers may only be read OR written inside a kernel loop.\n";
            string type_name;
            if (t == UInt(8)) {
                type_name = "uint8_t";
            } else if (t == UInt(16)) {
                type_name = "uint16_t";
            } else if (t == Float(32)) {
                type_name = "float";
            } else {
                user_error << "GLSL: buffer " << args[i].name << " has invalid type " << t << ".\n";
            }
            header << "/// " << (args[i].read ? "IN_BUFFER " : "OUT_BUFFER ")
                   << type_name << " " << print_name(args[i].name) << "\n";
        } else if (ends_with(args[i].name, ".varying")) {
            header << "/// VARYING "
                   // GLSL requires that varying attributes are float. Integer
                   // expressions for vertex attributes are cast to float during
                   // host codegen
                   << "float " << print_name(args[i].name) << " varyingf" << args[i].packed_index / 4 << "[" << args[i].packed_index % 4 << "]\n";
            ++num_varying_floats;
        } else if (args[i].type.is_float()) {
            header << "/// UNIFORM "
                   << CodeGen_C::print_type(args[i].type) << " "
                   << print_name(args[i].name) << " uniformf" << args[i].packed_index / 4 << "[" << args[i].packed_index % 4 << "]\n";
            ++num_uniform_floats;
        } else if (args[i].type.is_int()) {
            header << "/// UNIFORM "
                   << CodeGen_C::print_type(args[i].type) << " "
                   << print_name(args[i].name) << " uniformi" << args[i].packed_index / 4 << "[" << args[i].packed_index % 4 << "]\n";
            ++num_uniform_ints;
        }
    }

    // Compute the number of vec4's needed to pack the arguments
    num_varying_floats = (num_varying_floats + 3) / 4;
    num_uniform_floats = (num_uniform_floats + 3) / 4;
    num_uniform_ints = (num_uniform_ints + 3) / 4;

    stream << header.str();

    // Specify default float precision when compiling for OpenGL ES.
    // TODO: emit correct #version
    if (is_opengl_es(target)) {
        stream << "#ifdef GL_FRAGMENT_PRECISION_HIGH\n"
               << "precision highp float;\n"
               << "#endif\n";
    }

    // Declare input textures and variables
    for (size_t i = 0; i < args.size(); i++) {
        if (args[i].is_buffer && args[i].read) {
            stream << "uniform sampler2D " << print_name(args[i].name) << ";\n";
        }
    }

    for (int i = 0; i != num_varying_floats; ++i) {
        stream << "varying vec4 _varyingf" << i << ";\n";
    }

    for (int i = 0; i != num_uniform_floats; ++i) {
        stream << "uniform vec4 _uniformf" << i << ";\n";
    }

    for (int i = 0; i != num_uniform_ints; ++i) {
        stream << "uniform ivec4 _uniformi" << i << ";\n";
    }

    // Output additional builtin functions.
    stream << "float _trunc_f32(float x) {\n"
              "  return floor(abs(x)) * sign(x);\n"
              "}\n";

    stream << "void main() {\n";
    indent += 2;

    // Unpack the uniform and varying parameters
    for (size_t i = 0; i < args.size(); i++) {
        if (args[i].is_buffer) {
            continue;
        } else if (ends_with(args[i].name, ".varying")) {
<<<<<<< HEAD
            do_indent();
            stream << "float " << print_name(args[i].name)
                   << " = _varyingf" << args[i].packed_index / 4
                   << "[" << args[i].packed_index % 4 << "];\n";
=======
            stream << get_indent() << "float " << print_name(args[i].name)
                   << " = _varyingf" << args[i].packed_index/4
                   << "[" << args[i].packed_index%4 << "];\n";
>>>>>>> 697b4be4
        } else if (args[i].type.is_float()) {
            stream << get_indent() << print_type(args[i].type) << " "
                   << print_name(args[i].name)
                   << " = _uniformf" << args[i].packed_index / 4
                   << "[" << args[i].packed_index % 4 << "];\n";
        } else if (args[i].type.is_int()) {
            stream << get_indent() << print_type(args[i].type) << " "
                   << print_name(args[i].name)
                   << " = _uniformi" << args[i].packed_index / 4
                   << "[" << args[i].packed_index % 4 << "];\n";
        }
    }

    print(stmt);
    indent -= 2;
    stream << "}\n";
}

namespace {
// Replace all temporary variables names like _1234 with '$'. This is done to
// make the individual tests below self-contained.
string normalize_temporaries(const string &s) {
    string result;
    for (size_t i = 0; i < s.size();) {
        if (s[i] == '_') {
            result += '$';
            for (i++; i < s.size() && isdigit(s[i]); i++) {
            }
        } else {
            result += s[i++];
        }
    }
    return result;
}

void check(Expr e, const string &result) {
    ostringstream source;
    CodeGen_GLSL cg(source, Target());
    if (e.as<FloatImm>() || e.as<IntImm>()) {
        // Hack: CodeGen_C doesn't treat immediates like other expressions, so
        // wrap them to obtain useful output.
        e = Halide::print(e);
    }
    Evaluate::make(e).accept(&cg);
    string src = normalize_temporaries(source.str());
    if (!ends_with(src, result)) {
        internal_error
            << "Codegen failed for " << e << "\n"
            << "  Correct source code:\n"
            << result
            << "  Actual source code:\n"
            << src;
    }
}

}  // namespace

void CodeGen_GLSL::test() {
    vector<Expr> e;

    // Check that float constants are printed correctly.
    check(1.0f, "float $ = 1.0;\n");
    check(1.0f + std::numeric_limits<float>::epsilon(), "float $ = 1.00000012;\n");
    check(1.19209290e-07f, "float $ = 1.1920929e-07;\n");
    check(8388608.f, "float $ = 8388608.0;\n");
    check(-2.1e19f, "float $ = -20999999189405401088.0;\n");
    check(3.1415926536f, "float $ = 3.14159274;\n");

    // Uint8 is embedded in GLSL floats, so no cast necessary
    check(cast<float>(Variable::make(UInt(8), "x") * 1.0f),
          "float $ = $x * 1.0;\n");
    // But truncation is necessary for the reverse direction
    check(cast<uint8_t>(Variable::make(Float(32), "x")),
          "float $ = floor($x);\n");

    check(Min::make(Expr(1), Expr(5)),
          "float $ = min(1.0, 5.0);\n"
          "int $ = int($);\n");

    check(Max::make(Expr(1), Expr(5)),
          "float $ = max(1.0, 5.0);\n"
          "int $ = int($);\n");

    check(Max::make(Broadcast::make(1, 4), Broadcast::make(5, 4)),
          "vec4 $ = vec4(1.0);\n"
          "vec4 $ = vec4(5.0);\n"
          "vec4 $ = max($, $);\n"
          "ivec4 $ = ivec4($);\n");

    check(Variable::make(Int(32), "x") / Expr(3),
          "float $ = float($x);\n"
          "float $ = $ * 0.333333343;\n"
          "float $ = floor($);\n"
          "int $ = int($);\n");
    check(Variable::make(Int(32, 4), "x") / Variable::make(Int(32, 4), "y"),
          "vec4 $ = vec4($x);\n"
          "vec4 $ = vec4($y);\n"
          "vec4 $ = $ / $;\n"
          "vec4 $ = floor($);\n"
          "ivec4 $ = ivec4($);\n");
    check(Variable::make(Float(32, 4), "x") / Variable::make(Float(32, 4), "y"),
          "vec4 $ = $x / $y;\n");

    // Integer lerp with integer weight
    check(lerp(cast<uint8_t>(0), cast<uint8_t>(255), cast<uint8_t>(127)),
          "float $ = mix(0.0, 255.0, 0.498039216);\n"
          "float $ = $ + 0.5;\n"
          "float $ = floor($);\n");

    // Integer lerp with float weight
    check(lerp(cast<uint8_t>(0), cast<uint8_t>(255), 0.3f),
          "float $ = mix(0.0, 255.0, 0.298039228);\n"
          "float $ = $ + 0.5;\n"
          "float $ = floor($);\n");

    // Floating point lerp
    check(lerp(0.0f, 1.0f, 0.3f),
          "float $ = mix(0.0, 1.0, 0.300000012);\n");

    // Vectorized lerp
    check(lerp(Variable::make(Float(32, 4), "x"), Variable::make(Float(32, 4), "y"), Broadcast::make(0.25f, 4)),
          "vec4 $ = vec4(0.25);\n"
          "vec4 $ = mix($x, $y, $);\n");

    // Sin with scalar arg
    check(sin(3.0f), "float $ = sin(3.0);\n");

    // Sin with vector arg
    check(Call::make(Float(32, 4), "sin_f32", {Broadcast::make(1.f, 4)}, Internal::Call::Extern),
          "vec4 $ = vec4(1.0);\n"
          "vec4 $ = sin($);\n");

    // use float version of abs in GLSL
    check(abs(-2),
          "float $ = abs(-2.0);\n"
          "int $ = int($);\n");

    check(Halide::print(3.0f), "float $ = 3.0;\n");

    // Test rounding behavior of integer division.
    check(Variable::make(Int(32), "x") / Variable::make(Int(32), "y"),
          "float $ = float($x);\n"
          "float $ = float($y);\n"
          "float $ = $ / $;\n"
          "float $ = floor($);\n"
          "int $ = int($);\n");

    // Select with scalar condition
    check(Select::make(EQ::make(Variable::make(Float(32), "x"), 1.0f),
                       Broadcast::make(1.f, 4),
                       Broadcast::make(2.f, 4)),
          "vec4 $;\n"
          "bool $ = $x == 1.0;\n"
          "if ($) {\n"
          " vec4 $ = vec4(1.0);\n"
          " $ = $;\n"
          "}\n"
          "else {\n"
          " vec4 $ = vec4(2.0);\n"
          " $ = $;\n"
          "}\n");

    // Select with vector condition
    check(Select::make(EQ::make(Ramp::make(-1, 1, 4), Broadcast::make(0, 4)),
                       Broadcast::make(1.f, 4),
                       Broadcast::make(2.f, 4)),
          "vec4 $ = vec4(2.0, 1.0, 2.0, 2.0);\n");

    // Test codegen for texture loads
    Expr load4 = Call::make(Float(32, 4), Call::glsl_texture_load,
                            {string("buf"),
                             0,
                             Broadcast::make(0, 4),
                             Broadcast::make(0, 4),
                             Ramp::make(0, 1, 4)},
                            Call::Intrinsic);
    check(load4, "vec4 $ = texture2D($buf, vec2(0, 0));\n");

    check(log(1.0f), "float $ = log(1.0);\n");
    check(exp(1.0f), "float $ = exp(1.0);\n");

    // Integer powers are expanded
    check(pow(1.4f, 2), "float $ = 1.39999998 * 1.39999998;\n");
    check(pow(1.0f, 2.1f), "float $ = pow(1.0, 2.0999999);\n");

    std::cout << "CodeGen_GLSL test passed\n";
}

}  // namespace Internal
}  // namespace Halide<|MERGE_RESOLUTION|>--- conflicted
+++ resolved
@@ -500,12 +500,7 @@
         open_scope();
         {
             string false_val = print_expr(op->false_value);
-<<<<<<< HEAD
-            do_indent();
-            stream << id_value << " = " << false_val << ";\n";
-=======
-            stream << get_indent() << id_value << " = " << false_val<< ";\n";
->>>>>>> 697b4be4
+            stream << get_indent() << id_value << " = " << false_val << ";\n";
         }
         close_scope("");
     } else {
@@ -938,16 +933,9 @@
         if (args[i].is_buffer) {
             continue;
         } else if (ends_with(args[i].name, ".varying")) {
-<<<<<<< HEAD
-            do_indent();
-            stream << "float " << print_name(args[i].name)
+            stream << get_indent() << "float " << print_name(args[i].name)
                    << " = _varyingf" << args[i].packed_index / 4
                    << "[" << args[i].packed_index % 4 << "];\n";
-=======
-            stream << get_indent() << "float " << print_name(args[i].name)
-                   << " = _varyingf" << args[i].packed_index/4
-                   << "[" << args[i].packed_index%4 << "];\n";
->>>>>>> 697b4be4
         } else if (args[i].type.is_float()) {
             stream << get_indent() << print_type(args[i].type) << " "
                    << print_name(args[i].name)
