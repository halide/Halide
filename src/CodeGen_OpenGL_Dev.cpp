#include "CodeGen_OpenGL_Dev.h"
#include "IRMatch.h"
#include "IRMutator.h"
#include "IROperator.h"
#include "Debug.h"
#include "Deinterleave.h"
#include "Simplify.h"
#include "VaryingAttributes.h"
#include <iomanip>
#include <map>
#include <limits>

namespace Halide {
namespace Internal {

using std::ostringstream;
using std::string;
using std::vector;
using std::map;

namespace {


// Maps Halide types to appropriate GLSL types or emit error if no equivalent
// type is available.
Type map_type(const Type &type) {
    Type result = type;
    if (type.is_scalar()) {
        if (type.is_float()) {
            user_assert(type.bits <= 32)
                << "GLSL: Can't represent a float with " << type.bits << " bits.\n";
            result = Float(32);
        } else if (type.bits == 1) {
            result = Bool();
        } else if (type == Int(32)) {
            // Keep unchanged
        } else if (type == UInt(32)) {
            // GLSL doesn't have unsigned types, simply use int.
            result = Int(32);
        } else if (type.bits <= 16) {
            // Embed all other ints in a GLSL float. Probably not actually
            // valid for uint16 on systems with low float precision.
            result = Float(32);
        } else {
            user_error << "GLSL: Can't represent type '"<< type << "'.\n";
        }
    } else {
        user_assert(type.width <= 4)
            << "GLSL: vector types wider than 4 aren't supported\n";
        user_assert(type.is_bool() || type.is_int() || type.is_uint() || type.is_float())
            << "GLSL: Can't represent vector type '"<< type << "'.\n";
        Type scalar_type = type;
        scalar_type.width = 1;
        result = map_type(scalar_type);
        result.width = type.width;
    }
    return result;
}

// Most GLSL builtins are only defined for float arguments, so we may have to
// introduce type casts around the arguments and the entire function call.
Expr call_builtin(const Type &result_type, const std::string &func,
                  const std::vector<Expr> &args) {
    Type float_type = Float(32, result_type.width);
    std::vector<Expr> new_args(args.size());
    for (size_t i = 0; i < args.size(); i++) {
        if (!args[i].type().is_float()) {
            new_args[i] = Cast::make(float_type, args[i]);
        } else {
            new_args[i] = args[i];
        }
    }
    Expr val = Call::make(float_type, func, new_args, Call::Extern);
    return simplify(Cast::make(result_type, val));
}

}

CodeGen_OpenGL_Dev::CodeGen_OpenGL_Dev(const Target &target)
    : target(target) {
    debug(1) << "Creating GLSL codegen\n";
    glc = new CodeGen_GLSL(src_stream);
}

CodeGen_OpenGL_Dev::~CodeGen_OpenGL_Dev() {
    delete glc;
}

void CodeGen_OpenGL_Dev::add_kernel(Stmt s, const string &name,
                                    const vector<GPU_Argument> &args) {
    cur_kernel_name = name;
    glc->compile(s, name, args, target);
}

void CodeGen_OpenGL_Dev::init_module() {
    src_stream.str("");
    src_stream.clear();
    cur_kernel_name = "";
}

vector<char> CodeGen_OpenGL_Dev::compile_to_src() {
    string str = src_stream.str();
    debug(1) << "GLSL source:\n" << str << '\n';
    vector<char> buffer(str.begin(), str.end());
    buffer.push_back(0);
    return buffer;
}

string CodeGen_OpenGL_Dev::get_current_kernel_name() {
    return cur_kernel_name;
}

void CodeGen_OpenGL_Dev::dump() {
    std::cerr << src_stream.str() << std::endl;
}

std::string CodeGen_OpenGL_Dev::print_gpu_name(const std::string &name) {
    return glc->print_name(name);
}

//
// CodeGen_GLSL
//

CodeGen_GLSL::CodeGen_GLSL(std::ostream &s) : CodeGen_C(s) {
    builtin["sin_f32"] = "sin";
    builtin["sqrt_f32"] = "sqrt";
    builtin["cos_f32"] = "cos";
    builtin["exp_f32"] = "exp";
    builtin["log_f32"] = "log";
    builtin["abs_f32"] = "abs";
    builtin["floor_f32"] = "floor";
    builtin["ceil_f32"] = "ceil";
    builtin["pow_f32"] = "pow";
    builtin["asin_f32"] = "asin";
    builtin["acos_f32"] = "acos";
    builtin["tan_f32"] = "tan";
    builtin["atan_f32"] = "atan";
    builtin["atan2_f32"] = "atan"; // also called atan in GLSL
    builtin["min"] = "min";
    builtin["max"] = "max";
    builtin["mix"] = "mix";
    builtin["mod"] = "mod";
    builtin["abs"] = "abs";
    builtin["isnan"] = "isnan";
}

string CodeGen_GLSL::print_type(Type type) {
    ostringstream oss;
    type = map_type(type);
    if (type.is_scalar()) {
        if (type.is_float()) {
            oss << "float";
        } else if (type.is_bool()) {
            oss << "bool";
        } else if (type.is_int()) {
            oss << "int";
        } else {
            internal_error << "GLSL: invalid type '" << type << "' encountered.\n";
        }
    } else {
        if (type.is_float()) {
            // no prefix for float vectors
        } else if (type.is_bool()) {
            oss << "b";
        } else if (type.is_int()) {
            oss << "i";
        } else {
            internal_error << "GLSL: invalid type '" << type << "' encountered.\n";
        }
        oss << "vec" << type.width;
    }
    return oss.str();
}

// Identifiers containing double underscores '__' are reserved in GLSL, so we
// have to use a different name mangling scheme than in the C code generator.
std::string CodeGen_GLSL::print_name(const std::string &name) {
    std::string mangled = CodeGen_C::print_name(name);
    return replace_all(mangled, "__", "XX");
}

void CodeGen_GLSL::visit(const FloatImm *op) {
    ostringstream oss;
    // Print integral numbers with trailing ".0". For fractional numbers use a
    // precision of 9 digits, which should be enough to recover the binary
    // float unambiguously from the decimal representation (if iostreams
    // implements correct rounding).
    const float truncated = (op->value < 0 ? std::ceil(op->value) : std::floor(op->value) );
    if (truncated == op->value) {
        oss << std::fixed << std::setprecision(1) << op->value;
    } else {
        oss << std::setprecision(9) << op->value;
    }
    id = oss.str();
}

void CodeGen_GLSL::visit(const Cast *op) {
    Type value_type = op->value.type();
    // If both types are represented by the same GLSL type, no explicit cast
    // is necessary.
    if (map_type(op->type) == map_type(value_type)) {
        Expr value = op->value;
        if (value_type.code == Type::Float) {
            // float->int conversions may need explicit truncation if the
            // integer types is embedded into floats.  (Note: overflows are
            // considered undefined behavior, so we do nothing about values
            // that are out of range of the target type.)
            if (op->type.code == Type::UInt) {
                value = simplify(floor(value));
            } else if (op->type.code == Type::Int) {
                value = simplify(trunc(value));
            }
        }
        value.accept(this);
        return;
    } else {
        Type target_type = map_type(op->type);
        print_assignment(target_type, print_type(target_type) + "(" + print_expr(op->value) + ")");
    }
}

void CodeGen_GLSL::visit(const Let *op) {

    if (op->name.find(".varying") != std::string::npos) {

        // Skip let statements for varying attributes
        op->body.accept(this);

        return;
    }

    CodeGen_C::visit(op);
}

void CodeGen_GLSL::visit(const For *loop) {
    if (ends_with(loop->name, ".__block_id_x") ||
        ends_with(loop->name, ".__block_id_y")) {
        debug(1) << "Dropping loop " << loop->name << " (" << loop->min << ", " << loop->extent << ")\n";

        string idx;
        if (ends_with(loop->name, ".__block_id_x")) {
            idx = "int(_varyingf0[0])";
        } else if (ends_with(loop->name, ".__block_id_y")) {
            idx = "int(_varyingf0[1])";
        }
        do_indent();
        stream << print_type(Int(32)) << " " << print_name(loop->name) << " = " << idx << ";\n";
        loop->body.accept(this);
    } else {
        user_assert(loop->for_type != ForType::Parallel) << "GLSL: parallel loops aren't allowed inside kernel.\n";
        CodeGen_C::visit(loop);
    }
}

std::vector<Expr> evaluate_vector_select(const Select *op) {
    const int width = op->type.width;
    std::vector<Expr> result(width);
    for (int i = 0; i < width; i++) {
        Expr cond = extract_lane(op->condition, i);
        Expr true_value = extract_lane(op->true_value, i);
        Expr false_value = extract_lane(op->false_value, i);

        if (is_const(cond)) {
            result[i] = is_one(cond) ? true_value : false_value;
        } else {
            result[i] = Select::make(cond, true_value, false_value);
        }
    }
    return result;
}

void CodeGen_GLSL::visit(const Select *op) {
    string id_value;
    if (op->condition.type().is_scalar()) {
        id_value = unique_name('_');
        do_indent();
        stream << print_type(op->type) << " " << id_value << ";\n";
        string cond = print_expr(op->condition);
        do_indent();
        stream << "if (" << cond << ") ";
        open_scope();
        {
            string true_val = print_expr(op->true_value);
            do_indent();
            stream << id_value << " = " << true_val << ";\n";
        }
        close_scope("");

        do_indent();
        stream << "else ";
        open_scope();
        {
            string false_val = print_expr(op->false_value);
            do_indent();
            stream << id_value << " = " << false_val<< ";\n";
        }
        close_scope("");
    } else {
        // Selects with vector conditions are typically used for constructing
        // vector types. If the select condition can be evaluated at
        // compile-time (which is often the case), we can built the vector
        // directly without lowering to a sequence of "if" statements.
        internal_assert(op->condition.type().width == op->type.width);
        int width = op->type.width;
        std::vector<Expr> result = evaluate_vector_select(op);
        std::vector<std::string> ids(width);
        for (int i = 0; i < width; i++) {
            ids[i] = print_expr(result[i]);
        }
        id_value = unique_name('_');
        do_indent();
        stream << print_type(op->type) << " " << id_value << " = "
               << print_type(op->type) << "(";
        for (int i = 0; i < width; i++) {
            stream << ids[i] << ((i < width - 1) ? ", " : ");\n");
        }
    }

    id = id_value;
}

void CodeGen_GLSL::visit(const Max *op) {
    print_expr(call_builtin(op->type, "max", vec(op->a, op->b)));
}

void CodeGen_GLSL::visit(const Min *op) {
    print_expr(call_builtin(op->type, "min", vec(op->a, op->b)));
}

void CodeGen_GLSL::visit(const Div *op) {
    if (op->type.is_int()) {
        // Halide's integer division is defined to round down. Since the
        // rounding behavior of GLSL's integer division is undefined, emulate
        // the correct behavior using floating point arithmetic.
        Type float_type = Float(32, op->type.width);
        Expr val = Div::make(Cast::make(float_type, op->a), Cast::make(float_type, op->b));
        print_expr(call_builtin(op->type, "floor_f32", vec(val)));
    } else {
        visit_binop(op->type, op->a, op->b, "/");
    }
}

void CodeGen_GLSL::visit(const Mod *op) {
    print_expr(call_builtin(op->type, "mod", vec(op->a, op->b)));
}

std::string CodeGen_GLSL::get_vector_suffix(Expr e) {
    std::vector<Expr> matches;
    Expr w = Variable::make(Int(32), "*");

    // The vectorize pass will insert a ramp in the color dimension argument.
    if (expr_match(Ramp::make(w, 1, 4), e, matches)) {
        // No suffix is needed when accessing a full RGBA vector.
        return "";
    } else if (expr_match(Ramp::make(w, 1, 3), e, matches)) {
        return ".rgb";
    } else if (expr_match(Ramp::make(w, 1, 2), e, matches)) {
        return ".rg";
    } else {
        // GLSL 1.0 Section 5.5 supports subscript based vector indexing
        return std::string("[") + ((e.type()!=Int(32)) ? "(int)" : "") + print_expr(e) + "]";
    }
}

void CodeGen_GLSL::visit(const Load *) {
    internal_error << "GLSL: unexpected Load node encountered.\n";
}

void CodeGen_GLSL::visit(const Store *) {
    internal_error << "GLSL: unexpected Store node encountered.\n";
}

void CodeGen_GLSL::visit(const Evaluate *op) {
    print_expr(op->value);
}

void CodeGen_GLSL::visit(const Call *op) {
    ostringstream rhs;
    if (op->call_type == Call::Intrinsic) {
        if (op->name == Call::glsl_texture_load) {
            // This intrinsic takes four arguments
            // glsl_texture_load(<tex name>, <buffer>, <x>, <y>)
            internal_assert(op->args.size() == 4);

            // The argument to the call is either a StringImm or a broadcasted
            // StringImm if this is part of a vectorized expression
            internal_assert(op->args[0].as<StringImm>() ||
                            (op->args[0].as<Broadcast>() && op->args[0].as<Broadcast>()->value.as<StringImm>()));

            const StringImm *string_imm = op->args[0].as<StringImm>();
            if (!string_imm) {
                string_imm = op->args[0].as<Broadcast>()->value.as<StringImm>();
            }

            // Determine the halide buffer associated with this load
            string buffername = string_imm->value;

            internal_assert((op->type.code == Type::UInt || op->type.code == Type::Float) &&
                            (op->type.width >= 1 && op->type.width <= 4));

            internal_assert(op->args[2].type().width == 1) << "glsl_texture_load argument 2 is not scalar";
            internal_assert(op->args[3].type().width == 1) << "glsl_texture_load argument 3 is not scalar";

            rhs << "texture2D(" << print_name(buffername) << ", vec2("
                << print_expr(op->args[2]) << ", "
                << print_expr(op->args[3]) << "))";
            if (op->type.is_uint())
                rhs << " * " << op->type.imax() << ".0";

        } else if (op->name == Call::glsl_texture_store) {
            internal_assert(op->args.size() == 6);
            std::string sval = print_expr(op->args[5]);
            do_indent();
            stream << "gl_FragColor" << get_vector_suffix(op->args[4])
                   << " = " << sval;
            if (op->args[5].type().is_uint())
                stream << " / " << op->args[5].type().imax() << ".0";
            stream << ";\n";
            // glsl_texture_store is called only for its side effect; there is
            // no return value.
            id = "";
            return;
        } else if (op->name == Call::glsl_varying) {
            // Varying attributes should be substituted out by this point in
            // codegen.
            debug(2) << "Found skipped varying attribute: " << op->args[0] << "\n";

            // Output the tagged expression.
            print_expr(op->args[1]);
            return;

        } else if (op->name == Call::shuffle_vector) {
            // The halide intrinisc shuffle_vector represents the llvm intrinisc
            // shufflevector, however, for GLSL its use is limited to swizzling
            // up to a four channel vec type.

            int shuffle_width = op->type.width;
            internal_assert(shuffle_width <= 4);

            string expr = print_expr(op->args[0]);

            // If all of the shuffle channel expressions are simple integer
            // immediates, then we can easily replace them with a swizzle
            // operator. This is a common case that occurs when a scalar
            // shuffle vector expression is vectorized.
            bool all_int = true;
            for (int i = 0; i != shuffle_width && all_int; ++i) {
                all_int = all_int && (op->args[1 + i].as<IntImm>() != NULL);
            }

            // Check if the shuffle maps to a canonical type like .r or .rgb
            if (all_int) {

                // Create a swizzle expression for the shuffle
                static const char* channels = "rgba";
                string swizzle;

                for (int i = 0; i != shuffle_width && all_int; ++i) {
                    int channel = op->args[1 + i].as<IntImm>()->value;
                    internal_assert(channel < 4) << "Shuffle of invalid channel";
                    swizzle += channels[channel];
                }

                rhs << expr << "." << swizzle;

            } else {

                // Otherwise, create a result type variable and copy each channel to
                // it individually.
                string v = unique_name('_');
                do_indent();
                stream << print_type(op->type) << " " << v << ";\n";

                for (int i = 0; i != shuffle_width; ++i) {
                    do_indent();
                    stream << v << get_vector_suffix(i) << " = "
                    << expr << get_vector_suffix(op->args[1 + i]) << ";\n";
                }

                id = v;
                return;
            }

        } else if (op->name == Call::lerp) {
            // Implement lerp using GLSL's mix() function, which always uses
            // floating point arithmetic.
            Expr zero_val = op->args[0];
            Expr one_val = op->args[1];
            Expr weight = op->args[2];

            internal_assert(weight.type().is_uint() || weight.type().is_float());
            if (weight.type().is_uint()) {
                // Normalize integer weights to [0.0f, 1.0f] range.
                internal_assert(weight.type().bits < 32);
                weight = Div::make(Cast::make(Float(32), weight),
                                   Cast::make(Float(32), weight.type().imax()));
            } else if (op->type.is_uint()) {
                // Round float weights down to next multiple of (1/op->type.imax())
                // to give same results as lerp based on integer arithmetic.
                internal_assert(op->type.bits < 32);
                weight = floor(weight * op->type.imax()) / op->type.imax();
            }

            Type result_type = Float(32, op->type.width);
            Expr e = call_builtin(result_type, "mix", vec(zero_val, one_val, weight));

            if (!op->type.is_float()) {
                // Mirror rounding implementation of Halide's integer lerp.
                e = Cast::make(op->type, floor(e + 0.5f));
            }
            print_expr(e);

            return;
        } else if (op->name == Call::abs) {
            print_expr(call_builtin(op->type, op->name, op->args));
            return;
        } else if (op->name == Call::return_second) {
            internal_assert(op->args.size() == 2);
            // Simply discard the first argument, which is generally a call to
            // 'halide_printf'.
            rhs << print_expr(op->args[1]);
        } else {
            user_error << "GLSL: intrinsic '" << op->name << "' isn't supported.\n";
            return;
        }
    } else {
        if (builtin.count(op->name) == 0) {
            user_error << "GLSL: unknown function '" << op->name << "' encountered.\n";
        }

        rhs << builtin[op->name] << "(";
        for (size_t i = 0; i < op->args.size(); i++) {
            if (i > 0) rhs << ", ";
            rhs << print_expr(op->args[i]);
        }
        rhs << ")";
    }
    print_assignment(op->type, rhs.str());
}

void CodeGen_GLSL::visit(const AssertStmt *) {
    internal_error << "GLSL: unexpected Assertion node encountered.\n";
}

void CodeGen_GLSL::visit(const Ramp *op) {
    ostringstream rhs;
    rhs << print_type(op->type) << "(";

    if (op->width > 4)
        internal_error << "GLSL: ramp width " << op->width << " is not supported\n";

    rhs << print_expr(op->base);

    for (int i = 1; i < op->width; ++i) {
        rhs << ", " << print_expr(Add::make(op->base, Mul::make(i, op->stride)));
    }

    rhs << ")";
    print_assignment(op->type, rhs.str());
}

void CodeGen_GLSL::visit(const Broadcast *op) {
    ostringstream rhs;
    rhs << print_type(op->type) << "(" << print_expr(op->value) << ")";
    print_assignment(op->type, rhs.str());
}

void CodeGen_GLSL::compile(Stmt stmt, string name,
                           const vector<GPU_Argument> &args,
                           const Target &target) {

    // This function produces fragment shader source for the halide statement.
    // The corresponding vertex shader will be generated by the halide opengl
    // runtime based on the arguments passed in comments below. Host codegen
    // outputs expressions that are evaluated at runtime to produce vertex data
    // and varying attribute values at the vertices.

    // Emit special header that declares the kernel name and its arguments.
    // There is currently no standard way of passing information from the code
    // generator to the runtime, and the information Halide passes to the
    // runtime are fairly limited.  We use these special comments to know the
    // data types of arguments and whether textures are used for input or
    // output.

    // Keep track of the number of uniform and varying attributes
    int num_uniform_floats = 0;
    int num_uniform_ints = 0;

    // The spatial x and y coordinates are always passed in the first two
    // varying float attribute slots
    int num_varying_floats = 2;

    ostringstream header;
    header << "/// KERNEL " << name << "\n";
    for (size_t i = 0; i < args.size(); i++) {
        if (args[i].is_buffer) {
            Type t = args[i].type.element_of();

            std::string type_name;
            if (t == UInt(8)) {
                type_name = "uint8_t";
            } else if (t == UInt(16)) {
                type_name = "uint16_t";
            } else if (t == Float(32)) {
                type_name = "float";
            } else {
                user_error << "GLSL: buffer " << args[i].name << " has invalid type " << t << ".\n";
            }
            header << "/// " << (args[i].is_input() ? "IN_BUFFER " : "OUT_BUFFER ")
                   << type_name << " " << print_name(args[i].name) << "\n";
        } else if (ends_with(args[i].name, ".varying")) {
            header << "/// VARYING "
            // GLSL requires that varying attributes are float. Integer
            // expressions for vertex attributes are cast to float during
            // host codegen
            << "float " << print_name(args[i].name) << " varyingf" << args[i].packed_index/4 << "[" << args[i].packed_index%4 << "]\n";
            ++num_varying_floats;
        } else if (args[i].type.is_float()) {
            header << "/// UNIFORM "
            << CodeGen_C::print_type(args[i].type) << " "
            << print_name(args[i].name) << " uniformf" << args[i].packed_index/4 << "[" << args[i].packed_index%4 << "]\n";
            ++num_uniform_floats;
        } else if (args[i].type.is_int()) {
            header << "/// UNIFORM "
            << CodeGen_C::print_type(args[i].type) << " "
            << print_name(args[i].name) << " uniformi" << args[i].packed_index/4 << "[" << args[i].packed_index%4 << "]\n";
            ++num_uniform_ints;
        }
    }

    // Compute the number of vec4's needed to pack the arguments
    num_varying_floats = (num_varying_floats + 3) / 4;
    num_uniform_floats = (num_uniform_floats + 3) / 4;
    num_uniform_ints   = (num_uniform_ints + 3) / 4;

    stream << header.str();

    // TODO: we need a better way to switch between the different OpenGL
    // versions (desktop GL, GLES2, GLES3, ...), probably by making it part of
    // Target.
    bool opengl_es = (target.os == Target::Android ||
                      target.os == Target::IOS);

    // Specify default float precision when compiling for OpenGL ES.
    // TODO: emit correct #version
    if (opengl_es) {
        stream << "#ifdef GL_FRAGMENT_PRECISION_HIGH\n"
               << "precision highp float;\n"
               << "#endif\n";
    }

    // Declare input textures and variables
    for (size_t i = 0; i < args.size(); i++) {
<<<<<<< HEAD
        if (args[i].is_buffer() && args[i].is_input()) {
=======
        if (args[i].is_buffer && args[i].read) {
>>>>>>> 47a0d716
            stream << "uniform sampler2D " << print_name(args[i].name) << ";\n";
        }
    }

    for (int i = 0; i != num_varying_floats; ++i) {
        stream << "varying vec4 _varyingf" << i << ";\n";
    }

    for (int i = 0; i != num_uniform_floats; ++i) {
        stream << "uniform vec4 _uniformf" << i << ";\n";
    }

    for (int i = 0; i != num_uniform_ints; ++i) {
        stream << "uniform ivec4 _uniformi" << i << ";\n";
    }

    stream << "void main() {\n";
    indent += 2;

    // Unpack the uniform and varying parameters
    for (size_t i = 0; i < args.size(); i++) {
        if (args[i].is_buffer) {
            continue;
        } else if (ends_with(args[i].name, ".varying")) {
            do_indent();
            stream << "float " << print_name(args[i].name)
                   << " = _varyingf" << args[i].packed_index/4
                   << "[" << args[i].packed_index%4 << "];\n";
        } else if (args[i].type.is_float()) {
            do_indent();
            stream << print_type(args[i].type) << " "
                   << print_name(args[i].name)
                   << " = _uniformf" << args[i].packed_index/4
                   << "[" << args[i].packed_index%4 << "];\n";
        } else if (args[i].type.is_int()) {
            do_indent();
            stream << print_type(args[i].type) << " "
                   << print_name(args[i].name)
                   << " = _uniformi" << args[i].packed_index/4
                   << "[" << args[i].packed_index%4 << "];\n";
        }
    }

    print(stmt);
    indent -= 2;
    stream << "}\n";
}

namespace {
// Replace all temporary variables names like _1234 with '$'. This is done to
// make the individual tests below self-contained.
string normalize_temporaries(const string &s) {
    string result;
    for (size_t i = 0; i < s.size(); ) {
        if (s[i] == '_') {
            result += '$';
            for (i++; i < s.size() && isdigit(s[i]); i++) {
            }
        } else {
            result += s[i++];
        }
    }
    return result;
}

void check(Expr e, const string &result) {
    ostringstream source;
    CodeGen_GLSL cg(source);
    if (e.as<FloatImm>() || e.as<IntImm>()) {
        // Hack: CodeGen_C doesn't treat immediates like other expressions, so
        // wrap them to obtain useful output.
        e = Halide::print(e);
    }
    Evaluate::make(e).accept(&cg);
    string src = normalize_temporaries(source.str());
    if (src != result) {
        internal_error
            << "Codegen failed for " << e << "\n"
            << "  Correct source code:\n" << result
            << "  Actual source code:\n" << src;
    }
}

}  // namespace

void CodeGen_GLSL::test() {
    vector<Expr> e;

    // Check that float constants are printed correctly.
    check(1.0f, "float $ = 1.0;\n");
    check(1.0f + std::numeric_limits<float>::epsilon(), "float $ = 1.00000012;\n");
    check(1.19209290e-07f, "float $ = 1.1920929e-07;\n");
    check(8388608.f, "float $ = 8388608.0;\n");
    check(-2.1e19f, "float $ = -20999999189405401088.0;\n");
    check(3.1415926536f, "float $ = 3.14159274;\n");

    // Uint8 is embedded in GLSL floats, so no cast necessary
    check(cast<float>(Variable::make(UInt(8), "x") * 1.0f),
          "float $ = $x * 1.0;\n");
    // But truncation is necessary for the reverse direction
    check(cast<uint8_t>(Variable::make(Float(32), "x")),
          "float $ = floor($x);\n");

    check(Min::make(Expr(1), Expr(5)),
          "float $ = min(1.0, 5.0);\n"
          "int $ = int($);\n");

    check(Max::make(Expr(1), Expr(5)),
          "float $ = max(1.0, 5.0);\n"
          "int $ = int($);\n");

    check(Max::make(Broadcast::make(1, 4), Broadcast::make(5, 4)),
          "vec4 $ = vec4(1.0);\n"
          "vec4 $ = vec4(5.0);\n"
          "vec4 $ = max($, $);\n"
          "ivec4 $ = ivec4($);\n");

    check(Variable::make(Int(32), "x") / Expr(3),
          "float $ = float($x);\n"
          "float $ = $ * 0.333333343;\n"
          "float $ = floor($);\n"
          "int $ = int($);\n");
    check(Variable::make(Int(32, 4), "x") / Variable::make(Int(32, 4), "y"),
          "vec4 $ = vec4($x);\n"
          "vec4 $ = vec4($y);\n"
          "vec4 $ = $ / $;\n"
          "vec4 $ = floor($);\n"
          "ivec4 $ = ivec4($);\n");
    check(Variable::make(Float(32, 4), "x") / Variable::make(Float(32, 4), "y"),
          "vec4 $ = $x / $y;\n");

    // Integer lerp with integer weight
    check(lerp(cast<uint8_t>(0), cast<uint8_t>(255), cast<uint8_t>(127)),
          "float $ = mix(0.0, 255.0, 0.498039216);\n"
          "float $ = $ + 0.5;\n"
          "float $ = floor($);\n");

    // Integer lerp with float weight
    check(lerp(cast<uint8_t>(0), cast<uint8_t>(255), 0.3f),
          "float $ = mix(0.0, 255.0, 0.298039228);\n"
          "float $ = $ + 0.5;\n"
          "float $ = floor($);\n");

    // Floating point lerp
    check(lerp(0.0f, 1.0f, 0.3f),
          "float $ = mix(0.0, 1.0, 0.300000012);\n");

    // Vectorized lerp
    check(lerp(Variable::make(Float(32, 4), "x"), Variable::make(Float(32, 4), "y"), Broadcast::make(0.25f, 4)),
          "vec4 $ = vec4(0.25);\n"
          "vec4 $ = mix($x, $y, $);\n");

    // Sin with scalar arg
    check(sin(3.0f), "float $ = sin(3.0);\n");

    // Sin with vector arg
    check(Call::make(Float(32, 4), "sin_f32", vec(Broadcast::make(1.f, 4)), Internal::Call::Extern),
          "vec4 $ = vec4(1.0);\n"
          "vec4 $ = sin($);\n");

    // use float version of abs in GLSL
    check(abs(-2),
          "float $ = abs(-2.0);\n"
          "int $ = int($);\n");

    check(Halide::print(3.0f), "float $ = 3.0;\n");

    // Test rounding behavior of integer division.
    check(Variable::make(Int(32), "x") / Variable::make(Int(32), "y"),
          "float $ = float($x);\n"
          "float $ = float($y);\n"
          "float $ = $ / $;\n"
          "float $ = floor($);\n"
          "int $ = int($);\n");

    // Select with scalar condition
    check(Select::make(EQ::make(Variable::make(Float(32), "x"), 1.0f),
                       Broadcast::make(1.f, 4),
                       Broadcast::make(2.f, 4)),
          "vec4 $;\n"
          "bool $ = $x == 1.0;\n"
          "if ($) {\n"
          " vec4 $ = vec4(1.0);\n"
          " $ = $;\n"
          "}\n"
          "else {\n"
          " vec4 $ = vec4(2.0);\n"
          " $ = $;\n"
          "}\n");

    // Select with vector condition
    check(Select::make(EQ::make(Ramp::make(-1, 1, 4), Broadcast::make(0, 4)),
                       Broadcast::make(1.f, 4),
                       Broadcast::make(2.f, 4)),
          "vec4 $ = vec4(2.0, 1.0, 2.0, 2.0);\n");

    // Test codegen for texture loads
    Expr load4 = Call::make(Float(32, 4), Call::glsl_texture_load,
                            vec(Expr("buf"), Expr(0), Expr(0), Expr(0)),
                            Call::Intrinsic);
    check(load4, "vec4 $ = texture2D($buf, vec2(0, 0));\n");

    check(log(1.0f), "float $ = log(1.0);\n");
    check(exp(1.0f), "float $ = exp(1.0);\n");

    // Integer powers are expanded
    check(pow(1.4f, 2), "float $ = 1.39999998 * 1.39999998;\n");
    check(pow(1.0f, 2.1f), "float $ = pow(1.0, 2.0999999);\n");

    std::cout << "CodeGen_GLSL test passed\n";
}

}}<|MERGE_RESOLUTION|>--- conflicted
+++ resolved
@@ -607,7 +607,7 @@
             } else {
                 user_error << "GLSL: buffer " << args[i].name << " has invalid type " << t << ".\n";
             }
-            header << "/// " << (args[i].is_input() ? "IN_BUFFER " : "OUT_BUFFER ")
+            header << "/// " << (args[i].read ? "IN_BUFFER " : "OUT_BUFFER ")
                    << type_name << " " << print_name(args[i].name) << "\n";
         } else if (ends_with(args[i].name, ".varying")) {
             header << "/// VARYING "
@@ -652,11 +652,7 @@
 
     // Declare input textures and variables
     for (size_t i = 0; i < args.size(); i++) {
-<<<<<<< HEAD
-        if (args[i].is_buffer() && args[i].is_input()) {
-=======
         if (args[i].is_buffer && args[i].read) {
->>>>>>> 47a0d716
             stream << "uniform sampler2D " << print_name(args[i].name) << ";\n";
         }
     }
