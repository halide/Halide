--- conflicted
+++ resolved
@@ -217,27 +217,10 @@
                                          (in_vector_loop ||
                                           op->for_type == ForType::Vectorized));
 
-<<<<<<< HEAD
-    bool bounds_tracked = false;
-    ExprInfo loop_var_info;
-    // Deduce bounds for the loop var that are true for any code than runs
-    // inside the loop body. Code in the inner loop only runs if the extent is
-    // at least one, so we can throw a max around the extent bounds.
-
-    loop_var_info.bounds =
-        ConstantInterval::make_union(min_info.bounds,
-                                     min_info.bounds + max(extent_info.bounds, 1) - 1);
-
-    if (loop_var_info.bounds.max_defined ||
-        loop_var_info.bounds.min_defined) {
-        bounds_tracked = true;
-        bounds_and_alignment_info.push(op->name, loop_var_info);
-=======
     Expr extent_positive = mutate(0 < new_extent, nullptr);
     if (is_const_zero(extent_positive)) {
         // This loop never runs
         return Evaluate::make(0);
->>>>>>> 7cf2951b
     }
 
     ExprInfo loop_var_info;
@@ -262,21 +245,12 @@
     }
 
     if (in_unreachable) {
-<<<<<<< HEAD
-        if (extent_info.bounds > 0) {
-            // If we know the loop executes at least once, the code that runs
-            // this loop is unreachable.
-            return new_body;
-        }
-        in_unreachable = false;
-=======
         // We found that the body of this loop is unreachable when recursively
         // mutating it, so we can remove the loop. Additionally, if we know the
         // extent is greater than zero, then the code *outside* the loop must be
         // unreachable too, because if it weren't, it'd run the unreachable body
         // at least once.
         in_unreachable = extent_info.bounds > 0;
->>>>>>> 7cf2951b
         return Evaluate::make(0);
     }
 
