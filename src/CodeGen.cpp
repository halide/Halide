--- conflicted
+++ resolved
@@ -1507,23 +1507,18 @@
             }
 
             // Call the runtime function
-            vector<Value *> args(10);
-<<<<<<< HEAD
-            args[0] = name;
-            args[1] = event_type;
-            args[2] = realization_id;
-=======
+            vector<Value *> args(11);
             args[0] = get_user_context();
             args[1] = name;
             args[2] = event_type;
->>>>>>> e2bbb1b7
-            args[3] = ConstantInt::get(i32, type.code);
-            args[4] = ConstantInt::get(i32, type.bits);
-            args[5] = ConstantInt::get(i32, type.width);
-            args[6] = value_index;
-            args[7] = value_stored_array;
-            args[8] = ConstantInt::get(i32, int_args * type.width);
-            args[9] = coords;
+            args[3] = realization_id;
+            args[4] = ConstantInt::get(i32, type.code);
+            args[5] = ConstantInt::get(i32, type.bits);
+            args[6] = ConstantInt::get(i32, type.width);
+            args[7] = value_index;
+            args[8] = value_stored_array;
+            args[9] = ConstantInt::get(i32, int_args * type.width);
+            args[10] = coords;
 
             llvm::Function *trace_fn = module->getFunction("halide_trace");
             assert(trace_fn);
