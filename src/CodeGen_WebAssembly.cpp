--- conflicted
+++ resolved
@@ -94,12 +94,10 @@
     {"llvm.wasm.extadd.pairwise.unsigned.v8i16", Int(16, 8), "pairwise_widening_add", {UInt(8, 16)}, Target::WasmSimd128},
     {"llvm.wasm.extadd.pairwise.unsigned.v4i32", Int(32, 4), "pairwise_widening_add", {UInt(16, 8)}, Target::WasmSimd128},
 
-<<<<<<< HEAD
-    {"llvm.wasm.dot", Int(32, 4), "dot_product", {Int(16, 8), Int(16, 8)}, Target::WasmSimd128},
-=======
     // Basically like ARM's SQRDMULH
     {"llvm.wasm.q15mulr.sat.signed", Int(16, 8), "q15mulr_sat_s", {Int(16, 8), Int(16, 8)}, Target::WasmSimd128},
->>>>>>> e0461e9c
+
+    {"llvm.wasm.dot", Int(32, 4), "dot_product", {Int(16, 8), Int(16, 8)}, Target::WasmSimd128},
 #endif
 
     // TODO: LLVM should support this directly, but doesn't yet.
