--- conflicted
+++ resolved
@@ -2477,8 +2477,7 @@
     return s;
 }
 
-<<<<<<< HEAD
-Stmt optimize_hexagon_instructions(Stmt s, Target t) {
+Stmt optimize_hexagon_instructions(Stmt s, const Target &t) {
     // We need to redo intrinsic matching due to simplification that has
     // happened after the end of target independent lowering.
     s = find_intrinsics(s);
@@ -2487,12 +2486,6 @@
     // hopefully hit compound widening multiplies.
     s = DistributeShiftsAsMuls().mutate(s);
 
-=======
-Stmt optimize_hexagon_instructions(Stmt s, const Target &t) {
-    // Convert some expressions to an equivalent form which get better
-    // optimized in later stages for hexagon
-    s = RearrangeExpressions().mutate(s);
->>>>>>> 27f55dd9
     // Pattern match VectorReduce IR node. Handle vector reduce instructions
     // before OptimizePatterns to prevent being mutated by patterns like
     // (v0 + v1 * c) -> add_mpy
