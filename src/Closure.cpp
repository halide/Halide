--- conflicted
+++ resolved
@@ -50,12 +50,6 @@
         if (op->image.defined()) {
             ref.size = op->image.size_in_bytes();
             ref.dimensions = op->image.dimensions();
-<<<<<<< HEAD
-            // The size is the offset of one beyond the last element.
-            // TODO(abadams): replace this with halide_buffer_t::size_in_bytes.
-            ref.size = op->image.raw_buffer()->size_in_bytes();
-=======
->>>>>>> 5f873c2c
         }
     } else {
         debug(3) << "Not adding " << op->name << " to closure\n";
