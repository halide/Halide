##
# Resources for the autoscheduler library
##

set(COMMON_DIR "${Halide_SOURCE_DIR}/src/autoschedulers/common")
include_directories("${Halide_SOURCE_DIR}/src/autoschedulers/adams2019")

# weights
set(WF_CPP baseline.cpp)
configure_file(baseline.weights baseline.weights COPYONLY)
add_custom_command(OUTPUT ${WF_CPP}
                   COMMAND binary2cpp baseline_weights < baseline.weights > ${WF_CPP}
                   DEPENDS baseline.weights binary2cpp
                   VERBATIM)

add_library(Adams2019_weights_obj OBJECT ${WF_CPP})

# cost_model, train_cost_model
add_executable(cost_model.generator cost_model_generator.cpp)
target_link_libraries(cost_model.generator PRIVATE Halide::Generator)

add_halide_library(cost_model FROM cost_model.generator
                   TARGETS cmake)
add_halide_library(train_cost_model FROM cost_model.generator
                   TARGETS cmake
                   USE_RUNTIME cost_model.runtime)

# retrain_cost_model
add_executable(retrain_cost_model
               DefaultCostModel.cpp
               ${COMMON_DIR}/Weights.cpp
               retrain_cost_model.cpp
               $<TARGET_OBJECTS:Adams2019_weights_obj>)
target_link_libraries(retrain_cost_model PRIVATE ASLog cost_model train_cost_model Halide::Halide Halide::Plugin)

##
# Main autoscheduler library
##

add_autoscheduler(NAME Adams2019
                  SOURCES
                  AutoSchedule.cpp
                  Cache.cpp
                  DefaultCostModel.cpp
                  FunctionDAG.cpp
                  LoopNest.cpp
                  State.cpp
<<<<<<< HEAD
                  ${COMMON_DIR}/Weights.cpp
                  ${WF_CPP})
=======
                  Weights.cpp
                  $<TARGET_OBJECTS:Adams2019_weights_obj>)
>>>>>>> bd74f943

target_link_libraries(Halide_Adams2019 PRIVATE ASLog ParamParser cost_model train_cost_model)

##
# Tests and demos
# TODO(#4053): move these to a separate folder since they're tests.
##

# =================================================================

add_executable(demo.generator ${COMMON_DIR}/demo_generator.cpp)
target_link_libraries(demo.generator PRIVATE Halide::Generator)

add_halide_library(demo FROM demo.generator
                   TARGETS cmake
                   AUTOSCHEDULER Halide::Adams2019
                   REGISTRATION DEMO_REGISTRATION_FILE)

add_executable(demo_apps_autoscheduler ${DEMO_REGISTRATION_FILE})
target_link_libraries(demo_apps_autoscheduler PRIVATE demo Halide::RunGenMain)

add_test(NAME demo_apps_autoscheduler
         COMMAND demo_apps_autoscheduler --benchmarks=all --benchmark_min_time=1 --estimate_all)

set_tests_properties(demo_apps_autoscheduler
                     PROPERTIES
                     LABELS "Adams2019;auto_schedule"
                     ENVIRONMENT "HL_TARGET=${Halide_TARGET}")

# =================================================================

add_executable(included_schedule_file.generator ${COMMON_DIR}/included_schedule_file_generator.cpp)
target_link_libraries(included_schedule_file.generator PRIVATE Halide::Generator)

add_halide_library(included_schedule_file FROM included_schedule_file.generator
                   TARGETS cmake
                   AUTOSCHEDULER Halide::Adams2019
                   REGISTRATION included_schedule_reg)

add_executable(demo_included_schedule_file ${included_schedule_reg})
target_link_libraries(demo_included_schedule_file PRIVATE included_schedule_file Halide::RunGenMain)

add_test(NAME demo_included_schedule_file
         COMMAND demo_included_schedule_file --benchmarks=all --benchmark_min_time=1 --estimate_all)

set_tests_properties(demo_included_schedule_file
                     PROPERTIES
                     LABELS "Adams2019;auto_schedule"
                     ENVIRONMENT "HL_TARGET=${Halide_TARGET}")

# ====================================================
# Auto-tuning support utilities.
# TODO(#4053): implement auto-tuning support in CMake?

add_executable(featurization_to_sample ${COMMON_DIR}/featurization_to_sample.cpp)

add_executable(get_host_target ${COMMON_DIR}/get_host_target.cpp)
target_link_libraries(get_host_target PRIVATE Halide::Halide)

add_executable(weightsdir_to_weightsfile ${COMMON_DIR}/weightsdir_to_weightsfile.cpp ${COMMON_DIR}/Weights.cpp)
target_link_libraries(weightsdir_to_weightsfile PRIVATE Halide::Runtime)

# =================================================================
# Smaller tests

if (BUILD_SHARED_LIBS)
    add_executable(test_apps_autoscheduler test.cpp)
    target_link_libraries(test_apps_autoscheduler PRIVATE Halide::Halide Halide::Tools ${CMAKE_DL_LIBS})

    add_test(NAME test_apps_autoscheduler
             COMMAND test_apps_autoscheduler $<TARGET_FILE:Halide_Adams2019> ${CMAKE_CURRENT_SOURCE_DIR}/baseline.weights)

    set_tests_properties(test_apps_autoscheduler PROPERTIES
                         LABELS "Adams2019;multithreaded;auto_schedule"
                         ENVIRONMENT "LD_LIBRARY_PATH=$<TARGET_FILE_DIR:Halide_Adams2019>:$ENV{LD_LIBRARY_PATH};HL_TARGET=${Halide_TARGET}")
endif ()

##

add_executable(test_perfect_hash_map ${COMMON_DIR}/test_perfect_hash_map.cpp)

add_test(NAME test_perfect_hash_map COMMAND test_perfect_hash_map)
set_tests_properties(test_perfect_hash_map
                     PROPERTIES
                     LABELS "Adams2019;auto_schedule"
                     ENVIRONMENT "HL_TARGET=${Halide_TARGET}")

##

add_executable(test_function_dag ${COMMON_DIR}/test_function_dag.cpp FunctionDAG.cpp)
target_link_libraries(test_function_dag PRIVATE ASLog Halide::Halide Halide::Tools Halide::Plugin)

add_test(NAME test_function_dag COMMAND test_function_dag)
set_tests_properties(test_function_dag
                     PROPERTIES
                     LABELS "Adams2019;auto_schedule"
                     ENVIRONMENT "HL_TARGET=${Halide_TARGET}")<|MERGE_RESOLUTION|>--- conflicted
+++ resolved
@@ -45,13 +45,8 @@
                   FunctionDAG.cpp
                   LoopNest.cpp
                   State.cpp
-<<<<<<< HEAD
                   ${COMMON_DIR}/Weights.cpp
-                  ${WF_CPP})
-=======
-                  Weights.cpp
                   $<TARGET_OBJECTS:Adams2019_weights_obj>)
->>>>>>> bd74f943
 
 target_link_libraries(Halide_Adams2019 PRIVATE ASLog ParamParser cost_model train_cost_model)
 
