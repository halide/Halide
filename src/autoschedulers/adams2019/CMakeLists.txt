--- conflicted
+++ resolved
@@ -2,10 +2,9 @@
 # Build rules for the Adams2019 autoscheduler library
 ##
 
-<<<<<<< HEAD
 set(COMMON_DIR "${Halide_SOURCE_DIR}/src/autoschedulers/common")
 include_directories("${Halide_SOURCE_DIR}/src/autoschedulers/adams2019")
-=======
+
 function(add_adams2019_test NAME)
     set(options "")
     set(oneValueArgs ENVIRONMENT)
@@ -29,8 +28,6 @@
                          LABELS "${ARGS_LABELS}"
                          ENVIRONMENT "${ENVIRONMENT}")
 endfunction()
-
->>>>>>> c98f1933
 
 # weights
 set(WF_CPP baseline.cpp)
@@ -76,13 +73,8 @@
                   FunctionDAG.cpp
                   LoopNest.cpp
                   State.cpp
-<<<<<<< HEAD
                   ${COMMON_DIR}/Weights.cpp
-                  $<TARGET_OBJECTS:Adams2019_weights_obj>)
-=======
-                  Weights.cpp
                   $<TARGET_OBJECTS:adams2019_weights_obj>)
->>>>>>> c98f1933
 
 target_link_libraries(Halide_Adams2019 PRIVATE ASLog ParamParser adams2019_cost_model adams2019_train_cost_model)
 
@@ -93,13 +85,8 @@
 
 # =================================================================
 
-<<<<<<< HEAD
-add_executable(demo.generator ${COMMON_DIR}/demo_generator.cpp)
-target_link_libraries(demo.generator PRIVATE Halide::Generator)
-=======
-add_executable(adams2019_demo.generator demo_generator.cpp)
+add_executable(adams2019_demo.generator ${COMMON_DIR}/demo_generator.cpp)
 target_link_libraries(adams2019_demo.generator PRIVATE Halide::Generator)
->>>>>>> c98f1933
 
 add_halide_library(adams2019_demo FROM adams2019_demo.generator
                    GENERATOR demo
@@ -115,13 +102,8 @@
 
 # =================================================================
 
-<<<<<<< HEAD
-add_executable(included_schedule_file.generator ${COMMON_DIR}/included_schedule_file_generator.cpp)
-target_link_libraries(included_schedule_file.generator PRIVATE Halide::Generator)
-=======
-add_executable(adams2019_included_schedule_file.generator included_schedule_file_generator.cpp)
+add_executable(adams2019_included_schedule_file.generator ${COMMON_DIR}/included_schedule_file_generator.cpp)
 target_link_libraries(adams2019_included_schedule_file.generator PRIVATE Halide::Generator)
->>>>>>> c98f1933
 
 add_halide_library(adams2019_included_schedule_file FROM adams2019_included_schedule_file.generator
                    GENERATOR included_schedule_file
@@ -139,23 +121,13 @@
 # Auto-tuning support utilities.
 # TODO(#4053): implement auto-tuning support in CMake?
 
-<<<<<<< HEAD
-add_executable(featurization_to_sample ${COMMON_DIR}/featurization_to_sample.cpp)
+add_executable(adams2019_featurization_to_sample ${COMMON_DIR}/featurization_to_sample.cpp)
 
-add_executable(get_host_target ${COMMON_DIR}/get_host_target.cpp)
-target_link_libraries(get_host_target PRIVATE Halide::Halide)
-
-add_executable(weightsdir_to_weightsfile ${COMMON_DIR}/weightsdir_to_weightsfile.cpp ${COMMON_DIR}/Weights.cpp)
-target_link_libraries(weightsdir_to_weightsfile PRIVATE Halide::Runtime)
-=======
-add_executable(adams2019_featurization_to_sample featurization_to_sample.cpp)
-
-add_executable(adams2019_get_host_target get_host_target.cpp)
+add_executable(adams2019_get_host_target ${COMMON_DIR}/get_host_target.cpp)
 target_link_libraries(adams2019_get_host_target PRIVATE Halide::Halide)
 
-add_executable(adams2019_weightsdir_to_weightsfile weightsdir_to_weightsfile.cpp Weights.cpp)
+add_executable(adams2019_weightsdir_to_weightsfile ${COMMON_DIR}/weightsdir_to_weightsfile.cpp Weights.cpp)
 target_link_libraries(adams2019_weightsdir_to_weightsfile PRIVATE Halide::Runtime)
->>>>>>> c98f1933
 
 # =================================================================
 # Smaller tests
@@ -172,22 +144,13 @@
 
 ##
 
-<<<<<<< HEAD
-add_executable(test_perfect_hash_map ${COMMON_DIR}/test_perfect_hash_map.cpp)
-=======
-add_executable(adams2019_test_perfect_hash_map test_perfect_hash_map.cpp)
->>>>>>> c98f1933
+add_executable(adams2019_test_perfect_hash_map ${COMMON_DIR}/test_perfect_hash_map.cpp)
 
 add_adams2019_test(adams2019_test_perfect_hash_map)
 
 ##
 
-<<<<<<< HEAD
-add_executable(test_function_dag ${COMMON_DIR}/test_function_dag.cpp FunctionDAG.cpp)
-target_link_libraries(test_function_dag PRIVATE ASLog Halide::Halide Halide::Tools Halide::Plugin)
-=======
-add_executable(adams2019_test_function_dag test_function_dag.cpp FunctionDAG.cpp)
+add_executable(adams2019_test_function_dag ${COMMON_DIR}/test_function_dag.cpp FunctionDAG.cpp)
 target_link_libraries(adams2019_test_function_dag PRIVATE ASLog Halide::Halide Halide::Tools Halide::Plugin)
->>>>>>> c98f1933
 
 add_adams2019_test(adams2019_test_function_dag)