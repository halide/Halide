/*
  This file is the core of the autoscheduler. Most of the code here is
  about navigating the search space and computing the
  featurization. This also contains the top-level interface into the
  autoscheduler.

  The most interesting classes to look at are:

  LoopNest               Represents one node in our tree representation of loop nests. (Now in LoopNest.(h | cpp)).
  State                  A state in the beam search. Holds a root loop nest. (Now in State.(h | cpp)).

  Interesting functions below are:

  generate_schedule            The top-level entrypoint, which computes and applies a schedule to a Halide pipeline
  optimal_schedule             Runs the passes of the coarse-to-fine beam search
  optimal_schedule_pass        Runs a single pass of beam search
  LoopNest::compute_features   Recursively walks over a loop nest tree, computing our featurization using Halide's analysis tools.
  LoopNest::apply              Actually apply a computed schedule to a Halide pipeline
  State::generate_children     Generates successor states to a state in the beam search

  Environment variables used (directly or indirectly):

  HL_BEAM_SIZE
  Beam size to use in the beam search. Defaults to 32. Use 1 to get a greedy search instead.

  HL_CYOS
  "Choose-your-own-schedule". If set to 1, lets you navigate the search tree by hand in the terminal. Whee! This is for debugging the autoscheduler.

  HL_FEATURE_FILE -> output
  *** DEPRECATED *** use the 'featurization' output from Generator instead
  Write out a training featurization for the selected schedule into this file.
  Needs to be converted to a sample file with the runtime using featurization_to_sample before it can be used to train.

  HL_PERMIT_FAILED_UNROLL
  Set to 1 to tell Halide not to freak out if we try to unroll a loop that doesn't have a constant extent. Should generally not be necessary, but sometimes the autoscheduler's model for what will and will not turn into a constant during lowering is inaccurate, because Halide isn't perfect at constant-folding.

  HL_SCHEDULE_FILE
    *** DEPRECATED *** use the 'schedule' output from Generator instead
    Write out a human-and-machine readable block of scheduling source code for the selected schedule into this file.

  HL_RANDOM_DROPOUT
  percent chance of accepting each state in the beam. Normalized by the number of decisions made, so 5 would be there's a 5 percent chance of never rejecting any states.

  HL_SEED
  Random seed used by the random dropout.

  HL_WEIGHTS_DIR
  When training or schedule, read weights from this directory or file
  (if path ends in `.weights` it is written as a single file, otherwise a directory of files)

  HL_NO_SUBTILING
  If set to 1, limits the search space to that of Mullapudi et al.

  HL_DEBUG_AUTOSCHEDULE
  If set, is used for the debug log level for auto-schedule generation (overriding the
  value of HL_DEBUG_CODEGEN, if any).

  HL_AUTOSCHEDULE_MEMORY_LIMIT
  If set, only consider schedules that allocate at most this much memory (measured in bytes).

  HL_DISABLE_MEMOIZED_FEATURES
  If set, features of possible schedules are always recalculated, and are not cached across passes.
  (see Cache.h for more information)

  HL_DISABLE_MEMOIZED_BLOCKS
  If set, then tiling sizes are not cached across passes.
  (see Cache.h for more information)

  TODO: expose these settings by adding some means to pass args to
  generator plugins instead of environment vars.
*/
#include "HalidePlugin.h"

#include <algorithm>
#include <chrono>
#include <fstream>
#include <iostream>
#include <queue>
#include <random>
#include <set>
#include <sstream>
#include <unordered_map>
#include <unordered_set>

#include "ASLog.h"
#include "AutoSchedule.h"
#include "Cache.h"
#include "CostModel.h"
#include "DefaultCostModel.h"
#include "Errors.h"
#include "Featurization.h"
#include "FunctionDAG.h"
#include "Halide.h"
#include "LoopNest.h"
#include "NetworkSize.h"
#include "PerfectHashMap.h"
#include "State.h"
#include "Timer.h"

#ifdef _WIN32
#include <io.h>
#define _isatty isatty;
#endif

namespace Halide {
namespace Internal {
namespace Autoscheduler {

using std::string;
using std::vector;

struct ProgressBar {
    void set(double progress) {
        if (!draw_progress_bar) {
            return;
        }
        auto &os = aslog(ProgressBarLogLevel).get_ostream();
        counter++;
        const int bits = 11;
        if (counter & ((1 << bits) - 1)) {
            return;
        }
        const int pos = (int)(progress * 78);
        os << "[";
        for (int j = 0; j < 78; j++) {
            if (j < pos) {
                os << ".";
            } else if (j - 1 < pos) {
                os << "/-\\|"[(counter >> bits) % 4];
            } else {
                os << " ";
            }
        }
        os << "]";
        for (int j = 0; j < 80; j++) {
            os << "\b";
        }
    }

    void clear() {
        if (counter) {
            auto &os = aslog(ProgressBarLogLevel).get_ostream();
            for (int j = 0; j < 80; j++) {
                os << " ";
            }
            for (int j = 0; j < 80; j++) {
                os << "\b";
            }
        }
    }

private:
    uint32_t counter = 0;
    static constexpr int ProgressBarLogLevel = 1;
    const bool draw_progress_bar = isatty(2) && aslog::aslog_level() >= ProgressBarLogLevel;
};

// Get the HL_RANDOM_DROPOUT environment variable. Purpose of this is described above.
uint32_t get_dropout_threshold() {
    string random_dropout_str = get_env_variable("HL_RANDOM_DROPOUT");
    if (!random_dropout_str.empty()) {
        return atoi(random_dropout_str.c_str());
    } else {
        return 100;
    }
}

// Decide whether or not to drop a beam search state. Used for
// randomly exploring the search tree for autotuning and to generate
// training data.
bool random_dropout(std::mt19937 &rng, size_t num_decisions) {
    static double random_dropout_threshold = get_dropout_threshold();
    if (random_dropout_threshold >= 100) {
        return false;
    }

    // The random dropout threshold is the chance that we operate
    // entirely greedily and never discard anything.
    double t = random_dropout_threshold;
    t /= 100;
    t = std::pow(t, 1.0f / num_decisions);
    t *= 100;

    uint32_t r = rng();
    bool drop_it = (r % 100) >= t;
    return drop_it;
}

// A priority queue of states, sorted according to increasing
// cost. Never shrinks, to avoid reallocations.
// Can't use std::priority_queue because it doesn't support unique_ptr.
class StateQueue {
private:
    struct CompareStates {
        bool operator()(const IntrusivePtr<State> &a, const IntrusivePtr<State> &b) const {
            return a->cost > b->cost;
        }
    };

    std::vector<IntrusivePtr<State>> storage;
    size_t sz = 0;

public:
    void emplace(IntrusivePtr<State> &&s) {
        if (sz >= storage.size()) {
            storage.resize(std::max(sz * 2, (size_t)64));
        }
        internal_assert(sz < storage.size()) << sz << " " << storage.size() << "\n";
        storage[sz] = std::move(s);
        sz++;
        std::push_heap(storage.begin(), storage.begin() + sz, CompareStates{});
    }

    IntrusivePtr<State> pop() {
        internal_assert(sz <= storage.size()) << sz << " " << storage.size() << "\n";
        std::pop_heap(storage.begin(), storage.begin() + sz, CompareStates{});
        sz--;
        return std::move(storage[sz]);
    }

    const IntrusivePtr<State> &top() {
        return storage[0];
    }

    bool empty() const {
        return sz == 0;
    }

    size_t size() const {
        return sz;
    }

    void swap(StateQueue &other) {
        storage.swap(other.storage);
        std::swap(sz, other.sz);
    }

    IntrusivePtr<State> operator[](int idx) const {
        return storage[idx];
    }

    void resort() {
        std::make_heap(storage.begin(), storage.begin() + sz, CompareStates{});
    }

    void clear() {
        for (size_t i = 0; i < sz; i++) {
            storage[i] = IntrusivePtr<State>{};
        }
        sz = 0;
    }
};

// Configure a cost model to process a specific pipeline.
void configure_pipeline_features(const FunctionDAG &dag,
                                 const Adams2019Params &params,
                                 CostModel *cost_model) {
    cost_model->reset();
    cost_model->set_pipeline_features(dag, params);
}

// A single pass of coarse-to-fine beam search.
IntrusivePtr<State> optimal_schedule_pass(FunctionDAG &dag,
                                          const vector<Function> &outputs,
                                          const Adams2019Params &params,
                                          CostModel *cost_model,
                                          std::mt19937 &rng,
                                          int beam_size,
                                          int64_t memory_limit,
                                          int pass_idx,
                                          int num_passes,
                                          ProgressBar &tick,
                                          std::unordered_set<uint64_t> &permitted_hashes,
                                          Cache *cache) {

    if (cost_model) {
        configure_pipeline_features(dag, params, cost_model);
    }

    StateQueue q, pending;

    // The initial state, with no decisions made
    {
        IntrusivePtr<State> initial{new State};
        initial->root = new LoopNest;
        q.emplace(std::move(initial));
    }

    int expanded = 0;

    std::function<void(IntrusivePtr<State> &&)> enqueue_new_children =
        [&](IntrusivePtr<State> &&s) {
            // Each child should have one more decision made than its parent state.
            internal_assert(s->num_decisions_made == s->parent->num_decisions_made + 1);

            int progress = s->num_decisions_made * beam_size + expanded;
            size_t max_progress = dag.nodes.size() * beam_size * 2;

            // Update the progress bar
            tick.set(double(progress) / max_progress);
            s->penalized = false;

            // Add the state to the list of states to evaluate
            q.emplace(std::move(s));
        };

    string cyos_str = get_env_variable("HL_CYOS");

    // This loop is beam search over the sequence of decisions to make.
    for (int i = 0;; i++) {
        std::unordered_map<uint64_t, int> hashes;
        q.swap(pending);

        if (pending.empty()) {
            if ((false) && beam_size < 1000) {  // Intentional dead code. Extra parens to pacify clang-tidy.
                // Total mortality. Double the beam size and
                // restart. Disabled for now because total mortality
                // may indicate a bug.
                return optimal_schedule_pass(dag,
                                             outputs,
                                             params,
                                             cost_model,
                                             rng,
                                             beam_size * 2,
                                             memory_limit,
                                             pass_idx,
                                             num_passes,
                                             tick,
                                             permitted_hashes,
                                             cache);
            } else {
                internal_error << "Ran out of legal states with beam size " << beam_size << "\n";
            }
        }

        if ((int)pending.size() > beam_size * 10000) {
            aslog(1) << "*** Warning: Huge number of states generated (" << pending.size() << ").\n";
        }

        expanded = 0;
        while (expanded < beam_size && !pending.empty()) {

            IntrusivePtr<State> state{pending.pop()};

            if (beam_size > 1 && num_passes > 1) {
                // We are doing coarse-to-fine beam search using the
                // hashing strategy mentioned in the paper.
                //
                // We will lazily apply cost penalties to the queue
                // according to structural uniqueness.
                if (!state->penalized) {
                    uint64_t h1 = state->structural_hash(pass_idx + 1);
                    uint64_t h0 = state->structural_hash(pass_idx - 1);
                    // We penalize the cost of a state proportionately
                    // to how many states we've already seen with that
                    // hash.
                    int penalty = ++hashes[h1];
                    if (pass_idx > 0 && !permitted_hashes.count(h0)) {
                        // It's possible to get yourself into a state
                        // where the only things in the beam that match
                        // the hash were quick-rejected due to details not
                        // captured in the hash, so we apply a huge
                        // penalty, but leave the impermissible state in
                        // the beam.
                        penalty += 10;
                    }
                    if (penalty > 1) {
                        state->penalized = true;
                        state->cost *= penalty;
                        // After penalizing this state, if it's no
                        // longer the best, defer it. We set the
                        // 'penalized' flag so that we know not to
                        // penalize and defer it again.
                        if (!pending.empty() && state->cost > pending.top()->cost) {
                            pending.emplace(std::move(state));
                            continue;
                        }
                    }
                }
            }

            // Random dropout
            if (pending.size() > 1 && random_dropout(rng, dag.nodes.size() * 2)) {
                continue;
            }

            if (state->num_decisions_made == 2 * (int)dag.nodes.size()) {
                // We've reached the end of the pass. The first state
                // must be the best, because we're pulling off a
                // priority queue.
                auto best = state;

                // Bless the reasonable stuff in the beam as
                // permissible states to visit again. We define
                // reasonable as having a cost no more than 20% higher
                // than the cost of the best thing. Only do this if
                // there are more coarse-to-fine passes yet to come.
                if (pass_idx + 1 < num_passes) {
                    int blessed = 0;
                    while (state->cost <= 1.2 * best->cost && blessed < beam_size) {
                        const State *s = state.get();
                        while (s) {
                            uint64_t h1 = s->structural_hash(pass_idx);
                            permitted_hashes.insert(h1);
                            s = s->parent.get();
                        }
                        if (pending.empty()) {
                            break;
                        }
                        state = pending.pop();
                        blessed++;
                    }
                }

                return best;
            }

            state->generate_children(dag, params, cost_model, memory_limit, enqueue_new_children, cache);
            expanded++;
        }

        // Drop the other states unconsidered.
        pending.clear();

        if (cost_model) {
            // Now evaluate all the costs and re-sort them in the priority queue
            cost_model->evaluate_costs();
            q.resort();
        }

        if (cyos_str == "1") {
            // The user has set HL_CYOS, and wants to navigate the
            // search space manually.  Discard everything in the queue
            // except for the user-chosen option.
            std::cout << "\n--------------------\n";
            std::cout << "Select a schedule:\n";
            for (int choice_label = (int)q.size() - 1; choice_label >= 0; choice_label--) {
                auto state = q[choice_label];
                std::cout << "\n[" << choice_label << "]:\n";
                state->dump(std::cout);
                constexpr int verbosity_level = 0;  // always
                state->calculate_cost(dag, params, cost_model, cache->options, memory_limit, verbosity_level);
            }
            cost_model->evaluate_costs();

            // Select next partial schedule to expand.
            int selection = -1;
            while (selection < 0 || selection >= (int)q.size()) {
                std::cout << "\nEnter selection: ";
                std::cin >> selection;
            }

            auto selected = q[selection];
            selected->dump(std::cout);
            q.clear();
            q.emplace(std::move(selected));
        }
    }
}

// Performance coarse-to-fine beam search and return the best state found.
IntrusivePtr<State> optimal_schedule(FunctionDAG &dag,
                                     const vector<Function> &outputs,
                                     const Adams2019Params &params,
                                     CostModel *cost_model,
                                     std::mt19937 &rng,
                                     int beam_size,
                                     int64_t memory_limit,
                                     const CachingOptions &options) {

    IntrusivePtr<State> best;

    std::unordered_set<uint64_t> permitted_hashes;

    // Set up cache with options and size.
    Cache cache(options, dag.nodes.size());

    // If the beam size is one, it's pointless doing multiple passes.
    int num_passes = (beam_size == 1) ? 1 : 5;

    string cyos_str = get_env_variable("HL_CYOS");
    if (cyos_str == "1") {
        // If the user is manually navigating the search space, don't
        // ask them to do more than one pass.
        num_passes = 1;
    }

    string num_passes_str = get_env_variable("HL_NUM_PASSES");
    if (!num_passes_str.empty()) {
        // The user has requested a non-standard number of passes.
        num_passes = std::atoi(num_passes_str.c_str());
    }

    for (int i = 0; i < num_passes; i++) {
        ProgressBar tick;

        Timer timer;

        auto pass = optimal_schedule_pass(dag, outputs, params, cost_model,
                                          rng, beam_size, memory_limit,
                                          i, num_passes, tick, permitted_hashes, &cache);

        std::chrono::duration<double> total_time = timer.elapsed();
        auto milli = std::chrono::duration_cast<std::chrono::milliseconds>(total_time).count();

        tick.clear();

        switch (aslog::aslog_level()) {
        case 0:
            // Silence
            break;
        case 1:
            aslog(1) << "Pass " << i << " of " << num_passes << ", cost: " << pass->cost << ", time (ms): " << milli << "\n";
            break;
        default:
            aslog(2) << "Pass " << i << " result: ";
            pass->dump(aslog(2).get_ostream());
        }

        if (i == 0 || pass->cost < best->cost) {
            // Track which pass produced the lowest-cost state. It's
            // not necessarily the final one.
            best = pass;
        }
    }

    aslog(1) << "Best cost: " << best->cost << "\n";

    if (options.cache_blocks) {
        aslog(1) << "Cache (block) hits: " << cache.cache_hits << "\n";
        aslog(1) << "Cache (block) misses: " << cache.cache_misses << "\n";
    }

    return best;
}

// Keep track of how many times we evaluated a state.
int State::cost_calculations = 0;

// The main entrypoint to generate a schedule for a pipeline.
void generate_schedule(const std::vector<Function> &outputs,
                       const Target &target,
                       const Adams2019Params &params,
                       AutoSchedulerResults *auto_scheduler_results) {
    aslog(1) << "generate_schedule for target=" << target.to_string() << "\n";

    // Start a timer
    HALIDE_TIC;

    State::cost_calculations = 0;

    // Get the seed for random dropout
    string seed_str = get_env_variable("HL_SEED");
    // Or use the time, if not set.
    int seed = (int)time(nullptr);
    if (!seed_str.empty()) {
        seed = atoi(seed_str.c_str());
    }
    aslog(2) << "Dropout seed = " << seed << "\n";
    std::mt19937 rng((uint32_t)seed);

    // Get the beam size
    string beam_size_str = get_env_variable("HL_BEAM_SIZE");
    // Defaults to 32
    size_t beam_size = 32;
    if (!beam_size_str.empty()) {
        beam_size = atoi(beam_size_str.c_str());
    }

    string weights_in_path = get_env_variable("HL_WEIGHTS_DIR");
    string weights_out_path;  // deliberately empty

    string randomize_weights_str = get_env_variable("HL_RANDOMIZE_WEIGHTS");
    bool randomize_weights = randomize_weights_str == "1";

    string memory_limit_str = get_env_variable("HL_AUTOSCHEDULE_MEMORY_LIMIT");
    int64_t memory_limit = memory_limit_str.empty() ? (uint64_t)(-1) : std::atoll(memory_limit_str.c_str());

    // Analyse the Halide algorithm and construct our abstract representation of it
<<<<<<< HEAD
    FunctionDAG dag(outputs, target);
    if (aslog::aslog_level() > 0) {
        dag.dump();
=======
    FunctionDAG dag(outputs, params, target);
    if (aslog::aslog_level() >= 2) {
        dag.dump(aslog(2).get_ostream());
>>>>>>> 24913ebe
    }

    // Construct a cost model to use to evaluate states. Currently we
    // just have the one, but it's an abstract interface, so others
    // can be slotted in for experimentation.
    std::unique_ptr<CostModel> cost_model = make_default_cost_model(weights_in_path, weights_out_path, randomize_weights);
    internal_assert(cost_model != nullptr);

    IntrusivePtr<State> optimal;

    // Options generated from environment variables, decide whether or not to cache features and/or tilings.
    CachingOptions cache_options = CachingOptions::MakeOptionsFromEnviron();

    // Run beam search
    optimal = optimal_schedule(dag, outputs, params, cost_model.get(), rng, beam_size, memory_limit, cache_options);

    HALIDE_TOC;

    aslog(1) << "Cost evaluated this many times: " << State::cost_calculations << "\n";

    // Dump the schedule found
    aslog(1) << "** Optimal schedule:\n";

    // Just to get the debugging prints to fire
    optimal->calculate_cost(dag, params, cost_model.get(), cache_options, memory_limit, /*verbosity_level*/ 1);

    // Apply the schedules to the pipeline
    optimal->apply_schedule(dag, params);

    // Print out the schedule
    if (aslog::aslog_level() >= 2) {
        optimal->dump(aslog(2).get_ostream());
    }

    string schedule_file = get_env_variable("HL_SCHEDULE_FILE");
    if (!schedule_file.empty()) {
        user_warning << "HL_SCHEDULE_FILE is deprecated; use the schedule output from Generator instead\n";
        aslog(1) << "Writing schedule to " << schedule_file << "...\n";
        std::ofstream f(schedule_file);
        f << "// --- BEGIN machine-generated schedule\n"
          << optimal->schedule_source
          << "// --- END machine-generated schedule\n";
        f.close();
        internal_assert(!f.fail()) << "Failed to write " << schedule_file;
    }

    // Save the featurization, so that we can use this schedule as
    // training data (once we've benchmarked it).
    string feature_file = get_env_variable("HL_FEATURE_FILE");
    if (!feature_file.empty()) {
        user_warning << "HL_FEATURE_FILE is deprecated; use the featurization output from Generator instead\n";
        std::ofstream binfile(feature_file, std::ios::binary | std::ios_base::trunc);
        optimal->save_featurization(dag, params, cache_options, binfile);
        binfile.close();
        internal_assert(!binfile.fail()) << "Failed to write " << feature_file;
    }

    if (auto_scheduler_results) {
#ifdef HALIDE_ALLOW_LEGACY_AUTOSCHEDULER_API
        auto_scheduler_results->scheduler_name = "Adams2019";
#endif
        auto_scheduler_results->schedule_source = optimal->schedule_source;
        {
            std::ostringstream out;
            optimal->save_featurization(dag, params, cache_options, out);
            auto_scheduler_results->featurization.resize(out.str().size());
            memcpy(auto_scheduler_results->featurization.data(), out.str().data(), out.str().size());
        }
    }
}

struct Adams2019 {
#ifdef HALIDE_ALLOW_LEGACY_AUTOSCHEDULER_API
    void operator()(const Pipeline &p, const Target &target, const MachineParams &params_in, AutoSchedulerResults *results) {
        std::vector<Function> outputs;
        for (const Func &f : p.outputs()) {
            outputs.push_back(f.function());
        }
        Adams2019Params params;
        params.parallelism = params_in.parallelism;
        Autoscheduler::generate_schedule(outputs, target, params, results);
    }
#else
    void operator()(const Pipeline &p, const Target &target, const AutoSchedulerParams &params_in, AutoSchedulerResults *results) {
        internal_assert(params_in.at("name") == "Adams2019");
        // Verify that no unknown keys are set in params_in
        const std::set<std::string> legal_keys = {"name", "parallelism"};
        for (const auto &it : params_in) {
            user_assert(legal_keys.count(it.first) == 1) << "The key " << it.first << " is not legal to use for the Adams2019 Autoscheduler.";
        }

        std::vector<Function> outputs;
        for (const Func &f : p.outputs()) {
            outputs.push_back(f.function());
        }
        Adams2019Params params;
        if (params_in.count("parallelism")) {
            params.parallelism = std::stoi(params_in.at("parallelism"));
        }
        Autoscheduler::generate_schedule(outputs, target, params, results);
        results->autoscheduler_params = params_in;
    }
#endif
};

REGISTER_AUTOSCHEDULER(Adams2019)

// An alternative entrypoint for other uses
void find_and_apply_schedule(FunctionDAG &dag,
                             const std::vector<Function> &outputs,
                             const Adams2019Params &params,
                             CostModel *cost_model,
                             int beam_size,
                             int64_t memory_limit,
                             StageMap<ScheduleFeatures> *schedule_features) {

    std::mt19937 rng(12345);
    CachingOptions cache_options = CachingOptions::MakeOptionsFromEnviron();
    IntrusivePtr<State> optimal = optimal_schedule(dag, outputs, params, cost_model, rng, beam_size, memory_limit, cache_options);

    // Apply the schedules
    optimal->apply_schedule(dag, params);

    if (schedule_features) {
        optimal->compute_featurization(dag, params, schedule_features, cache_options);
    }
}

}  // namespace Autoscheduler

// Intrusive shared ptr helpers.
template<>
RefCount &ref_count<Autoscheduler::LoopNest>(const Autoscheduler::LoopNest *t) noexcept {
    return t->ref_count;
}

template<>
void destroy<Autoscheduler::LoopNest>(const Autoscheduler::LoopNest *t) {
    delete t;
}

template<>
RefCount &ref_count<Autoscheduler::State>(const Autoscheduler::State *t) noexcept {
    return t->ref_count;
}

template<>
void destroy<Autoscheduler::State>(const Autoscheduler::State *t) {
    delete t;
}

}  // namespace Internal
}  // namespace Halide<|MERGE_RESOLUTION|>--- conflicted
+++ resolved
@@ -577,15 +577,9 @@
     int64_t memory_limit = memory_limit_str.empty() ? (uint64_t)(-1) : std::atoll(memory_limit_str.c_str());
 
     // Analyse the Halide algorithm and construct our abstract representation of it
-<<<<<<< HEAD
     FunctionDAG dag(outputs, target);
-    if (aslog::aslog_level() > 0) {
-        dag.dump();
-=======
-    FunctionDAG dag(outputs, params, target);
     if (aslog::aslog_level() >= 2) {
         dag.dump(aslog(2).get_ostream());
->>>>>>> 24913ebe
     }
 
     // Construct a cost model to use to evaluate states. Currently we
