/*
  This file is the core of the autoscheduler. Most of the code here is
  about navigating the search space and computing the
  featurization. This also contains the top-level interface into the
  autoscheduler.

  The most interesting classes to look at are:

  LoopNest               Represents one node in our tree representation of loop nests.
  State                  A state in the beam search. Holds a root loop nest.

  Interesting functions below are:

  generate_schedule            The top-level entrypoint, which computes and applies a schedule to a Halide pipeline
  optimal_schedule             Runs the passes of the coarse-to-fine beam search
  optimal_schedule_pass        Runs a single pass of beam search
  LoopNest::compute_features   Recursively walks over a loop nest tree, computing our featurization using Halide's analysis tools.
  LoopNest::apply              Actually apply a computed schedule to a Halide pipeline
  State::generate_children     Generates successor states to a state in the beam search

  Environment variables used (directly or indirectly):

  HL_BEAM_SIZE
  Beam size to use in the beam search. Defaults to 32. Use 1 to get a greedy search instead.

  HL_CYOS
  "Choose-your-own-schedule". If set to 1, lets you navigate the search tree by hand in the terminal. Whee! This is for debugging the autoscheduler.

  HL_FEATURE_FILE -> output
  *** DEPRECATED *** use the 'featurization' output from Generator instead
  Write out a training featurization for the selected schedule into this file.
  Needs to be converted to a sample file with the runtime using featurization_to_sample before it can be used to train.

  HL_MACHINE_PARAMS
  An architecture description string. Used by Halide master to configure the cost model. We only use the first term. Set it to the number of cores to target.

  HL_PERMIT_FAILED_UNROLL
  Set to 1 to tell Halide not to freak out if we try to unroll a loop that doesn't have a constant extent. Should generally not be necessary, but sometimes the autoscheduler's model for what will and will not turn into a constant during lowering is inaccurate, because Halide isn't perfect at constant-folding.

  HL_SCHEDULE_FILE
    *** DEPRECATED *** use the 'schedule' output from Generator instead
    Write out a human-and-machine readable block of scheduling source code for the selected schedule into this file.

  HL_RANDOM_DROPOUT
  percent chance of accepting each state in the beam. Normalized by the number of decisions made, so 5 would be there's a 5 percent chance of never rejecting any states.

  HL_SEED
  Random seed used by the random dropout.

  HL_WEIGHTS_DIR
  When training or schedule, read weights from this directory or file
  (if path ends in `.weights` it is written as a single file, otherwise a directory of files)

  HL_NO_SUBTILING
  If set to 1, limits the search space to that of Mullapudi et al.

  HL_DEBUG_AUTOSCHEDULE
  If set, is used for the debug log level for auto-schedule generation (overriding the
  value of HL_DEBUG_CODEGEN, if any).

  HL_AUTOSCHEDULE_MEMORY_LIMIT
  If set, only consider schedules that allocate at most this much memory (measured in bytes).

  TODO: expose these settings by adding some means to pass args to
  generator plugins instead of environment vars.
*/
#include "HalidePlugin.h"

#include <algorithm>
#include <chrono>
#include <fstream>
#include <iostream>
#include <queue>
#include <random>
#include <set>
#include <sstream>
#include <unordered_map>
#include <unordered_set>

#include "ASLog.h"
#include "AutoSchedule.h"
#include "CostModel.h"
#include "DefaultCostModel.h"
#include "Errors.h"
#include "Featurization.h"
#include "FunctionDAG.h"
#include "Halide.h"
#include "LoopNest.h"
#include "NetworkSize.h"
#include "PerfectHashMap.h"
#include "State.h"
<<<<<<< HEAD
#include "Statistics.h"
=======
#include "Timer.h"
>>>>>>> f64525e5

#ifdef _WIN32
#include <io.h>
#define _isatty isatty;
#endif

namespace Halide {
namespace Internal {
namespace Autoscheduler {

using std::string;
using std::vector;

struct ProgressBar {
    void set(double progress) {
        if (!draw_progress_bar) {
            return;
        }
        counter++;
        const int bits = 11;
        if (counter & ((1 << bits) - 1)) {
            return;
        }
        const int pos = (int)(progress * 78);
        aslog(0) << "[";
        for (int j = 0; j < 78; j++) {
            if (j < pos) {
                aslog(0) << ".";
            } else if (j - 1 < pos) {
                aslog(0) << "/-\\|"[(counter >> bits) % 4];
            } else {
                aslog(0) << " ";
            }
        }
        aslog(0) << "]";
        for (int j = 0; j < 80; j++) {
            aslog(0) << "\b";
        }
    }

    void clear() {
        if (counter) {
            for (int j = 0; j < 80; j++) {
                aslog(0) << " ";
            }
            for (int j = 0; j < 80; j++) {
                aslog(0) << "\b";
            }
        }
    }

private:
    uint32_t counter = 0;
    const bool draw_progress_bar = isatty(2);
};

// Get the HL_RANDOM_DROPOUT environment variable. Purpose of this is described above.
uint32_t get_dropout_threshold() {
    string random_dropout_str = get_env_variable("HL_RANDOM_DROPOUT");
    if (!random_dropout_str.empty()) {
        return atoi(random_dropout_str.c_str());
    } else {
        return 100;
    }
}

// Decide whether or not to drop a beam search state. Used for
// randomly exploring the search tree for autotuning and to generate
// training data.
bool random_dropout(std::mt19937 &rng, size_t num_decisions) {
    static double random_dropout_threshold = get_dropout_threshold();
    if (random_dropout_threshold >= 100) {
        return false;
    }

    // The random dropout threshold is the chance that we operate
    // entirely greedily and never discard anything.
    double t = random_dropout_threshold;
    t /= 100;
    t = std::pow(t, 1.0f / num_decisions);
    t *= 100;

    uint32_t r = rng();
    bool drop_it = (r % 100) >= t;
    return drop_it;
}

// A priority queue of states, sorted according to increasing
// cost. Never shrinks, to avoid reallocations.
// Can't use std::priority_queue because it doesn't support unique_ptr.
class StateQueue {
private:
    struct CompareStates {
        bool operator()(const IntrusivePtr<State> &a, const IntrusivePtr<State> &b) const {
            return a->cost > b->cost;
        }
    };

    std::vector<IntrusivePtr<State>> storage;
    size_t sz = 0;

public:
    void emplace(IntrusivePtr<State> &&s) {
        if (sz >= storage.size()) {
            storage.resize(std::max(sz * 2, (size_t)64));
        }
        internal_assert(sz < storage.size()) << sz << " " << storage.size() << "\n";
        storage[sz] = std::move(s);
        sz++;
        std::push_heap(storage.begin(), storage.begin() + sz, CompareStates{});
    }

    IntrusivePtr<State> pop() {
        internal_assert(sz <= storage.size()) << sz << " " << storage.size() << "\n";
        std::pop_heap(storage.begin(), storage.begin() + sz, CompareStates{});
        sz--;
        return std::move(storage[sz]);
    }

    const IntrusivePtr<State> &top() {
        return storage[0];
    }

    bool empty() const {
        return sz == 0;
    }

    size_t size() const {
        return sz;
    }

    void swap(StateQueue &other) {
        storage.swap(other.storage);
        std::swap(sz, other.sz);
    }

    IntrusivePtr<State> operator[](int idx) const {
        return storage[idx];
    }

    void resort() {
        std::make_heap(storage.begin(), storage.begin() + sz, CompareStates{});
    }

    void clear() {
        for (size_t i = 0; i < sz; i++) {
            storage[i] = IntrusivePtr<State>{};
        }
        sz = 0;
    }
};

// Configure a cost model to process a specific pipeline.
void configure_pipeline_features(const FunctionDAG &dag,
                                 const MachineParams &params,
                                 CostModel *cost_model) {
    cost_model->reset();
    cost_model->set_pipeline_features(dag, params);
}

// A single pass of coarse-to-fine beam search.
IntrusivePtr<State> optimal_schedule_pass(FunctionDAG &dag,
                                          const vector<Function> &outputs,
                                          const MachineParams &params,
                                          CostModel *cost_model,
                                          std::mt19937 &rng,
                                          int beam_size,
                                          int64_t memory_limit,
                                          int pass_idx,
                                          int num_passes,
                                          ProgressBar &tick,
                                          std::unordered_set<uint64_t> &permitted_hashes,
                                          Cache *cache) {

    if (cost_model) {
        configure_pipeline_features(dag, params, cost_model);
    }

    StateQueue q, pending;

    // The initial state, with no decisions made
    {
        IntrusivePtr<State> initial{new State};
        initial->root = new LoopNest;
        q.emplace(std::move(initial));
    }

    int expanded = 0;

    std::function<void(IntrusivePtr<State> &&)> enqueue_new_children =
        [&](IntrusivePtr<State> &&s) {
            // aslog(0) << "\n** Generated child: ";
            // s->dump();
            // s->calculate_cost(dag, params, nullptr, true);

            // Each child should have one more decision made than its parent state.
            internal_assert(s->num_decisions_made == s->parent->num_decisions_made + 1);

            int progress = s->num_decisions_made * beam_size + expanded;
            size_t max_progress = dag.nodes.size() * beam_size * 2;

            // Update the progress bar
            tick.set(double(progress) / max_progress);
            s->penalized = false;

            // Add the state to the list of states to evaluate
            q.emplace(std::move(s));
        };

    string cyos_str = get_env_variable("HL_CYOS");

    // This loop is beam search over the sequence of decisions to make.
    for (int i = 0;; i++) {
        std::unordered_map<uint64_t, int> hashes;
        q.swap(pending);

        if (pending.empty()) {
            if ((false) && beam_size < 1000) {  // Intentional dead code. Extra parens to pacify clang-tidy.
                // Total mortality. Double the beam size and
                // restart. Disabled for now because total mortality
                // may indicate a bug.
                return optimal_schedule_pass(dag,
                                             outputs,
                                             params,
                                             cost_model,
                                             rng,
                                             beam_size * 2,
                                             memory_limit,
                                             pass_idx,
                                             num_passes,
                                             tick,
                                             permitted_hashes,
                                             cache);
            } else {
                internal_error << "Ran out of legal states with beam size " << beam_size << "\n";
            }
        }

        if ((int)pending.size() > beam_size * 10000) {
            aslog(0) << "Warning: Huge number of states generated (" << pending.size() << ").\n";
        }

        expanded = 0;
        while (expanded < beam_size && !pending.empty()) {

            IntrusivePtr<State> state{pending.pop()};

            if (beam_size > 1 && num_passes > 1) {
                // We are doing coarse-to-fine beam search using the
                // hashing strategy mentioned in the paper.
                //
                // We will lazily apply cost penalties to the queue
                // according to structural uniqueness.
                if (!state->penalized) {
                    uint64_t h1 = state->structural_hash(pass_idx + 1);
                    uint64_t h0 = state->structural_hash(pass_idx - 1);
                    // We penalize the cost of a state proportionately
                    // to how many states we've already seen with that
                    // hash.
                    int penalty = ++hashes[h1];
                    if (pass_idx > 0 && !permitted_hashes.count(h0)) {
                        // It's possible to get yourself into a state
                        // where the only things in the beam that match
                        // the hash were quick-rejected due to details not
                        // captured in the hash, so we apply a huge
                        // penalty, but leave the impermissible state in
                        // the beam.
                        penalty += 10;
                    }
                    if (penalty > 1) {
                        state->penalized = true;
                        state->cost *= penalty;
                        // After penalizing this state, if it's no
                        // longer the best, defer it. We set the
                        // 'penalized' flag so that we know not to
                        // penalize and defer it again.
                        if (!pending.empty() && state->cost > pending.top()->cost) {
                            pending.emplace(std::move(state));
                            continue;
                        }
                    }
                }
            }

            // Random dropout
            if (pending.size() > 1 && random_dropout(rng, dag.nodes.size() * 2)) {
                continue;
            }

            if (state->num_decisions_made == 2 * (int)dag.nodes.size()) {
                // We've reached the end of the pass. The first state
                // must be the best, because we're pulling off a
                // priority queue.
                auto best = state;

                // Bless the reasonable stuff in the beam as
                // permissible states to visit again. We define
                // reasonable as having a cost no more than 20% higher
                // than the cost of the best thing. Only do this if
                // there are more coarse-to-fine passes yet to come.
                if (pass_idx + 1 < num_passes) {
                    int blessed = 0;
                    while (state->cost <= 1.2 * best->cost && blessed < beam_size) {
                        const State *s = state.get();
                        while (s) {
                            uint64_t h1 = s->structural_hash(pass_idx);
                            permitted_hashes.insert(h1);
                            s = s->parent.get();
                        }
                        if (pending.empty()) {
                            break;
                        }
                        state = pending.pop();
                        blessed++;
                    }
                }

                return best;
            }

            state->generate_children(dag, params, cost_model, memory_limit, enqueue_new_children, cache);
            expanded++;
        }

        // Drop the other states unconsidered.
        pending.clear();

        if (cost_model) {
            // Now evaluate all the costs and re-sort them in the priority queue
            cost_model->evaluate_costs();
            q.resort();
        }

        if (cyos_str == "1") {
            // The user has set HL_CYOS, and wants to navigate the
            // search space manually.  Discard everything in the queue
            // except for the user-chosen option.
            aslog(0) << "\n--------------------\n";
            aslog(0) << "Select a schedule:\n";
            for (int choice_label = (int)q.size() - 1; choice_label >= 0; choice_label--) {
                auto state = q[choice_label];
                aslog(0) << "\n[" << choice_label << "]:\n";
                state->dump();
                state->calculate_cost(dag, params, cost_model, cache->options, memory_limit, true);
            }
            cost_model->evaluate_costs();

            // Select next partial schedule to expand.
            int selection = -1;
            while (selection < 0 || selection >= (int)q.size()) {
                aslog(0) << "\nEnter selection: ";
                std::cin >> selection;
            }

            auto selected = q[selection];
            selected->dump();
            q.clear();
            q.emplace(std::move(selected));
        }
    }
}

// Performance coarse-to-fine beam search and return the best state found.
IntrusivePtr<State> optimal_schedule(FunctionDAG &dag,
                                     const vector<Function> &outputs,
                                     const MachineParams &params,
                                     CostModel *cost_model,
                                     std::mt19937 &rng,
                                     int beam_size,
                                     int64_t memory_limit,
                                     const CachingOptions &options) {

    IntrusivePtr<State> best;

    std::unordered_set<uint64_t> permitted_hashes;

    // Set up cache with options and size
    Cache cache(options, dag.nodes.size());

    // If the beam size is one, it's pointless doing multiple passes.
    int num_passes = (beam_size == 1) ? 1 : 5;

    string cyos_str = get_env_variable("HL_CYOS");
    if (cyos_str == "1") {
        // If the user is manually navigating the search space, don't
        // ask them to do more than one pass.
        num_passes = 1;
    }

    string num_passes_str = get_env_variable("HL_NUM_PASSES");
    if (!num_passes_str.empty()) {
        // The user has requested a non-standard number of passes.
        num_passes = std::atoi(num_passes_str.c_str());
    }

    for (int i = 0; i < num_passes; i++) {
        ProgressBar tick;

        Timer timer;

        auto pass = optimal_schedule_pass(dag, outputs, params, cost_model,
                                          rng, beam_size, memory_limit,
                                          i, num_passes, tick, permitted_hashes, &cache);

        std::chrono::duration<double> total_time = timer.elapsed();
        auto milli = std::chrono::duration_cast<std::chrono::milliseconds>(total_time).count();

        std::chrono::duration<double> total_time = timer.elapsed();
        auto milli = std::chrono::duration_cast<std::chrono::milliseconds>(total_time).count();

        tick.clear();

        if (aslog::aslog_level() == 0) {
            aslog(0) << "Pass " << i << " of " << num_passes << ", cost: " << pass->cost << ", time (ms): " << milli << "\n";
        } else {
            aslog(0) << "Pass " << i << " result: ";
            pass->dump();
        }

        if (i == 0 || pass->cost < best->cost) {
            // Track which pass produced the lowest-cost state. It's
            // not necessarily the final one.
            best = pass;
        }
    }

    aslog(0) << "Best cost: " << best->cost << "\n";

    if (options.cache_blocks) {
        aslog(0) << "Cache (block) hits: " << cache.cache_hits << "\n";
        aslog(0) << "Cache (block) misses: " << cache.cache_misses << "\n";
    }

    return best;
}

// Keep track of how many times we evaluated a state.
int State::cost_calculations = 0;

// The main entrypoint to generate a schedule for a pipeline.
void generate_schedule(const std::vector<Function> &outputs,
                       const Target &target,
                       const MachineParams &params,
                       AutoSchedulerResults *auto_scheduler_results) {
    aslog(0) << "generate_schedule for target=" << target.to_string() << "\n";

    // Start a timer
    HALIDE_TIC;

    State::cost_calculations = 0;

    // Get the seed for random dropout
    string seed_str = get_env_variable("HL_SEED");
    // Or use the time, if not set.
    int seed = (int)time(nullptr);
    if (!seed_str.empty()) {
        seed = atoi(seed_str.c_str());
    }
    aslog(1) << "Dropout seed = " << seed << "\n";
    std::mt19937 rng((uint32_t)seed);

    // Get the beam size
    string beam_size_str = get_env_variable("HL_BEAM_SIZE");
    // Defaults to 32
    size_t beam_size = 32;
    if (!beam_size_str.empty()) {
        beam_size = atoi(beam_size_str.c_str());
    }

    string weights_in_path = get_env_variable("HL_WEIGHTS_DIR");
    string weights_out_path;  // deliberately empty

    string randomize_weights_str = get_env_variable("HL_RANDOMIZE_WEIGHTS");
    bool randomize_weights = randomize_weights_str == "1";

    string memory_limit_str = get_env_variable("HL_AUTOSCHEDULE_MEMORY_LIMIT");
    int64_t memory_limit = memory_limit_str.empty() ? (uint64_t)(-1) : std::atoll(memory_limit_str.c_str());

    // Analyse the Halide algorithm and construct our abstract representation of it
    FunctionDAG dag(outputs, params, target);
    if (aslog::aslog_level() > 0) {
        dag.dump();
    }

    // Construct a cost model to use to evaluate states. Currently we
    // just have the one, but it's an abstract interface, so others
    // can be slotted in for experimentation.
    std::unique_ptr<CostModel> cost_model = make_default_cost_model(weights_in_path, weights_out_path, randomize_weights);
    internal_assert(cost_model != nullptr);

    IntrusivePtr<State> optimal;

    // Run beam search
    CachingOptions cache_options = CachingOptions::MakeOptionsFromEnviron();
    optimal = optimal_schedule(dag, outputs, params, cost_model.get(), rng, beam_size, memory_limit, cache_options);

    HALIDE_TOC;

    aslog(1) << "Cost evaluated this many times: " << State::cost_calculations << "\n";

    // Dump the schedule found
    aslog(1) << "** Optimal schedule:\n";

    // Just to get the debugging prints to fire
    optimal->calculate_cost(dag, params, cost_model.get(), cache_options, memory_limit, aslog::aslog_level() > 0);

    // Apply the schedules to the pipeline
    optimal->apply_schedule(dag, params);

    // Print out the schedule
    if (aslog::aslog_level() > 0) {
        optimal->dump();
    }

    string schedule_file = get_env_variable("HL_SCHEDULE_FILE");
    if (!schedule_file.empty()) {
        user_warning << "HL_SCHEDULE_FILE is deprecated; use the schedule output from Generator instead\n";
        aslog(1) << "Writing schedule to " << schedule_file << "...\n";
        std::ofstream f(schedule_file);
        f << "// --- BEGIN machine-generated schedule\n"
          << optimal->schedule_source
          << "// --- END machine-generated schedule\n";
        f.close();
        internal_assert(!f.fail()) << "Failed to write " << schedule_file;
    }

    // Save the featurization, so that we can use this schedule as
    // training data (once we've benchmarked it).
    string feature_file = get_env_variable("HL_FEATURE_FILE");
    if (!feature_file.empty()) {
        user_warning << "HL_FEATURE_FILE is deprecated; use the featurization output from Generator instead\n";
        std::ofstream binfile(feature_file, std::ios::binary | std::ios_base::trunc);
        optimal->save_featurization(dag, params, cache_options, binfile);
        binfile.close();
        internal_assert(!binfile.fail()) << "Failed to write " << feature_file;
    }

    if (auto_scheduler_results) {
        auto_scheduler_results->scheduler_name = "Adams2019";
        auto_scheduler_results->schedule_source = optimal->schedule_source;
        {
            std::ostringstream out;
            optimal->save_featurization(dag, params, cache_options, out);
            auto_scheduler_results->featurization.resize(out.str().size());
            memcpy(auto_scheduler_results->featurization.data(), out.str().data(), out.str().size());
        }
    }
}

struct Adams2019 {
    void operator()(const Pipeline &p, const Target &target, const MachineParams &params, AutoSchedulerResults *results) {
        std::vector<Function> outputs;
        for (const Func &f : p.outputs()) {
            outputs.push_back(f.function());
        }
        Autoscheduler::generate_schedule(outputs, target, params, results);
    }
};

REGISTER_AUTOSCHEDULER(Adams2019)

// An alternative entrypoint for other uses
void find_and_apply_schedule(FunctionDAG &dag,
                             const std::vector<Function> &outputs,
                             const MachineParams &params,
                             CostModel *cost_model,
                             int beam_size,
                             int64_t memory_limit,
                             StageMap<ScheduleFeatures> *schedule_features) {

    std::mt19937 rng(12345);
    CachingOptions cache_options = CachingOptions::MakeOptionsFromEnviron();
    IntrusivePtr<State> optimal = optimal_schedule(dag, outputs, params, cost_model, rng, beam_size, memory_limit, cache_options);

    // Apply the schedules
    optimal->apply_schedule(dag, params);

    if (schedule_features) {
        optimal->compute_featurization(dag, params, schedule_features, cache_options);
    }
}

}  // namespace Autoscheduler

// Intrusive shared ptr helpers.
template<>
RefCount &ref_count<Autoscheduler::LoopNest>(const Autoscheduler::LoopNest *t) noexcept {
    return t->ref_count;
}

template<>
void destroy<Autoscheduler::LoopNest>(const Autoscheduler::LoopNest *t) {
    delete t;
}

template<>
RefCount &ref_count<Autoscheduler::State>(const Autoscheduler::State *t) noexcept {
    return t->ref_count;
}

template<>
void destroy<Autoscheduler::State>(const Autoscheduler::State *t) {
    delete t;
}

}  // namespace Internal
}  // namespace Halide<|MERGE_RESOLUTION|>--- conflicted
+++ resolved
@@ -79,6 +79,7 @@
 
 #include "ASLog.h"
 #include "AutoSchedule.h"
+#include "Cache.h"
 #include "CostModel.h"
 #include "DefaultCostModel.h"
 #include "Errors.h"
@@ -89,11 +90,7 @@
 #include "NetworkSize.h"
 #include "PerfectHashMap.h"
 #include "State.h"
-<<<<<<< HEAD
-#include "Statistics.h"
-=======
 #include "Timer.h"
->>>>>>> f64525e5
 
 #ifdef _WIN32
 #include <io.h>
@@ -501,9 +498,6 @@
         std::chrono::duration<double> total_time = timer.elapsed();
         auto milli = std::chrono::duration_cast<std::chrono::milliseconds>(total_time).count();
 
-        std::chrono::duration<double> total_time = timer.elapsed();
-        auto milli = std::chrono::duration_cast<std::chrono::milliseconds>(total_time).count();
-
         tick.clear();
 
         if (aslog::aslog_level() == 0) {
