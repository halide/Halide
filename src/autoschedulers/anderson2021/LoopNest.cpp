#include "LoopNest.h"

#include <memory>
#include <unordered_map>
#include <unordered_set>

using std::set;
using std::vector;

namespace Halide {
namespace Internal {
namespace Autoscheduler {

std::string stringify(GPU_parallelism label) {
    if (label == GPU_parallelism::Block) {
        return "block";
    }
    if (label == GPU_parallelism::Thread) {
        return "thread";
    }
    if (label == GPU_parallelism::Serial) {
        return "serial";
    }
    if (label == GPU_parallelism::Simd) {
        return "simd";
    }
    if (label == GPU_parallelism::Parallelized) {
        return "parallelized";
    }
    return "None";
}

// How small should an innermost loop cluster be before you just
// entirely unroll the thing
const int kUnrollLimitGPU = 16;

bool may_subtile(const Anderson2021Params &params) {
    return params.disable_subtiling == 0;
}

// Shared memory limit per block for the target GPU
int64_t get_shared_memory_limit(const Anderson2021Params &params) {
    return (int64_t)params.shared_memory_limit_kb * 1024;  // Convert to bytes
}

int64_t get_shared_memory_sm_limit(const Anderson2021Params &params) {
    return (int64_t)params.shared_memory_sm_limit_kb * 1024;  // Convert to bytes
}

// Maximum number of active blocks for the target GPU
int64_t get_active_block_hardware_limit(const Anderson2021Params &params) {
    return params.active_block_limit;
}

// Maximum number of active warps for the target GPU
int64_t get_active_warp_hardware_limit(const Anderson2021Params &params) {
    return params.active_warp_limit;
}

int get_unroll_limit(const Target &target) {
    return kUnrollLimitGPU;
}

bool in_range_zero_one(double x) {
    return x > 0 && x <= 1;
}

bool are_valid_thread_extents(const vector<int64_t> &counts) {
    int num_thread_loops = 0;
    int num_threads = 1;

    for (auto c : counts) {
        if (c == 1) {
            continue;
        }

        if (num_thread_loops >= 3 || num_threads * c > MAX_THREADS_PER_BLOCK) {
            return false;
        }

        num_threads *= c;
        ++num_thread_loops;
    }

    return true;
}

bool all(const vector<int> &v) {
    for (auto x : v) {
        if (!x) {
            return false;
        }
    }
    return true;
}

// given a newly inserted node f into this LoopNest, get union of thread counts in each dimension
// across all siblings of f.
vector<int64_t> LoopNest::get_union_thread_counts(const FunctionDAG::Node *f) const {
    vector<int64_t> max_size{1, 1, 1};
    // find the loop nests we just created and get max gpu_thread extents of other children
    for (const auto &c : children) {
        if (c->node != f) {
            if (c->gpu_label == GPU_parallelism::Thread) {
                vector<int64_t> lowered_size;
                lowered_dims(c->size, c->vectorized_loop_index, lowered_size);
                for (int dim = 0; dim < (int)(lowered_size.size()); dim++) {
                    if (dim >= (int)(max_size.size())) {
                        max_size.push_back(lowered_size[dim]);
                    } else {
                        max_size[dim] = std::max(max_size[dim], lowered_size[dim]);
                    }
                }
            } else if (!c->children.empty()) {  // descend into children for thread blocks in serial loops
                vector<int64_t> child_max_sizes = c->get_union_thread_counts(f);
                for (int dim = 0; dim < (int)(child_max_sizes.size()); dim++) {
                    if (dim >= (int)(max_size.size())) {
                        max_size.push_back(child_max_sizes[dim]);
                    } else {
                        max_size[dim] = std::max(max_size[dim], child_max_sizes[dim]);
                    }
                }
            }  // otherwise this a serial loop with no threaded descendants
        }
    }
    return max_size;
}

// given a newly inserted node f into this LoopNest, gets the size of
// all of f's stages and their pure_dim indices
void LoopNest::get_stage_sizes(const FunctionDAG::Node *f,
                               vector<vector<int64_t>> &stage_sizes,
                               vector<vector<int>> &pure_dims,
                               vector<int> &vectorized_indices) const {
    stage_sizes.resize(f->stages.size());
    pure_dims.resize(f->stages.size());
    vectorized_indices.resize(f->stages.size());
    for (const auto &c : children) {
        if (c->node == f && f->dimensions > 0) {
            vectorized_indices[c->stage->index] = c->vectorized_loop_index;
            stage_sizes[c->stage->index] = c->size;
            for (size_t i = 0; i < c->stage->loop.size(); i++) {
                pure_dims[c->stage->index].push_back(c->stage->loop[i].pure_dim);
            }
        }
    }
}

// given the loop nest of a stage to parallelize at root, figure out if using odd tile sizes
// for the vectorized dimension will allow the resulting thread tiles to be multiples of 32
// if so, we will include these in the serial loop sizes
void LoopNest::generate_vec_dim_serial_tilings(vector<int> &serial_sizes) const {
    // generate suggested tilings for vectorized dimension
    int warp_width = 32;
    if (size[vectorized_loop_index] % warp_width == 0) {
        int remaining_ext = size[vectorized_loop_index] / warp_width;
        for (int s = 3; s < 8; s += 2) {
            if (remaining_ext % s == 0) {
                serial_sizes.push_back(s);
            }
        }
    }
}

// get the loop nests of a newly inserted node, f, that is marked GPU threads. Tiles
// the newly inserted loop nests of f into a threads loop outside a serial loop.
// V is the vectorized dimension of f. Adds loopnests created from each tiling option in result.
bool LoopNest::add_gpu_thread_tilings(const FunctionDAG::Node *f,
                                      const Anderson2021Params &params,
                                      const Target &target,
                                      int v,
                                      vector<IntrusivePtr<const LoopNest>> &result,
                                      const vector<int64_t> &max_size) {
    vector<vector<int64_t>> stage_sizes;
    vector<vector<int>> pure_dims;
    vector<int> vectorized_indices;
    this->get_stage_sizes(f, stage_sizes, pure_dims, vectorized_indices);
    internal_assert(!stage_sizes.empty());
    auto tilings = generate_gpu_tilings(stage_sizes,
                                        pure_dims,
                                        max_size,
                                        (int)(stage_sizes[0].size() - 1),
                                        vectorized_indices,
                                        true,
                                        false);
    bool made_child = false;
    for (const auto &t : tilings) {
        LoopNest *new_parent = new LoopNest;
        new_parent->copy_from(*(this));
        for (auto &c : new_parent->children) {
            if (c->node == f) {
                c = c->parallelize_in_tiles(t, new_parent, params, target, false, false);
            }
        }
        result.emplace_back(new_parent);
        made_child = true;
    }
    if (!made_child) {  // if we can't tile into gpu threads the inserted node, make it serial
        for (auto &c : children) {
            if (c->node == f) {
                c->gpu_label = GPU_parallelism::Serial;
            }
        }
    }
    return made_child;
}

void LoopNest::copy_from(const LoopNest &n) {
    size = n.size;
    children = n.children;
    inlined = n.inlined;
    store_at = n.store_at;
    bounds = n.bounds;
    node = n.node;
    stage = n.stage;
    innermost = n.innermost;
    tileable = n.tileable;
    parallel = n.parallel;
    vector_dim = n.vector_dim;
    vectorized_loop_index = n.vectorized_loop_index;
    gpu_label = n.gpu_label;
    features.clear();
};

void LoopNest::copy_from_including_features(const LoopNest &n) {
    size = n.size;
    children = n.children;
    inlined = n.inlined;
    store_at = n.store_at;
    bounds = n.bounds;
    node = n.node;
    stage = n.stage;
    innermost = n.innermost;
    tileable = n.tileable;
    parallel = n.parallel;
    vector_dim = n.vector_dim;
    vectorized_loop_index = n.vectorized_loop_index;
    gpu_label = n.gpu_label;
    features = n.features;
    feature_intermediates = n.feature_intermediates;
};

// Hash the loop structure and sizes up to a fixed depth. This is
// used as the hash function for the coarse-to-fine beam search in
// the paper.
void LoopNest::structural_hash(uint64_t &h, int depth) const {
    if (depth < 0) {
        return;
    }

    // Which Funcs are store_at this level?
    for (const auto *n : store_at) {
        hash_combine(h, n->id);
    }

    hash_combine(h, -1);

    // Which Funcs are compute_at this level?
    for (const auto &c : children) {
        hash_combine(h, c->stage->id);
    }

    // Add a barrier to ensure that moving something from the last
    // compute_at to the first inlined doesn't result in the same
    // hash.
    hash_combine(h, -1);

    // Which Funcs are inlined at this level?
    for (auto it = inlined.begin(); it != inlined.end(); it++) {
        hash_combine(h, it.key()->id);
    }

    hash_combine(h, -1);

    if (depth > 0) {
        // What are the loop sizes of the children?
        for (const auto &c : children) {
            for (int64_t s : c->size) {
                if (depth == 1) {
                    // Just take the most significant bit: is it one or not?
                    s = (s > 1) ? 1 : 0;
                }
                hash_combine(h, s);
            }
        }

        // Which dimension are we vectorized over?
        hash_combine(h, vectorized_loop_index);

        hash_combine(h, vector_dim);
    }

    if (depth > 1) {
        // Descend into children
        for (const auto &c : children) {
            c->structural_hash(h, depth - 2);
        }
    }
}

GPUMemoryType LoopNest::get_gpu_memory_type(bool in_block, bool in_thread, bool is_inlined) const {
    if (is_inlined) {
        return GPUMemoryType::Inlined;
    }

    if (in_thread) {
        internal_assert(in_block);
        return GPUMemoryType::Local;
    }

    if (in_block) {
        return GPUMemoryType::Shared;
    }

    return GPUMemoryType::Global;
}

std::vector<int> LoopNest::unrolled_loops(const Target &target,
                                          const LoopNest *parent,
                                          const LoopNest *grandparent) const {
    internal_assert(innermost);
    const auto &grandparent_bounds = grandparent->get_bounds(node);
    std::vector<int> unrolled(parent->size.size(), 0);

    if (parent->node != node) {
        return unrolled;
    }

    int64_t total_extent = 1;
    for (size_t i = 0; i < parent->size.size(); i++) {
        if (!stage->loop[i].rvar) {
            const auto &l = grandparent_bounds->loops(parent->stage->index, i);
            unrolled[i] = l.constant_extent();
            total_extent *= l.extent();
        }
    }

    if (total_extent <= get_unroll_limit(target)) {
        return unrolled;
    }

    std::fill(unrolled.begin(), unrolled.end(), 0);
    return unrolled;
}

bool accessed_at_constant_indices(const std::vector<int> &unrolled, const FunctionDAG::Edge *e) {
    for (const auto &jac : e->load_jacobians) {
        for (size_t loop_index = 0; loop_index < unrolled.size(); ++loop_index) {
            for (int i = 0; i < e->producer->dimensions; ++i) {
                // There are two ways for an index to be constant:
                // 1. It's an actual constant i.e. the jac entry = 0
                // 2. It has a known stride and the loop accessing it is
                // unrolled
                if (!(jac(i, loop_index) == 0) && (!jac(i, loop_index).exists() || !unrolled[loop_index])) {
                    return false;
                }
            }
        }
    }

    return true;
}

void LoopNest::get_allocs_that_can_be_promoted_to_registers(const Target &target,
                                                            StageMap<Sites> &sites,
                                                            NodeMap<bool> &can_be_promoted_to_registers,
                                                            const LoopNest *grandparent,
                                                            const LoopNest *parent) const {
    for (const auto *alloc_node : store_at) {
        const auto &store_site = sites.get(&alloc_node->stages[0]);
        if (store_site.gpu_store_memory_type != GPUMemoryType::Local) {
            continue;
        }

        can_be_promoted_to_registers.get_or_create(alloc_node) = store_site.is_constant_allocation &&
                                                                 store_site.allocation_size <= get_register_mem_alloc_limit();
    }

    for (const auto &c : children) {
        c->get_allocs_that_can_be_promoted_to_registers(target, sites, can_be_promoted_to_registers, parent, this);
    }

    if (innermost) {
        auto unrolled = unrolled_loops(target, parent, grandparent);

        for (const auto *e : stage->incoming_edges) {
            if (sites.get(&e->producer->stages[0]).gpu_store_memory_type != GPUMemoryType::Local) {
                continue;
            }

            can_be_promoted_to_registers.get(e->producer) = can_be_promoted_to_registers.get(e->producer) &&
                                                            accessed_at_constant_indices(unrolled, e);
        }
    }
}

// Compute all the sites of interest for each pipeline stage
void LoopNest::get_sites(const Target &target,
                         StageMap<Sites> &sites,
                         StageMap<int64_t> &total_shared_mem_alloc_sizes,
                         const LoopNest *task,
                         const LoopNest *parent,
                         const LoopNest *current_thread_loop) const {
    if (is_gpu_thread(target)) {
        current_thread_loop = this;
    }

    if (!task && !is_root()) {
        task = this;
    }

    for (const auto &c : children) {
        c->get_sites(target, sites, total_shared_mem_alloc_sizes, task, this, current_thread_loop);
    }
    if (parent && node != parent->node) {
        auto &s = sites.get_or_create(stage);
        s.compute = parent;
        s.produce = this;
        s.task = task;
    }

    bool in_block = task != nullptr;
    bool in_thread = current_thread_loop != nullptr;

    for (const auto *f : store_at) {
        auto store_gpu_memory_type = get_gpu_memory_type(in_block, in_thread);

        for (const auto &s : f->stages) {
            sites.get_or_create(&s).store = this;
            sites.get_or_create(&s).gpu_store_memory_type = store_gpu_memory_type;
            auto alloc = sites.get_or_create(&s).store->compute_alloc_size_of_node_here(f);
            sites.get_or_create(&s).allocation_size = alloc.first;
            sites.get_or_create(&s).is_constant_allocation = alloc.second;

            const LoopNest *store_site = sites.get_or_create(&s).store;
            if (store_site->gpu_label == GPU_parallelism::Block && s.index == 0) {
                total_shared_mem_alloc_sizes.get_or_create(store_site->stage) += alloc.first;
            }
        }
    }
    for (auto it = inlined.begin(); it != inlined.end(); it++) {
        auto &s = sites.get_or_create(&(it.key()->stages[0]));
        s.inlined = true;
        // These values will be unreliable for inlined Funcs that are located
        // at multiple different locations
        s.compute = s.store = s.produce = s.innermost = this;

        // Accumulate all the innermost loop nests into which this func is
        // inlined
        s.inlined_innermosts.push_back(this);
        s.gpu_store_memory_type = GPUMemoryType::Inlined;
        s.task = task;
    }
    if (innermost) {
        sites.get_or_create(stage).innermost = this;
        sites.get_or_create(stage).thread = current_thread_loop;
    }
}

bool LoopNest::promote_allocs_to_registers(const Target &target, StageMap<Sites> &sites) const {
    NodeMap<bool> can_be_promoted_to_registers;
    get_allocs_that_can_be_promoted_to_registers(target, sites, can_be_promoted_to_registers, nullptr, nullptr);

    for (auto &node : can_be_promoted_to_registers) {
        if (!node.second) {
            return false;
        }

        for (const auto &stage : node.first->stages) {
            internal_assert(sites.get(&stage).gpu_store_memory_type == GPUMemoryType::Local);
            sites.get(&stage).gpu_store_memory_type = GPUMemoryType::Registers;
        }
    }

    return true;
}

bool LoopNest::exceeds_serial_extents_limit(const Target &target, const LoopNest *parent, bool in_threads_loop) const {
    bool parent_of_innermost = false;
    for (const auto &c : children) {
        if (c->node == node && c->innermost) {
            parent_of_innermost = true;
        }
    }

    if (gpu_label == GPU_parallelism::Serial && stage->index == 0) {
        int64_t serial_loop_extents = 1;
        for (const auto &i : stage->loop) {
            if (!i.pure) {
                continue;
            }

            serial_loop_extents *= size[i.pure_dim];
        }

        if (parent_of_innermost) {
            return serial_loop_extents > get_unroll_limit(target);
        }

        if (serial_loop_extents > 64) {
            return true;
        }
    }

    for (const auto &c : children) {
        if (c->exceeds_serial_extents_limit(target, this, in_threads_loop || c->gpu_label == GPU_parallelism::Thread)) {
            return true;
        }
    }

    return false;
}

bool LoopNest::node_has_dynamic_region_computed(const FunctionDAG::Node *f) const {
    for (int i = 0; i < f->dimensions; i++) {
        const auto &region = get_bounds(f)->region_computed(i);

        if (!region.constant_extent()) {
            return true;
        }
    }

    return false;
}

bool LoopNest::has_dynamic_allocation_inside_thread(bool in_thread_loop) const {
    in_thread_loop = in_thread_loop || (gpu_label == GPU_parallelism::Thread);

    if (in_thread_loop) {
        for (const auto &f : store_at) {
            if (node_has_dynamic_region_computed(f)) {
                return true;
            }
        }
    }

    for (const auto &child : children) {
        if (child->has_dynamic_allocation_inside_thread(in_thread_loop)) {
            return true;
        }
    }

    return false;
}

const LoopNest *LoopNest::find_pure_stage_loop_nest(const FunctionDAG::Node *node) const {
    const LoopNest *pure;
    for (const auto &c : children) {
        if (node == c->node) {
            if (c->stage->index == 0) {
                return c.get();
            }
        } else {
            pure = c->find_pure_stage_loop_nest(node);
            if (pure) {
                return pure;
            }
        }
    }

    return nullptr;
}

int LoopNest::get_pure_stage_vectorized_loop_index(const FunctionDAG::Node *node) const {
    const auto *pure = find_pure_stage_loop_nest(node);
    internal_assert(pure) << "No pure stage found for " << node->func.name() << "\n";
    return pure->vectorized_loop_index;
}

int LoopNest::get_vectorized_loop_index_from_pure_stage(const LoopNest &root) const {
    int v = vectorized_loop_index;
    if (v < 0) {
        v = root.get_pure_stage_vectorized_loop_index(node);
    }

    // For update stages, it's possible that the pure stage's vectorized
    // loop index is larger than the dimensions of the update stage e.g.
    // the pure stage's vectorized loop index is 3, but the update stage
    // has 3 or fewer dimensions. In this case, the vectorized loop
    // index should just be its innermost dimension i.e. 0
    if ((size_t)v >= stage->loop.size()) {
        v = 0;
    }

    return v;
}

// Get the stride over "node's" storage for a unit increment in the vectorized loop's
// index
double LoopNest::storage_stride(const LoadJacobian &jac,
                                int innermost_storage_dim,
                                const FunctionDAG::Node *storage_node,
                                const Bound &store_bounds,
                                const LoopNest &root) const {
    internal_assert(innermost_storage_dim >= 0);

    // The node's storage dimensions (from innermost outward)
    std::vector<int64_t> storage_dims;
    storage_dims.push_back(innermost_storage_dim);
    for (int i = 0; i < storage_node->dimensions; i++) {
        if (i == storage_dims[0]) {
            continue;
        }

        storage_dims.push_back(i);
    }

    std::vector<int64_t> storage_strides;
    int64_t storage_stride = 1;
    for (long storage_dim : storage_dims) {
        storage_strides.push_back(storage_stride);
        storage_stride *= store_bounds->region_required(storage_dim).extent();
    }

    int v = get_vectorized_loop_index_from_pure_stage(root);

    double stride = 0;
    for (std::size_t i = 0; i < storage_dims.size(); i++) {
        auto jac_stride = jac(storage_dims[i], v);

        float s = (float)jac_stride.numerator / (float)jac_stride.denominator;
        stride += s * storage_strides[i];
    }

    return std::abs(stride);
}

// Shared mem accesses with stride 1 will likely be vectorized
bool LoopNest::can_vectorize_access_for_innermost_dim(const LoadJacobian &jac,
                                                      const FunctionDAG::Node *accessed,
                                                      int innermost_dim,
                                                      int loop_index) const {
    for (int i = 0; i < accessed->dimensions; i++) {
        auto stride = jac(i, loop_index);
        if (i == innermost_dim) {
            if (!(stride == 1)) {
                return false;
            }
        } else if (!(stride == 0)) {
            return false;
        }
    }

    return true;
}

bool LoopNest::can_vectorize_store_access(const LoadJacobian &jac,
                                          const FunctionDAG::Node *accessed,
                                          bool accessed_has_been_scheduled,
                                          int innermost_dim,
                                          int loop_index,
                                          const GPUMemoryType &mem_type) const {
    if (loop_index < 0 || mem_type != GPUMemoryType::Shared) {
        return false;
    }

    internal_assert(innermost_dim >= 0);
    return can_vectorize_access_for_innermost_dim(jac, accessed, innermost_dim, loop_index);
}

int LoopNest::vectorized_load_access_size(const LoadJacobian &jac,
                                          const FunctionDAG::Node *accessed,
                                          bool accessed_has_been_scheduled,
                                          int innermost_dim,
                                          const GPUMemoryType &mem_type,
                                          bool verbose) const {
    int vector_size = 1;
    if (mem_type != GPUMemoryType::Shared) {
        return vector_size;
    }

    if (accessed_has_been_scheduled) {
        // Loads can potentially be vectorized in any loop dimension, not just
        // the vectorized_loop dimension. It's possible that some of the loop
        // dimensions will be removed by LICM but those indices won't conflict with
        // any potential vectorized indices because the Jacobian entry for them
        // must be 0 in all storage dimensions, whereas for vectorization it
        // must be 1 for the innermost_dim and 0 for all others
        for (size_t loop_index = 0; loop_index < size.size(); ++loop_index) {
            if (!can_vectorize_access_for_innermost_dim(jac, accessed, innermost_dim, loop_index)) {
                continue;
            }

            vector_size = std::max(vector_size, vectorized_access_size(loop_index, verbose));
        }

        if (verbose) {
            aslog(2) << "vector_size = " << vector_size << "\n";
        }

        return vector_size;
    }

    // If the producer has not been scheduled, try all of its dimensions as the
    // innermost storage dim to see if any can be vectorized
    for (int i = 0; i < accessed->dimensions; i++) {
        for (size_t loop_index = 0; loop_index < size.size(); ++loop_index) {
            if (!can_vectorize_access_for_innermost_dim(jac, accessed, i, loop_index)) {
                continue;
            }

            vector_size = std::max(vector_size, vectorized_access_size(loop_index, verbose));
        }
    }

    if (verbose) {
        aslog(2) << "vector_size = " << vector_size << "\n";
    }
    return vector_size;
}

int LoopNest::vectorized_access_size(size_t loop_index, bool verbose) const {
    int64_t extent = size[loop_index];
    constexpr int max_vector_size_in_bytes = 16;
    int64_t max_points_per_vector = std::min(4, max_vector_size_in_bytes / (int)node->bytes_per_point);

    if (verbose) {
        aslog(2) << "\nextent = " << extent;
        aslog(2) << "\nbytes_per_point = " << node->bytes_per_point;
        aslog(2) << "\nmax_points_per_vector = " << max_points_per_vector;
    }

    if (extent >= max_points_per_vector && extent % max_points_per_vector == 0) {
        return max_points_per_vector;
    }

    if (extent < max_points_per_vector && max_points_per_vector % extent == 0) {
        return extent;
    }

    return 1;
}

double LoopNest::compute_local_mem_stride(double stride, double bytes) const {
    // Each word is 4 bytes so adjust the stride based
    // on width of data being accessed
    double word_stride = (bytes / 4);
    int words_per_access = std::max(1.0, word_stride);
    stride *= words_per_access;

    stride = std::min(8.0, std::max(1.0, stride));

    return stride;
}

// Get the stride over "node's" storage and its element-wise stride for a unit
// increment in the given thread loops
<<<<<<< HEAD
Strides LoopNest::compute_strides(const LoadJacobian &jac,
                                  int innermost_storage_dim,
                                  const FunctionDAG::Node *storage_node,
                                  const Bound &store_bounds,
                                  const ThreadInfo &thread_info,
                                  bool verbose) const {
=======
Strides LoopNest::compute_strides(const LoadJacobian &jac, int innermost_storage_dim, const FunctionDAG::Node *storage_node, const Bound &store_bounds, const ThreadInfo *thread_info, bool verbose) const {
>>>>>>> f54bc08b
    internal_assert(innermost_storage_dim >= 0);

    if (verbose) {
        aslog(2) << "\nstrides: " << node->func.name() << " (stage = "
                 << stage->index << ") loading from "
                 << storage_node->func.name() << " ->\n";
        if (aslog::aslog_level() >= 2) {
            jac.dump("");
        }
    }

    // The node's storage dimensions (from innermost outward)
    std::vector<int64_t> storage_dims;
    storage_dims.push_back(innermost_storage_dim);
    for (int i = 0; i < storage_node->dimensions; i++) {
        if (i == storage_dims[0]) {
            continue;
        }

        storage_dims.push_back(i);
    }

    std::vector<int64_t> storage_strides;
    int64_t storage_stride = 1;
    if (verbose) {
        aslog(2) << "Storage stride: ";
    }
    for (long storage_dim : storage_dims) {
        storage_strides.push_back(storage_stride);
        if (verbose) {
            aslog(2) << storage_stride << " ";
        }
        storage_stride *= store_bounds->region_required(storage_dim).extent();
    }
    if (verbose) {
        aslog(2) << "\n";
    }

    Strides strides{storage_strides};
    for (const auto &thread_loop_var : thread_info->loop_vars) {
        int loop_index = stage->get_loop_index_from_var(thread_loop_var);
        bool loop_index_exists = loop_index >= 0;

        std::vector<double> index_strides;
        bool exists = true;
        for (std::size_t i = 0; i < storage_dims.size(); i++) {
            if (verbose) {
                aslog(2) << "loop_index for this stage = " << loop_index;
                aslog(2) << "; loop_var = " << thread_loop_var;
                aslog(2) << "; storage_dim = " << i;
            }

            if (loop_index_exists) {
                auto jac_stride = jac(storage_dims[i], loop_index);
                if (!jac_stride.exists()) {
                    if (verbose) {
                        aslog(2) << "; stride does not exist\n";
                        jac.dump("");
                    }
                    exists = false;
                    break;
                }

                float s = (float)jac_stride.numerator / (float)jac_stride.denominator;
                index_strides.push_back(s);
            } else {
                index_strides.push_back(0);
            }

            if (verbose) {
                aslog(2) << "; index_stride = " << index_strides.back() << "\n";
            }
        }

        if (exists) {
            strides.add_valid(index_strides);
            if (verbose) {
                aslog(2) << "adding valid stride\n";
            }
        } else {
            strides.add_invalid();
            if (verbose) {
                aslog(2) << "adding invalid stride\n";
            }
        }
    }

    if (verbose) {
        aslog(2) << "<- strides\n\n";
    }

    return strides;
}

bool LoopNest::all_strides_exist(const LoadJacobian &jac,
                                 const FunctionDAG::Node *storage_node,
                                 const LoopNest &root) const {
    int v = get_vectorized_loop_index_from_pure_stage(root);

    for (int i = 0; i < storage_node->dimensions; i++) {
        auto stride = jac(i, v);

        if (!stride.exists()) {
            return false;
        }
    }
    return true;
}

int LoopNest::get_actual_vector_dim(const Bound &store_bounds) const {
    if (store_bounds->region_computed(vector_dim).extent() > 1) {
        return vector_dim;
    }

    for (int i = 0; i < node->dimensions; ++i) {
        if (store_bounds->region_computed(i).extent() > 1) {
            return i;
        }
    }

    return vector_dim;
}

void LoopNest::compute_gpu_store_features(const LoadJacobian &jac,
                                          int consumer_innermost_dim,
                                          const FunctionDAG::Node *node,
                                          const Bound &consumer_store_bounds,
                                          const GPULoopInfo &gpu_loop_info,
                                          const std::vector<int64_t> &inner_serial_loop_extents,
                                          const Sites &consumer_site,
                                          ScheduleFeatures &feat,
                                          const LoopNest *parent,
                                          const LoopNest &root,
                                          GlobalMemInfo &global_mem_loads,
                                          SharedMemInfo &shared_mem_loads,
                                          LocalMemInfo &local_mem_loads,
                                          bool verbose) const {
    if (consumer_site.is_stored_in_registers()) {
        return;
    }

    internal_assert(gpu_loop_info.thread_info != nullptr);
    const ThreadInfo *thread_info = gpu_loop_info.thread_info;
    bool is_shared_mem = consumer_site.gpu_store_memory_type == GPUMemoryType::Shared;

    size_t actual_vector_dim = get_actual_vector_dim(consumer_store_bounds);

    // If any of the store dimensions are constant over all the loop dimensions,
    // then the value to be stored will likely be held in a register and stored
    // once instead of on every iteration
    double total_serial_loop_extents = gpu_loop_info.total_serial_extents();
    int vector_size = 1;
    for (size_t loop_index = 0; loop_index < stage->loop.size(); ++loop_index) {
        bool constant = true;
        for (int i = 0; i < node->dimensions; ++i) {
            if (!(jac(i, loop_index) == 0)) {
                constant = false;
                break;
            }
        }

        if (constant) {
            total_serial_loop_extents /= parent->size[loop_index];
        } else if (can_vectorize_store_access(jac, node, true, actual_vector_dim, loop_index, consumer_site.gpu_store_memory_type)) {
            vector_size = std::max(vector_size, parent->vectorized_access_size(loop_index));
        }
    }
    total_serial_loop_extents /= vector_size;

    if (verbose) {
        std::string type = stage->index == 0 ? "store" : "load_and_store";
        std::string consumer_name = node->func.name();
        sanitize_names(consumer_name);
        std::string mem_type = "global";
        if (consumer_site.gpu_store_memory_type == GPUMemoryType::Shared) {
            mem_type = "shared";
        } else if (consumer_site.gpu_store_memory_type == GPUMemoryType::Local) {
            mem_type = "local";
        }
        aslog(2) << "BEGIN MEM ACCESS " << mem_type << "_mem_" << type;
        aslog(2) << ". consumer: " << consumer_name << "_s" << stage->index << "; producer: " << consumer_name << "\n";
        aslog(2) << "total_serial_loop_extents = " << total_serial_loop_extents << "\n";
    }

    if (is_shared_mem) {
        if (verbose) {
            aslog(2) << "vector_size = " << vector_size << "\n";
        }
        auto store_jac = jac * inner_serial_loop_extents;
        auto shared_mem_info = compute_mem_store_info<SharedMem>(
            store_jac,
            consumer_innermost_dim,
            node,
            consumer_store_bounds,
            thread_info,
            total_serial_loop_extents,
            verbose);

        feat.num_shared_mem_stores_per_block = shared_mem_info.num_transactions();
        if (stage->index > 0) {
            shared_mem_loads.add(shared_mem_info);
        }
        feat.shared_mem_store_efficiency = shared_mem_info.efficiency();

        internal_assert(in_range_zero_one(feat.shared_mem_store_efficiency))
            << "Invalid shared mem store efficiency: " << feat.shared_mem_store_efficiency
            << " for " << node->func.name();

    } else if (consumer_site.gpu_store_memory_type == GPUMemoryType::Global) {
        if (verbose) {
            aslog(2) << "vector_size = " << vector_size << "\n";
        }
        auto store_jac = jac * inner_serial_loop_extents;
        auto global_mem_info = compute_mem_store_info<GlobalMem>(
            store_jac,
            consumer_innermost_dim,
            node,
            consumer_store_bounds,
            thread_info,
            total_serial_loop_extents,
            verbose);

        feat.num_global_mem_stores_per_block = global_mem_info.num_transactions();
        if (stage->index > 0) {
            global_mem_loads.add(global_mem_info);
        }
        feat.global_mem_store_efficiency = global_mem_info.efficiency();

        internal_assert(in_range_zero_one(feat.global_mem_store_efficiency))
            << "Invalid global mem store efficiency: " << feat.global_mem_store_efficiency
            << " for " << node->func.name();

    } else if (consumer_site.gpu_store_memory_type == GPUMemoryType::Local) {
        auto local_mem_info = compute_mem_store_info<LocalMem>(
            jac,
            consumer_innermost_dim,
            node,
            consumer_store_bounds,
            thread_info,
            total_serial_loop_extents,
            verbose);
        // feat.num_local_mem_stores_per_block = local_mem_info.num_transactions();
        if (stage->index > 0) {
            local_mem_loads.add(local_mem_info);
        }
        // feat.local_mem_store_efficiency = local_mem_info.efficiency();

        // internal_assert(in_range_zero_one(feat.local_mem_store_efficiency))
        //     << "Invalid local mem store coalesce efficiency: " << feat.local_mem_store_efficiency
        //     << " for " << node->func.name();
    }

    if (verbose) {
        aslog(2) << "num_blocks = " << gpu_loop_info.num_blocks << "\n";
        std::string type = stage->index == 0 ? "store" : "load_and_store";
        std::string consumer_name = node->func.name();
        sanitize_names(consumer_name);
        std::string mem_type = "global";
        if (consumer_site.gpu_store_memory_type == GPUMemoryType::Shared) {
            mem_type = "shared";
        } else if (consumer_site.gpu_store_memory_type == GPUMemoryType::Local) {
            mem_type = "local";
        }
        aslog(2) << "END MEM ACCESS "
                 << mem_type << "_mem_" << type
                 << ". consumer: " << consumer_name
                 << "_s" << stage->index
                 << "; producer: " << consumer_name;
        if (!jac.all_coeffs_exist()) {
            aslog(2) << " (not all coeffs exist)";
        }
        aslog(2) << "\n\n";
    }
}

template<typename T>
<<<<<<< HEAD
void LoopNest::compute_num_mem_accesses_per_block(const LoadJacobian &jac,
                                                  const FunctionDAG::Node *node,
                                                  const Bound &store_bounds,
                                                  const ThreadInfo &thread_info,
                                                  int innermost_dim,
                                                  double num_requests_per_warp,
                                                  MemInfoType<T> &mem_info,
                                                  bool verbose) const {
=======
void LoopNest::compute_num_mem_accesses_per_block(const LoadJacobian &jac, const FunctionDAG::Node *node, const Bound &store_bounds, const ThreadInfo *thread_info, int innermost_dim, double num_requests_per_warp, MemInfoType<T> &mem_info, bool verbose) const {
    int bytes_per_access = node->bytes_per_point;

    // If the consumer is a scalar and is compute_root, then it will not be
    // surrounded by a gpu_threads loop, in which case thread_info will be null.
    // In this case, there is no need to compute the below thread/warp-related
    // details because only a single point is being computed
    if (!thread_info && is_scalar()) {
        mem_info.add_access_info(num_requests_per_warp, 1, bytes_per_access);
        return;
    }

    internal_assert(thread_info != nullptr);

>>>>>>> f54bc08b
    Strides strides = compute_strides(jac, innermost_dim, node, store_bounds, thread_info, verbose);

    size_t dimensions = thread_info->loop_indices.size();
    strides.dump(verbose);

    {
        int num_requests = thread_info->num_regular_active_warps_per_block * num_requests_per_warp;
        Accumulator<T> accumulator(bytes_per_access, dimensions, strides, verbose);
        thread_info->for_each_thread_id_in_first_warp(accumulator);

        accumulator.add_access_info(num_requests, mem_info, false);

        if (verbose) {
            aslog(2) << "num_requests_per_warp = " << num_requests_per_warp << "\n";
            aslog(2) << "num_regular_warps = " << thread_info->num_regular_active_warps_per_block << "\n";
        }
    }

    if (!thread_info->has_tail_warp) {
        return;
    }

    if (verbose) {
        aslog(2) << "\nBEGIN tail warp\n";
        aslog(2) << "# threads in tail warp: " << thread_info->num_threads_in_final_warp << "\n";
    }

    Accumulator<T> accumulator(bytes_per_access, dimensions, strides, verbose);
    thread_info->for_each_thread_id_in_tail_warp(accumulator);

    accumulator.add_access_info(num_requests_per_warp, mem_info, true);

    if (verbose) {
        aslog(2) << "END tail warp\n\n";
    }
}

<<<<<<< HEAD
template void LoopNest::compute_num_mem_accesses_per_block<GlobalMem>(
    const LoadJacobian &jac,
    const FunctionDAG::Node *node,
    const Bound &store_bounds,
    const ThreadInfo &thread_info,
    int innermost_dim,
    double num_requests_per_warp,
    MemInfoType<GlobalMem> &mem_info,
    bool verbose) const;

template void LoopNest::compute_num_mem_accesses_per_block<SharedMem>(
    const LoadJacobian &jac,
    const FunctionDAG::Node *node,
    const Bound &store_bounds,
    const ThreadInfo &thread_info,
    int innermost_dim,
    double num_requests_per_warp,
    MemInfoType<SharedMem> &mem_info,
    bool verbose) const;

template<>
void LoopNest::compute_num_mem_accesses_per_block<LocalMem>(const LoadJacobian &jac,
                                                            const FunctionDAG::Node *node,
                                                            const Bound &store_bounds,
                                                            const ThreadInfo &thread_info,
                                                            int innermost_dim,
                                                            double num_requests_per_warp,
                                                            MemInfoType<LocalMem> &mem_info,
                                                            bool verbose) const {
=======
template void LoopNest::compute_num_mem_accesses_per_block<GlobalMem>(const LoadJacobian &jac, const FunctionDAG::Node *node, const Bound &store_bounds, const ThreadInfo *thread_info, int innermost_dim, double num_requests_per_warp, MemInfoType<GlobalMem> &mem_info, bool verbose) const;

template void LoopNest::compute_num_mem_accesses_per_block<SharedMem>(const LoadJacobian &jac, const FunctionDAG::Node *node, const Bound &store_bounds, const ThreadInfo *thread_info, int innermost_dim, double num_requests_per_warp, MemInfoType<SharedMem> &mem_info, bool verbose) const;

template<>
void LoopNest::compute_num_mem_accesses_per_block<LocalMem>(const LoadJacobian &jac, const FunctionDAG::Node *node, const Bound &store_bounds, const ThreadInfo *thread_info, int innermost_dim, double num_requests_per_warp, MemInfoType<LocalMem> &mem_info, bool verbose) const {
>>>>>>> f54bc08b
    int bytes_per_access = node->bytes_per_point;

    // If the consumer is a scalar and is compute_root, then it will not be
    // surrounded by a gpu_threads loop, in which case thread_info will be null.
    // In this case, there is no need to compute the below thread/warp-related
    // details because only a single point is being computed
    if (!thread_info && is_scalar()) {
        mem_info.add_access_info(num_requests_per_warp, 1, bytes_per_access);
        return;
    }

    {
        int num_requests = thread_info->num_regular_active_warps_per_block * num_requests_per_warp;
        LocalAccessAccumulator accumulator(bytes_per_access, verbose);
        thread_info->for_each_thread_id_in_first_warp(accumulator);

        accumulator.add_access_info(num_requests, mem_info, false);

        if (verbose) {
            aslog(2) << "num_requests_per_warp = " << num_requests_per_warp << "\n";
            aslog(2) << "num_regular_warps = " << thread_info->num_regular_active_warps_per_block << "\n";
        }
    }

    if (!thread_info->has_tail_warp) {
        return;
    }

    if (verbose) {
        aslog(2) << "\nBEGIN tail warp\n";
        aslog(2) << "# threads in tail warp: " << thread_info->num_threads_in_final_warp << "\n";
    }

    LocalAccessAccumulator accumulator(bytes_per_access, verbose);
    thread_info->for_each_thread_id_in_tail_warp(accumulator);

    accumulator.add_access_info(num_requests_per_warp, mem_info, true);

    if (verbose) {
        aslog(2) << "END tail warp\n\n";
    }
}

std::pair<double, double>
LoopNest::compute_local_mem_store_features(const LoadJacobian &jac,
                                           int consumer_innermost_dim,
                                           const FunctionDAG::Node *node,
                                           const Bound &consumer_store_bounds,
                                           const LoopNest &root,
                                           double serial_loop_extents) const {
    // Assume worst case serialized loads if the stride is unknown
    if (!all_strides_exist(jac, node, root)) {
        double stride = compute_local_mem_stride(32.0, node->bytes_per_point);
        double accesses = jac.count() * std::ceil((stride * serial_loop_extents) / 8.0);
        return {accesses, 1.0 / stride};
    }

    double stride = storage_stride(jac, consumer_innermost_dim, node, consumer_store_bounds, root);
    stride = compute_local_mem_stride(stride, node->bytes_per_point);
    double accesses = jac.count() * std::ceil((stride * serial_loop_extents) / 8.0);
    return {accesses, 1.0 / stride};
}

template<typename T>
<<<<<<< HEAD
MemInfoType<T> LoopNest::compute_mem_store_info(const LoadJacobian &jac,
                                                int consumer_innermost_dim,
                                                const FunctionDAG::Node *node,
                                                const Bound &consumer_store_bounds,
                                                const ThreadInfo &thread_info,
                                                double serial_loop_extents,
                                                bool verbose) const {
=======
MemInfoType<T> LoopNest::compute_mem_store_info(const LoadJacobian &jac, int consumer_innermost_dim, const FunctionDAG::Node *node, const Bound &consumer_store_bounds, const ThreadInfo *thread_info, double serial_loop_extents, bool verbose) const {
>>>>>>> f54bc08b
    MemInfoType<T> mem_info;

    compute_num_mem_accesses_per_block<T>(jac,
                                          node,
                                          consumer_store_bounds,
                                          thread_info,
                                          consumer_innermost_dim,
                                          serial_loop_extents,
                                          mem_info, verbose);
    return mem_info;
}

<<<<<<< HEAD
template MemInfoType<GlobalMem> LoopNest::compute_mem_store_info<GlobalMem>(
    const LoadJacobian &jac,
    int consumer_innermost_dim,
    const FunctionDAG::Node *node,
    const Bound &consumer_store_bounds,
    const ThreadInfo &thread_info,
    double serial_loop_extents,
    bool verbose) const;

template MemInfoType<SharedMem> LoopNest::compute_mem_store_info<SharedMem>(
    const LoadJacobian &jac,
    int consumer_innermost_dim,
    const FunctionDAG::Node *node,
    const Bound &consumer_store_bounds,
    const ThreadInfo &thread_info,
    double serial_loop_extents,
    bool verbose) const;

template<typename T>
void LoopNest::compute_mem_load_features(const LoadJacobian &jac,
                                         int producer_innermost_dim,
                                         const FunctionDAG::Node *node,
                                         const Bound &producer_store_bounds,
                                         bool producer_has_been_scheduled,
                                         const ThreadInfo &thread_info,
                                         MemInfoType<T> &mem_info,
                                         double points_accessed_per_thread,
                                         bool verbose) const {
=======
template MemInfoType<GlobalMem> LoopNest::compute_mem_store_info<GlobalMem>(const LoadJacobian &jac, int consumer_innermost_dim, const FunctionDAG::Node *node, const Bound &consumer_store_bounds, const ThreadInfo *thread_info, double serial_loop_extents, bool verbose) const;

template MemInfoType<SharedMem> LoopNest::compute_mem_store_info<SharedMem>(const LoadJacobian &jac, int consumer_innermost_dim, const FunctionDAG::Node *node, const Bound &consumer_store_bounds, const ThreadInfo *thread_info, double serial_loop_extents, bool verbose) const;

template<typename T>
void LoopNest::compute_mem_load_features(const LoadJacobian &jac, int producer_innermost_dim, const FunctionDAG::Node *node, const Bound &producer_store_bounds, bool producer_has_been_scheduled, const ThreadInfo *thread_info, MemInfoType<T> &mem_info, double points_accessed_per_thread, bool verbose) const {
>>>>>>> f54bc08b
    if (producer_has_been_scheduled) {
        compute_num_mem_accesses_per_block<T>(jac,
                                              node,
                                              producer_store_bounds,
                                              thread_info,
                                              producer_innermost_dim,
                                              points_accessed_per_thread,
                                              mem_info,
                                              verbose);

        return;
    }

    // Assume best case if producer has not been scheduled: try all the
    // possible innermost dimensions and take the best
    int min_required_accesses = 0;
    MemInfoType<T> min_info;

    for (int i = 0; i < node->dimensions; i++) {
        MemInfoType<T> info;
        compute_num_mem_accesses_per_block<T>(jac,
                                              node,
                                              producer_store_bounds,
                                              thread_info,
                                              i,
                                              points_accessed_per_thread,
                                              info,
                                              verbose);
        if (i == 0 || info.num_transactions() < min_required_accesses) {
            min_info = info;
            min_required_accesses = info.num_transactions();
        }
    }

    mem_info.add(min_info);
}

<<<<<<< HEAD
template void LoopNest::compute_mem_load_features<GlobalMem>(
    const LoadJacobian &jac,
    int producer_innermost_dim,
    const FunctionDAG::Node *node,
    const Bound &producer_store_bounds,
    bool producer_has_been_scheduled,
    const ThreadInfo &thread_info,
    MemInfoType<GlobalMem> &mem_info,
    double points_accessed_per_thread,
    bool verbose) const;

template void LoopNest::compute_mem_load_features<SharedMem>(
    const LoadJacobian &jac,
    int producer_innermost_dim,
    const FunctionDAG::Node *node,
    const Bound &producer_store_bounds,
    bool producer_has_been_scheduled,
    const ThreadInfo &thread_info,
    MemInfoType<SharedMem> &mem_info,
    double points_accessed_per_thread,
    bool verbose) const;
=======
template void LoopNest::compute_mem_load_features<GlobalMem>(const LoadJacobian &jac,
                                                             int producer_innermost_dim,
                                                             const FunctionDAG::Node *node,
                                                             const Bound &producer_store_bounds,
                                                             bool producer_has_been_scheduled,
                                                             const ThreadInfo *thread_info,
                                                             MemInfoType<GlobalMem> &mem_info,
                                                             double points_accessed_per_thread,
                                                             bool verbose) const;

template void LoopNest::compute_mem_load_features<SharedMem>(const LoadJacobian &jac,
                                                             int producer_innermost_dim,
                                                             const FunctionDAG::Node *node,
                                                             const Bound &producer_store_bounds,
                                                             bool producer_has_been_scheduled,
                                                             const ThreadInfo *thread_info,
                                                             MemInfoType<SharedMem> &mem_info,
                                                             double points_accessed_per_thread,
                                                             bool verbose) const;
>>>>>>> f54bc08b

template<>
void LoopNest::compute_mem_load_features<LocalMem>(const LoadJacobian &jac,
                                                   int producer_innermost_dim,
                                                   const FunctionDAG::Node *node,
                                                   const Bound &producer_store_bounds,
                                                   bool producer_has_been_scheduled,
                                                   const ThreadInfo *thread_info,
                                                   MemInfoType<LocalMem> &mem_info,
                                                   double points_accessed_per_thread,
                                                   bool verbose) const {
    compute_num_mem_accesses_per_block<LocalMem>(jac,
                                                 node,
                                                 producer_store_bounds,
                                                 thread_info,
                                                 producer_innermost_dim,
                                                 points_accessed_per_thread,
                                                 mem_info,
                                                 verbose);
}

// Assumes block, serial, thread or block, thread nesting
const LoopNest *LoopNest::get_enclosing_block(const LoopNest *parent, const LoopNest *grandparent) const {
    internal_assert(gpu_label == GPU_parallelism::Thread);

    if (parent->gpu_label == GPU_parallelism::Block && grandparent->is_root()) {
        return parent;
    }

    if (parent->gpu_label == GPU_parallelism::Serial && grandparent->gpu_label == GPU_parallelism::Block) {
        return grandparent;
    }

    internal_error << "Invalid nesting: " << stringify(parent->gpu_label) << ", " << stringify(grandparent->gpu_label)
                   << "\n";
    return nullptr;
}

std::pair<int64_t, int64_t> LoopNest::get_block_and_serial_extents(const LoopNest *block) const {
    constexpr int max_blocks[3] = {2147483647, 65535, 65535};
    int block_extents[3] = {1, 1, 1};

    std::vector<int64_t> lowered_size;
    lowered_dims(block->size, block->vectorized_loop_index, lowered_size);

    int64_t total_block_extents = 1;

    size_t i = 0;
    size_t block_i = 0;
    for (size_t N = lowered_size.size(); i < N && block_i < 3; ++i) {
        if (lowered_size[i] * block_extents[block_i] > max_blocks[block_i]) {
            ++block_i;
            continue;
        }

        block_extents[block_i] *= lowered_size[i];
        total_block_extents *= lowered_size[i];
    }

    int64_t serial_extents = 1;
    for (; i < lowered_size.size(); ++i) {
        serial_extents *= lowered_size[i];
    }

    internal_assert(serial_extents == 1);
    return {total_block_extents, serial_extents};
}

bool LoopNest::all_paths_to_leaves_have_thread_loop() const {
    if (gpu_label == GPU_parallelism::Thread) {
        return true;
    }

    if (children.empty()) {
        return false;
    }

    for (const auto &c : children) {
        if (!c->all_paths_to_leaves_have_thread_loop()) {
            return false;
        }
    }

    return true;
}

bool LoopNest::has_thread_loop_descendant() const {
    if (gpu_label == GPU_parallelism::Thread) {
        return true;
    }

    for (const auto &c : children) {
        if (c->has_thread_loop_descendant()) {
            return true;
        }
    }

    return false;
}

void LoopNest::compute_warp_features(ScheduleFeatures &features, const GPULoopInfo &gpu_loop_info) const {
    const ThreadInfo *thread_info = gpu_loop_info.thread_info;
    features.warp_lane_utilization = thread_info->warp_lane_utilization();
    features.num_active_warps_per_block = thread_info->num_active_warps_per_block;
    features.idle_lane_wastage = thread_info->idle_lane_wastage();
    features.num_warps_per_block = thread_info->num_warps_per_block;
    features.num_blocks = gpu_loop_info.num_blocks;
    features.block_occupancy = thread_info->block_occupancy();
    features.num_threads_per_block = thread_info->num_threads;

    internal_assert(in_range_zero_one(features.block_occupancy))
        << "Invalid block occupancy: " << features.block_occupancy;
    internal_assert(in_range_zero_one(features.warp_lane_utilization))
        << "Invalid warp utilization: " << features.warp_lane_utilization;
}

// Assume that when a block is active, all its warps are active
void LoopNest::compute_warp_and_block_occupancy(const Anderson2021Params &params,
                                                ScheduleFeatures &feat,
                                                const GPULoopInfo &gpu_loop_info) const {
    // Only compute these features for stage's that actually have a block
    // loop
    if (node != gpu_loop_info.current_block_loop->node) {
        return;
    }

    auto active_block_hardware_limit = get_active_block_hardware_limit(params);
    auto active_warp_hardware_limit = get_active_warp_hardware_limit(params);

    int64_t num_warps_per_block = gpu_loop_info.thread_info->num_warps_per_block;

    int64_t num_blocks = std::ceil(gpu_loop_info.num_blocks / (double)params.parallelism);

    auto max_theoretical_active_blocks = std::min(active_block_hardware_limit, num_blocks);
    auto max_active_warps = std::min(active_warp_hardware_limit, max_theoretical_active_blocks * num_warps_per_block);

    auto max_active_blocks = max_active_warps / num_warps_per_block;

    feat.max_warp_occupancy = (double)max_active_warps / (double)active_warp_hardware_limit;
    feat.max_block_occupancy = (double)max_active_blocks / (double)active_block_hardware_limit;
}

void LoopNest::compute_shared_mem_occupancy(const Anderson2021Params &params,
                                            const Target &target,
                                            int64_t total_shared_mem_alloc_size,
                                            ScheduleFeatures &feat) const {
    if (!is_gpu_block(target)) {
        return;
    }

    auto shared_mem_limit = get_shared_memory_limit(params);
    auto shared_mem_sm_limit = get_shared_memory_sm_limit(params);
    auto active_block_hardware_limit = get_active_block_hardware_limit(params);

    feat.shared_mem_occupancy = (double)total_shared_mem_alloc_size / (double)shared_mem_limit;
    internal_assert(feat.shared_mem_occupancy <= 1) << "Invalid shared mem occupancy: " << feat.shared_mem_occupancy;

    if (total_shared_mem_alloc_size > 0) {
        auto shared_mem_max_active_blocks = std::min(active_block_hardware_limit,
                                                     shared_mem_sm_limit / total_shared_mem_alloc_size);
        feat.shared_mem_block_limit_factor = (double)shared_mem_max_active_blocks / (double)active_block_hardware_limit;

        internal_assert(feat.shared_mem_block_limit_factor <= 1)
            << "Invalid shared mem block limit factor: " << feat.shared_mem_block_limit_factor;
    }
}

std::pair<const LoopNest *, const LoopNest *> LoopNest::find_innermost_and_parent() const {
    internal_assert(!innermost);

    const LoopNest *parent = this;
    const LoopNest *child = nullptr;

    while (true) {
        for (const auto &c : parent->children) {
            if (c->node != node) {
                continue;
            }

            child = c.get();
        }

        internal_assert(child);

        if (child->innermost) {
            break;
        }

        parent = child;
    }

    return {child, parent};
}

int64_t LoopNest::points_accessed_per_thread(
    const Anderson2021Params &params,
    const Target &target,
    const GPULoopInfo &gpu_loop_info,
    const std::vector<const FunctionDAG::Edge *> &edge_chain,
    const LoadJacobian &jac,
    const LoopNest *parent,
    const LoopNest *grandparent,
    int64_t n,
    const ScheduleFeatures &feat,
    const LoadJacobian &serial_jac,
    bool producer_has_been_scheduled,
    int producer_innermost_dim,
    const GPUMemoryType &mem_type,
    bool verbose) const {

    std::unique_ptr<LoopNest> innermost_parent_clone = std::make_unique<LoopNest>();
    innermost_parent_clone->copy_from(*parent);
    int64_t unrolled_loop_extent = feat.unrolled_loop_extent;
    vector<int64_t> tiling(node->dimensions, 1);
    vector<int> rvars_to_move_inward(parent->size.size(), 0);

    // There are 3 cases to consider when computing the number of unique points
    // accessed:
    // 1. If LICM can be applied, then accessed points can be reused across
    // the loop's iterations so its extents are not counted
    // 2. If LICM cannot be applied to a loop but it is unrolled, then accessed
    // points can potentially be reused across the unrolled block and the number
    // of unique points accessed is equal to the region_required
    // 3. If LICM cannot be applied to a loop and it is not unrolled, then
    // points accessed cannot be reused across iterations and the number of
    // unique points accessed in 2. is multiplied by the loop's extents

    int64_t product_of_non_licm_non_unrolled_extents = 1;
    int64_t product_of_non_licm_extents = 1;
    int num_pure_loops = 0;
    const FunctionDAG::Node *producer = edge_chain.back()->producer;
    for (size_t idx = 0; idx < parent->size.size(); idx++) {
        bool can_apply_licm = true;
        for (int i = 0; i < producer->dimensions; i++) {
            if (!(jac(i, idx) == 0)) {
                can_apply_licm = false;
                break;
            }
        }

        bool pure = stage->loop[idx].pure;
        bool pure_and_unrolled = pure && unrolled_loop_extent > 1;

        if (pure) {
            ++num_pure_loops;
        }

        if (!can_apply_licm) {
            product_of_non_licm_extents *= parent->size[idx];
            if (pure_and_unrolled) {
                // Case 2
                if (stage->loop[idx].pure_dim >= 0) {
                    tiling[stage->loop[idx].pure_dim] = parent->size[idx];
                } else {
                    rvars_to_move_inward[idx] = 1;
                }
                if (verbose) {
                    aslog(2) << "loop idx = " << idx << ": non_licm_unrolled = " << parent->size[idx] << "\n";
                }
            } else {
                // Case 3
                product_of_non_licm_non_unrolled_extents *= parent->size[idx];
                if (verbose) {
                    aslog(2) << "loop idx = " << idx << ": non_licm_non_unrolled = " << parent->size[idx] << "\n";
                }
            }
        } else if (verbose) {
            // Case 1
            aslog(2) << "loop idx = " << idx << ": apply licm = " << parent->size[idx] << "\n";
        }
    }

    IntrusivePtr<const LoopNest> innermost_parent = innermost_parent_clone->parallelize_in_tiles(
        tiling,
        grandparent,
        params,
        target,
        true,
        false,
        false,
        rvars_to_move_inward);

    const auto &bounds = innermost_parent->get_bounds_along_edge_chain(producer, edge_chain);
    int64_t num_points = 1;
    for (int i = 0; i < producer->dimensions; i++) {
        num_points *= bounds->region_required(i).extent();

        // If the min is >= 100000, there's a good chance that the bounds are
        // uninitialized, indicating a bug
        internal_assert(std::abs(bounds->region_required(i).min()) < 100000)
            << "region_required min = " << std::abs(bounds->region_required(i).min())
            << "; region_required max = " << std::abs(bounds->region_required(i).max());
        if (verbose) {
            aslog(2) << "region_required(" << i << ") = " << bounds->region_required(i).extent() << "; ";
        }
    }

    // There are 2 ways to calculate the number of points accessed:
    // 1. The region_required of the producer in the non-LICM unrolled loops * the loop extents of the non-LICM loops
    // that cannot be unrolled
    int64_t points_accessed_by_region_required = num_points * product_of_non_licm_non_unrolled_extents;

    // 2. The number of points computed according to 'n' (the number of
    // entries in the LoadJacobian i.e. the number of loads, ignoring any reuse
    // of points) * the loops extents of all the non-LICM loops. This value is
    // an upper bound
    int64_t points_accessed_by_loop_extents = n * product_of_non_licm_extents;

    // In some cases, the region_required is larger than the actual number of
    // points that need to be loaded e.g. if f(x) = g(x) + g(x + 100), the
    // region_required of g will be the range [x, x + 100] but really only 2
    // points need to be loaded. In cases like this, option 1. will
    // over-estimate and we instead use the upper bound from option 2.
    int64_t points_accessed = points_accessed_by_region_required;
    if (points_accessed_by_loop_extents <= points_accessed_by_region_required) {
        points_accessed = points_accessed_by_loop_extents;

        if (mem_type == GPUMemoryType::Shared) {
            int vector_size = parent->vectorized_load_access_size(serial_jac,
                                                                  producer,
                                                                  producer_has_been_scheduled,
                                                                  producer_innermost_dim,
                                                                  mem_type,
                                                                  verbose);

            if (verbose) {
                aslog(2) << "\n";
                aslog(2) << "vector_size = " << vector_size << "\n";
            }

            if (points_accessed % vector_size == 0) {
                points_accessed /= vector_size;
                if (verbose) {
                    aslog(2) << "vectorization applied\n";
                }
            }
        }
    }

    points_accessed *= gpu_loop_info.total_outer_serial_extents;

    int64_t total_inner_serial_extents_outside_realization =
        gpu_loop_info.get_total_inner_serial_extents_outside_realization(this);

    // If you have a realization inside a serial loop e.g.
    // f 80 gpu_block
    //  f 32 gpu_thread
    //   f 8 gpu_serial
    //    realize: g
    //    g 1 gpu_serial
    //     g 1 gpu_simd
    //    f 1 gpu_simd
    // LICM won't be able to hoist g's loads/stores above its realization level
    // so 'f 8' will contribute a factor of 8 to the total
    points_accessed *= total_inner_serial_extents_outside_realization;

    if (verbose) {
        aslog(2) << "\n";
        aslog(2) << "region_required = " << num_points << "\n";
        aslog(2) << "total_inner_serial_extents = " << gpu_loop_info.total_inner_serial_extents << "\n";
        aslog(2) << "total_outer_serial_extents = " << gpu_loop_info.total_outer_serial_extents << "\n";
        aslog(2) << "total_inner_serial_extents_outside_realization = " << total_inner_serial_extents_outside_realization << "\n";
        aslog(2) << "product_of_non_licm_non_unrolled_extents = " << product_of_non_licm_non_unrolled_extents << "\n";
        aslog(2) << "n = " << n << "\n";
        aslog(2) << "points_accessed_by_region_required = " << points_accessed_by_region_required << "\n";
        aslog(2) << "points_accessed_by_loop_extents = " << points_accessed_by_loop_extents << "\n";
        aslog(2) << "final points_accessed_per_thread = " << points_accessed << "\n";
    }

    return points_accessed;
}

int64_t LoopNest::compute_licm_amortization(const LoopNest *innermost,
                                            const LoopNest *parent,
                                            const ScheduleFeatures &feat,
                                            const LoadJacobian &jac,
                                            int producer_dims) const {
    // Is this load loop-invariant over an
    // unrolled block? If so, we amortize the
    // number of loads to account for LICM.
    int64_t amortization = 1;
    if (feat.unrolled_loop_extent <= 1) {
        return amortization;
    }

    for (size_t idx = 0; idx < innermost->stage->loop.size(); idx++) {
        if (!innermost->stage->loop[idx].rvar) {
            bool loop_invariant = true;
            for (int i = 0; i < producer_dims; i++) {
                if (!(jac(i, idx) == 0)) {
                    loop_invariant = false;
                    break;
                }
            }
            if (loop_invariant) {
                amortization *= parent->size[idx];
            }
        }
    }

    // TODO: LICM still acts for the innermost loop of non-unrolled things

    return amortization;
}

void LoopNest::memoize_points_computed_minimum(StageMap<ScheduleFeatures> &memoized_features,
                                               const StageMap<ScheduleFeatures> *features) const {
    for (auto it = inlined.begin(); it != inlined.end(); it++) {
        const auto *f = it.key();
        const auto &inlined_feat = features->get(&(f->stages[0]));
        memoized_features.get(&(f->stages[0])).points_computed_minimum = inlined_feat.points_computed_minimum;
    }

    memoized_features.get(stage).points_computed_minimum = features->get(stage).points_computed_minimum;

    for (const auto &c : children) {
        c->memoize_points_computed_minimum(memoized_features, features);
    }
}

vector<pair<int, int>> LoopNest::collect_producers(const StageMap<Sites> &sites) const {
    set<const FunctionDAG::Node::Stage *> stages;
    collect_stages(stages);

    vector<const FunctionDAG::Edge *> pending;

    for (const auto *stage : stages) {
        for (const auto *e : stage->incoming_edges) {
            pending.push_back(e);
        }
    }

    set<const FunctionDAG::Node *> done;
    vector<pair<int, int>> producers;

    // Collect all producers of the funcs within this LoopNest
    while (!pending.empty()) {
        const auto *e = pending.back();
        pending.pop_back();
        if (done.count(e->producer)) {
            continue;
        }
        done.insert(e->producer);
        const auto &site = sites.get(&(e->producer->stages[0]));
        if (site.store->is_root()) {
            int vector_dim = (e->producer->is_input ? 0 : (site.produce != nullptr ? site.produce->vector_dim : -1));
            producers.emplace_back(e->producer->id, vector_dim);
        } else if (site.produce != nullptr) {
            // Computation must be nested inside this task or inlined into it.
            for (const auto &s : e->producer->stages) {
                for (const auto *e2 : s.incoming_edges) {
                    pending.push_back(e2);
                }
            }
        }
    }

    return producers;
}

uint64_t LoopNest::compute_hash_of_producers_stored_at_root(const StageMap<Sites> &sites) const {
    vector<pair<int, int>> producers = collect_producers(sites);

    // Sort them according to node id
    std::sort(producers.begin(), producers.end(),
              [](const pair<int, int> &a, const pair<int, int> &b) { return a.first < b.first; });

    uint64_t store_root_hash = 0;
    for (const auto &p : producers) {
        hash_combine(store_root_hash, p.first);
        hash_combine(store_root_hash, p.second);
    }

    return store_root_hash;
}

void LoopNest::collect_stages(std::set<const FunctionDAG::Node::Stage *> &stages) const {
    stages.insert(stage);

    for (const auto &c : children) {
        c->collect_stages(stages);
    }
}

void LoopNest::memoize_features(StageMap<ScheduleFeatures> &memoized_features,
                                const StageMap<ScheduleFeatures> *features) const {
    for (auto it = inlined.begin(); it != inlined.end(); it++) {
        const auto *f = it.key();
        if (memoized_features.contains(&(f->stages[0]))) {
            continue;
        }

        const auto &inlined_feat = features->get(&(f->stages[0]));
        memoized_features.insert(&(f->stages[0]), inlined_feat);
    }

    if (!memoized_features.contains(stage)) {
        memoized_features.insert(stage, features->get(stage));
    }

    for (const auto &c : children) {
        c->memoize_features(memoized_features, features);
    }
}

void LoopNest::compute_working_set_from_features(int64_t *working_set,
                                                 const StageMap<ScheduleFeatures> *features) const {
    int64_t working_set_here = 0;

    for (const auto &c : children) {
        c->compute_working_set_from_features(&working_set_here, features);
    }

    for (const auto *node : store_at) {
        const auto &feat = features->get(&(node->stages[0]));
        working_set_here += feat.bytes_at_production;
    }

    *working_set += working_set_here;
}

void LoopNest::recompute_inlined_features(const StageMap<Sites> &sites,
                                          StageMap<ScheduleFeatures> *features) const {
    for (const auto &c : children) {
        c->recompute_inlined_features(sites, features);
    }

    for (auto it = inlined.begin(); it != inlined.end(); it++) {
        const auto *f = it.key();
        internal_assert(f);

        const auto &block = sites.get(stage).task;

        internal_assert(sites.contains(block->stage));
        uint64_t hash_of_producers = sites.get(block->stage).hash_of_producers_stored_at_root;

        internal_assert(block->feature_intermediates.count(hash_of_producers) > 0);
        auto &intermediate_map = block->feature_intermediates[hash_of_producers].get(&(f->stages[0]));
        auto &intermediate = intermediate_map.get(stage);

        auto &inlined_feat = features->get(&(f->stages[0]));
        inlined_feat.inlined_calls += intermediate.inlined_calls;
        inlined_feat.num_scalars += intermediate.num_scalars;
        if (inlined_feat.innermost_pure_loop_extent > 0) {
            inlined_feat.innermost_pure_loop_extent = std::min(inlined_feat.innermost_pure_loop_extent,
                                                               intermediate.innermost_pure_loop_extent);
        } else {
            inlined_feat.innermost_pure_loop_extent = intermediate.innermost_pure_loop_extent;
        }
        inlined_feat.outer_parallelism = intermediate.outer_parallelism;
        inlined_feat.num_blocks = intermediate.outer_parallelism;
        inlined_feat.num_warps_per_block += intermediate.num_warps_per_block;

        inlined_feat.num_threads_per_block += intermediate.num_threads_per_block;
        inlined_feat.points_computed_per_thread += intermediate.points_computed_per_thread;
    }
}

std::pair<int64_t, bool> LoopNest::compute_alloc_size_of_node_here(const FunctionDAG::Node *f) const {
    const auto &bounds = get_bounds(f);

    int64_t bytes = f->bytes_per_point;
    bool is_constant = true;
    for (int i = 0; i < f->dimensions; i++) {
        const auto &p = bounds->region_computed(i);
        bytes *= p.extent();
        is_constant = is_constant && p.constant_extent();
    }

    return {bytes, is_constant};
}

// Do a recursive walk over the loop nest computing features to feed the cost model.
void LoopNest::compute_features(const FunctionDAG &dag,
                                const Anderson2021Params &params,
                                const Target &target,
                                const StageMap<Sites> &sites,
                                int64_t instances,
                                int64_t parallelism,
                                const LoopNest *parent,
                                const LoopNest *grandparent,
                                const LoopNest &root,
                                GPULoopInfo gpu_loop_info,
                                bool use_memoized_features,
                                const StageMap<int64_t> &total_shared_mem_alloc_sizes,
                                int64_t *working_set,
                                int64_t *working_set_local_constant,
                                int64_t *working_set_local_dynamic,
                                StageMap<ScheduleFeatures> *features,
                                Statistics &stats,
                                bool verbose) const {

    gpu_loop_info.update(target, this);
    std::unique_ptr<ThreadInfo> thread_info;

    if (is_gpu_thread(target)) {
        thread_info = gpu_loop_info.create_thread_info();
    }

    int64_t working_set_here = 0;
    int64_t working_set_here_local_constant = 0;
    int64_t working_set_here_local_dynamic = 0;

    int64_t loop_instances = 1, parallel_tasks = 1;
    bool in_impure = false;
    for (int idx = (int)size.size() - 1; idx >= 0; idx--) {
        size_t i = size[idx];
        loop_instances *= i;
        if (stage->loop[idx].pure && !in_impure) {
            if (params.parallelism > 1 && (parallel || (parent->is_root() && parallel_tasks < params.parallelism))) {
                // Either we've picked our parallel tiling, or
                // it's not yet determined. Assume we'll not split
                // any loops and just stop after we hit the
                // required number of cores
                parallel_tasks *= i;
                // If we haven't picked out parallel tiling yet,
                // assume that we'll target 8*cores when we do,
                // which is a common rule of thumb.
                if (!parallel && parallel_tasks > params.parallelism * 8) {
                    // We would split this loop
                    parallel_tasks = params.parallelism * 8;
                }
            }
        } else if (i != 1) {
            in_impure = true;
        }
    }

    int64_t subinstances = instances * loop_instances;

    for (const auto *node : store_at) {
        // Figure out the features at the store_at level
        const auto &bounds = get_bounds(node);

        for (size_t s = 0; s < node->stages.size(); s++) {
            // TODO: Lift invariants from this loop. Most of it's the same for every stage.
            internal_assert(!node->is_input);
            ScheduleFeatures &feat = features->get_or_create(&(node->stages[s]));

            feat.num_realizations = subinstances;

            feat.points_computed_per_realization = 1;
            feat.num_scalars = subinstances;
            for (int i = 0; i < (int)node->stages[s].loop.size(); i++) {
                const auto &p = bounds->loops(s, i);
                int64_t extent = p.extent();
                feat.points_computed_per_realization *= extent;
                if (i == sites.get(&(node->stages[s])).produce->vectorized_loop_index) {
                    // Assumes that we're not going to split
                    // things such that non-native-width
                    // vectorization is a problem, except for the
                    // tail.
                    feat.num_scalars *= extent % node->stages[s].vector_size;
                } else {
                    feat.num_scalars *= extent;
                }
            }
            feat.points_computed_total = feat.points_computed_per_realization * feat.num_realizations;

            feat.bytes_at_realization = node->bytes_per_point;
            for (int i = 0; i < node->dimensions; i++) {
                const auto &p = bounds->region_computed(i);
                feat.bytes_at_realization *= p.extent();
            }
            int64_t innermost_storage_extent = 1;
            int v = sites.get(&(node->stages[s])).produce->vector_dim;
            if (v >= 0 && node->dimensions > 0) {
                innermost_storage_extent = bounds->region_computed(v).extent();
            }
            feat.innermost_bytes_at_realization = node->bytes_per_point * innermost_storage_extent;

            if (!is_root()) {
                const auto &site = sites.get(&(node->stages[0]));
                if (site.is_stored_in_global_mem()) {
                    feat.global_bytes_at_task = feat.bytes_at_realization;
                    feat.global_innermost_bytes_at_task = feat.innermost_bytes_at_realization;
                } else if (site.is_stored_in_shared_mem()) {
                    feat.shared_bytes_at_task = feat.bytes_at_realization;
                    feat.shared_innermost_bytes_at_task = feat.innermost_bytes_at_realization;
                } else if (site.is_stored_in_local_mem()) {
                    // feat.local_bytes_at_task = feat.bytes_at_realization;
                    // feat.local_innermost_bytes_at_task = feat.innermost_bytes_at_realization;
                } else if (site.is_stored_in_registers()) {
                    feat.register_bytes_at_task = feat.bytes_at_realization;
                    feat.register_innermost_bytes_at_task = feat.innermost_bytes_at_realization;
                } else {
                    internal_assert(false);
                }
            }
        }
    }

    if (is_root()) {
        // TODO: This block of code is repeated below. Refactor
        for (const auto &c : children) {
            uint64_t hash_of_producers = sites.get(c->stage).hash_of_producers_stored_at_root;
            if (use_memoized_features) {
                if (c->features.count(hash_of_producers) > 0) {
                    ++stats.num_memoization_hits;

                    const auto &entry = c->features.at(hash_of_producers);
                    for (auto it = entry.begin(); it != entry.end(); it++) {
                        const auto &stage = *(it.key());
                        const auto &feat = it.value();

                        features->insert(&stage, feat);
                    }

                    // 'working_set_here' is required below for computing the
                    // root-level features so we compute the value that it
                    // would have had if the current loop nest had not been
                    // memoized
                    int64_t working_set_c{0};
                    c->compute_working_set_from_features(&working_set_c, features);
                    working_set_here += working_set_c;
                    continue;
                }

                ++stats.num_memoization_misses;
            }

            c->compute_features(dag,
                                params,
                                target,
                                sites,
                                subinstances,
                                parallelism,
                                this,
                                parent,
                                root,
                                gpu_loop_info,
                                use_memoized_features,
                                total_shared_mem_alloc_sizes,
                                &working_set_here,
                                &working_set_here_local_constant,
                                &working_set_here_local_dynamic,
                                features,
                                stats,
                                verbose);

            if (use_memoized_features) {
                c->features[hash_of_producers].make_large(dag.nodes[0].stages[0].max_id);
                c->memoize_features(c->features[hash_of_producers], features);
            }
        }

        for (const auto *node : store_at) {
            auto &feat = features->get(&(node->stages[0]));
            working_set_here += feat.bytes_at_production;
        }
        for (const auto *node : store_at) {
            for (const auto &s : node->stages) {
                auto &feat = features->get(&s);
                feat.working_set_at_realization = working_set_here;
            }
        }
        for (const auto &c : children) {
            if (c->node != node) {
                auto &feat = features->get(c->stage);
                feat.working_set_at_production = working_set_here;
            }
        }

        // Figure out the root-level features for every Func
        for (auto it = features->begin(); it != features->end(); it++) {
            const auto *stage = it.key();
            const auto *node = stage->node;
            auto &feat = it.value();
            const auto &root_bounds = root.get_bounds(node);

            feat.bytes_at_root = node->bytes_per_point;
            for (int i = 0; i < node->dimensions; i++) {
                const auto &p = root_bounds->region_computed(i);
                feat.bytes_at_root *= p.extent();
            }

            feat.working_set_at_root = working_set_here;

            const auto *p = sites.get(stage).produce;
            if (p) {
                // Extent of the innermost dimension in the storage layout
                int64_t innermost_storage_extent = 1;
                int v = p->vector_dim;
                if (v >= 0 && v < node->dimensions) {
                    innermost_storage_extent = root_bounds->region_computed(v).extent();
                }
                feat.innermost_bytes_at_root = node->bytes_per_point * innermost_storage_extent;
            } else {
                feat.innermost_bytes_at_root = 0;
            }

            feat.points_computed_minimum = 1;
            for (int i = 0; i < (int)stage->loop.size(); i++) {
                const auto &p = root_bounds->loops(stage->index, i);
                feat.points_computed_minimum *= p.extent();
            }

            if (node->stages.size() == 1 && !node->is_output) {
                int64_t points_computed_minimum_if_inlined = 0;
                for (auto *e : node->outgoing_edges) {
                    points_computed_minimum_if_inlined += features->get(e->consumer).points_computed_minimum * e->calls;
                }
                feat.points_computed_minimum = std::min(feat.points_computed_minimum,
                                                        (double)points_computed_minimum_if_inlined);
            }

            // When memoizing, we need to recompute features for inlined Funcs
            // so we reset them here
            if (use_memoized_features && sites.get(stage).inlined) {
                feat.inlined_calls = 0;
                feat.num_scalars = 0;
                feat.innermost_pure_loop_extent = 0;
                feat.outer_parallelism = 0;
                feat.num_warps_per_block = 0;
                feat.num_threads_per_block = 0;
                feat.points_computed_per_thread = 0;
            }
        }

        if (use_memoized_features) {
            for (const auto &c : children) {
                uint64_t hash_of_producers = sites.get(c->stage).hash_of_producers_stored_at_root;

                // When computing feat.points_computed_minimum above, the order
                // of nodes considered is possibly different from the loop nest
                // traversal order so 'features->get(e->consumer).points_computed_minimum'
                // may not have been computed when it is accessed as a memoized
                // feature. We memoize 'points_computed_minimum' here to ensure
                // its value is always available
                if (c->features.count(hash_of_producers) > 0) {
                    c->memoize_points_computed_minimum(c->features[hash_of_producers], features);
                }
            }

            recompute_inlined_features(sites, features);
        }

        return;
    }

    int64_t subparallelism = parallel_tasks * parallelism;

    // Figure out the features at the compute_at level
    internal_assert(!stage->node->is_input);
    ScheduleFeatures &feat = features->get_or_create(stage);

    if (!innermost) {
        // We want these features just outside the innermost loop,
        // so just set them at every level and let them get
        // progressively overwritten as we descend the loop nest
        // tree.
        size_t idx = 0;
        feat.innermost_loop_extent = 1;
        feat.innermost_pure_loop_extent = 1;
        for (const auto &l : stage->loop) {
            feat.innermost_loop_extent *= size[idx];
            if (!l.rvar) {
                feat.innermost_pure_loop_extent *= size[idx];
            }
            idx++;
        }
    }

    const bool at_task = parent->is_root();
    const bool at_production = parent->node != node;
    const bool at_pure_production = at_production && stage->index == 0;

    if (at_task) {
        double bytes_at_task = 0;
        double innermost_bytes_at_task = 0;
        if (parallel) {
            const auto &bounds = get_bounds(node);
            bytes_at_task = node->bytes_per_point;
            int64_t innermost_storage_extent = 1;
            for (int i = 0; i < node->dimensions; i++) {
                int64_t outer = 1;
                for (size_t l = 0; l < stage->loop.size(); l++) {
                    if (stage->loop[l].var == node->func.args()[i]) {
                        outer = size[l];
                        break;
                    }
                }
                const auto &p = bounds->region_computed(i);
                int64_t extent = p.extent();
                extent /= outer;
                bytes_at_task *= extent;
                if (i == vector_dim) {
                    innermost_storage_extent = extent;
                }
            }
            innermost_bytes_at_task = node->bytes_per_point * innermost_storage_extent;
        } else {
            // How this loop will be parallelized is not yet
            // determined. Use optimistic values for the features.
            bytes_at_task = (feat.bytes_at_realization + params.parallelism - 1) / params.parallelism;
            innermost_bytes_at_task = std::min(bytes_at_task, feat.innermost_bytes_at_realization);
        }

        const auto &site = sites.get(&node->stages[0]);
        if (site.is_stored_in_global_mem()) {
            feat.global_bytes_at_task = bytes_at_task;
            feat.global_innermost_bytes_at_task = innermost_bytes_at_task;
        } else if (site.is_stored_in_shared_mem()) {
            feat.shared_bytes_at_task = bytes_at_task;
            feat.shared_innermost_bytes_at_task = innermost_bytes_at_task;
        } else if (site.is_stored_in_local_mem()) {
            // feat.local_bytes_at_task = bytes_at_task;
            // feat.local_innermost_bytes_at_task = innermost_bytes_at_task;
        } else {
            internal_assert(false);
        }

        feat.unique_bytes_read_per_task = 0;
        feat.unique_lines_read_per_task = 0;

        // We're at a parallel for loop. Check all the accesses
        // done by Funcs inside this loop to values computed
        // outside of it to figure out how much data we'll be
        // streaming onto the core.
        vector<const FunctionDAG::Edge *> pending;
        set<const FunctionDAG::Node *> done;
        for (const auto *e : stage->incoming_edges) {
            pending.push_back(e);
        }
        while (!pending.empty()) {
            const auto *e = pending.back();
            pending.pop_back();
            if (done.count(e->producer)) {
                continue;
            }
            done.insert(e->producer);
            const auto &site = sites.get(&(e->producer->stages[0]));
            if (site.store->is_root()) {
                const auto &b = get_bounds(e->producer);
                int64_t bytes = e->producer->bytes_per_point, lines = 1;
                int64_t max_extent = 1;
                // clang-format off
                int vector_dim = (e->producer->is_input   ? 0 :
                                  site.produce != nullptr ? site.produce->vector_dim :
                                                            -1);
                // clang-format on
                for (int i = 0; i < e->producer->dimensions; i++) {
                    int64_t extent = b->region_required(i).extent();
                    max_extent = std::max(extent, max_extent);
                    bytes *= extent;
                    if (i != vector_dim) {
                        lines *= extent;
                    }
                }
                if (!e->producer->is_input && site.produce == nullptr) {
                    // We haven't scheduled the producer so we
                    // don't know the memory layout yet. Assume
                    // the best case.
                    lines /= max_extent;
                }
                feat.unique_bytes_read_per_task += bytes;
                feat.unique_lines_read_per_task += lines;

            } else if (site.produce != nullptr) {
                // Computation must be nested inside this task or inlined into it.
                for (const auto &s : e->producer->stages) {
                    for (const auto *e2 : s.incoming_edges) {
                        pending.push_back(e2);
                    }
                }
            }
        }
    }

    if (at_production) {
        feat.num_productions = instances;
        feat.inner_parallelism = parallel_tasks;
        feat.outer_parallelism = parallelism;

        const auto &bounds = parent->get_bounds(node);

        feat.bytes_at_production = node->bytes_per_point;
        for (int i = 0; i < node->dimensions; i++) {
            const auto &p = bounds->region_computed(i);
            feat.bytes_at_production *= p.extent();
        }
        int64_t innermost_storage_extent = 1;
        if (vector_dim >= 0 && node->dimensions > 0) {
            innermost_storage_extent = bounds->region_computed(vector_dim).extent();
        }
        feat.innermost_bytes_at_production = node->bytes_per_point * innermost_storage_extent;
    }

    // Recurse inwards
    for (const auto &c : children) {
        c->compute_features(dag,
                            params,
                            target,
                            sites,
                            subinstances,
                            subparallelism,
                            this,
                            parent,
                            root,
                            gpu_loop_info,
                            use_memoized_features,
                            total_shared_mem_alloc_sizes,
                            &working_set_here,
                            &working_set_here_local_constant,
                            &working_set_here_local_dynamic,
                            features,
                            stats,
                            verbose);
    }
    for (const auto *node : store_at) {
        auto &feat = features->get(&(node->stages[0]));
        working_set_here += feat.bytes_at_production;
    }
    for (const auto *node : store_at) {
        for (const auto &s : node->stages) {
            auto &feat = features->get(&s);
            feat.working_set_at_realization = working_set_here;
        }
    }
    for (const auto &c : children) {
        if (c->node != node) {
            auto &feat = features->get(c->stage);
            feat.working_set_at_production = working_set_here;
        }
    }

    if (is_gpu_thread(target)) {
        feat.working_set_at_thread = working_set_here;
    }

    if (at_task) {
        set_working_set_at_task_feature(working_set_here, features);
    }

    if (at_production) {
        feat.working_set = working_set_here;
    }

    if (innermost) {
        bool parent_unrolled = (feat.innermost_pure_loop_extent <= get_unroll_limit(target) && parent->node == node);

        if (parent_unrolled) {
            parent_unrolled = all(unrolled_loops(target, parent, grandparent));
        }

        if (parent_unrolled) {
            feat.unrolled_loop_extent = feat.innermost_pure_loop_extent;
        } else {
            feat.unrolled_loop_extent = 1;
        }

        ExprBranching branching{inlined};
        feat.expr_branching = branching.compute(node->func);
    }

    *working_set += working_set_here;
    *working_set_local_constant += working_set_here_local_constant;
    *working_set_local_dynamic += working_set_here_local_dynamic;

    // Analyze all memory dependencies of this stage, looking
    // through any Funcs inlined into it. This is where we track
    // things like vector gathers.
    int64_t global_bytes_loaded = 0, shared_bytes_loaded = 0, local_bytes_loaded = 0, register_bytes_loaded = 0;
    int64_t global_lines_loaded = 0, shared_lines_loaded = 0, local_lines_loaded = 0, register_lines_loaded = 0;
    int64_t global_bytes_loaded_per_thread = 0, shared_bytes_loaded_per_thread = 0, register_bytes_loaded_per_thread = 0;
    int64_t global_lines_loaded_per_thread = 0, shared_lines_loaded_per_thread = 0, register_lines_loaded_per_thread = 0;
    int64_t global_allocation_bytes_loaded = 0, shared_allocation_bytes_loaded = 0;
    GlobalMemInfo global_mem_loads;
    SharedMemInfo shared_mem_loads;
    LocalMemInfo local_mem_loads;

    if (innermost || at_production) {  // These are the sites at which we compute load footprints
        // Pick the site at which we will compute the footprint relationship
        const auto &consumer_site = sites.get(stage);

        // The store_at location of the consumer
        const auto *consumer_store_site = innermost ? parent : consumer_site.store;

        bool inner_serial_loop_extents_computed = false;
        std::vector<int64_t> inner_serial_loop_extents;

        if (innermost && !stage->store_jacobian->empty()) {
            const auto &bounds = consumer_site.store->get_bounds(stage->node);
            inner_serial_loop_extents = gpu_loop_info.get_inner_serial_loop_extents(this);
            inner_serial_loop_extents_computed = true;
            auto store_jac = *stage->store_jacobian;

            compute_gpu_store_features(store_jac,
                                       vector_dim,
                                       stage->node,
                                       bounds,
                                       gpu_loop_info,
                                       inner_serial_loop_extents,
                                       consumer_site,
                                       feat,
                                       parent,
                                       root,
                                       global_mem_loads,
                                       shared_mem_loads,
                                       local_mem_loads,
                                       verbose);
        }

        // The parallel loop of the consumer
        const auto *consumer_task_site = consumer_site.task;

        int64_t consumer_instances = innermost ? instances : feat.num_realizations;
        internal_assert(consumer_instances != 0);

        vector<pair<const FunctionDAG::Node::Stage *, vector<const FunctionDAG::Edge *>>> pending;
        vector<const FunctionDAG::Edge *> edge_chain;
        pending.emplace_back(stage, edge_chain);
        vector<pair<LoadJacobian, FunctionDAG::Node *>> jacobians;
        vector<pair<LoadJacobian, FunctionDAG::Node *>> thread_jacobians;
        set<const FunctionDAG::Node *> done;

        while (!pending.empty()) {
            auto p_pair = pending.back();
            pending.pop_back();

            const auto *p = p_pair.first;

            const auto &next_edges = p->incoming_edges;
            for (const auto *e : next_edges) {
                internal_assert(sites.contains(&(e->producer->stages[0])))
                    << "No site found for " << e->producer->func.name() << "\n";

                const auto &site = sites.get(&(e->producer->stages[0]));

                bool producer_has_been_scheduled = e->producer->is_input || (site.produce != nullptr);

                std::vector<const FunctionDAG::Edge *> edge_chain = p_pair.second;
                edge_chain.push_back(e);

                if (innermost) {
                    if (e->consumer == stage) {
                        for (const auto &j : e->load_jacobians) {
                            jacobians.emplace_back(j, e->producer);

                            if (!inner_serial_loop_extents_computed && !is_scalar()) {
                                inner_serial_loop_extents = gpu_loop_info.get_inner_serial_loop_extents(this);
                                inner_serial_loop_extents_computed = true;
                            }

                            // Thread loops may not be innermost so in the
                            // Jacobians we need to account for the stride
                            // of the inner loops (but only for non-scalars,
                            // since scalars never have inner serial loops)
                            thread_jacobians.emplace_back(is_scalar() ? j : j * inner_serial_loop_extents, e->producer);
                        }
                    } else {
                        // Consumer was inlined. Multiply the Jacobians to look through it.
                        decltype(jacobians) new_jacobians;
                        for (auto &j1 : jacobians) {
                            if (e->consumer->node == j1.second) {
                                for (const auto &j2 : e->load_jacobians) {
                                    LoadJacobian j = j2 * j1.first;
                                    new_jacobians.emplace_back(j, e->producer);
                                }
                            }

                            new_jacobians.emplace_back(std::move(j1));
                        }
                        jacobians.swap(new_jacobians);

                        // Consumer was inlined. Concat the jacobians to look through it.
                        decltype(jacobians) new_thread_jacobians;
                        for (auto &j1 : thread_jacobians) {
                            if (e->consumer->node == j1.second) {
                                for (const auto &j2 : e->load_jacobians) {
                                    LoadJacobian j = j2 * j1.first;
                                    new_thread_jacobians.emplace_back(j, e->producer);
                                }
                            }

                            new_thread_jacobians.emplace_back(std::move(j1));
                        }
                        thread_jacobians.swap(new_thread_jacobians);
                    }
                }

                if (site.inlined) {
                    // Recursively examine the inputs
                    pending.emplace_back(&(e->producer->stages[0]), edge_chain);
                    continue;
                }

                // The producer's compute_at site
                const auto *producer_compute_site = site.compute;

                // The producer's store_at site
                const auto *producer_store_site = site.store;

                // The region required of the producer at various sites.
                const auto &bounds = consumer_store_site->get_bounds(e->producer);
                const auto &task_bounds = consumer_task_site->get_bounds(e->producer);
                const auto &producer_compute_bounds = producer_compute_site->get_bounds(e->producer);
                const auto &producer_store_bounds = producer_store_site->get_bounds(e->producer);

                // Compute memory footprints in terms of the
                // number of contiguous lines, and the number of
                // bytes.
                int64_t footprint = e->producer->bytes_per_point;
                int64_t thread_footprint = footprint;
                int64_t compute_footprint = footprint;
                int64_t store_footprint = footprint;
                int64_t line_footprint = 1;
                int64_t thread_line_footprint = 1;
                int64_t compute_line_footprint = 1;
                int64_t store_line_footprint = 1;
                int64_t task_line_footprint = 1;

                if (e->producer->is_input) {
                    // This node represents an input. Its sites
                    // should be at the root level.
                    internal_assert(producer_store_site->is_root());
                    internal_assert(producer_compute_site->is_root());
                }

                if (innermost) {
                    int producer_innermost_dim =
                        (e->producer->is_input ? 0 :  // Assume default storage layout for inputs
                             !producer_has_been_scheduled ? -1 :
                                                            site.produce->vector_dim);

                    // Shared, global, or local memory?
                    bool is_global_mem = site.gpu_store_memory_type == GPUMemoryType::Global;
                    bool is_shared_mem = site.gpu_store_memory_type == GPUMemoryType::Shared;

                    // Grab the jacobians that describe the memory dependence
                    for (size_t i = 0; i < thread_jacobians.size(); ++i) {
                        const auto &jac = thread_jacobians[i];
                        const auto &serial_jac = jacobians[i];
                        internal_assert(jac.second == serial_jac.second);
                        if (jac.second != e->producer) {
                            continue;
                        }
                        int64_t n = jac.first.count();

                        if (is_shared_mem) {
                            if (verbose) {
                                std::string consumer_name = node->func.name();
                                sanitize_names(consumer_name);
                                std::string producer_name = e->producer->func.name();
                                sanitize_names(producer_name);
                                aslog(2) << "BEGIN MEM ACCESS shared_mem_load. "
                                         << "consumer: " << consumer_name
                                         << "_s" << stage->index
                                         << "; producer: " << producer_name << "\n";
                            }

                            int64_t points_accessed = points_accessed_per_thread(
                                params,
                                target,
                                gpu_loop_info,
                                edge_chain,
                                jac.first,
                                parent,
                                grandparent,
                                n,
                                feat,
                                serial_jac.first,
                                producer_has_been_scheduled,
<<<<<<< HEAD
                                producer_innermost_dim,
                                GPUMemoryType::Shared,
=======
                                gpu_loop_info.thread_info,
                                shared_mem_loads,
                                points_accessed,
>>>>>>> f54bc08b
                                verbose);

                            compute_mem_load_features<SharedMem>(jac.first,
                                                                 producer_innermost_dim,
                                                                 e->producer,
                                                                 producer_store_bounds,
                                                                 producer_has_been_scheduled,
                                                                 *gpu_loop_info.thread_info,
                                                                 shared_mem_loads,
                                                                 points_accessed,
                                                                 verbose);
                            if (verbose) {
                                aslog(2) << "num_blocks = " << gpu_loop_info.num_blocks << "\n";
                                aslog(2) << "END MEM ACCESS shared_mem_load. consumer: " << node->func.name()
                                         << "; producer: " << e->producer->func.name();
                                if (!jac.first.all_coeffs_exist()) {
                                    aslog(1) << " (not all coeffs exist)";
                                }
                                aslog(2) << "\n\n";
                            }

                        } else if (is_global_mem) {

                            if (verbose) {
                                std::string consumer_name = node->func.name();
                                sanitize_names(consumer_name);
                                std::string producer_name = e->producer->func.name();
                                sanitize_names(producer_name);
                                aslog(2) << "BEGIN MEM ACCESS global_mem_load. consumer: " << consumer_name << "_s"
                                         << stage->index << "; producer: " << producer_name << "\n";
                            }

                            int64_t points_accessed = points_accessed_per_thread(
                                params,
                                target,
                                gpu_loop_info,
                                edge_chain,
                                jac.first,
                                parent,
                                grandparent,
                                n,
                                feat,
                                serial_jac.first,
                                producer_has_been_scheduled,
<<<<<<< HEAD
                                producer_innermost_dim,
                                GPUMemoryType::Global,
=======
                                gpu_loop_info.thread_info,
                                global_mem_loads,
                                points_accessed,
>>>>>>> f54bc08b
                                verbose);

                            compute_mem_load_features<GlobalMem>(jac.first,
                                                                 producer_innermost_dim,
                                                                 e->producer,
                                                                 producer_store_bounds,
                                                                 producer_has_been_scheduled,
                                                                 *gpu_loop_info.thread_info,
                                                                 global_mem_loads,
                                                                 points_accessed,
                                                                 verbose);

                            if (verbose) {
                                aslog(2) << "num_blocks = " << gpu_loop_info.num_blocks << "\n";
                                aslog(2) << "END MEM ACCESS global_mem_load. consumer: " << node->func.name()
                                         << "; producer: " << e->producer->func.name();
                                if (!jac.first.all_coeffs_exist()) {
                                    aslog(2) << " (not all coeffs exist)";
                                }
                                aslog(2) << "\n\n";
                            }
                        }
                    }

                    if (site.gpu_store_memory_type == GPUMemoryType::Local) {
                        internal_assert(false) << "Loop nest contains local_mem_load";
                        for (const auto &jac : jacobians) {
                            if (jac.second != e->producer) {
                                continue;
                            }
                            int64_t n = jac.first.count();

                            if (verbose) {
                                std::string consumer_name = node->func.name();
                                sanitize_names(consumer_name);
                                std::string producer_name = e->producer->func.name();
                                sanitize_names(producer_name);
                                aslog(2) << "BEGIN MEM ACCESS local_mem_load. consumer: " << consumer_name << "_s"
                                         << stage->index << "; producer: " << producer_name << "\n";
                            }

<<<<<<< HEAD
                            int64_t points_accessed = points_accessed_per_thread(params,
                                                                                 target,
                                                                                 gpu_loop_info,
                                                                                 edge_chain,
                                                                                 jac.first,
                                                                                 parent,
                                                                                 grandparent,
                                                                                 n,
                                                                                 feat,
                                                                                 jac.first,
                                                                                 producer_has_been_scheduled,
                                                                                 producer_innermost_dim,
                                                                                 GPUMemoryType::Local,
                                                                                 verbose);

                            compute_mem_load_features<LocalMem>(jac.first,
                                                                producer_innermost_dim,
                                                                e->producer,
                                                                producer_store_bounds,
                                                                producer_has_been_scheduled,
                                                                *gpu_loop_info.thread_info,
                                                                local_mem_loads,
                                                                points_accessed,
                                                                verbose);
=======
                            int64_t points_accessed = points_accessed_per_thread(params, target, gpu_loop_info, edge_chain, jac.first, parent, grandparent, n, feat, jac.first, producer_has_been_scheduled, producer_innermost_dim, GPUMemoryType::Local, verbose);

                            compute_mem_load_features<LocalMem>(
                                jac.first,
                                producer_innermost_dim,
                                e->producer,
                                producer_store_bounds,
                                producer_has_been_scheduled,
                                gpu_loop_info.thread_info,
                                local_mem_loads,
                                points_accessed,
                                verbose);
>>>>>>> f54bc08b

                            if (verbose) {
                                aslog(2) << "num_blocks = " << gpu_loop_info.num_blocks << "\n";
                                aslog(2) << "END MEM ACCESS local_mem_load. consumer: " << node->func.name()
                                         << "; producer: " << e->producer->func.name();
                                if (!jac.first.all_coeffs_exist()) {
                                    aslog(2) << " (not all coeffs exist)";
                                }
                                aslog(2) << "\n\n";
                            }
                        }
                    }
                }

                // Already dealt with the footprints for this producer via some other path
                if (done.find(e->producer) != done.end()) {
                    continue;
                }

                done.insert(e->producer);

                // Now look at the shapes of the regions read from
                // the producer at various sites.
                int64_t max_extent = 1, max_thread_extent = 1, max_compute_extent = 1, max_store_extent = 1,
                        max_task_extent = 1;
                for (int i = 0; i < e->producer->dimensions; i++) {
                    auto p = bounds->region_required(i);
                    auto compute_p = producer_compute_bounds->region_computed(i);
                    auto store_p = producer_store_bounds->region_required(i);
                    auto task_p = task_bounds->region_required(i);

                    // Check some invariants
                    internal_assert(store_p.min() <= store_p.max()) << store_p.min() << " " << store_p.max() << "\n";
                    internal_assert(compute_p.min() <= compute_p.max())
                        << compute_p.min() << " " << compute_p.max() << "\n";
                    internal_assert(task_p.min() <= task_p.max()) << task_p.min() << " " << task_p.max() << "\n";

                    int64_t thread_extent = 1;
                    if (innermost) {
                        const auto &thread_bounds = gpu_loop_info.current_thread_loop->get_bounds(e->producer);
                        auto thread_p = thread_bounds->region_required(i);
                        thread_extent = thread_p.extent();
                    }

                    int64_t extent = p.extent();
                    int64_t compute_extent = compute_p.extent();
                    int64_t store_extent = store_p.extent();
                    int64_t task_extent = task_p.extent();

                    max_extent = std::max(extent, max_extent);
                    max_thread_extent = std::max(thread_extent, max_thread_extent);
                    max_compute_extent = std::max(compute_extent, max_compute_extent);
                    max_store_extent = std::max(store_extent, max_store_extent);
                    max_task_extent = std::max(task_extent, max_task_extent);

                    footprint *= extent;
                    thread_footprint *= thread_extent;
                    compute_footprint *= compute_extent;
                    store_footprint *= store_extent;

                    bool dense = ((e->producer->is_input && i == 0) ||
                                  (site.produce != nullptr && i == site.produce->vector_dim));
                    if (!dense) {
                        line_footprint *= extent;
                        thread_line_footprint *= thread_extent;
                        compute_line_footprint *= compute_extent;
                        store_line_footprint *= store_extent;
                        task_line_footprint *= task_extent;
                    }
                }

                if (!producer_has_been_scheduled) {
                    // Optimistically assume it gets vectorized
                    // along whatever dimension makes these
                    // numbers the smallest.
                    line_footprint /= max_extent;
                    thread_line_footprint /= max_thread_extent;
                    compute_line_footprint /= max_compute_extent;
                    store_line_footprint /= max_store_extent;
                    task_line_footprint /= max_task_extent;
                }

                int64_t store_instances_per_consumption = 1;

                if (!e->producer->is_input) {
                    const int64_t producer_store_instances =
                        producer_has_been_scheduled ?
                            features->get_or_create(&(e->producer->stages[0])).num_realizations :
                            site.num_realizations;

                    internal_assert(producer_store_instances > 0);

                    if (producer_store_instances) {
                        // The producer's realization is nested inside this Func's realization
                        if (producer_store_instances > consumer_instances) {
                            store_instances_per_consumption = producer_store_instances / consumer_instances;
                        }
                    }
                }

                if (site.is_stored_in_global_mem()) {
                    global_allocation_bytes_loaded += compute_footprint;
                } else if (site.is_stored_in_shared_mem()) {
                    shared_allocation_bytes_loaded += compute_footprint;
                } else if (site.is_stored_in_local_mem()) {
                } else if (site.is_stored_in_registers()) {
                } else {
                    internal_assert(false);
                }

                if (store_instances_per_consumption > 1) {
                    if (site.is_stored_in_global_mem()) {
                        // The producer is nested inside the consumer
                        global_bytes_loaded += store_footprint;
                        // Due to folding, the actual buffer size is smaller than the bounds at the store level
                        global_lines_loaded += store_line_footprint;

                        global_bytes_loaded_per_thread += store_footprint;
                        global_lines_loaded_per_thread += store_line_footprint;
                    } else if (site.is_stored_in_shared_mem()) {
                        shared_bytes_loaded += store_footprint;
                        shared_lines_loaded += store_line_footprint;

                        shared_bytes_loaded_per_thread += store_footprint;
                        shared_lines_loaded_per_thread += store_line_footprint;
                    } else if (site.is_stored_in_local_mem()) {
                        local_bytes_loaded += store_footprint;
                        local_lines_loaded += store_line_footprint;
                    } else if (site.is_stored_in_registers()) {
                        register_bytes_loaded += store_footprint;
                        register_lines_loaded += store_line_footprint;

                        register_bytes_loaded_per_thread += store_footprint;
                        register_lines_loaded_per_thread += store_line_footprint;
                    } else {
                        internal_assert(false);
                    }

                } else {
                    // The consumer is consuming some portion of a larger producer computed earlier
                    if (site.is_stored_in_global_mem()) {
                        global_bytes_loaded += footprint;
                        global_lines_loaded += line_footprint;

                        global_bytes_loaded_per_thread += thread_footprint;
                        global_lines_loaded_per_thread += thread_line_footprint;
                    } else if (site.is_stored_in_shared_mem()) {
                        shared_bytes_loaded += footprint;
                        shared_lines_loaded += line_footprint;

                        shared_bytes_loaded_per_thread += thread_footprint;
                        shared_lines_loaded_per_thread += thread_line_footprint;
                    } else if (site.is_stored_in_local_mem()) {
                        local_bytes_loaded += footprint;
                        local_lines_loaded += line_footprint;
                    } else if (site.is_stored_in_registers()) {
                        register_bytes_loaded += footprint;
                        register_lines_loaded += line_footprint;

                        if (producer_store_site == gpu_loop_info.current_thread_loop) {
                            register_bytes_loaded_per_thread += thread_footprint;
                            register_lines_loaded_per_thread += thread_line_footprint;
                        } else {
                            internal_assert(producer_store_site->gpu_label == GPU_parallelism::Serial);
                            register_bytes_loaded_per_thread += store_footprint;
                            register_lines_loaded_per_thread += store_line_footprint;
                        }
                    } else {
                        internal_assert(false);
                    }
                }

                // We compute (but never use) these; computing them is cheap,
                // so let's leave in for future reference, but mark as 'ignore me'
                // to avoid clang-tidy warnings.
                (void)compute_line_footprint;
                (void)task_line_footprint;
            }
        }
    }

    if (at_production) {
        // Properties of the realization, but the values are
        // computable at the production site because that's where
        // the consumers are.
        internal_assert(global_bytes_loaded >= 0) << "Negative global bytes loaded: " << global_bytes_loaded << "\n";
        internal_assert(shared_bytes_loaded >= 0) << "Negative shared bytes loaded: " << shared_bytes_loaded << "\n";
        internal_assert(local_bytes_loaded >= 0) << "Negative local bytes loaded: " << local_bytes_loaded << "\n";
        internal_assert(register_bytes_loaded >= 0)
            << "Negative register bytes loaded: " << register_bytes_loaded << "\n";

        feat.global_allocation_bytes_read_per_realization = global_allocation_bytes_loaded;
        feat.shared_allocation_bytes_read_per_realization = shared_allocation_bytes_loaded;

        feat.unique_global_bytes_read_per_realization = global_bytes_loaded;
        feat.unique_shared_bytes_read_per_realization = shared_bytes_loaded;
        feat.unique_register_bytes_read_per_realization = register_bytes_loaded;

        feat.unique_global_lines_read_per_realization = global_lines_loaded;
        feat.unique_shared_lines_read_per_realization = shared_lines_loaded;
        feat.unique_register_lines_read_per_realization = register_lines_loaded;

        if (!at_pure_production) {
            // Also pessimistically assume this update definition relies on the entirety of the produced region so far.
            // TODO: This overbills scatters, or writes to a sub-window.
            internal_assert(feat.bytes_at_production >= 0)
                << "Negative bytes at production: " << feat.bytes_at_production << "\n";

            const auto &consumer_site = sites.get(&node->stages[0]);
            if (consumer_site.is_stored_in_global_mem()) {
                feat.unique_global_bytes_read_per_realization += feat.bytes_at_production;
                feat.unique_global_lines_read_per_realization +=
                    feat.bytes_at_production / feat.innermost_bytes_at_production;
                feat.global_allocation_bytes_read_per_realization += feat.bytes_at_production;
            } else if (consumer_site.is_stored_in_shared_mem()) {
                feat.unique_shared_bytes_read_per_realization += feat.bytes_at_production;
                feat.unique_shared_lines_read_per_realization +=
                    feat.bytes_at_production / feat.innermost_bytes_at_production;
                feat.shared_allocation_bytes_read_per_realization += feat.bytes_at_production;
            } else if (consumer_site.is_stored_in_local_mem()) {
                // feat.unique_local_bytes_read_per_realization += feat.bytes_at_production;
                // feat.unique_local_lines_read_per_realization += feat.bytes_at_production /
                // feat.innermost_bytes_at_production; feat.local_allocation_bytes_read_per_realization +=
                // feat.bytes_at_production;
            } else if (consumer_site.is_stored_in_registers()) {
                feat.unique_register_bytes_read_per_realization += feat.bytes_at_production;
                feat.unique_register_lines_read_per_realization +=
                    feat.bytes_at_production / feat.innermost_bytes_at_production;
                feat.register_allocation_bytes_read_per_realization += feat.bytes_at_production;
            } else {
                internal_assert(false);
            }
        }
    }

    if (innermost) {
        feat.points_computed_per_thread = gpu_loop_info.total_serial_extents();

        feat.unique_global_bytes_read_per_thread = global_bytes_loaded_per_thread;
        feat.unique_shared_bytes_read_per_thread = shared_bytes_loaded_per_thread;
        feat.unique_register_bytes_read_per_thread = register_bytes_loaded_per_thread;

        feat.unique_global_lines_read_per_thread = global_lines_loaded_per_thread;
        feat.unique_shared_lines_read_per_thread = shared_lines_loaded_per_thread;
        feat.unique_register_lines_read_per_thread = register_lines_loaded_per_thread;

        feat.points_computed_per_production = subinstances / feat.num_productions;

        feat.unique_bytes_read_per_point =
            global_bytes_loaded + shared_bytes_loaded + local_bytes_loaded + register_bytes_loaded;
        feat.unique_lines_read_per_point =
            global_lines_loaded + shared_lines_loaded + local_lines_loaded + register_bytes_loaded;

        feat.num_global_mem_loads_per_block = global_mem_loads.num_transactions();
        feat.global_mem_load_efficiency = global_mem_loads.efficiency();

        feat.num_shared_mem_loads_per_block = shared_mem_loads.num_transactions();
        feat.shared_mem_load_efficiency = shared_mem_loads.efficiency();

        internal_assert(in_range_zero_one(feat.global_mem_load_efficiency))
            << "Invalid global mem load efficiency: " << feat.global_mem_load_efficiency;

        internal_assert(in_range_zero_one(feat.shared_mem_load_efficiency))
            << "Invalid shared mem load efficiency: " << feat.shared_mem_load_efficiency;
    }

    // Track features for inlined Funcs
    for (auto it = inlined.begin(); it != inlined.end(); it++) {
        const auto *f = it.key();
        internal_assert(f);
        auto &inlined_feat = features->get_or_create(&(f->stages[0]));
        inlined_feat.inlined_calls += it.value() * subinstances;
        inlined_feat.num_scalars += it.value() * feat.num_scalars;
        if (inlined_feat.innermost_pure_loop_extent > 0) {
            inlined_feat.innermost_pure_loop_extent =
                std::min(inlined_feat.innermost_pure_loop_extent, feat.innermost_pure_loop_extent);
        } else {
            inlined_feat.innermost_pure_loop_extent = feat.innermost_pure_loop_extent;
        }
        inlined_feat.inner_parallelism = 1;
        inlined_feat.outer_parallelism = parallelism;
        inlined_feat.num_blocks = parallelism;

<<<<<<< HEAD
        internal_assert(gpu_loop_info.thread_info);
        auto num_warps = it.value() * gpu_loop_info.total_serial_extents() *
                         gpu_loop_info.thread_info->num_warps_per_block * inlined_feat.num_blocks;
        inlined_feat.num_warps_per_block += num_warps;
        inlined_feat.num_threads_per_block += gpu_loop_info.thread_info->num_threads;
=======
        internal_assert(is_scalar() || gpu_loop_info.thread_info);

        auto num_warps_per_block = it.value();
        auto num_threads_per_block = 1;

        // If the func is being inlined into a scalar, then the scalar will not
        // be surrounded by block/thread/serial loops so there's no need to take
        // them into account when computing these features
        if (!is_scalar()) {
            num_warps_per_block *= gpu_loop_info.total_serial_extents() * gpu_loop_info.thread_info->num_warps_per_block * inlined_feat.num_blocks;
            num_threads_per_block = gpu_loop_info.thread_info->num_threads;
        }
        inlined_feat.num_warps_per_block += num_warps_per_block;
        inlined_feat.num_threads_per_block += num_threads_per_block;
>>>>>>> f54bc08b
        double points_computed_per_thread = it.value() * feat.points_computed_per_thread;
        inlined_feat.points_computed_per_thread += points_computed_per_thread;

        if (use_memoized_features) {
            const auto &block = sites.get(stage).task;
            uint64_t hash_of_producers = sites.get(block->stage).hash_of_producers_stored_at_root;
            auto &intermediate_map = block->feature_intermediates[hash_of_producers].get_or_create(&(f->stages[0]));
            auto &intermediate = intermediate_map.get_or_create(stage);
            intermediate.inlined_calls = it.value() * subinstances;
            intermediate.num_scalars = it.value() * feat.num_scalars;

            intermediate.innermost_pure_loop_extent = feat.innermost_pure_loop_extent;
            intermediate.outer_parallelism = parallelism;
            intermediate.num_warps_per_block = num_warps_per_block;

            intermediate.num_threads_per_block = num_threads_per_block;
            intermediate.points_computed_per_thread = points_computed_per_thread;
        }
    }

    compute_shared_mem_occupancy(params, target, total_shared_mem_alloc_sizes.get(stage), feat);

    if (innermost && !is_scalar()) {
        compute_warp_features(feat, gpu_loop_info);
        compute_warp_and_block_occupancy(params, feat, gpu_loop_info);
    }
}

// Get the region required of a Func at this site (but only to satisfy the
// consumers along the given edge chain), from which we know what region
// would be computed if it were scheduled here and what its loop nest
// would be.
// This is useful for computing load memory features along a particular edge
// e.g. if out(x) = f(x) + g(x)
// and f(x) = g(x - 100) + g(x + 100)
// and g(x) = x
// we want to be able to compute load memory features by 'out' loading from 'g'.
// For this we need the region required of 'g', but it should only include the
// region required by the edge from 'g' -> 'out' and ignore the region required by the
// edge 'g' -> 'f' (which is what get_bounds() would compute i.e. the region
// required of 'g' should be 1 point for each point of 'out' but get_bounds()
// will also include the edge 'g' -> 'f' and give the result 201 points for every point
// of 'out')
Bound LoopNest::get_bounds_along_edge_chain(const FunctionDAG::Node *f,
                                            const vector<const FunctionDAG::Edge *> &edge_chain) const {
    internal_assert(!edge_chain.empty());

    internal_assert(edge_chain[0]->consumer == stage)
        << "get_bounds_along_edge_chain must be called with an edge chain that begins from the current loop nest's "
           "node. But the given edge chain begins with "
        << edge_chain[0]->consumer->node->func.name() << " not " << node->func.name();

    internal_assert(edge_chain.back()->producer == f)
        << "get_bounds_along_edge_chain must be called with an edge chain that ends with the given node. But the given "
           "edge chain ends with "
        << edge_chain.back()->producer->func.name() << " not " << f->func.name();

    vector<Bound> bounds;
    BoundContents *bound;

    // For the final consumer, we rely on get_bounds() (i.e. on the bounds for it to
    // satisfy all of its downstream consumers instead of just along a single edge). This should be
    // okay because it is computed in the current loop nest so its bounds need
    // to account for all its downstream consumers.
    const auto &c_bounds = get_bounds(edge_chain[0]->consumer->node);
    Bound cur_consumer_bounds = c_bounds;

    for (const auto *e : edge_chain) {
        const auto *producer = e->producer;

        bound = producer->make_bound();
        auto init = Span::empty_span();
        for (int i = 0; i < producer->dimensions; i++) {
            bound->region_required(i) = init;
        }

        // Get the concrete sizes of the consuming loop
        const auto *consumer_loop = &(cur_consumer_bounds->loops(e->consumer->index, 0));

        // Use the bounds relationship between the nodes to
        // map from the consumer's loop to the required region
        // of the producer.
        e->expand_footprint(consumer_loop, &(bound->region_required(0)));

        // Given a required region of this producer, use the bounds
        // analysis to figure out what region actually gets
        // computed. For most funcs, these are the same. Some things,
        // like histograms or scans, you can only really compute all
        // of at once.
        producer->required_to_computed(&(bound->region_required(0)), &(bound->region_computed(0)));

        // Finally, figure out what loop nests will be used to compute
        // this region.
        for (int i = 0; i < (int)producer->stages.size(); i++) {
            producer->loop_nest_for_region(i, &(bound->region_computed(0)), &(bound->loops(i, 0)));
        }

        bounds.emplace_back(bound);
        cur_consumer_bounds = bound;
    }

    return bounds.back();
}

// Get the region required of a Func at this site, from which we
// know what region would be computed if it were scheduled here,
// and what its loop nest would be.
const Bound &LoopNest::get_bounds(const FunctionDAG::Node *f) const {
    if (bounds.contains(f)) {
        const Bound &b = bounds.get(f);
        // Expensive validation for debugging
        // b->validate();
        return b;
    }
    auto *bound = f->make_bound();

    // Compute the region required
    if (f->is_output && is_root()) {
        // It's an output. Use the bounds estimate.
        for (int i = 0; i < f->dimensions; i++) {
            bound->region_required(i) = f->estimated_region_required[i];
        }
    } else {
        internal_assert(!f->outgoing_edges.empty()) << "No consumers of " << f->func.name() << " at loop over "
                                                    << (is_root() ? "root" : node->func.name()) << "\n";
        auto init = Span::empty_span();
        for (int i = 0; i < f->dimensions; i++) {
            bound->region_required(i) = init;
        }

        for (const auto *e : f->outgoing_edges) {
            // Ignore consumers outside of this loop nest
            if (!is_root() && (stage != e->consumer) && (!stage->downstream_of(*(e->consumer->node)))) {
                continue;
            }
            const auto &c_bounds = get_bounds(e->consumer->node);

            // Get the concrete sizes of the consuming loop
            const auto *consumer_loop = &(c_bounds->loops(e->consumer->index, 0));

            // Use the bounds relationship between the nodes to
            // map from the consumer's loop to the required region
            // of the producer.
            e->expand_footprint(consumer_loop, &(bound->region_required(0)));
        }
    }

    // Given a required region of this producer, use the bounds
    // analysis to figure out what region actually gets
    // computed. For most funcs, these are the same. Some things,
    // like histograms or scans, you can only really compute all
    // of at once.
    f->required_to_computed(&(bound->region_required(0)), &(bound->region_computed(0)));

    // Finally, figure out what loop nests will be used to compute
    // this region.
    for (int i = 0; i < (int)f->stages.size(); i++) {
        f->loop_nest_for_region(i, &(bound->region_computed(0)), &(bound->loops(i, 0)));
    }

    const Bound &b = set_bounds(f, bound);
    // b->validate();
    return b;
}

void LoopNest::dump() const {
    auto stream = aslog(1);
    dump(stream, "", nullptr);
}

std::string LoopNest::to_string() const {
    std::ostringstream stream;
    dump(stream, "", nullptr);
    return stream.str();
}

// Recursively print a loop nest representation to the given stream
template<typename T>
void LoopNest::dump(T &stream, string prefix, const LoopNest *parent) const {
    if (!is_root()) {
        // Non-root nodes always have parents.
        internal_assert(parent != nullptr);

        stream << prefix << node->func.name();
        prefix += " ";

        for (size_t i = 0; i < size.size(); i++) {
            stream << " " << size[i];
            // The vectorized loop gets a 'v' suffix
            if (innermost && i == (size_t)vectorized_loop_index) {
                stream << "v";
            }
            // Loops that have a known constant size get a
            // 'c'. Useful for knowing what we can unroll.
            if (parent->get_bounds(node)->loops(stage->index, i).constant_extent()) {
                stream << "c";
            }
        }

        // Uncomment when debugging the representative loop bounds selected.
        /*
        const auto &bounds = get_bounds(node);
        for (size_t i = 0; i < size.size(); i++) {
            const auto &p = bounds->loops(stage->index, i);
            stream << " [" << p.first << ", " << p.second << "]";
        }
        */

        stream << " (" << vectorized_loop_index << ", " << vector_dim << ")";
    }

    if (tileable) {
        stream << " t";
    }
    if (innermost) {
        stream << " *";
    }
    if (gpu_label == GPU_parallelism::Block) {
        stream << " gpu_block\n";
    } else if (gpu_label == GPU_parallelism::Serial) {
        stream << " gpu_serial\n";
    } else if (gpu_label == GPU_parallelism::None) {
        stream << " gpu_none\n";
    } else if (gpu_label == GPU_parallelism::Simd) {
        stream << " gpu_simd\n";
    } else if (gpu_label == GPU_parallelism::Thread) {
        stream << " gpu_thread\n";
    } else if (gpu_label == GPU_parallelism::Parallelized) {
        stream << " gpu_parallelized\n";
    } else if (parallel) {
        stream << " p\n";
    } else {
        stream << "\n";
    }
    for (const auto *p : store_at) {
        stream << prefix << "realize: " << p->func.name() << " [";
        for (int i = 0; i < p->dimensions; i++) {
            if (i > 0) {
                stream << ", ";
            }
            const auto &region = get_bounds(p)->region_computed(i);
            stream << region.extent();
            if (region.constant_extent()) {
                stream << "c";
            }
        }
        stream << "] with " << p->stages.size() << " stages\n";
    }
    for (size_t i = children.size(); i > 0; i--) {
        children[i - 1]->dump(stream, prefix, this);
    }
    for (auto it = inlined.begin(); it != inlined.end(); it++) {
        stream << prefix << "inlined: " << it.key()->func.name() << " " << it.value() << "\n";
    }
}

template void LoopNest::dump(aslog &stream, string prefix, const LoopNest *parent) const;

template void LoopNest::dump(std::ostringstream &stream, string prefix, const LoopNest *parent) const;

// Does this loop nest access the given Func
bool LoopNest::calls(const FunctionDAG::Node *f) const {
    for (const auto &c : children) {
        if (c->calls(f)) {
            return true;
        }
    }
    for (const auto *e : f->outgoing_edges) {
        if (e->consumer == stage) {
            return true;
        }
        if (inlined.contains(e->consumer->node)) {
            return true;
        }
    }
    return false;
}

// What is the maximum number of inlined calls to a Func that
// occur within this loop. Used to prune states that would
// generate too much code.
int64_t LoopNest::max_inlined_calls() const {
    int64_t result = 0;
    for (auto it = inlined.begin(); it != inlined.end(); it++) {
        result = std::max(result, it.value());
    }
    for (const auto &c : children) {
        result = std::max(result, c->max_inlined_calls());
    }
    return result;
}

// Does this loop nest access an input buffer? Used to select
// trail strategies when splitting loops. We don't want to read
// out of bounds on inputs, even if we don't intend to use the
// values read. It could create annoying assertion failures for
// the user. It's OK to read out of range of the values computed
// on internal Funcs though. Allocation bounds inference just pads
// out the bounds so that it won't fault.
bool LoopNest::accesses_input_buffer() const {
    for (const auto &c : children) {
        if (c->accesses_input_buffer()) {
            return true;
        }
    }
    if (is_root()) {
        return false;
    }

    auto check = [&](const FunctionDAG::Node::Stage *s) {
        for (const auto *e : s->incoming_edges) {
            if (e->producer->is_input) {
                return true;
            }
        }

        for (int t = 0; t < (int)PipelineFeatures::ScalarType::NumScalarTypes; t++) {
            if (s->features.op_histogram[(int)PipelineFeatures::OpType::ImageCall][t] > 0) {
                return true;
            }
        }
        return false;
    };

    if (check(stage)) {
        return true;
    }
    for (auto it = inlined.begin(); it != inlined.end(); it++) {
        if (check(&(it.key()->stages[0]))) {
            return true;
        }
    }
    return false;
}

// Does this loop nest contain a computation of the given Func.
bool LoopNest::computes(const FunctionDAG::Node *f) const {
    if (f == node) {
        return true;
    }
    if (inlined.contains(f)) {
        return true;
    }
    for (const auto &c : children) {
        if (c->computes(f)) {
            return true;
        }
    }
    return false;
}

// Above here most methods query the loop nest. Below we have
// methods that mutate the loop nest.

// Inline a Func into all consumers within this loop.
void LoopNest::inline_func(const FunctionDAG::Node *f) {
    // Inline it into the children
    for (auto &i : children) {
        if (i->calls(f)) {
            std::unique_ptr<LoopNest> new_child{new LoopNest};
            new_child->copy_from(*i);
            new_child->inline_func(f);
            i = new_child.release();
        }
    }

    // Inline it here if there are any direct calls
    if (innermost) {
        int64_t calls = 0;
        for (const auto *e : f->outgoing_edges) {
            if (inlined.contains(e->consumer->node)) {
                calls += inlined.get(e->consumer->node) * e->calls;
            }
            if (e->consumer == stage) {
                calls += e->calls;
            }
        }
        if (calls) {
            inlined.insert(f, calls);
        }
    }
}

// Compute a Func at this site.
bool LoopNest::compute_here(const FunctionDAG::Node *f,
                            bool tileable,
                            int v,
                            bool in_threads_loop,
                            const Anderson2021Params &params,
                            const Target &target) {
    const auto &bounds = get_bounds(f);

    if (!may_subtile(params)) {
        // If we are restricting ourselves to the Mullapudi et al
        // scheduling space, then once something is computed here
        // we may not subtile this loop.
        this->tileable = false;
    }

    bool skip_vector_dim = false;

    for (int s = (int)f->stages.size() - 1; s >= 0; s--) {
        LoopNest *node = new LoopNest;
        node->node = f;
        node->stage = &f->stages[s];
        node->innermost = true;
        node->vectorized_loop_index = -1;
        node->tileable = tileable && (is_root() || may_subtile(params));

        // always set gpu_label as thread if legal.
        // if !in_threads_loop we are computing either at root level or inside a serial loop
        // set gpu_label to none, then call parallelize_in_tiles to create a parallel, serial, SIMD loop
        // if compute_root set gpu_label to none, parallelize_in_tiles creates block and thread loops later
        // if computing at serial loop set gpu_label to thread.
        if (target.has_gpu_feature()) {
            if (is_root()) {
                node->gpu_label = GPU_parallelism::None;
            } else if (!in_threads_loop) {
                node->gpu_label = GPU_parallelism::Thread;
            } else {
                node->gpu_label = GPU_parallelism::Serial;
            }
        }
        // Set up a bound for the inside of the
        // loop. computed/required is still the full region, but
        // the loop nest will be a single representative point.
        auto *single_point = bounds->make_copy();
        size_t loop_dim = f->stages[s].loop.size();
        node->size.resize(loop_dim);

        int64_t vector_size = 1;
        bool all_ones = true;
        for (size_t i = 0; i < loop_dim; i++) {
            const auto &l = bounds->loops(s, i);
            // Initialize the loop nest
            node->size[i] = l.extent();

            // Use the first loop iteration to represent the inner
            // loop. We'll shift it to a later one once we decide
            // on vectorization.
            single_point->loops(s, i) = Span(l.min(), l.min(), true);

            internal_assert(l.max() >= l.min()) << i << " " << l.max() << " " << l.min() << "\n";

            if (f->dimensions && node->size[i] >= 1 && f->stages[s].loop[i].var == f->func.args()[v]) {
                node->vectorized_loop_index = (int)i;
                vector_size = (int64_t)(node->stage->vector_size);
                single_point->loops(s, i).set_extent(vector_size);
                node->size[i] += vector_size - 1;
                node->size[i] /= vector_size;

                // Shift the loops along by some multiple of the
                // vector size, to pick a more representative vector
                // than the first. We use the middle-most.
                int64_t shift = vector_size * (node->size[i] / 2);
                single_point->loops(s, i).translate(shift);
            } else {
                int64_t shift = node->size[i] / 2;
                single_point->loops(s, i).translate(shift);
            }

            all_ones = all_ones && node->size[i] == 1;
        }

        // Leave region required blank inside the computation of a Func
        node->set_bounds(f, single_point);
        node->vector_dim = v;

        if (s == 0) {
            skip_vector_dim = !all_ones && node->size[v] == 1;
        }

        // Split off the single vector as an inner loop nest.
        node->innermost = false;

        LoopNest *one_vector = new LoopNest;
        one_vector->node = node->node;
        one_vector->stage = node->stage;
        one_vector->tileable = false;
        one_vector->vectorized_loop_index = node->vectorized_loop_index;
        one_vector->vector_dim = v;
        one_vector->size.resize(loop_dim, 1);
        one_vector->innermost = true;
        one_vector->gpu_label = GPU_parallelism::Simd;
        auto *b = node->get_bounds(f)->make_copy();
        // Set the region computed inside this node to be the first vector lane
        if (node->vectorized_loop_index >= 0) {
            b->loops(s, node->vectorized_loop_index).set_extent(1);
        } else {
            for (size_t i = 0; i < loop_dim; i++) {
                internal_assert(b->loops(s, i).extent() == 1);
            }
        }

        one_vector->set_bounds(f, b);
        if (node->vectorized_loop_index >= 0) {
            one_vector->size[node->vectorized_loop_index] = vector_size;
        }

        node->children.emplace_back(one_vector);

        children.emplace_back(node);
    }

    return skip_vector_dim;
}

// Parallelize this loop according to the given tiling.
IntrusivePtr<const LoopNest> LoopNest::parallelize_in_tiles(const vector<int64_t> &tiling,
                                                            const LoopNest *parent,
                                                            const Anderson2021Params &params,
                                                            const Target &target,
                                                            bool inner_tiling,
                                                            bool adjust_tiling,
                                                            bool move_all_rvars_inward,
                                                            const vector<int> &rvars_to_move_inward) const {
    // Split this loop and move factors to the inner loop
    LoopNest *inner = new LoopNest, *outer = new LoopNest;
    inner->node = outer->node = node;
    inner->stage = outer->stage = stage;
    inner->tileable = outer->tileable = tileable && may_subtile(params);
    inner->vector_dim = outer->vector_dim = vector_dim;
    inner->vectorized_loop_index = outer->vectorized_loop_index = vectorized_loop_index;

    if (target.has_gpu_feature()) {
        if (gpu_label == GPU_parallelism::None) {
            inner->gpu_label = GPU_parallelism::Serial;
            outer->gpu_label = GPU_parallelism::Parallelized;
            outer->parallel = true;
        } else if (gpu_label == GPU_parallelism::Parallelized) {
            inner->gpu_label = GPU_parallelism::Thread;  // compute root funcs always allowed to use GPU threads
            outer->gpu_label = GPU_parallelism::Block;
            outer->parallel = true;
        } else if (gpu_label == GPU_parallelism::Thread) {
            inner->gpu_label = GPU_parallelism::Serial;
            outer->gpu_label = GPU_parallelism::Thread;
            outer->parallel = false;
        } else if (gpu_label == GPU_parallelism::Serial) {
            inner->gpu_label = GPU_parallelism::Serial;
            outer->gpu_label = GPU_parallelism::Serial;
            outer->parallel = false;
        } else {
            internal_error << "invalid gpu label " << stringify(gpu_label) << " for parallelized loop\n";
        }
    }

    outer->size = size;
    outer->innermost = false;

    if (!target.has_gpu_feature()) {
        outer->parallel = true;
    }

    outer->tileable = may_subtile(params);

    // First make an inner loop representing a 1x1x1... tile
    inner->size.resize(size.size(), 1);
    inner->innermost = innermost;
    inner->children = children;
    inner->inlined = inlined;
    inner->bounds = bounds;
    inner->store_at = store_at;

    auto *b = inner->get_bounds(node)->make_copy();

    // Then move factors from the outer loop to the inner loop
    const auto &parent_bounds = parent->get_bounds(node);

    for (size_t i = 0; i < stage->loop.size(); i++) {
        int l = stage->loop[i].pure_dim;

        int64_t outer_extent;
        if (inner_tiling) {
            if (l >= 0) {
                internal_assert(l < (int)tiling.size()) << l << " " << tiling.size() << "\n";
                outer_extent = (outer->size[i] + tiling[l] - 1) / tiling[l];
                inner->size[i] = tiling[l];
            } else if (move_all_rvars_inward || (i < rvars_to_move_inward.size() && rvars_to_move_inward[i])) {
                // RVars are moved inwards
                outer_extent = 1;
                inner->size[i] = outer->size[i];
            } else {
                outer_extent = outer->size[i];
                inner->size[i] = 1;
            }
            if (adjust_tiling) {
                inner->size[i] = (outer->size[i] + outer_extent - 1) / outer_extent;
            }
        } else {
            if (l >= 0) {
                internal_assert(l < (int)tiling.size()) << l << " " << tiling.size() << "\n";
                inner->size[i] = (outer->size[i] + tiling[l] - 1) / tiling[l];
                outer_extent = tiling[l];
            } else if (move_all_rvars_inward || (i < rvars_to_move_inward.size() && rvars_to_move_inward[i])) {
                outer_extent = 1;
                inner->size[i] = outer->size[i];
            } else {
                outer_extent = outer->size[i];
                inner->size[i] = 1;
            }
            if (adjust_tiling) {
                outer_extent = (outer->size[i] + inner->size[i] - 1) / inner->size[i];
            }
        }
        outer->size[i] = outer_extent;
        const auto &p = parent_bounds->loops(stage->index, i);
        int64_t min = p.min();
        int64_t extent = p.extent();
        extent = inner->product_of_self_and_descendants(i);

        // Pick a better representative loop iteration for the
        // inner loops.
        min += (outer_extent / 2) * extent;
        bool compile_time_constant_bounds = p.constant_extent() || stage->loop[i].pure;
        b->loops(stage->index, i) = Span(min, min + extent - 1, compile_time_constant_bounds);
    }
    outer->set_bounds(node, b);

    outer->children.emplace_back(inner);
    return outer;
}

int64_t LoopNest::get_total_local_mem_alloc_size(bool constant_allocs_only, bool in_threads_loop) const {
    int64_t result = 0;

    in_threads_loop = in_threads_loop || gpu_label == GPU_parallelism::Thread;

    if (in_threads_loop) {
        for (const auto *store_node : store_at) {
            const auto &bounds = get_bounds(store_node);

            int64_t alloc_size = store_node->bytes_per_point;
            bool is_constant_alloc = true;
            for (int i = 0; i < store_node->dimensions; i++) {
                const auto &p = bounds->region_computed(i);
                alloc_size *= p.extent();
                is_constant_alloc = is_constant_alloc && p.constant_extent();
            }

            if (store_node->dimensions > 0 && (!constant_allocs_only || is_constant_alloc)) {
                result += alloc_size;
            }
        }
    }

    for (const auto &c : children) {
        result += c->get_total_local_mem_alloc_size(constant_allocs_only, in_threads_loop);
    }

    return result;
}

int64_t LoopNest::get_total_constant_local_mem_alloc_size() const {
    return get_total_local_mem_alloc_size(true);
}

// All store ats further in than the block level must be fixed
// sized allocations. This method checks if f will require a dynamic
// allocation
bool LoopNest::requires_dynamic_allocation(const FunctionDAG::Node *f, const Target &target, bool in_threads_loop) const {
    if (!target.has_gpu_feature() || !in_threads_loop) {
        return false;
    }

    for (int i = 0; i < f->dimensions; i++) {
        if (!get_bounds(f)->region_computed(i).constant_extent()) {
            return true;
        }
    }

    return false;
}

// Is the region_computed smaller here than at its parent?
bool LoopNest::region_computed_shrinks(const FunctionDAG::Node *f, const LoopNest *parent) const {
    const auto &bounds_here = get_bounds(f);
    const auto &bounds_at_parent = parent->get_bounds(f);

    int64_t total_here = 1, total_at_parent = 1;
    for (int i = 0; i < f->dimensions; i++) {
        const auto &range_here = bounds_here->region_computed(i);
        const auto &range_at_parent = bounds_at_parent->region_computed(i);
        total_here *= range_here.extent();
        total_at_parent *= range_at_parent.extent();
    }

    return total_here < total_at_parent;
}

// Return all possible ways to compute f in tiles somewhere within
// this loop nest.
// in_threads_loop tracks whether or not function is going to be placed inside a
// loop marked gpu_threads, in which case f's loops cannot be gpu_threads
vector<IntrusivePtr<const LoopNest>> LoopNest::compute_in_tiles(const FunctionDAG::Node *f,
                                                                const LoopNest *parent,
                                                                const Anderson2021Params &params,
                                                                const Target &target,
                                                                const SearchSpaceOptions &search_space_options,
                                                                int v,
                                                                bool in_realization,
                                                                bool in_threads_loop,
                                                                bool is_pre_pass,
                                                                vector<int64_t> union_counts) const {
    internal_assert(f);

    vector<IntrusivePtr<const LoopNest>> result;

    // Some pruning to not waste time on terrible states
    if (parent) {
        const auto &bounds_here = get_bounds(f);
        const auto &bounds_at_parent = parent->get_bounds(f);

        // Don't descend into loops that break our ability to
        // vectorize if we could have vectorized one level up.
        const auto &p = bounds_here->region_computed(v);
        const auto &p_parent = bounds_at_parent->region_computed(v);
        int64_t e = p.extent();
        int64_t ep = p_parent.extent();
        if (ep >= f->vector_size && e < f->vector_size) {
            return result;
        }

        // Don't descend into loops if the bounds required don't
        // shrink.
        if (!region_computed_shrinks(f, parent)) {
            return result;
        }
    }

    // Figure out which child we can fuse this into
    int child = -1;
    bool called_by_multiple_children = false;
    for (int i = 0; i < (int)children.size(); i++) {
        if (children[i]->calls(f)) {
            if (child != -1) {
                called_by_multiple_children = true;
            }
            child = i;
        }
    }

    if (gpu_label == GPU_parallelism::Block) {
        // once we enter a gpu block loop compute union thread counts to pass down
        union_counts = get_union_thread_counts(f);
    }

    bool is_block_level = !is_root() && !in_threads_loop;
    bool can_compute_here = (is_root() && search_space_options.compute_root()) || f->is_output;
    can_compute_here = can_compute_here || (is_block_level && search_space_options.compute_at_block());
    can_compute_here = can_compute_here || (in_threads_loop && search_space_options.compute_at_thread());

    // Place the computation directly inside this loop (provided it's not a SIMD loop)
    if (!innermost && (!in_realization || size.empty() || vector_dim == -1 || size[vector_dim] == 1) &&
        can_compute_here) {

        std::unique_ptr<LoopNest> r{new LoopNest};
        r->copy_from(*this);
        r->compute_here(f, true, v, in_threads_loop, params, target);
        if (!in_realization) {
            r->store_at.insert(f);
        } else {
            r->tileable = false;
        }

        // if GPU and creating a threads loop INSIDE a block loop, create child for each thread tiling
        if (!is_root() && !in_threads_loop && target.has_gpu_feature()) {
            bool made_child = r->add_gpu_thread_tilings(f, params, target, v, result, union_counts);
            if (!made_child) {  // no good thread tilings, just keep r with the untiled loop inserted as serial
                result.emplace_back(r.release());
            }
        } else {  // computing at root or inside a threads loop
            result.emplace_back(r.release());
        }
    }

    bool stop_here = is_root() && !search_space_options.compute_at_block() && !search_space_options.compute_at_thread();
    stop_here = stop_here || (in_threads_loop && !search_space_options.compute_at_thread());
    if (stop_here || f->is_output || is_pre_pass) {
        // Outputs must be compute_root, so we're done.
        return result;
    }

    if (child >= 0 && !called_by_multiple_children && !in_realization && (may_subtile(params) || is_root())) {
        // Push the Func further inwards in the loop nest

        const auto &c = children[child];
        int num_ones = 0;
        for (long s : c->size) {
            num_ones += (s == 1) ? 1 : 0;
        }

        for (int store_here = 0; store_here < 1; store_here++) {
            if (is_root() && num_ones == (int)c->size.size() && params.parallelism > 1) {
                // Don't fuse into serial loops, or we could never parallelize this Func.
                continue;
            }

            in_threads_loop |= (children[child]->gpu_label == GPU_parallelism::Thread);
            // we must pass down union thread count constraints computed at block level when computing further in
            auto opts = children[child]->compute_in_tiles(f,
                                                          this,
                                                          params,
                                                          target,
                                                          search_space_options,
                                                          v,
                                                          store_here,
                                                          in_threads_loop,
                                                          false,
                                                          union_counts);
            for (IntrusivePtr<const LoopNest> &n : opts) {
                // (Only valid if one child calls f) Push the
                // computation into the child. Possibly leaving
                // the storage out here.
                LoopNest *r = new LoopNest;
                r->copy_from(*this);
                r->store_at.insert(f);
                r->children[child] = n;
                result.emplace_back(r);
            }
        }
    }

    return result;
}

int64_t LoopNest::product_of_self_and_descendants(int loop_index) const {
    return size[loop_index] * product_of_descendants(loop_index);
}

int64_t LoopNest::product_of_descendants(int loop_index) const {
    int64_t prod = 1;
    const LoopNest *cur = this;
    while (!cur->innermost) {
        bool found = false;
        for (const auto &c : cur->children) {
            if (c->stage != stage) {
                continue;
            }

            prod *= c->size[loop_index];
            found = true;
            cur = c.get();
            break;
        }

        internal_assert(found);
    }

    return prod;
}

bool LoopNest::has_constant_region_computed(const FunctionDAG::Node *node) const {
    const auto &bounds = get_bounds(node);
    for (int i = 0; i < node->dimensions; i++) {
        if (!bounds->region_computed(i).constant_extent()) {
            return false;
        }
    }
    return true;
}

bool LoopNest::has_constant_region_required(const FunctionDAG::Node *node) const {
    const auto &bounds = get_bounds(node);
    for (int i = 0; i < node->dimensions; i++) {
        if (!bounds->region_required(i).constant_extent()) {
            return false;
        }
    }
    return true;
}

bool LoopNest::other_stage_has_same_producer(const FunctionDAG::Node *producer) const {
    for (const auto &other_stage : node->stages) {
        if (stage->index == other_stage.index) {
            continue;
        }

        for (const auto *e : other_stage.incoming_edges) {
            if (producer == e->producer) {
                return true;
            }
        }
    }
    return false;
}

int LoopNest::num_serial_loops(const FunctionDAG::Node::Stage *stage) const {
    int num_serial_loops = 0;
    for (const auto &child : children) {
        if (child->stage == stage) {
            continue;
        }

        for (auto s : child->size) {
            if (s > 1) {
                ++num_serial_loops;
                break;
            }
        }

        num_serial_loops += child->num_serial_loops(stage);
    }

    return num_serial_loops;
}

int LoopNest::num_serial_loops() const {
    return num_serial_loops(stage);
}

bool LoopNest::producer_computed_here_or_further_in(const FunctionDAG::Node *producer) const {
    for (const auto &child : children) {
        if (child->node == producer) {
            return true;
        }

        if (child->producer_computed_here_or_further_in(producer)) {
            return true;
        }
    }

    return false;
}

void LoopNest::get_stages_computed_in_each_compute_root_loop(StageMap<StageMap<bool>> &descendants,
                                                             const LoopNest *compute_root_loop_nest) const {
    if (is_root()) {
        for (const auto &c : children) {
            descendants.emplace(c->stage, {});
        }

        for (const auto &c : children) {
            c->get_stages_computed_in_each_compute_root_loop(descendants, c.get());
        }

        return;
    }

    descendants.get(compute_root_loop_nest->stage).emplace(stage, true);

    for (const auto &c : children) {
        c->get_stages_computed_in_each_compute_root_loop(descendants, compute_root_loop_nest);
    }
}

// Apply the schedule represented by this loop nest to a Halide pipeline.
void LoopNest::apply(LoopLevel here,
                     StageMap<std::unique_ptr<StageScheduleState>> &state_map,
                     double num_cores,
                     int depth,
                     const LoopNest *parent,
                     const LoopNest *compute_site,
                     const Target &target,
                     std::vector<StageScheduleState *> &ancestors,
                     const NodeMap<bool> &all_inlined) const {
    if (is_root()) {
        for (const auto &c : children) {
            Func(c->node->func).compute_root();
            c->apply(LoopLevel::root(), state_map, num_cores, 1, this, c.get(), target, ancestors, all_inlined);
            if (c->stage->index == 0) {
                auto &state = state_map.get(c->stage);
                state->schedule_source << "\n    .compute_root()";
                // TODO: Omitting logic for printing store_root() assumes everything store_root is also compute root
            }
        }
    } else {
        // Non-root nodes always have parents.
        internal_assert(parent != nullptr);

        if (parent->node != node) {
            compute_site = this;
        }

        const auto &symbolic_loop = stage->loop;
        const auto &parent_bounds = parent->get_bounds(node);
        if (!state_map.contains(stage)) {
            StageScheduleState *state = new StageScheduleState;
            state->node = node;
            state->stage = stage;
            state->num_cores = num_cores;
            state->vector_dim = vector_dim;
            state->vectorized_loop_index = vectorized_loop_index;
            state->ancestors = ancestors;
            for (size_t i = 0; i < symbolic_loop.size(); i++) {
                StageScheduleState::FuncVar fv;
                const auto &l = symbolic_loop[i];
                fv.var = VarOrRVar(l.var, !l.pure);
                fv.orig = fv.var;
                fv.accessor = l.accessor;
                const auto &p = parent_bounds->loops(stage->index, i);
                fv.extent = p.extent();
                fv.constant_extent = p.constant_extent();
                fv.outermost = true;
                fv.parallel = l.pure && target.has_gpu_feature() ? gpu_label == GPU_parallelism::Block : parallel;
                fv.exists = true;
                fv.pure = l.pure;
                fv.index = i;
                fv.innermost_pure_dim = (i == (size_t)vectorized_loop_index);
                state->vars.push_back(fv);
            }
            // Bubble the innermost pure dimension to the front of the pure dimensions
            for (int i = vectorized_loop_index - 1; i >= 0 && state->vars[i].pure; i--) {
                std::swap(state->vars[i], state->vars[i + 1]);
            }
            state_map.emplace(stage, std::unique_ptr<StageScheduleState>(state));
        }
        auto &state = *(state_map.get(stage));

        // The getter for grabbing Func handles is reverse topological order
        Stage s = Func(node->func);
        if (stage->index > 0) {
            s = Func(node->func).update(stage->index - 1);
        }

        if (stage->index == 0 && parent->node != node) {
            // Pick a memory type
            double bytes = node->bytes_per_point;
            for (int i = 0; i < node->dimensions; i++) {
                const auto &p = parent_bounds->region_computed(i);
                bytes *= p.extent();
            }
            if (bytes < 64000 && depth > 2) {
                // If it's probably a small allocation, and it's
                // made more than once, use stack-scoped
                // storage. Otherwise let the compiler pick heap
                // or stack as it likes.
                if (!target.has_gpu_feature()) {
                    Func(node->func).store_in(MemoryType::Stack);
                    state.schedule_source << "\n    .store_in(MemoryType::Stack)";
                }
            }
        }

        // Pick a tail strategy for any splits of pure vars. RVars always use guardwithif
        auto pure_var_tail_strategy = TailStrategy::Auto;
        if (!compute_site->accesses_input_buffer() && !node->is_output) {
            // Roundup is lowest overhead, provided it doesn't
            // expand the bounds read on the input or written on
            // the output. However, you can only really use it on
            // pure stages that don't access the input anywhere in
            // their loop nest.
            pure_var_tail_strategy = TailStrategy::RoundUp;
        } else if (stage->index == 0) {
            // Pure stages that access the input use shiftinwards
            pure_var_tail_strategy = TailStrategy::ShiftInwards;
        } else {
            // For pure vars in update stages that access the
            // input, it's not safe to round up or redundantly
            // recompute
            pure_var_tail_strategy = TailStrategy::GuardWithIf;
        }

        if (!size.empty()) {
            if (innermost) {
                // In case the threads loop is innermost
                for (size_t i = 0; i < symbolic_loop.size(); i++) {
                    StageScheduleState::FuncVar &v = state.vars[i];
                    v.gpu_threads = gpu_label == GPU_parallelism::Thread && symbolic_loop[i].pure;
                }

                if (vectorized_loop_index >= 0) {
                    size_t i = 0;
                    while (!state.vars[i].innermost_pure_dim) {
                        i++;
                    }
                    auto &v = state.vars[i];
                    internal_assert(v.innermost_pure_dim && v.exists) << v.var.name() << "\n";
                    // Is the result of a split

                    // The vector size for gpu depends on the width of the
                    // stage's types and will often be 1, in which case we
                    // don't want to vectorize the loop
                    if (!target.has_gpu_feature() || stage->vector_size > 1) {
                        state.schedule_source << "\n    .vectorize(" << v.var.name() << ")";
                        s.vectorize(v.var);
                        v.vectorized = true;
                        state.vectorized = true;
                        state.vectorized_var = v;
                    }
                }
            } else {
                // Grab the innermost loop for this node
                const LoopNest *innermost_loop = this, *child = nullptr;
                while (!innermost_loop->innermost) {
                    for (const auto &c : innermost_loop->children) {
                        if (c->node == node) {
                            if (!child) {
                                child = c.get();
                            }
                            innermost_loop = c.get();
                            break;
                        }
                    }
                }

                // Do the implied splits
                vector<StageScheduleState::FuncVar> new_inner;
                for (size_t i = 0; i < symbolic_loop.size(); i++) {
                    StageScheduleState::FuncVar v;
                    StageScheduleState::FuncVar &parent = state.vars[i];

                    parent.gpu_threads = gpu_label == GPU_parallelism::Thread && symbolic_loop[i].pure;

                    int64_t factor = product_of_descendants(parent.index);

                    int64_t innermost_size = innermost_loop->size[parent.index];

                    if (child && innermost_size > factor) {
                        factor = innermost_size;
                    }

                    if (!parent.exists || factor == 1) {
                        v.exists = false;
                        v.extent = 1;
                    } else if (size[parent.index] == 1 && parent.var.is_rvar) {
                        // Not split in this dimension
                        v = parent;
                        v.parallel = false;
                        v.gpu_threads = false;

                        parent.exists = false;
                        parent.extent = 1;
                    } else {
                        VarOrRVar inner(Var(parent.var.name() + "i"));
                        if (parent.var.is_rvar) {
                            inner = RVar(parent.var.name() + "i");
                        }

                        auto tail_strategy = pure_var_tail_strategy;
                        // If it's an RVar, or not the outermost split and we're in an update, we need a guard with if
                        // instead.

                        // If the factor evenly divides the parent extent, then
                        // no tail strategy is needed
                        if (parent.var.is_rvar || (stage->index != 0 && !parent.outermost)) {
                            tail_strategy = TailStrategy::GuardWithIf;
                        }

                        if (factor > parent.extent && tail_strategy == TailStrategy::ShiftInwards) {
                            // Don't shift all the way off the image.
                            tail_strategy = TailStrategy::GuardWithIf;
                        }

                        s.split(parent.var, parent.var, inner, (int)factor, tail_strategy);
                        state.schedule_source << "\n    .split(" << parent.var.name() << ", " << parent.var.name()
                                              << ", " << inner.name() << ", " << factor << ", "
                                              << "TailStrategy::" << tail_strategy << ")";
                        v = parent;
                        parent.extent = size[parent.index];
                        v.constant_extent = (!parent.var.is_rvar && parent.exists);
                        v.var = inner;
                        v.accessor.clear();
                        v.extent = factor;
                        v.parallel = false;
                        v.gpu_threads = false;
                        v.outermost = false;
                    }
                    new_inner.push_back(v);
                }

                if (child->innermost) {
                    // Maybe do some unrolling

                    int64_t product_of_pure_loops = 1;
                    bool all_pure_loops_constant_size = true;
                    bool all_loops_are_pure = true;
                    for (size_t i = 0; i < symbolic_loop.size(); i++) {
                        if (state.vars[i].pure) {
                            product_of_pure_loops *= state.vars[i].extent;
                            all_pure_loops_constant_size &= state.vars[i].constant_extent;
                        } else if (state.vars[i].exists) {
                            all_loops_are_pure = false;
                        }
                    }

                    if (product_of_pure_loops <= get_unroll_limit(target) && all_pure_loops_constant_size) {
                        state.all_innermost_unrolled = all_loops_are_pure;
                        // There's a hope we can fit anything compute-at this level into registers if we fully unroll
                        std::stable_sort(state.vars.begin(), state.vars.begin() + symbolic_loop.size(),
                                         [](const StageScheduleState::FuncVar &a, const StageScheduleState::FuncVar &b) {
                                             return a.pure && !b.pure;
                                         });

                        for (size_t i = 0; i < symbolic_loop.size(); i++) {
                            if (state.vars[i].pure && state.vars[i].exists && state.vars[i].extent > 1) {
                                s.unroll(state.vars[i].var);
                                state.schedule_source << "\n    .unroll(" << state.vars[i].var.name() << ")";
                            }
                        }
                    }
                }

                bool found = false;
                for (const auto &v : state.vars) {
                    if (!v.exists) {
                        continue;
                    }
                    here = LoopLevel(node->func, v.var);
                    found = true;
                    break;
                }
                if (!found) {
                    here = LoopLevel(node->func, Var::outermost());
                }
                // internal_assert(found) << "Could not find appropriate compute_at location for children of " <<
                // node->func.name() << "\n";
                state.vars.insert(state.vars.begin(), new_inner.begin(), new_inner.end());
            }
        }
        if (innermost) {
            internal_assert(store_at.empty());
            internal_assert(children.empty());
            return;
        }

        for (const auto *f : store_at) {
            Func(f->func).store_at(here);
        }
        for (auto s : size) {
            num_cores /= s;
        }
        here.lock();
        string loop_level;
        if (here.is_root()) {
            loop_level = "_root()";
        } else {
            loop_level = "_at(" + here.func() + ", " + here.var().name() + ")";
        }

        for (const auto &c : children) {
            if (c->node != node) {
                Func(c->node->func).compute_at(here);
            }
            ancestors.push_back(state_map.get(stage).get());
            c->apply(here, state_map, num_cores, depth + 1, this, compute_site, target, ancestors, all_inlined);
            ancestors.pop_back();
            if (c->node != node && c->stage->index == 0) {
                auto &state = *(state_map.get(c->stage));
                state.schedule_source << "\n    .compute" << loop_level;
            }
        }

        if (gpu_label == GPU_parallelism::Thread && state.all_innermost_unrolled && num_serial_loops() <= 1) {
            update_producers_to_be_staged(state, all_inlined);
        }

        for (const auto *f : store_at) {
            bool computed_here = false;
            for (const auto &c : children) {
                if (c->node == f) {
                    computed_here = true;
                    break;
                }
            }
            if (!computed_here) {
                auto &state = *(state_map.get(&(f->stages[0])));
                state.schedule_source << "\n    .store" << loop_level;
            }
        }
    }
}

void LoopNest::update_producers_to_be_staged(StageScheduleState &state,
                                             const NodeMap<bool> &all_inlined) const {
    std::vector<pair<const FunctionDAG::Node::Stage *, vector<const FunctionDAG::Edge *>>> pending;
    std::vector<const FunctionDAG::Edge *> edge_chain;
    pending.emplace_back(stage, edge_chain);
    NodeMap<bool> done;

    while (!pending.empty()) {
        auto cur_pair = pending.back();
        pending.pop_back();

        const auto *s = cur_pair.first;

        for (const auto *e : s->incoming_edges) {
            std::vector<const FunctionDAG::Edge *> edge_chain = cur_pair.second;
            edge_chain.push_back(e);

            // If the producer is inlined, then its producers should potentially be
            // staged
            if (all_inlined.contains(e->producer) && all_inlined.get(e->producer)) {
                pending.emplace_back(&e->producer->stages[0], edge_chain);
                continue;
            }

            if (done.contains(e->producer) && done.get(e->producer)) {
                continue;
            }

            done.get_or_create(e->producer) = true;

            if (e->producer->is_input || !has_constant_region_required(e->producer)) {
                continue;
            }

            if (other_stage_has_same_producer(e->producer) || producer_computed_here_or_further_in(e->producer) ||
                !e->all_load_jacobian_coeffs_exist()) {
                continue;
            }

            state.producers_to_be_staged.get_or_create(e->producer).emplace_back(this, edge_chain);
        }
    }
}

double LoopNest::max_idle_lane_wastage(const Target &target, GPULoopInfo gpu_loop_info) const {
    gpu_loop_info.update(target, this);
    std::unique_ptr<ThreadInfo> thread_info;

    if (is_gpu_thread(target)) {
        thread_info = gpu_loop_info.create_thread_info();

        return thread_info->idle_lane_wastage();
    }

    double max_wastage = 0;

    for (const auto &c : children) {
        max_wastage = std::max(max_wastage, c->max_idle_lane_wastage(target, gpu_loop_info));
    }

    return max_wastage;
}

bool LoopNest::has_valid_thread_extents() const {
    for (const auto &c : children) {
        if (!are_valid_thread_extents(c->get_union_thread_counts(nullptr))) {
            return false;
        }
    }

    return true;
}

void LoopNest::collect_nodes_that_should_be_inlined(const NodeMap<bool> &nodes_to_freeze,
                                                    NodeMap<bool> &inlined_nodes) const {
    if (innermost) {
        for (auto it = inlined.begin(); it != inlined.end(); it++) {
            const auto *f = it.key();
            if (nodes_to_freeze.contains(f)) {
                inlined_nodes.insert(f, true);
                std::cerr << "Freezing as inlined: " << f->func.name() << "\n";
            }
        }
    }

    for (const auto &c : children) {
        c->collect_nodes_that_should_be_inlined(nodes_to_freeze, inlined_nodes);
    }
}

void LoopNest::collect_all_inlined(NodeMap<bool> &all_inlined) const {
    if (innermost) {
        for (auto it = inlined.begin(); it != inlined.end(); it++) {
            const auto *f = it.key();
            all_inlined.insert(f, true);
        }
    }

    for (const auto &c : children) {
        c->collect_all_inlined(all_inlined);
    }
}

bool Filter::enable_filter_printing() {
    static bool enabled = ([]() -> bool {
        std::string var = get_env_variable("ENABLE_FILTER_PRINTING");
        if (!var.empty()) {
            return var == "1";
        }
        return false;
    })();
    return enabled;
}

}  // namespace Autoscheduler

template<>
RefCount &ref_count<Autoscheduler::LoopNest>(const Autoscheduler::LoopNest *t) noexcept {
    return t->ref_count;
}

template<>
void destroy<Autoscheduler::LoopNest>(const Autoscheduler::LoopNest *t) {
    delete t;
}

}  // namespace Internal
}  // namespace Halide<|MERGE_RESOLUTION|>--- conflicted
+++ resolved
@@ -745,16 +745,12 @@
 
 // Get the stride over "node's" storage and its element-wise stride for a unit
 // increment in the given thread loops
-<<<<<<< HEAD
 Strides LoopNest::compute_strides(const LoadJacobian &jac,
                                   int innermost_storage_dim,
                                   const FunctionDAG::Node *storage_node,
                                   const Bound &store_bounds,
                                   const ThreadInfo &thread_info,
                                   bool verbose) const {
-=======
-Strides LoopNest::compute_strides(const LoadJacobian &jac, int innermost_storage_dim, const FunctionDAG::Node *storage_node, const Bound &store_bounds, const ThreadInfo *thread_info, bool verbose) const {
->>>>>>> f54bc08b
     internal_assert(innermost_storage_dim >= 0);
 
     if (verbose) {
@@ -1031,17 +1027,14 @@
 }
 
 template<typename T>
-<<<<<<< HEAD
 void LoopNest::compute_num_mem_accesses_per_block(const LoadJacobian &jac,
-                                                  const FunctionDAG::Node *node,
-                                                  const Bound &store_bounds,
-                                                  const ThreadInfo &thread_info,
-                                                  int innermost_dim,
-                                                  double num_requests_per_warp,
-                                                  MemInfoType<T> &mem_info,
-                                                  bool verbose) const {
-=======
-void LoopNest::compute_num_mem_accesses_per_block(const LoadJacobian &jac, const FunctionDAG::Node *node, const Bound &store_bounds, const ThreadInfo *thread_info, int innermost_dim, double num_requests_per_warp, MemInfoType<T> &mem_info, bool verbose) const {
+        const FunctionDAG::Node *node,
+        const Bound &store_bounds,
+        const ThreadInfo *thread_info,
+        int innermost_dim,
+        double num_requests_per_warp,
+        MemInfoType<T> &mem_info,
+        bool verbose) const {
     int bytes_per_access = node->bytes_per_point;
 
     // If the consumer is a scalar and is compute_root, then it will not be
@@ -1055,7 +1048,6 @@
 
     internal_assert(thread_info != nullptr);
 
->>>>>>> f54bc08b
     Strides strides = compute_strides(jac, innermost_dim, node, store_bounds, thread_info, verbose);
 
     size_t dimensions = thread_info->loop_indices.size();
@@ -1093,44 +1085,33 @@
     }
 }
 
-<<<<<<< HEAD
-template void LoopNest::compute_num_mem_accesses_per_block<GlobalMem>(
-    const LoadJacobian &jac,
-    const FunctionDAG::Node *node,
-    const Bound &store_bounds,
-    const ThreadInfo &thread_info,
-    int innermost_dim,
-    double num_requests_per_warp,
-    MemInfoType<GlobalMem> &mem_info,
-    bool verbose) const;
-
-template void LoopNest::compute_num_mem_accesses_per_block<SharedMem>(
-    const LoadJacobian &jac,
-    const FunctionDAG::Node *node,
-    const Bound &store_bounds,
-    const ThreadInfo &thread_info,
-    int innermost_dim,
-    double num_requests_per_warp,
-    MemInfoType<SharedMem> &mem_info,
-    bool verbose) const;
+template void LoopNest::compute_num_mem_accesses_per_block<GlobalMem>(const LoadJacobian &jac,
+        const FunctionDAG::Node *node,
+        const Bound &store_bounds,
+        const ThreadInfo *thread_info,
+        int innermost_dim,
+        double num_requests_per_warp,
+        MemInfoType<GlobalMem> &mem_info,
+        bool verbose) const;
+
+template void LoopNest::compute_num_mem_accesses_per_block<SharedMem>(const LoadJacobian &jac,
+        const FunctionDAG::Node *node,
+        const Bound &store_bounds,
+        const ThreadInfo *thread_info,
+        int innermost_dim,
+        double num_requests_per_warp,
+        MemInfoType<SharedMem> &mem_info,
+        bool verbose) const;
 
 template<>
 void LoopNest::compute_num_mem_accesses_per_block<LocalMem>(const LoadJacobian &jac,
-                                                            const FunctionDAG::Node *node,
-                                                            const Bound &store_bounds,
-                                                            const ThreadInfo &thread_info,
-                                                            int innermost_dim,
-                                                            double num_requests_per_warp,
-                                                            MemInfoType<LocalMem> &mem_info,
-                                                            bool verbose) const {
-=======
-template void LoopNest::compute_num_mem_accesses_per_block<GlobalMem>(const LoadJacobian &jac, const FunctionDAG::Node *node, const Bound &store_bounds, const ThreadInfo *thread_info, int innermost_dim, double num_requests_per_warp, MemInfoType<GlobalMem> &mem_info, bool verbose) const;
-
-template void LoopNest::compute_num_mem_accesses_per_block<SharedMem>(const LoadJacobian &jac, const FunctionDAG::Node *node, const Bound &store_bounds, const ThreadInfo *thread_info, int innermost_dim, double num_requests_per_warp, MemInfoType<SharedMem> &mem_info, bool verbose) const;
-
-template<>
-void LoopNest::compute_num_mem_accesses_per_block<LocalMem>(const LoadJacobian &jac, const FunctionDAG::Node *node, const Bound &store_bounds, const ThreadInfo *thread_info, int innermost_dim, double num_requests_per_warp, MemInfoType<LocalMem> &mem_info, bool verbose) const {
->>>>>>> f54bc08b
+        const FunctionDAG::Node *node,
+        const Bound &store_bounds,
+        const ThreadInfo *thread_info,
+        int innermost_dim,
+        double num_requests_per_warp,
+        MemInfoType<LocalMem> &mem_info,
+        bool verbose) const {
     int bytes_per_access = node->bytes_per_point;
 
     // If the consumer is a scalar and is compute_root, then it will not be
@@ -1195,17 +1176,13 @@
 }
 
 template<typename T>
-<<<<<<< HEAD
 MemInfoType<T> LoopNest::compute_mem_store_info(const LoadJacobian &jac,
-                                                int consumer_innermost_dim,
-                                                const FunctionDAG::Node *node,
-                                                const Bound &consumer_store_bounds,
-                                                const ThreadInfo &thread_info,
-                                                double serial_loop_extents,
-                                                bool verbose) const {
-=======
-MemInfoType<T> LoopNest::compute_mem_store_info(const LoadJacobian &jac, int consumer_innermost_dim, const FunctionDAG::Node *node, const Bound &consumer_store_bounds, const ThreadInfo *thread_info, double serial_loop_extents, bool verbose) const {
->>>>>>> f54bc08b
+        int consumer_innermost_dim,
+        const FunctionDAG::Node *node,
+        const Bound &consumer_store_bounds,
+        const ThreadInfo *thread_info,
+        double serial_loop_extents,
+        bool verbose) const {
     MemInfoType<T> mem_info;
 
     compute_num_mem_accesses_per_block<T>(jac,
@@ -1218,43 +1195,32 @@
     return mem_info;
 }
 
-<<<<<<< HEAD
-template MemInfoType<GlobalMem> LoopNest::compute_mem_store_info<GlobalMem>(
-    const LoadJacobian &jac,
-    int consumer_innermost_dim,
-    const FunctionDAG::Node *node,
-    const Bound &consumer_store_bounds,
-    const ThreadInfo &thread_info,
-    double serial_loop_extents,
-    bool verbose) const;
-
-template MemInfoType<SharedMem> LoopNest::compute_mem_store_info<SharedMem>(
-    const LoadJacobian &jac,
-    int consumer_innermost_dim,
-    const FunctionDAG::Node *node,
-    const Bound &consumer_store_bounds,
-    const ThreadInfo &thread_info,
-    double serial_loop_extents,
-    bool verbose) const;
+template MemInfoType<GlobalMem> LoopNest::compute_mem_store_info<GlobalMem>(const LoadJacobian &jac,
+        int consumer_innermost_dim,
+        const FunctionDAG::Node *node,
+        const Bound &consumer_store_bounds,
+        const ThreadInfo *thread_info,
+        double serial_loop_extents,
+        bool verbose) const;
+
+template MemInfoType<SharedMem> LoopNest::compute_mem_store_info<SharedMem>(const LoadJacobian &jac,
+        int consumer_innermost_dim,
+        const FunctionDAG::Node *node,
+        const Bound &consumer_store_bounds,
+        const ThreadInfo *thread_info,
+        double serial_loop_extents,
+        bool verbose) const;
 
 template<typename T>
 void LoopNest::compute_mem_load_features(const LoadJacobian &jac,
-                                         int producer_innermost_dim,
-                                         const FunctionDAG::Node *node,
-                                         const Bound &producer_store_bounds,
-                                         bool producer_has_been_scheduled,
-                                         const ThreadInfo &thread_info,
-                                         MemInfoType<T> &mem_info,
-                                         double points_accessed_per_thread,
-                                         bool verbose) const {
-=======
-template MemInfoType<GlobalMem> LoopNest::compute_mem_store_info<GlobalMem>(const LoadJacobian &jac, int consumer_innermost_dim, const FunctionDAG::Node *node, const Bound &consumer_store_bounds, const ThreadInfo *thread_info, double serial_loop_extents, bool verbose) const;
-
-template MemInfoType<SharedMem> LoopNest::compute_mem_store_info<SharedMem>(const LoadJacobian &jac, int consumer_innermost_dim, const FunctionDAG::Node *node, const Bound &consumer_store_bounds, const ThreadInfo *thread_info, double serial_loop_extents, bool verbose) const;
-
-template<typename T>
-void LoopNest::compute_mem_load_features(const LoadJacobian &jac, int producer_innermost_dim, const FunctionDAG::Node *node, const Bound &producer_store_bounds, bool producer_has_been_scheduled, const ThreadInfo *thread_info, MemInfoType<T> &mem_info, double points_accessed_per_thread, bool verbose) const {
->>>>>>> f54bc08b
+        int producer_innermost_dim,
+        const FunctionDAG::Node *node,
+        const Bound &producer_store_bounds,
+        bool producer_has_been_scheduled,
+        const ThreadInfo *thread_info,
+        MemInfoType<T> &mem_info,
+        double points_accessed_per_thread,
+        bool verbose) const {
     if (producer_has_been_scheduled) {
         compute_num_mem_accesses_per_block<T>(jac,
                                               node,
@@ -1292,29 +1258,6 @@
     mem_info.add(min_info);
 }
 
-<<<<<<< HEAD
-template void LoopNest::compute_mem_load_features<GlobalMem>(
-    const LoadJacobian &jac,
-    int producer_innermost_dim,
-    const FunctionDAG::Node *node,
-    const Bound &producer_store_bounds,
-    bool producer_has_been_scheduled,
-    const ThreadInfo &thread_info,
-    MemInfoType<GlobalMem> &mem_info,
-    double points_accessed_per_thread,
-    bool verbose) const;
-
-template void LoopNest::compute_mem_load_features<SharedMem>(
-    const LoadJacobian &jac,
-    int producer_innermost_dim,
-    const FunctionDAG::Node *node,
-    const Bound &producer_store_bounds,
-    bool producer_has_been_scheduled,
-    const ThreadInfo &thread_info,
-    MemInfoType<SharedMem> &mem_info,
-    double points_accessed_per_thread,
-    bool verbose) const;
-=======
 template void LoopNest::compute_mem_load_features<GlobalMem>(const LoadJacobian &jac,
                                                              int producer_innermost_dim,
                                                              const FunctionDAG::Node *node,
@@ -1334,7 +1277,6 @@
                                                              MemInfoType<SharedMem> &mem_info,
                                                              double points_accessed_per_thread,
                                                              bool verbose) const;
->>>>>>> f54bc08b
 
 template<>
 void LoopNest::compute_mem_load_features<LocalMem>(const LoadJacobian &jac,
@@ -2598,14 +2540,9 @@
                                 feat,
                                 serial_jac.first,
                                 producer_has_been_scheduled,
-<<<<<<< HEAD
-                                producer_innermost_dim,
-                                GPUMemoryType::Shared,
-=======
                                 gpu_loop_info.thread_info,
                                 shared_mem_loads,
                                 points_accessed,
->>>>>>> f54bc08b
                                 verbose);
 
                             compute_mem_load_features<SharedMem>(jac.first,
@@ -2650,14 +2587,9 @@
                                 feat,
                                 serial_jac.first,
                                 producer_has_been_scheduled,
-<<<<<<< HEAD
-                                producer_innermost_dim,
-                                GPUMemoryType::Global,
-=======
                                 gpu_loop_info.thread_info,
                                 global_mem_loads,
                                 points_accessed,
->>>>>>> f54bc08b
                                 verbose);
 
                             compute_mem_load_features<GlobalMem>(jac.first,
@@ -2699,7 +2631,6 @@
                                          << stage->index << "; producer: " << producer_name << "\n";
                             }
 
-<<<<<<< HEAD
                             int64_t points_accessed = points_accessed_per_thread(params,
                                                                                  target,
                                                                                  gpu_loop_info,
@@ -2715,18 +2646,6 @@
                                                                                  GPUMemoryType::Local,
                                                                                  verbose);
 
-                            compute_mem_load_features<LocalMem>(jac.first,
-                                                                producer_innermost_dim,
-                                                                e->producer,
-                                                                producer_store_bounds,
-                                                                producer_has_been_scheduled,
-                                                                *gpu_loop_info.thread_info,
-                                                                local_mem_loads,
-                                                                points_accessed,
-                                                                verbose);
-=======
-                            int64_t points_accessed = points_accessed_per_thread(params, target, gpu_loop_info, edge_chain, jac.first, parent, grandparent, n, feat, jac.first, producer_has_been_scheduled, producer_innermost_dim, GPUMemoryType::Local, verbose);
-
                             compute_mem_load_features<LocalMem>(
                                 jac.first,
                                 producer_innermost_dim,
@@ -2737,7 +2656,6 @@
                                 local_mem_loads,
                                 points_accessed,
                                 verbose);
->>>>>>> f54bc08b
 
                             if (verbose) {
                                 aslog(2) << "num_blocks = " << gpu_loop_info.num_blocks << "\n";
@@ -3021,13 +2939,6 @@
         inlined_feat.outer_parallelism = parallelism;
         inlined_feat.num_blocks = parallelism;
 
-<<<<<<< HEAD
-        internal_assert(gpu_loop_info.thread_info);
-        auto num_warps = it.value() * gpu_loop_info.total_serial_extents() *
-                         gpu_loop_info.thread_info->num_warps_per_block * inlined_feat.num_blocks;
-        inlined_feat.num_warps_per_block += num_warps;
-        inlined_feat.num_threads_per_block += gpu_loop_info.thread_info->num_threads;
-=======
         internal_assert(is_scalar() || gpu_loop_info.thread_info);
 
         auto num_warps_per_block = it.value();
@@ -3042,7 +2953,6 @@
         }
         inlined_feat.num_warps_per_block += num_warps_per_block;
         inlined_feat.num_threads_per_block += num_threads_per_block;
->>>>>>> f54bc08b
         double points_computed_per_thread = it.value() * feat.points_computed_per_thread;
         inlined_feat.points_computed_per_thread += points_computed_per_thread;
 
@@ -3056,9 +2966,9 @@
 
             intermediate.innermost_pure_loop_extent = feat.innermost_pure_loop_extent;
             intermediate.outer_parallelism = parallelism;
-            intermediate.num_warps_per_block = num_warps_per_block;
-
-            intermediate.num_threads_per_block = num_threads_per_block;
+            intermediate.num_warps_per_block = num_warps;
+
+            intermediate.num_threads_per_block = gpu_loop_info.thread_info->num_threads;
             intermediate.points_computed_per_thread = points_computed_per_thread;
         }
     }
