--- conflicted
+++ resolved
@@ -521,7 +521,7 @@
     }
 
     Timer timer;
-<<<<<<< HEAD
+    feature_root->dump();
     feature_root->compute_features(dag,
                                    params,
                                    target,
@@ -540,10 +540,6 @@
                                    features,
                                    stats,
                                    verbose);
-=======
-    feature_root->dump();
-    feature_root->compute_features(dag, params, target, sites, 1, 1, nullptr, nullptr, *feature_root, GPULoopInfo(feature_root.get()), true, total_shared_mem_alloc_sizes, nullptr, nullptr, nullptr, features, stats, verbose);
->>>>>>> f54bc08b
 
     stats.featurization_time += timer.elapsed();
     ++stats.num_featurizations;
