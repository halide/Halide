--- conflicted
+++ resolved
@@ -61,10 +61,7 @@
 
         set_tests_properties(gradient_autoscheduler_test_py PROPERTIES
                              LABELS "Li2018;auto_schedule"
-<<<<<<< HEAD
-                             ENVIRONMENT_MODIFICATION "${PYTHONPATH};${PATH}")
-=======
-                             ENVIRONMENT "PYTHONPATH=${PYTHONPATH};PATH=${_PATH};${SANITIZER_ENV_VARS}")
->>>>>>> 352e05a4
+                             ENVIRONMENT_MODIFICATION "${PYTHONPATH};${PATH}"
+                             ENVIRONMENT "${SANITIZER_ENV_VARS}")
     endif ()
 endif ()