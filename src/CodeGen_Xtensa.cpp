#include "CodeGen_Xtensa.h"

#include <string>
#include <string_view>

#include "CodeGen_Internal.h"
#include "IROperator.h"
#include "IRVisitor.h"
#include "Lerp.h"
#include "Simplify.h"
#include "Substitute.h"
#include "XtensaOptimize.h"

// 0 = off
// 1 == outermost loops only
// 2 == 2 outermost loop levels only
// etc
#define POOR_MANS_PROFILING_LOOP_LEVEL 0

namespace Halide {
namespace Internal {

using std::ostream;
using std::ostringstream;
using std::string;
using std::vector;

extern "C" unsigned char halide_c_template_CodeGen_Xtensa_prologue[];
extern "C" unsigned char halide_c_template_CodeGen_Xtensa_vectors[];

namespace {

<<<<<<< HEAD
std::string_view intrinsic_suffix_for_type(const halide_type_t &t) {
=======
// For most of our purposes, a halide_type_t is just as good as a Halide::Type,
// but notably smaller and more efficient (since it fits into a u32 and hashes well).
class HalideTypeSetHashFunction {
public:
    size_t operator()(const halide_type_t &t) const {
        // TODO: is this good enough?
        return (size_t)t.as_u32();
    }
};

using HalideTypeSet = std::unordered_set<halide_type_t, HalideTypeSetHashFunction>;

const char *intrinsic_suffix_for_type(const halide_type_t &t) {
>>>>>>> e02255f1
    switch (t.as_u32()) {
    case halide_type_t(halide_type_float, 16).as_u32():
        return "N_2XF32";
    case halide_type_t(halide_type_float, 32).as_u32():
        return "NXF16";
    case halide_type_t(halide_type_int, 16).as_u32():
        return "NX16";
    case halide_type_t(halide_type_int, 32).as_u32():
        return "N_2X32";
    case halide_type_t(halide_type_int, 8).as_u32():
        return "2NX8";
    case halide_type_t(halide_type_uint, 16).as_u32():
        return "NX16U";
    case halide_type_t(halide_type_uint, 32).as_u32():
        return "N_2X32U";
    case halide_type_t(halide_type_uint, 8).as_u32():
        return "2NX8U";
    default:
        return "";
    }
}

class UsesDmaCopy : public IRGraphVisitor {
private:
    using IRGraphVisitor::visit;

protected:
    void visit(const Call *op) override {
        if ((op->name == "halide_xtensa_copy_1d") || (op->name == "halide_xtensa_copy_2d")) {
            uses_dma = true;
            max_channel_no = std::max<int>(max_channel_no, *as_const_int(op->args[0]));
        }

        IRGraphVisitor::visit(op);
    }

public:
    bool uses_dma = false;
    int max_channel_no = 0;
};

}  // namespace

<<<<<<< HEAD
size_t CodeGen_Xtensa::HalideTypeHasher::operator()(const halide_type_t &t) const {
    // classic djb2 hash
    const uint32_t u = t.as_u32();
    size_t h = 5381;
    // Assume that compiler may decide to replace h*33 with (h<<5)+h if it so chooses
    h = h * 33 + ((u)&0xff);
    h = h * 33 + (((u) >> 8) & 0xff);
    h = h * 33 + (((u) >> 16) & 0xff);
    h = h * 33 + (((u) >> 24) & 0xff);
    return h;
}

CodeGen_Xtensa::CodeGen_Xtensa(ostream &s, const Target &t, OutputKind output_kind, const std::string &guard)
    : CodeGen_C(s, t, output_kind, guard),
      halide_type_to_xnv_type_map{
          {halide_type_t(halide_type_float, 16, t.natural_vector_size<float16_t>()), XNVType::float16},
          {halide_type_t(halide_type_float, 32, t.natural_vector_size<float>()), XNVType::float32},
          {halide_type_t(halide_type_int, 8, t.natural_vector_size<int16_t>()), XNVType::int8},
          {halide_type_t(halide_type_int, 16, t.natural_vector_size<int16_t>()), XNVType::int16},
          {halide_type_t(halide_type_int, 24, t.natural_vector_size<int8_t>()), XNVType::int24},
          {halide_type_t(halide_type_int, 32, t.natural_vector_size<int32_t>()), XNVType::int32},
          {halide_type_t(halide_type_int, 48, t.natural_vector_size<int16_t>()), XNVType::int48},
          {halide_type_t(halide_type_int, 64, t.natural_vector_size<int32_t>()), XNVType::int64},  // natural_vector_size<int32_t> is intentional!
          {halide_type_t(halide_type_uint, 8, t.natural_vector_size<uint8_t>()), XNVType::uint8},
          {halide_type_t(halide_type_uint, 16, t.natural_vector_size<uint16_t>()), XNVType::uint16},
          {halide_type_t(halide_type_uint, 24, t.natural_vector_size<uint8_t>()), XNVType::uint24},
          {halide_type_t(halide_type_uint, 32, t.natural_vector_size<uint32_t>()), XNVType::uint32},
          {halide_type_t(halide_type_uint, 48, t.natural_vector_size<uint16_t>()), XNVType::uint48},
      },
=======
CodeGen_Xtensa::CodeGen_Xtensa(ostream &s, const Target &t, OutputKind output_kind, const std::string &guard)
    : CodeGen_C(s, t, output_kind, guard),
>>>>>>> e02255f1
      op_name_to_intrinsic{
          {"halide_xtensa_abs_i8", "IVP_ABS2NX8"},
          {"halide_xtensa_abs_i16", "IVP_ABSNX16"},
          {"halide_xtensa_abs_i32", "IVP_ABSN_2X32"},
          {"halide_xtensa_abs_f32", "IVP_ABSN_2XF32"},
          {"halide_xtensa_sat_add_i16", "IVP_ADDSNX16"},
          {"halide_xtensa_sat_sub_i16", "IVP_SUBSNX16"},
          {"halide_xtensa_avg_i8", "IVP_AVG2NX8"},
          {"halide_xtensa_avg_u8", "IVP_AVGU2NX8"},
          {"halide_xtensa_avg_i16", "IVP_AVGNX16"},
          {"halide_xtensa_avg_u16", "IVP_AVGUNX16"},
          {"halide_xtensa_avg_round_i8", "IVP_AVGR2NX8"},
          {"halide_xtensa_avg_round_u8", "IVP_AVGRU2NX8U"},
          {"halide_xtensa_avg_round_i16", "IVP_AVGRNX16"},
          {"halide_xtensa_avg_round_u16", "IVP_AVGRUNX16U"},
          {"halide_xtensa_widen_mul_i24", "IVP_MUL2NX8"},
          {"halide_xtensa_widen_mul_u24", "IVP_MULUU2NX8"},
          {"halide_xtensa_widen_mul_i48", "IVP_MULNX16"},
          {"halide_xtensa_widen_mul_u48", "IVP_MULUUNX16U"},
          {"halide_xtensa_mul_i32", "IVP_MULN_2X32"},
          {"halide_xtensa_widen_mul_ui48", "IVP_MULUSNX16"},
          {"halide_xtensa_widen_pair_mul_u48", "IVP_MULUUPNX16"},
          {"halide_xtensa_convert_i48_low_i32", "IVP_CVT32SNX48L"},
          {"halide_xtensa_convert_i48_high_i32", "IVP_CVT32SNX48H"},
          {"halide_xtensa_convert_i48_low_u32", "IVP_CVT32UNX48L"},
          {"halide_xtensa_convert_i48_high_u32", "IVP_CVT32UNX48H"},
          {"halide_xtensa_narrow_i48_with_shift_i16", "IVP_PACKVRNRNX48"},
          {"halide_xtensa_narrow_i48_with_rounding_shift_i16", "IVP_PACKVRNX48"},
          {"halide_xtensa_sat_narrow_i48_with_shift_i16", "IVP_PACKVRNX48"},
          {"halide_xtensa_sat_narrow_with_rounding_shift_i32", "IVP_PACKVRN_2X64W"},
          {"halide_xtensa_full_reduce_add_i8", "IVP_RADD2NX8"},
          {"halide_xtensa_full_reduce_add_i16", "IVP_RADDNX16"},
          {"halide_xtensa_full_reduce_add_i32", "IVP_RADDN_2X32"},

          {"halide_xtensa_full_reduce_min_u8", "IVP_RMINU2NX8U"},
          {"halide_xtensa_full_reduce_min_u16", "IVP_RMINUNX16U"},
          {"halide_xtensa_full_reduce_min_u32", "IVP_RMINUN_2X32U"},
          {"halide_xtensa_full_reduce_min_i8", "IVP_RMIN2NX8"},
          {"halide_xtensa_full_reduce_min_i16", "IVP_RMINNX16"},
          {"halide_xtensa_full_reduce_min_i32", "IVP_RMINN_2X32"},

          {"halide_xtensa_full_reduce_max_u8", "IVP_RMAXU2NX8U"},
          {"halide_xtensa_full_reduce_max_u16", "IVP_RMAXUNX16U"},
          {"halide_xtensa_full_reduce_max_u32", "IVP_RMAXUN_2X32U"},
          {"halide_xtensa_full_reduce_max_i8", "IVP_RMAX2NX8"},
          {"halide_xtensa_full_reduce_max_i16", "IVP_RMAXNX16"},
          {"halide_xtensa_full_reduce_max_i32", "IVP_RMAXN_2X32"},

          {"halide_xtensa_sat_left_shift_i16", "IVP_SLSNX16"},
          {"halide_xtensa_sat_left_shift_i32", "IVP_SLSN_2X32"},
      } {
}

<<<<<<< HEAD
CodeGen_Xtensa::XNVType CodeGen_Xtensa::xnv_type(const halide_type_t &op_type) const {
    const auto it = halide_type_to_xnv_type_map.find(op_type);
    return (it != halide_type_to_xnv_type_map.end()) ? it->second : XNVType::none;
}

void CodeGen_Xtensa::print_custom_binop(std::string_view name, const Type &t, const Expr &a, const Expr &b) {
    ostringstream rhs;
    rhs << name << "(" << print_expr(a) << ", " << print_expr(b) << ")";
    // Add another right-paren for every left-paren that is in 'name'
    for (char c : name) {
        if (c == '(') {
            rhs << ")";
        }
    }
    print_assignment(t, rhs.str());
};

=======
>>>>>>> e02255f1
void CodeGen_Xtensa::add_platform_prologue() {
    stream << halide_c_template_CodeGen_Xtensa_prologue;
}

Stmt CodeGen_Xtensa::preprocess_function_body(const Stmt &stmt) {
    Stmt new_body = match_xtensa_patterns(stmt, get_target());

    UsesDmaCopy uses_dma;
    new_body.accept(&uses_dma);
    if (uses_dma.uses_dma) {
        stream << get_indent() << "ScopedDmaInitializer dma_initializer(" << (uses_dma.max_channel_no) + 1 << ");\n";
        stream << get_indent() << "if (!dma_initializer.is_valid()) {\n";
        stream << get_indent() << "halide_error(_ucon, \"DMA initialization failed\");\n";
        stream << get_indent() << "return halide_error_code_generic_error;\n";
        stream << get_indent() << "}\n";
    }

    return new_body;
}

halide_type_t CodeGen_Xtensa::get_native_xtensa_vector(const halide_type_t &t) const {
    // There two types of vectors, the wide vectors are essentially accumulators
    // and can store 24-, 48- or 64-bit values.
    const bool has_q8 = get_target().has_feature(Target::Feature::XtensaQ8);
    const int vector_bitwidth = has_q8 ? 1024 : 512;
    const int wide_vector_bitwidth = has_q8 ? 4096 : 1536;

    switch (t.bits) {
    case 64:
        return t.with_lanes(vector_bitwidth / 32);
    case 24:
    case 48:
        return t.with_lanes(wide_vector_bitwidth / t.bits);
    default:
        return t.with_lanes(vector_bitwidth / t.bits);
    }
}

void CodeGen_Xtensa::add_vector_typedefs(const std::set<Type> &vector_types) {
    stream << R"INLINE_CODE(
#if defined(__XTENSA__)
#include <xtensa/sim.h>
#include <xtensa/tie/xt_ivpn.h>
#include <xtensa/tie/xt_timer.h>

// This inline function is needed by application to get the cycle count from ISS
inline int GetCycleCount() {
  return XT_RSR_CCOUNT();
}

#endif
)INLINE_CODE";

    if (!vector_types.empty()) {
        // Fix: on at least one config (our arm32 buildbot running gcc 5.4),
        // emitting this long text string was regularly garbled in a predictable
        // pattern; flushing the stream before or after heals it. Since C++
        // codegen is rarely on a compilation critical path, we'll just band-aid
        // it in this way.
        stream << std::flush;
        stream << halide_c_template_CodeGen_Xtensa_vectors;
        stream << std::flush;

        const HalideTypeSet predefined_vectors = {
            halide_type_t(halide_type_int, 8, 4),
            halide_type_t(halide_type_uint, 8, 4),
            halide_type_t(halide_type_uint, 8, 8),
            halide_type_t(halide_type_float, 16),
        };

        HalideTypeSet multiple_of_native_types;
        for (const auto &type : vector_types) {
            if (predefined_vectors.count(type) > 0) {
                continue;
            }
            for (const auto &it : halide_type_to_xnv_type_map) {
                const halide_type_t &native_vector = it.first;
                if (native_vector.code == type.code() && native_vector.bits == type.bits() &&
                    type.lanes() > native_vector.lanes && (type.lanes() % native_vector.lanes) == 0) {
                    stream << "using " << print_type(type) << " = MultipleOfNativeVector<" << print_type(native_vector) << ", " << type.lanes() / native_vector.lanes << ">;\n";
                    multiple_of_native_types.insert(type);
                    break;
                }
            }
        }

        std::set<Type> vector_types_to_add;
        for (const auto &type : vector_types) {
            if (halide_type_to_xnv_type_map.count(type) > 0 ||
                predefined_vectors.count(type) > 0 ||
                multiple_of_native_types.count(type) > 0) {
                continue;
            }
            vector_types_to_add.insert(type);
        }

        CodeGen_C::add_vector_typedefs(vector_types_to_add);
    }
}

std::string CodeGen_Xtensa::print_type(Type t, AppendSpaceIfNeeded space_option) {
    if (t.bits() == 1 && t.is_vector()) {
        return "uint1x" + std::to_string(t.lanes()) + "_t" + (space_option == AppendSpace ? " " : "");
    } else if (t.is_float() && t.is_vector()) {
        return "float" + std::to_string(t.bits()) + "x" + std::to_string(t.lanes()) + "_t" + (space_option == AppendSpace ? " " : "");
    }
    return CodeGen_C::print_type(t, space_option);
}

void CodeGen_Xtensa::visit(const IntImm *op) {
    if (op->type.is_int() && (op->type.bits() <= 32)) {
        id = std::to_string(op->value);
    } else {
        static const char *const suffixes[3] = {
            "ll",  // PlainC
            "l",   // OpenCL
            "",    // HLSL
        };
        print_assignment(op->type, "(" + print_type(op->type) + ")(" + std::to_string(op->value) + suffixes[(int)integer_suffix_style] + ")");
    }
}

void CodeGen_Xtensa::visit(const Mul *op) {
    int bits;
    if (is_const_power_of_two_integer(op->b, &bits)) {
        print_expr(Call::make(op->type, Call::shift_left, {op->a, Expr(bits)}, Call::PureIntrinsic));
    } else {
        const auto print_mul = [this, op](const char *name) {
            this->print_custom_binop(name, op->type, op->a, op->b);
        };

        switch (xnv_type(op->type)) {
        case XNVType::int16:
            print_mul("IVP_MULNX16PACKL");
            break;
        case XNVType::uint16:
            print_mul("IVP_MULNX16UPACKL");
            break;
        case XNVType::int32:
        case XNVType::uint32:
            print_mul("IVP_PACKLN_2X64W(IVP_MULN_2X32");
            break;
        default:
            visit_binop(op->type, op->a, op->b, "*");
        }
    }
}

string CodeGen_Xtensa::print_xtensa_call(const Call *op) {
    ostringstream rhs;

    vector<string> args(op->args.size());

    if (op->name == "halide_xtensa_widening_load") {
        internal_assert(op->args.size() == 3);
        const Variable *src = op->args[0].as<Variable>();
        internal_assert(src != nullptr);
        args[0] = print_name(src->name);
        args[1] = print_expr(op->args[1]);
        // We are only using args[2] argument to get the type of the load.

        rhs << "widening_load<" << print_type(op->type) << ", " << print_type(op->args[2].type()) << ">(" << args[0] << ", " << args[1] << ")";
        return rhs.str();
    }

    for (size_t i = 0; i < op->args.size(); i++) {
        args[i] = print_expr(op->args[i]);
    }

    if (op->name == "halide_xtensa_pad_to_native" || op->name == "halide_xtensa_slice_from_padded") {
        internal_assert(op->args.size() == 2);
        // TODO(vksnk): bools are tricky, because they are bitmasks, so need to be
        // handled differently.
        const int bytes_in_vector = get_target().natural_vector_size<uint8_t>();
        if (op->type.is_bool()) {
            internal_assert((op->type.lanes() == bytes_in_vector && op->args[0].type().lanes() == bytes_in_vector / 2) || (op->type.lanes() == bytes_in_vector / 2 && op->args[0].type().lanes() == bytes_in_vector / 4) || (op->type.lanes() == bytes_in_vector && op->args[0].type().lanes() == bytes_in_vector / 4)) << Expr(op);
        }
        rhs << op->name << "<" << print_type(op->args[0].type()) << ", "
            << print_type(op->type) << ", " << print_type(op->type.element_of())
            << ", " << op->args[0].type().lanes() << ", " << op->type.lanes()
            << ">(" << args[0] << ", " << args[1] << ")";
        return rhs.str();
    }

    if (op->name == "halide_xtensa_slice_to_native" && !op->type.is_bool()) {
        const halide_type_t native_vector_type = get_native_xtensa_vector(op->type);
        int vector_count = op->type.lanes() / native_vector_type.lanes;

        if (vector_count == 1) {
            rhs << args[0] << ".native_vector[" << args[1] << "]";
        } else {
            rhs << print_type(op->type) << "(" << print_type(op->type) << "::from_native_vector, ";
            std::vector<std::string> native_vectors;
            for (int ix = 0; ix < vector_count; ix++) {
                native_vectors.push_back(args[0] + ".native_vector[" + args[1] + " * " + std::to_string(vector_count) + " + " + std::to_string(ix) + "]");
            }
            rhs << with_commas(native_vectors) << ")";
        }
        return rhs.str();
    }

    if (op->name == "halide_xtensa_concat_from_native" && !op->type.is_bool()) {
        rhs << print_type(op->type) << "(" << print_type(op->type) << "::from_native_vector, " << with_commas(args) << ")";
        return rhs.str();
    }

    if ((op->name.find("halide_xtensa_slice_right") == 0) || (op->name.find("halide_xtensa_slice_left") == 0)) {
        std::string_view const direction = (op->name.find("halide_xtensa_slice_right") == 0) ? "RIGHT_" : "LEFT_";

        const auto print_slice_call = [args, direction](std::string_view intrinsic_name, std::string_view shift_define) -> std::string {
            ostringstream rhs;
            rhs << intrinsic_name << "("
                << args[0] << ".native_vector[1], "
                << args[0] << ".native_vector[0], "
                << shift_define << direction << args[1]
                << ")";
            return rhs.str();
        };

        switch (xnv_type(op->type)) {
        case XNVType::int8:
            return print_slice_call("IVP_SEL2NX8I", "IVP_SELI_8B_ROTATE_");
        case XNVType::uint8:
            return print_slice_call("IVP_SEL2NX8UI", "IVP_SELI_8B_ROTATE_");
        case XNVType::int16:
            return print_slice_call("IVP_SELNX16I", "IVP_SELI_16B_ROTATE_");
        case XNVType::uint16:
            return print_slice_call("IVP_SELNX16UI", "IVP_SELI_16B_ROTATE_");
        case XNVType::int32:
            return print_slice_call("IVP_SELN_2X32I", "IVP_SELI_32B_ROTATE_");
        case XNVType::uint32:
            return print_slice_call("IVP_SELN_2X32UI", "IVP_SELI_32B_ROTATE_");
        case XNVType::float16:
            return print_slice_call("IVP_SELNXF16I", "IVP_SELI_16B_ROTATE_");
        case XNVType::float32:
            return print_slice_call("IVP_SELN_2XF32I", "IVP_SELI_32B_ROTATE_");
        default:
            internal_error << "Unsupported type for " << op->name;
        }
    }
    // absd needs extra cast to uint*
    if (op->name == "halide_xtensa_absd_i16") {
        if (op->args[0].type().is_int()) {
            rhs << "xb_vecNx16_rtor_xb_vecNx16U(IVP_ABSSUBNX16(" << args[0] + ", " + args[1] + "))";
        } else {
            rhs << "IVP_ABSSUBUNX16U(" << args[0] + ", " + args[1] + ")";
        }
        return rhs.str();
    } else if (op->name == "halide_xtensa_narrow_i48_with_shift_u16") {
        rhs << "xb_vecNx16_rtor_xb_vecNx16U(IVP_PACKVRNRNX48(" << args[0] + ", " + args[1] + "))";
        return rhs.str();
    } else if (op->name == "halide_xtensa_convert_i48_low_u32") {
        rhs << "xb_vecN_2x32v_rtor_xb_vecN_2x32Uv(IVP_CVT32UNX48L(" << args[0] + "))";
        return rhs.str();
    } else if (op->name == "halide_xtensa_convert_i48_high_u32") {
        rhs << "xb_vecN_2x32v_rtor_xb_vecN_2x32Uv(IVP_CVT32UNX48H(" << args[0] + "))";
        return rhs.str();
    }

    if (op->name == "halide_xtensa_extract_i32" || op->name == "halide_xtensa_extract_u32") {
        rhs << "IVP_EXTRN_2X32(IVP_MOVN_2X32_FROMNX16(IVP_MOVNX16_FROM2NX8(" << args[0] + ")), " + args[1] + ")";
        return rhs.str();
    }

    if (op->name == "halide_xtensa_dual_extract_i32") {
        rhs << "IVP_DEXTRPRN_2X32("
            << "IVP_MOVN_2X32_FROMNX16(IVP_MOVNX16_FROM2NX8(" + args[0] + ")), "
            << "IVP_MOVN_2X32_FROMNX16(IVP_MOVNX16_FROM2NX8(" + args[1] + ")), "
            << args[2] + ", " + args[3] + ")";
        return rhs.str();
    }

    if (op->name == "halide_xtensa_dynamic_shuffle") {
        if (is_native_vector_type(op->args[0].type()) &&
            is_native_vector_type(op->args[1].type())) {
            rhs << "IVP_SHFL" << intrinsic_suffix_for_type(op->type) << "("
                << args[0] + ", " + args[1] + ")";
            return rhs.str();
        }
    }

    string op_name = op->name;
<<<<<<< HEAD
    const auto it = op_name_to_intrinsic.find(op_name);
    if (it != op_name_to_intrinsic.end()) {
=======
    if (const auto it = op_name_to_intrinsic.find(op_name); it != op_name_to_intrinsic.end()) {
>>>>>>> e02255f1
        op_name = it->second;
    }

    rhs << op_name << "(" << with_commas(args) << ")";
    return rhs.str();
}

void CodeGen_Xtensa::visit(const Div *op) {
    int bits;
    if (is_const_power_of_two_integer(op->b, &bits)) {
        print_expr(Call::make(op->type, Call::shift_right, {op->a, Expr(bits)}, Call::PureIntrinsic));
    } else {
        string sa = print_expr(op->a);
        string sb = print_expr(op->b);

        ostringstream rhs;

        switch (xnv_type(op->type)) {
        case XNVType::int8:
        case XNVType::uint8:
        case XNVType::int32:
        case XNVType::uint32:
            // Just cast to clang vector types and use division defined on them.
            rhs << "(common_" << print_type(op->type) << ")" << sa << " / (common_" << print_type(op->type) << ")" << sb;
            break;
        case XNVType::float16:
            rhs << "IVP_DIVNXF16(" << sa << ", " << sb << ")";
            break;
        case XNVType::float32:
            rhs << "IVP_DIVN_2XF32(" << sa << ", " << sb << ")";
            break;
        default:
            rhs << sa << " / " << sb;
            break;
        }
        print_assignment(op->type, rhs.str());
    }
}

void CodeGen_Xtensa::visit(const Mod *op) {
    if (is_native_xtensa_vector<int32_t>(op->type)) {
        string sa = print_expr(op->a);
        string sb = print_expr(op->b);
        string common_type = "common_" + print_type(op->type);
        print_assignment(op->type, "(" + common_type + ")" + sa + " % (" + common_type + ")" + sb);
    } else {
        CodeGen_C::visit(op);
    }
}

void CodeGen_Xtensa::visit(const Max *op) {
    if (op->type.is_scalar()) {
        print_expr(Call::make(op->type, "::halide_cpp_max<" + print_type(op->type) + ">", {op->a, op->b}, Call::Extern));
    } else {
        ostringstream rhs;

        const auto print_xtensa_max = [&](std::string_view name) {
            this->print_custom_binop(name, op->type, op->a, op->b);
        };

        switch (xnv_type(op->type)) {
        case XNVType::int8:
            print_xtensa_max("IVP_MAX2NX8");
            break;
        case XNVType::uint8:
            print_xtensa_max("IVP_MAXU2NX8");
            break;
        case XNVType::int16:
            print_xtensa_max("IVP_MAXNX16");
            break;
        case XNVType::uint16:
            print_xtensa_max("IVP_MAXUNX16U");
            break;
        case XNVType::int32:
            print_xtensa_max("IVP_MAXN_2X32");
            break;
        case XNVType::uint32:
            print_xtensa_max("IVP_MAXUN_2X32");
            break;
        case XNVType::float16:
            print_xtensa_max("IVP_MAXNXF16");
            break;
        case XNVType::float32:
            print_xtensa_max("IVP_MAXN_2XF32");
            break;
        default:
            print_xtensa_max(print_type(op->type) + "::max");
            break;
        }
    }
}

void CodeGen_Xtensa::visit(const Min *op) {
    if (op->type.is_scalar()) {
        print_expr(Call::make(op->type, "::halide_cpp_min<" + print_type(op->type) + ">", {op->a, op->b}, Call::Extern));
    } else {
        ostringstream rhs;

        const auto print_xtensa_min = [&](std::string_view name) {
            this->print_custom_binop(name, op->type, op->a, op->b);
        };

        switch (xnv_type(op->type)) {
        case XNVType::int8:
            print_xtensa_min("IVP_MIN2NX8");
            break;
        case XNVType::uint8:
            print_xtensa_min("IVP_MINU2NX8");
            break;
        case XNVType::int16:
            print_xtensa_min("IVP_MINNX16");
            break;
        case XNVType::uint16:
            print_xtensa_min("IVP_MINUNX16U");
            break;
        case XNVType::int32:
            print_xtensa_min("IVP_MINN_2X32");
            break;
        case XNVType::uint32:
            print_xtensa_min("IVP_MINUN_2X32");
            break;
        case XNVType::float16:
            print_xtensa_min("IVP_MINNXF16");
            break;
        case XNVType::float32:
            print_xtensa_min("IVP_MINN_2XF32");
            break;
        default:
            print_xtensa_min(print_type(op->type) + "::min");
            break;
        }
    }
}

void CodeGen_Xtensa::visit(const Select *op) {
    ostringstream rhs;
    string type = print_type(op->type);
    string true_val = print_expr(op->true_value);
    string false_val = print_expr(op->false_value);
    string cond = print_expr(op->condition);

    if (op->condition.type().is_scalar()) {
        rhs << "(" << type << ")"
            << "(" << cond
            << " ? " << true_val
            << " : " << false_val
            << ")";
    } else {
        const auto print_xtensa_select = [&](std::string_view name) {
            rhs << name << "(" << true_val << ", " << false_val << ", " << cond << ")";
        };

        switch (xnv_type(op->type)) {
        case XNVType::int8:
            print_xtensa_select("IVP_MOV2NX8T");
            break;
        case XNVType::uint8:
            print_xtensa_select("IVP_MOV2NX8UT");
            break;
        case XNVType::int16:
            print_xtensa_select("IVP_MOVNX16T");
            break;
        case XNVType::uint16:
            print_xtensa_select("IVP_MOVNX16UT");
            break;
        case XNVType::int32:
            print_xtensa_select("IVP_MOVN_2X32T");
            break;
        case XNVType::uint32:
            print_xtensa_select("IVP_MOVN_2X32UT");
            break;
        case XNVType::float16:
            print_xtensa_select("IVP_MOVNXF16T");
            break;
        case XNVType::float32:
            print_xtensa_select("IVP_MOVN_2XF32T");
            break;
        default:
            // Note that the args here are in a different order than for the Xtensa ops,
            // so we cannot use print_xtensa_select() here.
            rhs << type << "::select(" << cond << ", " << true_val << ", " << false_val << ")";
            break;
        }
    }
    print_assignment(op->type, rhs.str());
}

void CodeGen_Xtensa::visit(const Ramp *op) {
    Type vector_type = op->type.with_lanes(op->lanes);
    string id_base = print_expr(op->base);
    string id_stride = print_expr(op->stride);
    int int32_lanes = get_target().natural_vector_size<int32_t>();
    if (is_const_one(op->stride)) {
        if (is_native_xtensa_vector<int32_t>(op->type)) {
            print_assignment(vector_type, "/* ramp */ int32x" + std::to_string(int32_lanes) + "_t(" + id_base + ") + IVP_SEQN_2X32()");
        } else {
            // If it's wide enough split it here into concat of smaller ramps.
            if (op->type.is_int() && (op->type.bits() == 32) && (op->type.lanes() % int32_lanes == 0) && (op->type.lanes() / int32_lanes > 4)) {
                int split_to = op->type.lanes() / int32_lanes;

                std::vector<Expr> concat_args;
                for (int ix = 0; ix < split_to; ix++) {
                    Expr r = Ramp::make(op->base + op->stride * (int32_lanes * ix), op->stride, int32_lanes);
                    concat_args.push_back(std::move(r));
                }
                Expr concat = Call::make(op->type,
                                         "halide_xtensa_concat_from_native",
                                         concat_args, Call::PureExtern);

                concat.accept(this);
            } else {
                print_assignment(vector_type, "dense_ramp<" + print_type(vector_type) + ">(" + id_base + ")");
            }
        }
    } else {
        if (is_native_xtensa_vector<int32_t>(op->type)) {
            print_assignment(vector_type, "/* ramp */ int32x" + std::to_string(int32_lanes) + "_t(" + id_base + ") + IVP_PACKLN_2X64W(IVP_SEQN_2X32() * int32x" + std::to_string(int32_lanes) + "_t(" + id_stride + "))");
        } else if ((op->type.lanes() == 32 || op->type.lanes() == 64 || op->type.lanes() == 128) && op->type.is_int_or_uint() && op->type.bits() == 32) {
            print_assignment(vector_type, "ramp<" + print_type(vector_type) + ">(" + id_base + ", " + id_stride + ")");
        } else {
            print_assignment(vector_type, print_type(vector_type) + "_ops::ramp(" + id_base + ", " + id_stride + ")");
        }
    }
}

void CodeGen_Xtensa::visit(const Broadcast *op) {
    Type vector_type = op->type.with_lanes(op->lanes);
    string rhs;
    if (op->type.is_int() && ((op->type.bits() == 24) || (op->type.bits() == 48)) && is_const(op->value)) {
        // Assigning a constant to wide vector is tricky.
        if (is_const_zero(op->value)) {
            if (op->type.bits() == 24) {
                rhs = "IVP_ZERO2NX24()";
            } else if (op->type.bits() == 48) {
                rhs = "IVP_ZERONX48()";
            }
        } else {
            rhs = std::to_string(op->value.as<IntImm>()->value);
        }
    } else if (op->type.is_int_or_uint() && op->type.bits() == 8 && ((op->type.lanes() == 4) || (op->type.lanes() == 8))) {
        string id_value = print_expr(op->value);
        rhs = "broadcast<" + print_type(op->type) + ", " + print_type(op->value.type()) + ">(" + id_value + ")";
    } else {
        string id_value = print_expr(op->value);

        if (is_native_vector_type(op->type)) {
            // TODO(vsknk): why it this extra cast to scalar is needed?
            rhs = print_type(vector_type) + "((" + print_type(op->type.with_lanes(1)) + ")" + id_value + ")";
        } else if (op->lanes > 1) {
            if (op->type.is_bool()) {
                // TODO(vksnk): figure out how to broadcast bool.
                if (op->type.lanes() == 16) {
                    rhs = id_value + "? (int32x16_t(1) == int32x16_t(1)) : (int32x16_t(1) == int32x16_t(0))";
                } else if (op->type.lanes() == 32) {
                    rhs = id_value + "? (int16x32_t(1) == int16x32_t(1)) : (int16x32_t(1) == int16x32_t(0))";
                } else if (op->type.lanes() == 64) {
                    rhs = id_value + "? (int8x64_t(1) == int8x64_t(1)) : (int8x64_t(1) == int8x64_t(0))";
                }
            } else {
                rhs = id_value;
            }
        } else {
            rhs = id_value;
        }
    }

    print_assignment(vector_type, rhs);
}

template<typename ComparisonOp>
void CodeGen_Xtensa::visit_comparison_op(const ComparisonOp *op, std::string_view op_name) {
    const auto print_xtensa_comparison = [&](std::string_view prefix, std::string_view suffix) {
        ostringstream rhs;
        rhs << prefix << op_name << suffix << "(" << print_expr(op->a) << ", " << print_expr(op->b) << ")";
        print_assignment(op->type, rhs.str());
    };

    switch (xnv_type(op->a.type())) {
    case XNVType::int8:
        print_xtensa_comparison("IVP_", "2NX8");
        break;
    case XNVType::uint8:
        print_xtensa_comparison("IVP_", "U2NX8U");
        break;
    case XNVType::int16:
        print_xtensa_comparison("IVP_", "NX16");
        break;
    case XNVType::uint16:
        print_xtensa_comparison("IVP_", "UNX16U");
        break;
    case XNVType::int32:
        print_xtensa_comparison("IVP_", "N_2X32");
        break;
    case XNVType::uint32:
        print_xtensa_comparison("IVP_", "UN_2X32U");
        break;
    case XNVType::float16:
        print_xtensa_comparison("IVP_O", "NXF16");
        break;
    case XNVType::float32:
        print_xtensa_comparison("IVP_O", "N_2XF32");
        break;
    default:
        CodeGen_C::visit(op);
        break;
    }
}

void CodeGen_Xtensa::visit(const LE *op) {
    visit_comparison_op(op, "LE");
}

void CodeGen_Xtensa::visit(const LT *op) {
    visit_comparison_op(op, "LT");
}

void CodeGen_Xtensa::visit(const GE *op) {
    visit_comparison_op(op, "GE");
}

void CodeGen_Xtensa::visit(const GT *op) {
    visit_comparison_op(op, "GT");
}

void CodeGen_Xtensa::visit(const EQ *op) {
    visit_comparison_op(op, "EQ");
}

void CodeGen_Xtensa::visit(const Or *op) {
    string sa = print_expr(op->a);
    string sb = print_expr(op->b);

    if (op->a.type().is_bool() && op->type.is_vector()) {
        if (op->a.type().lanes() == 16) {
            print_assignment(op->type, "IVP_ORBN_2(" + sa + ", " + sb + ")");
        } else if (op->a.type().lanes() == 32) {
            print_assignment(op->type, "IVP_ORBN(" + sa + ", " + sb + ")");
        } else if (op->a.type().lanes() == 64) {
            print_assignment(op->type, "IVP_ORB2N(" + sa + ", " + sb + ")");
        } else {
            internal_assert(false) << "Unhandled boolean type in the || op\n";
        }
    } else {
        CodeGen_C::visit(op);
    }
}

void CodeGen_Xtensa::visit(const Load *op) {
    // TODO: We could replicate the logic in the llvm codegen which decides whether
    // the vector access can be aligned. Doing so would also require introducing
    // aligned type equivalents for all the vector types.
    ostringstream rhs;

    Type t = op->type;
    string name = print_name(op->name);

    // If we're loading a contiguous ramp into a vector, just load the vector
    Expr dense_ramp_base = strided_ramp_base(op->index, 1);
    if (!is_const_one(op->predicate)) {
        const Call *pred = op->predicate.as<Call>();
        if (pred && (pred->name == "clamped_dense_ramp") && dense_ramp_base.defined()) {
            internal_assert(t.is_vector());
            // The number of elements is difference between upper bound and base of the ramp
            // plus one (because the predicate is <=).
            Expr count = simplify(max(pred->args[1] - pred->args[0] + 1, 0));
            string id_ramp_base = print_expr(dense_ramp_base);
            string id_count = print_expr(count);
            rhs << "load_variable"
                << "<" << print_type(t) << ", "
                << print_type(t.element_of()) << ", " << t.lanes()
                << ">(" << name << ", " << id_ramp_base << ", " << id_count << ")";
        } else {
            string id_index = print_expr(op->index);
            string id_predicate = print_expr(op->predicate);
            rhs << "load_predicated<" << print_type(t) << ", "
                << print_type(op->index.type()) << ", "
                << print_type(op->predicate.type()) << ", "
                << print_type(t.element_of()) << ", " << t.lanes()
                << ">(" << name << ", " << id_index << ", " << id_predicate << ")";
        }
    } else if (dense_ramp_base.defined()) {
        internal_assert(t.is_vector());
        std::string op_name;
        const int bytes_in_vector = get_target().natural_vector_size<uint8_t>();
        int native_lanes = (bytes_in_vector / op->type.element_of().bytes());
        if (op->type.element_of().bytes() == 3) {
            native_lanes = bytes_in_vector;
        }
        if (op->type.element_of().bytes() == 6) {
            native_lanes = bytes_in_vector / 2;
        }
        bool is_aligned_load = (op->alignment.modulus % native_lanes == 0) && (op->alignment.remainder % native_lanes == 0);
        if (external_buffers.count(op->name) > 0) {
            is_aligned_load = is_aligned_load && (op->param.host_alignment() % bytes_in_vector == 0);
        }
        if (is_aligned_load) {
            op_name = "aligned_load";
        } else {
            op_name = "load";
        }
        string id_ramp_base = print_expr(dense_ramp_base);
        rhs << op_name << "<" << print_type(t) << ", "
            << print_type(t.element_of()) << ", " << t.lanes()
            << ">(" << name << ", " << id_ramp_base << ")";
    } else if (op->index.type().is_vector()) {
        // If index is a vector, gather vector elements.
        internal_assert(t.is_vector());
        // NOTE(vksnk): strided_load may be a good idea, but needs more work.
        // const Ramp* maybe_ramp = op->index.as<Ramp>();
        // if (maybe_ramp && is_const(maybe_ramp->stride)) {
        //     string id_index_base = print_expr(maybe_ramp->base);
        //     string id_index_stride = print_expr(maybe_ramp->stride);
        //     rhs << print_type(t) + "_strided_load(" << name << ", "
        //         << id_index_base << ", " << id_index_stride << ")";
        // } else {
        string id_index = print_expr(op->index);
        // Is not allocated on the heap and is not a buffer
        bool is_tcm = !(heap_allocations.contains(name) || external_buffers.count(op->name) > 0);

        rhs << "gather_load<" << print_type(t) << ", "
            << print_type(Int(32, t.lanes())) << ", "
            << print_type(t.element_of()) << ", "
            << t.lanes() << ", " << is_tcm << ">("
            << name << ", " << id_index << ")";
        // }
    } else {
        string id_index = print_expr(op->index);
        bool type_cast_needed = !(allocations.contains(op->name) &&
                                  allocations.get(op->name).type.element_of() == t.element_of());
        if (type_cast_needed) {
            rhs << "((const " << print_type(t.element_of()) << " *)" << name << ")";
        } else {
            rhs << name;
        }
        rhs << "[" << id_index << "]";
    }
    print_assignment(t, rhs.str());
}

void CodeGen_Xtensa::visit(const Store *op) {
    Type t = op->value.type();

    if (inside_atomic_mutex_node) {
        user_assert(t.is_scalar())
            << "The vectorized atomic operation for the store" << op->name
            << " is lowered into a mutex lock, which does not support vectorization.\n";
    }

    // Issue atomic store if we are in the designated producer.
    if (emit_atomic_stores) {
        stream << "#if defined(_OPENMP)\n";
        stream << "#pragma omp atomic\n";
        stream << "#else\n";
        stream << "#error \"Atomic stores in the C backend are only supported in compilers that support OpenMP.\"\n";
        stream << "#endif\n";
    }

    bool is_narrowing = false;
    bool is_sat_narrowing = false;
    Expr value = op->value;
    if (const Cast *cast = value.as<Cast>()) {
        if (cast->value.type().is_vector() && cast->type.is_int_or_uint() && cast->value.type().is_int_or_uint() && (cast->value.type().bits() == value.type().bits() * 2)) {
            is_narrowing = true;
            value = cast->value;
        }
    }
    if (const Call *call = value.as<Call>()) {
        // TODO: more checks for this one are needed.
        if (call->name == "halide_xtensa_slice_from_padded") {
            if (const Cast *cast = call->args[0].as<Cast>()) {
                if (cast->value.type().is_vector() && cast->type.is_int_or_uint() && cast->value.type().is_int_or_uint() && (cast->value.type().bits() == value.type().bits() * 2)) {
                    if (const Call *inner_call = cast->value.as<Call>()) {
                        if (inner_call->name == "halide_xtensa_pad_to_native") {
                            is_narrowing = true;
                            value = inner_call->args[0];
                        }
                    }
                }
            }
        }
        // TODO(vksnk): disabled for now, because corresponding implementation
        // is missing.
        // if (call->name.find("halide_xtensa_sat_narrow_i") == 0) {
        //     is_sat_narrowing = true;
        //     value = call->args[0];
        // }
    }

    string id_value = print_expr(value);
    string name = print_name(op->name);

    // TODO: We could replicate the logic in the llvm codegen which decides whether
    // the vector access can be aligned. Doing so would also require introducing
    // aligned type equivalents for all the vector types.

    // If we're writing a contiguous ramp, just store the vector.
    Expr dense_ramp_base = strided_ramp_base(op->index, 1);

    if (!is_const_one(op->predicate)) {
        const Call *pred = op->predicate.as<Call>();
        if (pred && (pred->name == "clamped_dense_ramp") && dense_ramp_base.defined()) {
            // The number of elements is difference between upper bound and base of the ramp
            // plus one (because the predicate is <=).
            Expr count = simplify(max(pred->args[1] - pred->args[0] + 1, 0));
            internal_assert(op->value.type().is_vector());
            string id_ramp_base = print_expr(dense_ramp_base);
            string id_count = print_expr(count);
            string op_name = "store_variable";
            if (is_narrowing) {
                op_name = op_name + "_narrowing";
            }
            if (is_sat_narrowing) {
                op_name = op_name + "_narrowing_sat";
            }
            stream << get_indent() << op_name << "<";
            if (is_narrowing) {
                stream << print_type(value.type());
            } else {
                stream << print_type(t);
            }
            stream << ", " << print_type(t.element_of()) << ", " << t.lanes()
                   << ">(" << id_value << ", " << name << ", " << id_ramp_base << ", " << id_count << ");\n";
        } else {
            string id_index = print_expr(op->index);
            string id_predicate = print_expr(op->predicate);
            stream << get_indent() << "store_predicated<" << print_type(t) << ", "
                   << print_type(op->index.type()) << ", "
                   << print_type(op->predicate.type()) << ", "
                   << print_type(t.element_of()) << ", " << t.lanes()
                   << ">(" << id_value << ", " << name << ", " << id_index << ", " << id_predicate << ");\n";
        }
    } else if (dense_ramp_base.defined()) {
        internal_assert(op->value.type().is_vector());
        string op_name;
        const int bytes_in_vector = get_target().natural_vector_size<uint8_t>();
        int native_lanes = (bytes_in_vector / op->value.type().element_of().bytes());
        if (op->value.type().element_of().bytes() == 3) {
            native_lanes = bytes_in_vector;
        }
        if (op->value.type().element_of().bytes() == 6) {
            native_lanes = bytes_in_vector / 2;
        }

        bool is_aligned_store = (op->alignment.modulus % native_lanes == 0) && (op->alignment.remainder % native_lanes == 0);
        if (external_buffers.count(op->name) > 0) {
            is_aligned_store = is_aligned_store && (op->param.host_alignment() % bytes_in_vector == 0);
        }

        if (is_aligned_store) {
            op_name = "aligned_store";
        } else {
            op_name = "store";
        }

        if (is_narrowing) {
            op_name = op_name + "_narrowing";
        }
        if (is_sat_narrowing) {
            op_name = op_name + "_narrowing_sat";
        }

        string id_ramp_base = print_expr(dense_ramp_base);
        stream << get_indent() << op_name << "<";
        if (is_narrowing) {
            stream << print_type(value.type());
        } else {
            stream << print_type(t);
        }
        stream << ", " << print_type(t.element_of()) << ", " << t.lanes()
               << ">(" << id_value << ", " << name << ", " << id_ramp_base << ");\n";
    } else if (op->index.type().is_vector()) {
        // If index is a vector, scatter vector elements.
        internal_assert(t.is_vector());
        string id_index = print_expr(op->index);
        stream << get_indent() << "store_scatter<" << print_type(t) << ", "
               << print_type(op->index.type()) << ", "
               << print_type(t.element_of()) << ", " << t.lanes()
               << ">(" << id_value << ", " << name << ", " << id_index << ");\n";
    } else {
        bool type_cast_needed =
            t.is_handle() ||
            !allocations.contains(op->name) ||
            allocations.get(op->name).type != t;

        string id_index = print_expr(op->index);
        stream << get_indent();
        if (type_cast_needed) {
            stream << "((" << print_type(t) << " *)" << name << ")";
        } else {
            stream << name;
        }
        stream << "[" << id_index << "] = " << id_value << ";\n";
    }
    cache.clear();
}

bool CodeGen_Xtensa::is_stack_private_to_thread() const {
    return true;
}

void CodeGen_Xtensa::visit(const Call *op) {
    ostringstream rhs;

    // Handle intrinsics first
    if (op->is_intrinsic(Call::shift_left)) {
        internal_assert(op->args.size() == 2);
        string a0 = print_expr(op->args[0]);
        const int64_t *bits = as_const_int(op->args[1]);
        if (is_native_xtensa_vector<uint8_t>(op->type) && bits) {
            rhs << "IVP_SLLI2NX8U(" << a0 << ", " << std::to_string(*bits) << ")";
        } else if (is_native_xtensa_vector<int8_t>(op->type) && bits) {
            rhs << "IVP_SLLI2NX8(" << a0 << ", " << std::to_string(*bits) << ")";
        } else if (is_native_xtensa_vector<uint16_t>(op->type) && bits) {
            rhs << "IVP_SLLINX16U(" << a0 << ", " << std::to_string(*bits) << ")";
        } else if (is_native_xtensa_vector<int16_t>(op->type) && bits) {
            rhs << "IVP_SLLINX16(" << a0 << ", " << std::to_string(*bits) << ")";
        } else if (is_native_xtensa_vector<uint32_t>(op->type) && bits) {
            rhs << "IVP_SLLIN_2X32U(" << a0 << ", " << std::to_string(*bits) << ")";
        } else if (is_native_xtensa_vector<int32_t>(op->type) && bits) {
            rhs << "IVP_SLLIN_2X32(" << a0 << ", " << std::to_string(*bits) << ")";
        } else {
            string a1 = print_expr(op->args[1]);
            if (is_native_xtensa_vector<uint16_t>(op->type)) {
                rhs << "IVP_SLLNX16U(" << a0 << ", " << a1 << ")";
            } else if (is_native_xtensa_vector<int16_t>(op->type)) {
                rhs << "IVP_SLANX16(" << a0 << ", " << a1 << ")";
            } else if (is_native_xtensa_vector<uint32_t>(op->type)) {
                rhs << "IVP_SLLN_2X32U(" << a0 << ", " << a1 << ")";
            } else if (is_native_xtensa_vector<int32_t>(op->type)) {
                rhs << "IVP_SLAN_2X32(" << a0 << ", " << a1 << ")";
            } else {
                if (op->args[1].type().is_uint()) {
                    if (op->type.is_vector()) {
                        rhs << "scalarize_binary<" << print_type(op->type) << ", "
                            << print_type(op->type.with_lanes(1)) << ", "
                            << print_type(op->type.with_lanes(1)) << ", "
                            << op->type.lanes() << ">(&halide_shift_left, "
                            << print_expr(op->args[0])
                            << ", " << print_expr(op->args[1]) << ")";

                    } else {
                        string a0 = print_expr(op->args[0]);
                        string a1 = print_expr(op->args[1]);
                        rhs << a0 << " << " << a1;
                    }
                } else {
                    rhs << print_expr(lower_signed_shift_left(op->args[0], op->args[1]));
                }
            }
        }
    } else if (op->is_intrinsic(Call::shift_right)) {
        internal_assert(op->args.size() == 2);
        string a0 = print_expr(op->args[0]);
        const int64_t *bits = as_const_int(op->args[1]);
        if (is_native_xtensa_vector<uint8_t>(op->type) && bits) {
            rhs << "IVP_SRLI2NX8U(" << a0 << ", " << std::to_string(*bits) << ")";
        } else if (is_native_xtensa_vector<int8_t>(op->type) && bits) {
            rhs << "IVP_SRAI2NX8U(" << a0 << ", " << std::to_string(*bits) << ")";
        } else if (is_native_xtensa_vector<int16_t>(op->type) && bits) {
            rhs << "IVP_SRAINX16(" << a0 << ", " << std::to_string(*bits) << ")";
        } else if (is_native_xtensa_vector<uint16_t>(op->type) && bits) {
            rhs << "IVP_SRLINX16U(" << a0 << ", " << std::to_string(*bits) << ")";
        } else if (is_native_xtensa_vector<int32_t>(op->type) && bits) {
            rhs << "IVP_SRAIN_2X32(" << a0 << ", " << std::to_string(*bits) << ")";
        } else if (is_native_xtensa_vector<uint32_t>(op->type) && bits) {
            rhs << "IVP_SRLIN_2X32U(" << a0 << ", " << std::to_string(*bits) << ")";
        } else {
            string a1 = print_expr(op->args[1]);
            if (is_native_xtensa_vector<uint16_t>(op->type)) {
                rhs << "IVP_SRLNX16(" << a0 << ", " << a1 << ")";
            } else if (is_native_xtensa_vector<int16_t>(op->type)) {
                rhs << "IVP_SRANX16(" << a0 << ", " << a1 << ")";
            } else if (is_native_xtensa_vector<uint32_t>(op->type)) {
                rhs << "IVP_SRLN_2X32U(" << a0 << ", " << a1 << ")";
            } else if (is_native_xtensa_vector<int32_t>(op->type)) {
                rhs << "IVP_SRAN_2X32(" << a0 << ", (" << print_type(op->type) << ")" << a1 << ")";
            } else {
                if (op->args[1].type().is_uint()) {
                    if (op->type.is_vector()) {
                        rhs << "scalarize_binary<" << print_type(op->type) << ", "
                            << print_type(op->type.with_lanes(1)) << ", "
                            << print_type(op->type.with_lanes(1)) << ", "
                            << op->type.lanes() << ">(&halide_shift_right, "
                            << print_expr(op->args[0])
                            << ", " << print_expr(op->args[1]) << ")";
                    } else {
                        string a0 = print_expr(op->args[0]);
                        string a1 = print_expr(op->args[1]);
                        rhs << a0 << " >> " << a1;
                    }
                } else {
                    rhs << print_expr(lower_signed_shift_right(op->args[0], op->args[1]));
                }
            }
        }
    } else if (op->is_intrinsic(Call::count_leading_zeros)) {
        internal_assert(op->args.size() == 1);
        if (is_native_xtensa_vector<int16_t>(op->type) ||
            is_native_xtensa_vector<uint16_t>(op->type)) {
            // TODO(vksnk): it seems that what Halide does is always matching IVP_NSAUN*?
            string intrins_name = op->type.is_int() ? "(IVP_NSAUNX16(" : "xb_vecNx16_rtor_xb_vecNx16U(IVP_NSAUNX16U(";
            rhs << intrins_name << print_expr(op->args[0]) << "))";
        } else if (is_native_xtensa_vector<int32_t>(op->type) ||
                   is_native_xtensa_vector<uint32_t>(op->type)) {
            // TODO(vksnk): it seems that what Halide does is always matching IVP_NSAUN*?
            string intrins_name = op->type.is_int() ? "(IVP_NSAUN_2X32(" : "xb_vecN_2x32v_rtor_xb_vecN_2x32Uv(IVP_NSAUN_2X32U(";
            rhs << intrins_name << print_expr(op->args[0]) << "))";
        } else if (op->args[0].type().is_vector()) {
            // Xtensa doesn't have 8-bit intrinsics for count_leading_zeros.
            rhs << "scalarize_unary<" << print_type(op->type) << ", "
                << print_type(op->type.with_lanes(1)) << ", "
                // return type of halide_count_leading_zeros is always int.
                << "int, "
                << op->type.lanes() << ">(&halide_count_leading_zeros, " << print_expr(op->args[0]) << ")";
        } else {
            string a0 = print_expr(op->args[0]);
            rhs << "halide_" << op->name << "(" << a0 << ")";
        }
    } else if (op->is_intrinsic(Call::popcount)) {
        internal_assert(op->args.size() == 1);
        if (is_native_xtensa_vector<int8_t>(op->type)) {
            rhs << "IVP_POPC2NX8(" << print_expr(op->args[0]) << ")";
        } else if (is_native_xtensa_vector<uint8_t>(op->type)) {
            rhs << "IVP_POPC2NX8U(" << print_expr(op->args[0]) << ")";
        } else if (op->type.is_vector()) {
            // Xtensa only has popcount intrinsics for 8-bit vector types.
            rhs << "scalarize_unary<" << print_type(op->type) << ", "
                << print_type(op->type.with_lanes(1)) << ", "
                // return type of halide_popcount is always int.
                << "int, "
                << op->type.lanes() << ">(&halide_popcount, " << print_expr(op->args[0]) << ")";
        } else {
            CodeGen_C::visit(op);
            return;
        }
    } else if (op->is_intrinsic(Call::count_trailing_zeros)) {
        internal_assert(op->args.size() == 1);
        if (op->type.is_vector()) {
            // Xtensa doesn't have intrinsics for count_trailing_zeros.
            rhs << "scalarize_unary<" << print_type(op->type) << ", "
                << print_type(op->type.with_lanes(1)) << ", "
                // return type of halide_count_trailing_zeros is always int.
                << "int, "
                << op->type.lanes() << ">(&halide_count_trailing_zeros, " << print_expr(op->args[0]) << ")";
        } else {
            CodeGen_C::visit(op);
            return;
        }
    } else if (op->is_intrinsic(Call::prefetch)) {
        user_error << "Prefetch is not supported by Xtensa backend." << Expr(op) << "\n";
    } else if (op->name == "sqrt" || op->name == "sqrt_f32") {
        string a0 = print_expr(op->args[0]);
        if (is_native_xtensa_vector<float>(op->type)) {
            rhs << "IVP_FSQRTN_2XF32(" << a0 << ")";
        } else if (is_native_xtensa_vector<float16_t>(op->type)) {
            rhs << "IVP_FSQRTNXF16(" << a0 << ")";
        } else {
            rhs << "sqrtf(" << a0 << ")";
        }
    } else if (op->name == "round" || op->name == "round_f32") {
        string a0 = print_expr(op->args[0]);
        if (is_native_xtensa_vector<float>(op->type)) {
            rhs << "IVP_FIRINTN_2XF32(" << a0 << ")";
        } else if (is_native_xtensa_vector<float16_t>(op->type)) {
            rhs << "IVP_FIRINTNXF16(" << a0 << ")";
        } else {
            rhs << "nearbyint(" << a0 << ")";
        }
    } else if (op->name == "floor" || op->name == "floor_f32") {
        string a0 = print_expr(op->args[0]);
        if (is_native_xtensa_vector<float>(op->type)) {
            rhs << "IVP_FIFLOORN_2XF32(" << a0 << ")";
        } else if (is_native_xtensa_vector<float16_t>(op->type)) {
            rhs << "IVP_FIFLOORNXF16(" << a0 << ")";
        } else {
            rhs << "floor_f32(" << a0 << ")";
        }
    } else if (op->name.find("halide_xtensa_") == 0) {
        rhs << print_xtensa_call(op);
    } else {
        CodeGen_C::visit(op);
        return;
    }

    print_assignment(op->type, rhs.str());
}

void CodeGen_Xtensa::visit(const Cast *op) {
    const Type &t = op->type;
    const Expr &e = op->value;
    string value = print_expr(e);
    string type = print_type(t);
    if ((is_native_xtensa_vector<int8_t>(t) ||
         is_native_xtensa_vector<uint8_t>(t)) &&
        (is_native_xtensa_vector<int8_t>(e.type()) ||
         is_native_xtensa_vector<uint8_t>(e.type()))) {
        if (e.type().is_int()) {
            id = print_assignment(t, "xb_vec2Nx8_rtor_xb_vec2Nx8U(" + value + ")");
        } else {
            id = print_assignment(t, "xb_vec2Nx8U_rtor_xb_vec2Nx8(" + value + ")");
        }
    } else if ((is_native_xtensa_vector<int16_t>(t) ||
                is_native_xtensa_vector<uint16_t>(t)) &&
               (is_native_xtensa_vector<int16_t>(e.type()) ||
                is_native_xtensa_vector<uint16_t>(e.type()))) {
        if (e.type().is_int()) {
            id = print_assignment(t, "xb_vecNx16_rtor_xb_vecNx16U(" + value + ")");
        } else {
            id = print_assignment(t, "xb_vecNx16U_rtor_xb_vecNx16(" + value + ")");
        }
    } else if ((is_native_xtensa_vector<int32_t>(t) ||
                is_native_xtensa_vector<uint32_t>(t)) &&
               (is_native_xtensa_vector<int32_t>(e.type()) ||
                is_native_xtensa_vector<uint32_t>(e.type()))) {
        if (e.type().is_int()) {
            id = print_assignment(t, "xb_vecN_2x32v_rtor_xb_vecN_2x32Uv(" + value + ")");
        } else {
            id = print_assignment(t, "xb_vecN_2x32Uv_rtor_xb_vecN_2x32v(" + value + ")");
        }
    } else if (is_native_xtensa_vector<int64_t>(e.type()) &&
               is_native_xtensa_vector<int32_t>(t)) {
        id = print_assignment(t, "IVP_PACKLN_2X64W(" + value + ")");
    } else if (t.is_vector() &&
               t.lanes() == e.type().lanes() &&
               t != e.type()) {
        id = print_assignment(t, "convert<" + type + "," + print_type(e.type()) + ">(" + value + ")");
    } else {
        id = print_assignment(t, "(" + type + ")(" + value + ")");
    }
}

void CodeGen_Xtensa::visit(const Reinterpret *op) {
    if (is_native_vector_type(op->type) &&
        is_native_vector_type(op->value.type())) {
        string op_name = "";
        if (is_native_xtensa_vector<int32_t>(op->type) &&
            is_native_xtensa_vector<uint32_t>(op->value.type())) {
            op_name = "xb_vecN_2x32Uv_rtor_xb_vecN_2x32v";
        } else if (is_native_xtensa_vector<uint32_t>(op->type) &&
                   is_native_xtensa_vector<int32_t>(op->value.type())) {
            op_name = "xb_vecN_2x32v_rtor_xb_vecN_2x32Uv";
        } else if (is_native_xtensa_vector<uint32_t>(op->type) &&
                   is_native_xtensa_vector<float>(op->value.type())) {
            op_name = "IVP_MOVN_2X32_FROMN_2XF32";
        } else if (is_native_xtensa_vector<float>(op->type) &&
                   is_native_xtensa_vector<uint32_t>(op->value.type())) {
            op_name = "IVP_MOVN_2XF32_FROMN_2X32";
        }
        if (!op_name.empty()) {
            string value = print_expr(op->value);
            id = print_assignment(op->type, op_name + "(" + value + ")");
            return;
        }
    }
    CodeGen_C::visit(op);
}

// TODO(aelphy): xtensa compiler produces sub-optimal results with the default C
// implementation
void CodeGen_Xtensa::emit_halide_free_helper(
    const std::string &alloc_name, const std::string &free_function) {
    stream << get_indent() << "HalideXtensaFreeHelper "
           << alloc_name << "_free(_ucon, " << alloc_name
           << ", " << free_function << ");\n";
}

void CodeGen_Xtensa::visit(const For *op) {
    current_loop_level++;
    string id_min = print_expr(op->min);
    string id_extent = print_expr(op->extent);

    if (op->for_type == ForType::Parallel) {
        stream << get_indent() << "#pragma omp parallel for\n";
    } else {
        internal_assert(op->for_type == ForType::Serial)
            << "Can only emit serial or parallel for loops to C\n";
    }

#if POOR_MANS_PROFILING_LOOP_LEVEL > 0
    std::string n = op->name;
    for (auto &c : n) {
        if (c == '$' || c == '.') {
            c = '_';
        }
    }
    if (current_loop_level <= POOR_MANS_PROFILING_LOOP_LEVEL) {
        open_scope();
        stream << get_indent() << "const int cycles_start_" << n << " = GetCycleCount();\n";
    }
#endif

    stream << get_indent() << "for (int "
           << print_name(op->name)
           << " = " << id_min
           << "; "
           << print_name(op->name)
           << " < " << id_min
           << " + " << id_extent
           << "; "
           << print_name(op->name)
           << "++)\n";
    open_scope();

    op->body.accept(this);

    close_scope("for " + print_name(op->name));
#if POOR_MANS_PROFILING_LOOP_LEVEL > 0
    if (current_loop_level <= POOR_MANS_PROFILING_LOOP_LEVEL) {
        stream << get_indent() << "const int cycles_stop_" << n << " = GetCycleCount();\n";
        stream << get_indent() << "const int cycles_tot_" << n << " = cycles_stop_" << n << " - cycles_start_" << n << ";\n";
        stream << get_indent() << "printf(\"@" << current_loop_level << ": " << op->name << ": %d\\n\", cycles_tot_" << n << ");\n";
        close_scope("profiler" + print_name(op->name));
    }
#endif
    current_loop_level--;
}

void CodeGen_Xtensa::visit(const Shuffle *op) {
    internal_assert(!op->vectors.empty());
    for (size_t i = 1; i < op->vectors.size(); i++) {
        internal_assert(op->vectors[0].type() == op->vectors[i].type());
    }
    internal_assert(op->type.lanes() == (int)op->indices.size());
    const int max_index = (int)(op->vectors[0].type().lanes() * op->vectors.size());
    for (int i : op->indices) {
        internal_assert(i >= -1 && i < max_index);
    }

    // Generate intrinsics for the interleave op.
    int vector_size_in_bytes = get_target().natural_vector_size<uint8_t>();
    if (op->is_interleave() && (is_native_vector_type(op->vectors[0].type()) ||
                                is_double_native_vector_type(op->vectors[0].type()) ||
                                (op->vectors[0].type().is_bool() && op->vectors[0].type().lanes() == vector_size_in_bytes))) {
        string type_suffix = suffix_for_type(op->type);

        Expr call = Call::make(op->type, "halide_xtensa_interleave" + type_suffix,
                               op->vectors, Call::PureExtern);
        call.accept(this);
        return;
    }

    const auto is_sliceable_xnv_type = [this](const halide_type_t &t) -> bool {
        switch (xnv_type(t)) {
        case XNVType::int8:
        case XNVType::uint8:
        case XNVType::int16:
        case XNVType::uint16:
        case XNVType::int32:
        case XNVType::uint32:
        case XNVType::float16:
        case XNVType::float32:
            return true;
        default:
            return false;
        }
    };

    if (op->is_slice() && op->slice_stride() == 1 && is_sliceable_xnv_type(op->type)) {
        string type_suffix = suffix_for_type(op->type);
        string function_name = "halide_xtensa_slice";
        int slice_begin = op->slice_begin();
        if (op->slice_begin() < 5 || (op->slice_begin() == 6) || (op->slice_begin() == 8)) {
            function_name += "_right";
        }
        if ((op->type.lanes() - op->slice_begin() < 5) && (op->type.lanes() > op->slice_begin())) {
            function_name += "_left";
            slice_begin = op->type.lanes() - op->slice_begin();
        }
        Expr call = Call::make(op->type, function_name + type_suffix,
                               {op->vectors[0], slice_begin}, Call::PureExtern);
        call.accept(this);
        return;
    }

    if (op->vectors.size() == 1) {
        if (op->is_slice() && (op->slice_begin() < 2) && (op->slice_stride() == 2) && ((int)op->indices.size() == op->vectors[0].type().lanes() / 2)) {
            string type_suffix = suffix_for_type(op->type);
            string function_name = std::string("halide_xtensa_deinterleave") + ((op->slice_begin() == 0) ? "_even" : "_odd");
            Expr call = Call::make(op->type, function_name + type_suffix,
                                   {op->vectors[0]}, Call::PureExtern);
            call.accept(this);
            return;
        }
        if (is_native_vector_type(op->type) && op->is_slice() && (op->slice_begin() >= 0 && op->slice_begin() < 4) && (op->slice_stride() == 4) && ((int)op->indices.size() == op->vectors[0].type().lanes() / 4)) {
            string type_suffix = suffix_for_type(op->type);
            string function_name = std::string("halide_xtensa_extract_" + std::to_string(op->slice_begin()) + "_of_4");
            Expr call = Call::make(op->type, function_name + type_suffix,
                                   {op->vectors[0]}, Call::PureExtern);
            call.accept(this);
            return;
        }
    }

    if (op->is_concat() && is_native_vector_type(op->vectors[0].type())) {
        Expr call = Call::make(op->type, "halide_xtensa_concat_from_native", op->vectors, Call::PureExtern);
        call.accept(this);
        return;
    }

    std::vector<string> vecs;
    for (const Expr &v : op->vectors) {
        vecs.push_back(print_expr(v));
    }
    string src = vecs[0];
    Type src_type = op->vectors[0].type();
    if (op->vectors.size() > 1) {
        ostringstream rhs;
        rhs << "concat<"
            << print_type(op->type) << ", "
            << print_type(op->vectors[0].type()) << ", "
            << print_type(op->type.element_of()) << ", "
            << op->type.lanes() << ", "
            << op->vectors[0].type().lanes()
            << ">(" << with_commas(vecs) << ")";
        src = print_assignment(op->type, rhs.str());
        src_type = src_type.with_lanes(src_type.lanes() * op->vectors.size());
    }
    ostringstream rhs;
    if (op->type.is_scalar()) {
        rhs << src << "[" << op->indices[0] << "]";
    } else if (op->is_concat()) {
        // Do nothing if it's just concat.
        return;
    } else if (op->type.bits() == 24 && op->vectors[0].type().lanes() == 128 && op->type.is_int()) {
        if (op->is_slice() && op->slice_begin() == 0 && op->slice_stride() == 1 && op->indices.size() == 64) {
            rhs << src << ".native_vector[0]";
        }
        if (op->is_slice() && op->slice_begin() == 64 &&
            op->slice_stride() == 1 && op->indices.size() == 64) {
            rhs << src << ".native_vector[1]";
        }
    } else {
        string indices_name = unique_name('_');
        stream << get_indent() << "const int32_t " << indices_name << "[" << op->indices.size() << "] = { " << with_commas(op->indices) << " };\n";
        rhs << "shuffle"
            << "<"
            << print_type(src_type) << ", "
            << print_type(op->type) << ", "
            << print_type(op->type.element_of()) << ", " << src_type.lanes()
            << ", " << op->type.lanes()
            << ">(" << src << ", " << indices_name << ")";
    }
    print_assignment(op->type, rhs.str());
}

void CodeGen_Xtensa::visit(const Allocate *op) {
    open_scope();

    string op_name = print_name(op->name);
    string op_type = print_type(op->type, AppendSpace);

    // For sizes less than 8k, do a stack allocation
    bool on_stack = false;
    int32_t constant_size;
    string size_id;
    Type size_id_type;

    if (op->new_expr.defined()) {
        Allocation alloc;
        alloc.type = op->type;
        allocations.push(op->name, alloc);
        heap_allocations.push(op->name);
        stream << op_type << "*" << op_name << " = (" << print_expr(op->new_expr) << ");\n";
    } else {
        constant_size = op->constant_allocation_size();
        if (constant_size > 0) {
            int64_t stack_bytes = constant_size * op->type.bytes();

            if (stack_bytes > ((int64_t(1) << 31) - 1)) {
                user_error << "Total size for allocation "
                           << op->name << " is constant but exceeds 2^31 - 1.\n";
            } else {
                size_id_type = Int(32);
                size_id = print_expr(make_const(size_id_type, constant_size));

                if (op->memory_type == MemoryType::Stack ||
                    op->memory_type == MemoryType::Register) {
                    on_stack = true;
                }
            }
        } else {
            // Check that the allocation is not scalar (if it were scalar
            // it would have constant size).
            internal_assert(!op->extents.empty());

            size_id = print_assignment(Int(64), print_expr(op->extents[0]));
            size_id_type = Int(64);

            for (size_t i = 1; i < op->extents.size(); i++) {
                // Make the code a little less cluttered for two-dimensional case
                string new_size_id_rhs;
                string next_extent = print_expr(op->extents[i]);
                if (i > 1) {
                    new_size_id_rhs = "(" + size_id + " > ((int64_t(1) << 31) - 1)) ? " + size_id + " : (" + size_id + " * " + next_extent + ")";
                } else {
                    new_size_id_rhs = size_id + " * " + next_extent;
                }
                size_id = print_assignment(Int(64), new_size_id_rhs);
            }
        }

        // Check the condition to see if this allocation should actually be created.
        // If the allocation is on the stack, the only condition we can respect is
        // unconditional false (otherwise a non-constant-sized array declaration
        // will be generated).
        if (!on_stack || is_const_zero(op->condition)) {
            Expr conditional_size = Select::make(op->condition,
                                                 Variable::make(size_id_type, size_id),
                                                 make_const(size_id_type, 0));
            conditional_size = simplify(conditional_size);
            size_id = print_assignment(Int(64), print_expr(conditional_size));
        }

        Allocation alloc;
        alloc.type = op->type;
        allocations.push(op->name, alloc);

        stream << get_indent() << op_type;

        if (on_stack) {
            stream << "__attribute__((aligned(XCHAL_VISION_SIMD8))) " << op_name
                   << "[" << size_id << "];\n";
        } else if (op->memory_type == MemoryType::VTCM) {
            stream << "*"
                   << "__attribute__((aligned(XCHAL_VISION_SIMD8))) "
                   << " __restrict "
                   << op_name
                   << " = ("
                   << op_type
                   << " *)halide_tcm_malloc(_ucon, sizeof("
                   << op_type
                   << ")*" << size_id << ");\n";
        } else {
            stream << "*"
                   << "__attribute__((aligned(XCHAL_VISION_SIMD8)))  "
                   << " __restrict "
                   << op_name
                   << " = ("
                   << op_type
                   << " *)halide_malloc(_ucon, sizeof("
                   << op_type
                   << ")*" << size_id << ");\n";
            heap_allocations.push(op->name);
        }
    }

    if (!on_stack) {
        ostringstream check;
        if (is_const_zero(op->condition)) {
            // Assertion always succeeds here, since allocation is never used
            check << print_expr(const_true());
        } else {
            // Assert that the allocation worked....
            check << "((" << op_name << " != nullptr) || (" << size_id << " == 0))";
            if (!is_const_one(op->condition)) {
                // ...but if the condition is false, it's OK for the new_expr to be null.
                string op_condition = print_assignment(Bool(), print_expr(op->condition));
                check << " || (!" << op_condition << ")";
            }
        }
        create_assertion(check.str(), Call::make(Int(32), "halide_error_out_of_memory", {}, Call::Extern));

        string free_function = op->free_function.empty() ?
                                   (op->memory_type != MemoryType::VTCM ? "halide_free" : "halide_tcm_free") :
                                   op->free_function;

        emit_halide_free_helper(op_name, free_function);
    }

    op->body.accept(this);

    // Free the memory if it was allocated on the heap and there is no matching
    // Free node.
    print_heap_free(op->name);
    if (allocations.contains(op->name)) {
        allocations.pop(op->name);
    }

    close_scope("alloc " + print_name(op->name));
}

void CodeGen_Xtensa::visit(const Let *op) {
    const auto *call = op->value.as<Call>();
    if (call && (call->name == "clamped_dense_ramp")) {
        Expr body = substitute(op->name, call, op->body);
        body.accept(this);
        return;
    }
    return CodeGen_C::visit(op);
}

void CodeGen_Xtensa::visit(const LetStmt *op) {
    const auto *call = op->value.as<Call>();
    if (call && (call->name == "clamped_dense_ramp")) {
        Stmt body = substitute(op->name, call, op->body);
        body.accept(this);
        return;
    }
    return CodeGen_C::visit(op);
}

}  // namespace Internal
}  // namespace Halide<|MERGE_RESOLUTION|>--- conflicted
+++ resolved
@@ -30,23 +30,7 @@
 
 namespace {
 
-<<<<<<< HEAD
-std::string_view intrinsic_suffix_for_type(const halide_type_t &t) {
-=======
-// For most of our purposes, a halide_type_t is just as good as a Halide::Type,
-// but notably smaller and more efficient (since it fits into a u32 and hashes well).
-class HalideTypeSetHashFunction {
-public:
-    size_t operator()(const halide_type_t &t) const {
-        // TODO: is this good enough?
-        return (size_t)t.as_u32();
-    }
-};
-
-using HalideTypeSet = std::unordered_set<halide_type_t, HalideTypeSetHashFunction>;
-
 const char *intrinsic_suffix_for_type(const halide_type_t &t) {
->>>>>>> e02255f1
     switch (t.as_u32()) {
     case halide_type_t(halide_type_float, 16).as_u32():
         return "N_2XF32";
@@ -90,7 +74,6 @@
 
 }  // namespace
 
-<<<<<<< HEAD
 size_t CodeGen_Xtensa::HalideTypeHasher::operator()(const halide_type_t &t) const {
     // classic djb2 hash
     const uint32_t u = t.as_u32();
@@ -120,10 +103,6 @@
           {halide_type_t(halide_type_uint, 32, t.natural_vector_size<uint32_t>()), XNVType::uint32},
           {halide_type_t(halide_type_uint, 48, t.natural_vector_size<uint16_t>()), XNVType::uint48},
       },
-=======
-CodeGen_Xtensa::CodeGen_Xtensa(ostream &s, const Target &t, OutputKind output_kind, const std::string &guard)
-    : CodeGen_C(s, t, output_kind, guard),
->>>>>>> e02255f1
       op_name_to_intrinsic{
           {"halide_xtensa_abs_i8", "IVP_ABS2NX8"},
           {"halide_xtensa_abs_i16", "IVP_ABSNX16"},
@@ -177,7 +156,6 @@
       } {
 }
 
-<<<<<<< HEAD
 CodeGen_Xtensa::XNVType CodeGen_Xtensa::xnv_type(const halide_type_t &op_type) const {
     const auto it = halide_type_to_xnv_type_map.find(op_type);
     return (it != halide_type_to_xnv_type_map.end()) ? it->second : XNVType::none;
@@ -195,8 +173,6 @@
     print_assignment(t, rhs.str());
 };
 
-=======
->>>>>>> e02255f1
 void CodeGen_Xtensa::add_platform_prologue() {
     stream << halide_c_template_CodeGen_Xtensa_prologue;
 }
@@ -479,12 +455,7 @@
     }
 
     string op_name = op->name;
-<<<<<<< HEAD
-    const auto it = op_name_to_intrinsic.find(op_name);
-    if (it != op_name_to_intrinsic.end()) {
-=======
     if (const auto it = op_name_to_intrinsic.find(op_name); it != op_name_to_intrinsic.end()) {
->>>>>>> e02255f1
         op_name = it->second;
     }
 
