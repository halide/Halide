--- conflicted
+++ resolved
@@ -77,11 +77,7 @@
 extern "C" {
 #endif
 
-<<<<<<< HEAD
-extern void *halide_tcm_malloc(void *user_context, size_t x) __attribute__ ((__malloc__));
-=======
 extern void *halide_tcm_malloc(void *user_context, size_t x) __attribute__((malloc));
->>>>>>> 9ab7a4dd
 extern void halide_tcm_free(void *user_context, void *ptr);
 extern void **halide_init_dma(int32_t channel_count);
 extern int32_t halide_xtensa_copy_1d(int32_t channel, void* dst, int32_t dst_base, void* src, int32_t src_base, int32_t extent, int32_t item_size);
@@ -2815,26 +2811,6 @@
 }
 
 template<>
-<<<<<<< HEAD
-HALIDE_ALWAYS_INLINE HALIDE_MAYBE_UNUSED native_vector_u8 gather_load<native_vector_u8, native_vector_i16_x2, uint8_t, VECTOR_WIDTH_U8, true>(const void *base, const native_vector_i16_x2& offset) {
-  auto addresses1 = xb_vecNx16_rtor_xb_vecNx16U(offset.native_vector[0]);
-  auto output1 = IVP_GATHERDNX8U(
-    IVP_GATHERANX8U(
-     (const uint8_t*) base,
-      (addresses1)
-    )
-  );
-
-  auto addresses2 = xb_vecNx16_rtor_xb_vecNx16U(offset.native_vector[1]);
-  auto output2 = IVP_GATHERDNX8U(
-    IVP_GATHERANX8U(
-      (const uint8_t*) base,
-      (addresses2)
-    )
-  );
-
-  return convert<native_vector_u8, native_vector_u16_x2>(native_vector_u16_x2(native_vector_u16_x2::from_native_vector, output1, output2));
-=======
 HALIDE_ALWAYS_INLINE HALIDE_MAYBE_UNUSED native_vector_f32_x2 gather_load<native_vector_f32_x2, native_vector_i32_x2, float, 2 * VECTOR_WIDTH_F32, true>(const void *base, const native_vector_i32_x2& offset) {
   // NOTE(aelphy): the shift is needed because offests are expected to be in bytes
   auto gsr0 = IVP_GATHERAN_2XF32((const float*) base,
@@ -2845,7 +2821,6 @@
   return native_vector_f32_x2(native_vector_f32_x2::from_native_vector,
                               IVP_GATHERDN_2XF32(gsr0),
                               IVP_GATHERDN_2XF32(gsr1));
->>>>>>> 9ab7a4dd
 }
 
 )INLINE_CODE";
