--- conflicted
+++ resolved
@@ -108,2770 +108,6 @@
 )INLINE_CODE";
 
     if (!vector_types.empty()) {
-<<<<<<< HEAD
-=======
-        const char *native_typedef_decl = R"INLINE_CODE(
-
-
-#include <xtensa/tie/xt_ivpn.h>
-
-#define HALIDE_MAYBE_UNUSED __attribute__ ((unused))
-
-#if XCHAL_VISION_TYPE == 7
-using common_int8x64_t __attribute__((ext_vector_type(64))) = int8_t;
-using common_uint8x64_t __attribute__((ext_vector_type(64))) = uint8_t;
-using common_int16x32_t __attribute__((ext_vector_type(32))) = int16_t;
-using common_uint16x32_t __attribute__((ext_vector_type(32))) = uint16_t;
-using common_int32x16_t __attribute__((ext_vector_type(16))) = int32_t;
-using common_uint32x16_t __attribute__((ext_vector_type(16))) = uint32_t;
-#elif XCHAL_VISION_TYPE == 8
-using common_int8x128_t __attribute__((ext_vector_type(128))) = int8_t;
-using common_uint8x128_t __attribute__((ext_vector_type(128))) = uint8_t;
-using common_int16x64_t __attribute__((ext_vector_type(64))) = int16_t;
-using common_uint16x64_t __attribute__((ext_vector_type(64))) = uint16_t;
-using common_int32x32_t __attribute__((ext_vector_type(32))) = int32_t;
-using common_uint32x32_t __attribute__((ext_vector_type(32))) = uint32_t;
-#else
-#error "Unsupported value for XCHAL_VISION_TYPE"
-#endif
-
-using int48_t = xb_int48;
-using float16_t = xb_f16;
-using native_vector_i8 = xb_vec2Nx8;
-using native_vector_u8 = xb_vec2Nx8U;
-using native_mask_i8 = vbool2N;
-using native_vector_i16 = xb_vecNx16;
-using native_vector_u16 = xb_vecNx16U;
-using native_mask_i16 = vboolN;
-using native_vector_i24 = xb_vec2Nx24;
-using native_vector_i32 = xb_vecN_2x32v;
-using native_vector_u32 = xb_vecN_2x32Uv;
-using native_mask_i32 = vboolN_2;
-using native_vector_i48 = xb_vecNx48;
-using native_vector_f16 = xb_vecNxf16;
-using native_vector_f32 = xb_vecN_2xf32;
-using native_vector_i64 = xb_vecN_2x64w;
-
-#if XCHAL_VISION_TYPE == 7
-using int8x64_t = xb_vec2Nx8;
-using uint8x64_t = xb_vec2Nx8U;
-using int16x32_t = xb_vecNx16;
-using uint16x32_t = xb_vecNx16U;
-using int24_t = xb_int24;
-using int24x64_t = xb_vec2Nx24;
-using uint24x64_t = xb_vec2Nx24;
-using int32x16_t = xb_vecN_2x32v;
-using uint32x16_t = xb_vecN_2x32Uv;
-using int48x32_t = xb_vecNx48;
-using uint48x32_t = xb_vecNx48;
-using int64x16_t = xb_vecN_2x64w;
-using uint1x16_t = vboolN_2;
-using uint1x32_t = vboolN;
-using uint1x64_t = vbool2N;
-using float16x16_t = xb_vecN_2xf16;
-using float16x32_t = xb_vecNxf16;
-using float32x16_t = xb_vecN_2xf32;
-#elif XCHAL_VISION_TYPE == 8
-using int8x128_t = xb_vec2Nx8;
-using uint8x128_t = xb_vec2Nx8U;
-using int16x64_t = xb_vecNx16;
-using uint16x64_t = xb_vecNx16U;
-using int24_t = xb_int24;
-using int24x128_t = xb_vec2Nx24;
-using uint24x128_t = xb_vec2Nx24;
-using int32x32_t = xb_vecN_2x32v;
-using uint32x32_t = xb_vecN_2x32Uv;
-using int48x64_t = xb_vecNx48;
-using uint48x64_t = xb_vecNx48;
-using uint1x32_t = vboolN_2;
-using uint1x64_t = vboolN;
-using uint1x128_t = vbool2N;
-using float16x32_t = xb_vecN_2xf16;
-using float16x64_t = xb_vecNxf16;
-using float32x32_t = xb_vecN_2xf32;
-using int64x32_t = xb_vecN_2x64w;
-#endif
-
-using int8x4_t = xb_int32pr;
-using uint8x4_t = xb_int32pr;
-using int8x8_t = xb_int64pr;
-using uint8x8_t = xb_int64pr;
-
-template <typename NativeVector, int N>
-struct MultipleOfNativeVector {
-  NativeVector  __attribute__((aligned(XCHAL_VISION_SIMD8))) native_vector[N];
-
-  MultipleOfNativeVector() {}
-
-  // TODO(vksnk): figure out a better/safer way to construct it.
-  enum FromCppVector { from_native_vector };
-  inline MultipleOfNativeVector(FromCppVector, const NativeVector &src1, const NativeVector &src2) {
-      static_assert(N == 2, "Wrong kind of constructor");
-      native_vector[0] = src1;
-      native_vector[1] = src2;
-  }
-
-  inline MultipleOfNativeVector(FromCppVector, const NativeVector &src1, const NativeVector &src2, const NativeVector &src3) {
-      static_assert(N == 3, "Wrong kind of constructor");
-      native_vector[0] = src1;
-      native_vector[1] = src2;
-      native_vector[2] = src3;
-  }
-
-  inline MultipleOfNativeVector(FromCppVector, const MultipleOfNativeVector<NativeVector, 2> &src1, const MultipleOfNativeVector<NativeVector, 2> &src2) {
-      static_assert(N == 4, "Wrong kind of constructor");
-      native_vector[0] = src1.native_vector[0];
-      native_vector[1] = src1.native_vector[1];
-      native_vector[2] = src2.native_vector[0];
-      native_vector[3] = src2.native_vector[1];
-}
-
-  inline MultipleOfNativeVector(FromCppVector, const NativeVector &src1, const NativeVector &src2, const NativeVector &src3, const NativeVector &src4) {
-      static_assert(N == 4, "Wrong kind of constructor");
-      native_vector[0] = src1;
-      native_vector[1] = src2;
-      native_vector[2] = src3;
-      native_vector[3] = src4;
-  }
-
-  inline MultipleOfNativeVector(FromCppVector, const NativeVector &src1, const NativeVector &src2, const NativeVector &src3, const NativeVector &src4,
-                                const NativeVector &src5, const NativeVector &src6) {
-      static_assert(N == 6, "Wrong kind of constructor");
-      native_vector[0] = src1;
-      native_vector[1] = src2;
-      native_vector[2] = src3;
-      native_vector[3] = src4;
-      native_vector[4] = src5;
-      native_vector[5] = src6;
-  }
-
-  inline MultipleOfNativeVector(FromCppVector, const NativeVector &src1, const NativeVector &src2, const NativeVector &src3, const NativeVector &src4,
-                                                const NativeVector &src5, const NativeVector &src6, const NativeVector &src7, const NativeVector &src8) {
-      static_assert(N == 8, "Wrong kind of constructor");
-      native_vector[0] = src1;
-      native_vector[1] = src2;
-      native_vector[2] = src3;
-      native_vector[3] = src4;
-      native_vector[4] = src5;
-      native_vector[5] = src6;
-      native_vector[6] = src7;
-      native_vector[7] = src8;
-  }
-
-  inline MultipleOfNativeVector(FromCppVector, const NativeVector &src1, const NativeVector &src2, const NativeVector &src3, const NativeVector &src4,
-                                                const NativeVector &src5, const NativeVector &src6, const NativeVector &src7, const NativeVector &src8,
-                                                const NativeVector &src9, const NativeVector &src10, const NativeVector &src11, const NativeVector &src12) {
-      static_assert(N == 12, "Wrong kind of constructor");
-      native_vector[0] = src1;
-      native_vector[1] = src2;
-      native_vector[2] = src3;
-      native_vector[3] = src4;
-      native_vector[4] = src5;
-      native_vector[5] = src6;
-      native_vector[6] = src7;
-      native_vector[7] = src8;
-      native_vector[8] = src9;
-      native_vector[9] = src10;
-      native_vector[10] = src11;
-      native_vector[11] = src12;
-  }
-
-  inline MultipleOfNativeVector(FromCppVector, const NativeVector &src1, const NativeVector &src2, const NativeVector &src3, const NativeVector &src4,
-                                                const NativeVector &src5, const NativeVector &src6, const NativeVector &src7, const NativeVector &src8,
-                                                const NativeVector &src9, const NativeVector &src10, const NativeVector &src11, const NativeVector &src12,
-                                                const NativeVector &src13, const NativeVector &src14, const NativeVector &src15, const NativeVector &src16) {
-      static_assert(N == 16, "Wrong kind of constructor");
-      native_vector[0] = src1;
-      native_vector[1] = src2;
-      native_vector[2] = src3;
-      native_vector[3] = src4;
-      native_vector[4] = src5;
-      native_vector[5] = src6;
-      native_vector[6] = src7;
-      native_vector[7] = src8;
-      native_vector[8] = src9;
-      native_vector[9] = src10;
-      native_vector[10] = src11;
-      native_vector[11] = src12;
-      native_vector[12] = src13;
-      native_vector[13] = src14;
-      native_vector[14] = src15;
-      native_vector[15] = src16;
-  }
-
-};
-
-#if XCHAL_VISION_TYPE == 7
-using uint1x96_t = MultipleOfNativeVector<uint1x32_t, 3>;
-using uint1x192_t = MultipleOfNativeVector<uint1x64_t, 3>;
-using uint1x256_t = MultipleOfNativeVector<uint1x64_t, 4>;
-using int8x128_t = MultipleOfNativeVector<int8x64_t, 2>;
-using int8x192_t = MultipleOfNativeVector<int8x64_t, 3>;
-using int8x256_t = MultipleOfNativeVector<int8x64_t, 4>;
-using uint8x128_t = MultipleOfNativeVector<uint8x64_t, 2>;
-using uint8x192_t = MultipleOfNativeVector<uint8x64_t, 3>;
-using uint8x256_t = MultipleOfNativeVector<uint8x64_t, 4>;
-using int16x64_t = MultipleOfNativeVector<int16x32_t, 2>;
-using uint16x64_t = MultipleOfNativeVector<uint16x32_t, 2>;
-using int16x96_t = MultipleOfNativeVector<int16x32_t, 3>;
-using uint16x96_t = MultipleOfNativeVector<uint16x32_t, 3>;
-using int16x128_t = MultipleOfNativeVector<int16x32_t, 4>;
-using uint16x128_t = MultipleOfNativeVector<uint16x32_t, 4>;
-using int24x128_t = MultipleOfNativeVector<int24x64_t, 2>;
-using int32x32_t = MultipleOfNativeVector<int32x16_t, 2>;
-using int32x48_t = MultipleOfNativeVector<int32x16_t, 3>;
-using uint32x32_t = MultipleOfNativeVector<uint32x16_t, 2>;
-using uint32x48_t = MultipleOfNativeVector<uint32x16_t, 3>;
-using int32x64_t = MultipleOfNativeVector<int32x16_t, 4>;
-using uint32x64_t = MultipleOfNativeVector<uint32x16_t, 4>;
-using int32x96_t = MultipleOfNativeVector<int32x16_t, 6>;
-using uint32x96_t = MultipleOfNativeVector<uint32x16_t, 6>;
-using int32x128_t = MultipleOfNativeVector<int32x16_t, 8>;
-using uint32x128_t = MultipleOfNativeVector<uint32x16_t, 8>;
-// TODO(vksnk): this one should be generated automatically, but isn't.
-using int32x192_t = MultipleOfNativeVector<int32x16_t, 12>;
-using int32x256_t = MultipleOfNativeVector<int32x16_t, 16>;
-using int48x64_t = MultipleOfNativeVector<int48x32_t, 2>;
-using int64x32_t = MultipleOfNativeVector<int64x16_t, 2>;
-using float32x32_t = MultipleOfNativeVector<float32x16_t, 2>;
-using float32x48_t = MultipleOfNativeVector<float32x16_t, 3>;
-using float32x64_t = MultipleOfNativeVector<float32x16_t, 4>;
-#elif XCHAL_VISION_TYPE == 8
-using uint1x192_t = MultipleOfNativeVector<uint1x64_t, 3>;
-using uint1x384_t = MultipleOfNativeVector<uint1x128_t, 3>;
-using uint1x512_t = MultipleOfNativeVector<uint1x128_t, 4>;
-using int8x256_t = MultipleOfNativeVector<int8x128_t, 2>;
-using int8x512_t = MultipleOfNativeVector<int8x128_t, 4>;
-using uint8x256_t = MultipleOfNativeVector<uint8x128_t, 2>;
-using uint8x384_t = MultipleOfNativeVector<uint8x128_t, 3>;
-using uint8x512_t = MultipleOfNativeVector<uint8x128_t, 4>;
-using int16x128_t = MultipleOfNativeVector<int16x64_t, 2>;
-using uint16x128_t = MultipleOfNativeVector<uint16x64_t, 2>;
-using int16x192_t = MultipleOfNativeVector<int16x64_t, 3>;
-using uint16x192_t = MultipleOfNativeVector<uint16x64_t, 3>;
-using int16x256_t = MultipleOfNativeVector<int16x64_t, 4>;
-using uint16x256_t = MultipleOfNativeVector<uint16x64_t, 4>;
-using int24x256_t = MultipleOfNativeVector<int24x128_t, 2>;
-using int32x64_t = MultipleOfNativeVector<int32x32_t, 2>;
-using uint32x64_t = MultipleOfNativeVector<uint32x32_t, 2>;
-using int32x128_t = MultipleOfNativeVector<int32x32_t, 4>;
-using uint32x128_t = MultipleOfNativeVector<uint32x32_t, 4>;
-using int32x192_t = MultipleOfNativeVector<int32x32_t, 6>;
-using uint32x192_t = MultipleOfNativeVector<uint32x32_t, 6>;
-using int32x256_t = MultipleOfNativeVector<int32x32_t, 8>;
-using uint32x256_t = MultipleOfNativeVector<uint32x32_t, 8>;
-// TODO(vksnk): this one should be generated automatically, but isn't.
-using int32x382_t = MultipleOfNativeVector<int32x32_t, 12>;
-using int32x512_t = MultipleOfNativeVector<int32x32_t, 16>;
-using int48x128_t = MultipleOfNativeVector<int48x64_t, 2>;
-using int64x64_t = MultipleOfNativeVector<int64x32_t, 2>;
-using float32x64_t = MultipleOfNativeVector<float32x32_t, 2>;
-using float32x128_t = MultipleOfNativeVector<float32x32_t, 4>;
-#endif
-
-#if XCHAL_VISION_TYPE == 7
-#define VECTOR_WIDTH_I8 64
-#define VECTOR_WIDTH_U8 64
-#define VECTOR_WIDTH_I16 32
-#define VECTOR_WIDTH_U16 32
-#define VECTOR_WIDTH_F16 32
-#define VECTOR_WIDTH_I32 16
-#define VECTOR_WIDTH_U32 16
-#define VECTOR_WIDTH_F32 16
-#elif XCHAL_VISION_TYPE == 8
-#define VECTOR_WIDTH_I8 128
-#define VECTOR_WIDTH_U8 128
-#define VECTOR_WIDTH_I16 64
-#define VECTOR_WIDTH_U16 64
-#define VECTOR_WIDTH_F16 64
-#define VECTOR_WIDTH_I32 32
-#define VECTOR_WIDTH_U32 32
-#define VECTOR_WIDTH_F32 32
-#endif
-
-using native_vector_i8_x2 = MultipleOfNativeVector<native_vector_i8, 2>;
-using native_vector_i8_x3 = MultipleOfNativeVector<native_vector_i8, 3>;
-using native_vector_i8_x4 = MultipleOfNativeVector<native_vector_i8, 4>;
-
-using native_vector_u8_x2 = MultipleOfNativeVector<native_vector_u8, 2>;
-using native_vector_u8_x3 = MultipleOfNativeVector<native_vector_u8, 3>;
-using native_vector_u8_x4 = MultipleOfNativeVector<native_vector_u8, 4>;
-using native_vector_u8_x6 = MultipleOfNativeVector<native_vector_u8, 6>;
-
-using native_vector_i16_x2 = MultipleOfNativeVector<native_vector_i16, 2>;
-using native_vector_i16_x4 = MultipleOfNativeVector<native_vector_i16, 4>;
-
-using native_vector_u16_x2 = MultipleOfNativeVector<native_vector_u16, 2>;
-using native_vector_u16_x3 = MultipleOfNativeVector<native_vector_u16, 3>;
-using native_vector_u16_x4 = MultipleOfNativeVector<native_vector_u16, 4>;
-using native_vector_u16_x6 = MultipleOfNativeVector<native_vector_u16, 6>;
-
-using native_vector_i24_x2 = MultipleOfNativeVector<native_vector_i24, 2>;
-
-using native_vector_i32_x2 = MultipleOfNativeVector<native_vector_i32, 2>;
-using native_vector_i32_x4 = MultipleOfNativeVector<native_vector_i32, 4>;
-using native_vector_i32_x6 = MultipleOfNativeVector<native_vector_i32, 6>;
-using native_vector_i32_x8 = MultipleOfNativeVector<native_vector_i32, 8>;
-using native_vector_i32_x12 = MultipleOfNativeVector<native_vector_i32, 12>;
-using native_vector_i32_x16 = MultipleOfNativeVector<native_vector_i32, 16>;
-
-using native_vector_u32_x2 = MultipleOfNativeVector<native_vector_u32, 2>;
-using native_vector_u32_x4 = MultipleOfNativeVector<native_vector_u32, 4>;
-
-using native_vector_i48_x2 = MultipleOfNativeVector<native_vector_i48, 2>;
-
-using native_vector_f32_x2 = MultipleOfNativeVector<native_vector_f32, 2>;
-using native_vector_f32_x4 = MultipleOfNativeVector<native_vector_f32, 4>;
-
-using native_vector_i64_x2 = MultipleOfNativeVector<native_vector_i64, 2>;
-
-using native_mask_i8_x3 = MultipleOfNativeVector<native_mask_i8, 3>;
-using native_mask_i8_x4 = MultipleOfNativeVector<native_mask_i8, 4>;
-using native_mask_i8_x6 = MultipleOfNativeVector<native_mask_i8, 6>;
-using native_mask_i16_x2 = MultipleOfNativeVector<native_mask_i16, 2>;
-using native_mask_i16_x3 = MultipleOfNativeVector<native_mask_i16, 3>;
-
-
-template <typename ToType, typename FromType>
-HALIDE_ALWAYS_INLINE ToType convert(const FromType& from_type) = delete;
-
-template <typename ResultType>
-HALIDE_ALWAYS_INLINE ResultType ramp(int32_t base, int32_t stride) = delete;
-
-template <typename ResultType>
-HALIDE_ALWAYS_INLINE ResultType dense_ramp(int32_t base) = delete;
-
-template<>
-HALIDE_ALWAYS_INLINE native_vector_i32_x2 ramp<native_vector_i32_x2>(int32_t base, int32_t stride) {
-    native_vector_i32 one_to_n = IVP_SEQN_2X32();
-    native_vector_i32 base_w = base;
-    native_vector_i32 stride_w = stride;
-    native_vector_i32 lanes_2 = VECTOR_WIDTH_I32;
-    return native_vector_i32_x2(native_vector_i32_x2::from_native_vector, IVP_ADDN_2X32(base_w, IVP_PACKLN_2X64W(IVP_MULN_2X32(one_to_n, stride_w))),
-            IVP_ADDN_2X32(base_w, IVP_PACKLN_2X64W(IVP_MULN_2X32(lanes_2 + one_to_n, stride_w))));
-}
-
-template<>
-HALIDE_ALWAYS_INLINE native_vector_i32_x2 dense_ramp<native_vector_i32_x2>(int32_t base) {
-    const native_vector_i32 base_w = native_vector_i32(base) + IVP_SEQN_2X32();
-    const native_vector_i32 lanes_2 = VECTOR_WIDTH_I32;
-    return native_vector_i32_x2(native_vector_i32_x2::from_native_vector, base_w, base_w + lanes_2);
-}
-
-template<>
-HALIDE_ALWAYS_INLINE native_vector_i32_x4 ramp<native_vector_i32_x4>(int32_t base, int32_t stride) {
-    native_vector_i32 one_to_n = IVP_SEQN_2X32();
-    native_vector_i32 base_w = base;
-    native_vector_i32 stride_w = stride;
-    native_vector_i32 lanes_2 = VECTOR_WIDTH_I32;
-    native_vector_i32 lanes_3 = VECTOR_WIDTH_I32 * 2;
-    native_vector_i32 lanes_4 = VECTOR_WIDTH_I32 * 3;
-
-    return native_vector_i32_x4(native_vector_i32_x4::from_native_vector,
-                IVP_ADDN_2X32(base_w, IVP_PACKLN_2X64W(IVP_MULN_2X32(one_to_n, stride_w))),
-                IVP_ADDN_2X32(base_w, IVP_PACKLN_2X64W(IVP_MULN_2X32(lanes_2 + one_to_n, stride_w))),
-                IVP_ADDN_2X32(base_w, IVP_PACKLN_2X64W(IVP_MULN_2X32(lanes_3 + one_to_n, stride_w))),
-                IVP_ADDN_2X32(base_w, IVP_PACKLN_2X64W(IVP_MULN_2X32(lanes_4 + one_to_n, stride_w))));
-}
-
-template<>
-HALIDE_ALWAYS_INLINE native_vector_i32_x4 dense_ramp<native_vector_i32_x4>(int32_t base) {
-    native_vector_i32 base_w = IVP_ADDN_2X32(native_vector_i32(base), IVP_SEQN_2X32());
-    native_vector_i32 lanes_2 = VECTOR_WIDTH_I32;
-    native_vector_i32 lanes_3 = VECTOR_WIDTH_I32 * 2;
-    native_vector_i32 lanes_4 = VECTOR_WIDTH_I32 * 3;
-
-    return native_vector_i32_x4(native_vector_i32_x4::from_native_vector,
-                        base_w,
-                        IVP_ADDN_2X32(base_w, lanes_2),
-                        IVP_ADDN_2X32(base_w, lanes_3),
-                        IVP_ADDN_2X32(base_w, lanes_4));
-}
-
-template<>
-HALIDE_ALWAYS_INLINE native_vector_i32_x8 ramp<native_vector_i32_x8>(int32_t base, int32_t stride) {
-    native_vector_i32 one_to_n = IVP_SEQN_2X32();
-    native_vector_i32 base_w = base;
-    native_vector_i32 stride_w = stride;
-    native_vector_i32 lanes_2 = VECTOR_WIDTH_I32;
-    native_vector_i32 lanes_3 = VECTOR_WIDTH_I32 * 2;
-    native_vector_i32 lanes_4 = VECTOR_WIDTH_I32 * 3;
-    native_vector_i32 lanes_5 = VECTOR_WIDTH_I32 * 4;
-    native_vector_i32 lanes_6 = VECTOR_WIDTH_I32 * 5;
-    native_vector_i32 lanes_7 = VECTOR_WIDTH_I32 * 6;
-    native_vector_i32 lanes_8 = VECTOR_WIDTH_I32 * 7;
-
-    return native_vector_i32_x8(native_vector_i32_x8::from_native_vector,
-                IVP_ADDN_2X32(base_w, IVP_PACKLN_2X64W(IVP_MULN_2X32(one_to_n, stride_w))),
-                IVP_ADDN_2X32(base_w, IVP_PACKLN_2X64W(IVP_MULN_2X32(lanes_2 + one_to_n, stride_w))),
-                IVP_ADDN_2X32(base_w, IVP_PACKLN_2X64W(IVP_MULN_2X32(lanes_3 + one_to_n, stride_w))),
-                IVP_ADDN_2X32(base_w, IVP_PACKLN_2X64W(IVP_MULN_2X32(lanes_4 + one_to_n, stride_w))),
-                IVP_ADDN_2X32(base_w, IVP_PACKLN_2X64W(IVP_MULN_2X32(lanes_5 + one_to_n, stride_w))),
-                IVP_ADDN_2X32(base_w, IVP_PACKLN_2X64W(IVP_MULN_2X32(lanes_6 + one_to_n, stride_w))),
-                IVP_ADDN_2X32(base_w, IVP_PACKLN_2X64W(IVP_MULN_2X32(lanes_7 + one_to_n, stride_w))),
-                IVP_ADDN_2X32(base_w, IVP_PACKLN_2X64W(IVP_MULN_2X32(lanes_8 + one_to_n, stride_w))));
-}
-
-template <typename ResultType, typename BaseType>
-HALIDE_ALWAYS_INLINE ResultType broadcast(BaseType value) = delete;
-
-template <>
-HALIDE_ALWAYS_INLINE uint8x4_t broadcast<uint8x4_t, uint8_t>(uint8_t value) {
-    native_vector_u8 v = value;
-    return IVP_EXTRPRN_2X32(IVP_MOVN_2X32_FROMNX16(IVP_MOVNX16_FROM2NX8(v)), 0);
-}
-
-template <>
-HALIDE_ALWAYS_INLINE uint8x8_t broadcast<uint8x8_t, uint8_t>(uint8_t value) {
-    native_vector_u8 v = value;
-    return IVP_EXTRPR64N_2X32(IVP_MOVN_2X32_FROMNX16(IVP_MOVNX16_FROM2NX8(v)), 0);
-}
-
-template <typename VectorType, typename BaseType, int Lanes>
-HALIDE_ALWAYS_INLINE VectorType aligned_load(const void *base, int32_t offset) {
-    return *((const VectorType *)((const BaseType*)base + offset));
-}
-
-template <typename VectorType, typename BaseType, int Lanes>
-HALIDE_ALWAYS_INLINE VectorType load(const void *base, int32_t offset) {
-    VectorType r;
-    memcpy(&r, ((const BaseType*)base + offset), sizeof(BaseType) * Lanes);
-    return r;
-}
-
-template <typename VectorType, typename BaseType, int Lanes>
-HALIDE_ALWAYS_INLINE void aligned_store(const VectorType& a, void *base, int32_t offset) {
-    *((VectorType *)((BaseType*)base + offset)) = a;
-}
-
-template <typename VectorType, typename BaseType, int Lanes>
-HALIDE_ALWAYS_INLINE void store(const VectorType& a, void *base, int32_t offset) {
-    memcpy(((BaseType*)base + offset), &a, sizeof(BaseType) * Lanes);
-}
-
-template <typename VectorType, typename BaseType, int Lanes>
-HALIDE_ALWAYS_INLINE VectorType load_variable(const void *base, int32_t offset, int32_t count) {
-    VectorType r;
-    memcpy(&r, ((const BaseType*)base + offset), sizeof(BaseType) * count);
-    return r;
-}
-
-template <typename VectorType, typename BaseType, int Lanes>
-HALIDE_ALWAYS_INLINE void store_variable(const VectorType& a, void *base, int32_t offset, int32_t count) {
-    memcpy(((BaseType*)base + offset), &a, sizeof(BaseType) * count);
-}
-
-template <>
-HALIDE_ALWAYS_INLINE void store_variable<native_vector_u8, uint8_t, VECTOR_WIDTH_U8>(const native_vector_u8& a, void *base, int32_t offset, int32_t count) {
-    valign align = IVP_ZALIGN();
-    xb_vec2Nx8U* __restrict ptr  = (xb_vec2Nx8U*)((uint8_t*)base + offset);
-    IVP_SAV2NX8U_XP(a, align, ptr, count);
-    IVP_SAPOS2NX8U_FP(align, ptr);
-}
-
-template <typename VectorType, typename OffsetType, typename BaseType, int Lanes>
-HALIDE_ALWAYS_INLINE void store_scatter(const VectorType& a, void *base, const OffsetType& offset) {
-    BaseType __attribute__((aligned(XCHAL_VISION_SIMD8))) tmp[Lanes];
-    aligned_store<VectorType, BaseType, Lanes>(a, &tmp[0], 0);
-
-    int __attribute__((aligned(XCHAL_VISION_SIMD8))) offsets[Lanes];
-    aligned_store<OffsetType, int32_t, Lanes>(offset, &offsets[0], 0);
-
-    for (int i = 0; i < Lanes; i++) {
-        ((BaseType*)base)[offsets[i]] = tmp[i];
-    }
-}
-
-template <typename VectorType, typename OffsetType, typename PredicateType, typename BaseType, int Lanes>
-HALIDE_ALWAYS_INLINE VectorType load_predicated(const void *base, const OffsetType& offset, const PredicateType& predicate) = delete;
-
-template <>
-HALIDE_ALWAYS_INLINE native_vector_u8 load_predicated<native_vector_u8, native_vector_i32_x4, native_mask_i8, uint8_t, VECTOR_WIDTH_U8>(const void *base, const native_vector_i32_x4& offset, const native_mask_i8& predicate) {
-    int __attribute__((aligned(XCHAL_VISION_SIMD8))) offsets[VECTOR_WIDTH_U8];
-    aligned_store<native_vector_i32_x4, int32_t, VECTOR_WIDTH_U8>(offset, &offsets[0], 0);
-    native_vector_u8 vmask = IVP_MOV2NX8T(native_vector_u8(1), native_vector_u8(0), predicate);
-    uint8_t __attribute__((aligned(XCHAL_VISION_SIMD8))) mask[VECTOR_WIDTH_U8];
-    aligned_store<native_vector_u8, uint8_t, VECTOR_WIDTH_U8>(vmask, &mask[0], 0);
-
-    uint8_t __attribute__((aligned(XCHAL_VISION_SIMD8))) output[VECTOR_WIDTH_U8];
-    for (int i = 0; i < VECTOR_WIDTH_U8; i++) {
-        if (mask[i] == 1) {
-            output[i] = ((const uint8_t*)base)[offsets[i]];
-        } else {
-            output[i] = 0;
-        }
-    }
-
-    return *((native_vector_u8 *)output);
-}
-
-template <>
-HALIDE_ALWAYS_INLINE native_vector_i16 load_predicated<native_vector_i16, native_vector_i32_x2, native_mask_i16, int16_t, VECTOR_WIDTH_I16>(const void *base, const native_vector_i32_x2& offset, const native_mask_i16& predicate) {
-    int __attribute__((aligned(XCHAL_VISION_SIMD8))) offsets[VECTOR_WIDTH_I16];
-    aligned_store<native_vector_i32_x2, int32_t, VECTOR_WIDTH_I16>(offset, &offsets[0], 0);
-    native_vector_i16 vmask = IVP_MOVNX16T(native_vector_i16(1), native_vector_i16(0), predicate);
-    int16_t __attribute__((aligned(XCHAL_VISION_SIMD8))) mask[VECTOR_WIDTH_I16];
-    aligned_store<native_vector_i16, int16_t, VECTOR_WIDTH_I16>(vmask, &mask[0], 0);
-
-    int16_t __attribute__((aligned(XCHAL_VISION_SIMD8))) output[VECTOR_WIDTH_I16];
-    for (int i = 0; i < VECTOR_WIDTH_I16; i++) {
-        if (mask[i] == 1) {
-            output[i] = ((const int16_t*)base)[offsets[i]];
-        } else {
-            output[i] = 0;
-        }
-    }
-
-    return *((native_vector_i16 *)output);
-}
-
-template<>
-HALIDE_ALWAYS_INLINE native_mask_i16_x2 convert<native_mask_i16_x2, native_mask_i8>(const native_mask_i8& src);
-
-template <>
-HALIDE_ALWAYS_INLINE
-native_vector_i16_x2
-load_predicated<native_vector_i16_x2, native_vector_i32_x4, native_mask_i8 , int16_t, 2 * VECTOR_WIDTH_I16>(
-        const void *base, const native_vector_i32_x4& offset, const native_mask_i8& predicate) {
-    native_mask_i16_x2 c_predicate = convert<native_mask_i16_x2, native_mask_i8>(predicate);
-    native_vector_i16 p1 = load_predicated<native_vector_i16, native_vector_i32_x2, native_mask_i16, int16_t, VECTOR_WIDTH_I16>(
-        base,
-        native_vector_i32_x2(
-          native_vector_i32_x2::from_native_vector,
-          offset.native_vector[0], offset.native_vector[1]),
-        c_predicate.native_vector[0]);
-
-    native_vector_i16 p2 = load_predicated<native_vector_i16, native_vector_i32_x2, native_mask_i16, int16_t, VECTOR_WIDTH_I16>(
-        base,
-        native_vector_i32_x2(
-          native_vector_i32_x2::from_native_vector,
-          offset.native_vector[2], offset.native_vector[3]),
-        c_predicate.native_vector[1]);
-    return native_vector_i16_x2(native_vector_i16_x2::from_native_vector, p1, p2);
-}
-
-template <>
-HALIDE_ALWAYS_INLINE native_vector_u16 load_predicated<native_vector_u16, native_vector_i32_x2, native_mask_i16, uint16_t, VECTOR_WIDTH_U16>(const void *base, const native_vector_i32_x2& offset, const native_mask_i16& predicate) {
-    int __attribute__((aligned(XCHAL_VISION_SIMD8))) offsets[VECTOR_WIDTH_U16];
-    aligned_store<native_vector_i32_x2, int32_t, VECTOR_WIDTH_U16>(offset, &offsets[0], 0);
-    native_vector_i16 vmask = IVP_MOVNX16T(native_vector_i16(1), native_vector_i16(0), predicate);
-    int16_t __attribute__((aligned(XCHAL_VISION_SIMD8))) mask[VECTOR_WIDTH_U16];
-    aligned_store<native_vector_i16, int16_t, VECTOR_WIDTH_U16>(vmask, &mask[0], 0);
-
-    uint16_t __attribute__((aligned(XCHAL_VISION_SIMD8))) output[VECTOR_WIDTH_U16];
-    for (int i = 0; i < VECTOR_WIDTH_U16; i++) {
-        if (mask[i] == 1) {
-            output[i] = ((const uint16_t*)base)[offsets[i]];
-        } else {
-            output[i] = 0;
-        }
-    }
-
-    return *((native_vector_u16 *)output);
-}
-
-template <>
-HALIDE_ALWAYS_INLINE native_vector_i32_x2 load_predicated<native_vector_i32_x2, native_vector_i32_x2, native_mask_i16, int32_t, 2 * VECTOR_WIDTH_I32>(const void *base, const native_vector_i32_x2& offset, const native_mask_i16& predicate) {
-    int __attribute__((aligned(XCHAL_VISION_SIMD8))) offsets[2 * VECTOR_WIDTH_I32];
-    aligned_store<native_vector_i32_x2, int32_t, 2 * VECTOR_WIDTH_I32>(offset, &offsets[0], 0);
-    native_vector_i16 vmask = IVP_MOVNX16T(native_vector_i16(1), native_vector_i16(0), predicate);
-    int16_t __attribute__((aligned(XCHAL_VISION_SIMD8))) mask[2 * VECTOR_WIDTH_I32];
-    aligned_store<native_vector_i16, int16_t, 2 * VECTOR_WIDTH_I32>(vmask, &mask[0], 0);
-
-    int32_t __attribute__((aligned(XCHAL_VISION_SIMD8))) output[2 * VECTOR_WIDTH_I32];
-    for (int i = 0; i < 2 * VECTOR_WIDTH_I32; i++) {
-        if (mask[i] == 1) {
-            output[i] = ((const int32_t*)base)[offsets[i]];
-        } else {
-            output[i] = 0;
-        }
-    }
-
-    return *((native_vector_i32_x2 *)output);
-}
-
-template <>
-HALIDE_ALWAYS_INLINE native_vector_f32_x2 load_predicated<native_vector_f32_x2, native_vector_i32_x2, native_mask_i16, float, 2 * VECTOR_WIDTH_F32>(const void *base, const native_vector_i32_x2& offset, const native_mask_i16& predicate) {
-    int __attribute__((aligned(XCHAL_VISION_SIMD8))) offsets[2 * VECTOR_WIDTH_F32];
-    aligned_store<native_vector_i32_x2, int32_t, 2 * VECTOR_WIDTH_F32>(offset, &offsets[0], 0);
-    native_vector_u16 vmask = IVP_MOVNX16T(native_vector_u16(1), native_vector_u16(0), predicate);
-    uint8_t __attribute__((aligned(XCHAL_VISION_SIMD8))) mask[2 * VECTOR_WIDTH_F32];
-    aligned_store<native_vector_u16, uint16_t, 2 * VECTOR_WIDTH_F32>(vmask, &mask[0], 0);
-
-    float __attribute__((aligned(XCHAL_VISION_SIMD8))) output[2 * VECTOR_WIDTH_F32];
-    for (int i = 0; i < 2 * VECTOR_WIDTH_F32; i++) {
-        if (mask[i] == 1) {
-            output[i] = ((const float*)base)[offsets[i]];
-        } else {
-            output[i] = 0;
-        }
-    }
-
-    return *((native_vector_f32_x2 *)output);
-}
-
-template <>
-HALIDE_ALWAYS_INLINE native_vector_f32_x4 load_predicated<native_vector_f32_x4, native_vector_i32_x4, native_mask_i8, float, 4 * VECTOR_WIDTH_F32>(const void *base, const native_vector_i32_x4& offset, const native_mask_i8& predicate) {
-    int __attribute__((aligned(XCHAL_VISION_SIMD8))) offsets[4 * VECTOR_WIDTH_F32];
-    aligned_store<native_vector_i32_x4, int32_t, 4 * VECTOR_WIDTH_F32>(offset, &offsets[0], 0);
-    native_vector_u8 vmask = IVP_MOV2NX8T(native_vector_u8(1), native_vector_u8(0), predicate);
-    uint8_t __attribute__((aligned(XCHAL_VISION_SIMD8))) mask[4 * VECTOR_WIDTH_F32];
-    aligned_store<native_vector_u8, uint8_t, 4 * VECTOR_WIDTH_F32>(vmask, &mask[0], 0);
-
-    float __attribute__((aligned(XCHAL_VISION_SIMD8))) output[4 * VECTOR_WIDTH_F32];
-    for (int i = 0; i < 4 * VECTOR_WIDTH_F32; i++) {
-        if (mask[i] == 1) {
-            output[i] = ((const float*)base)[offsets[i]];
-        } else {
-            output[i] = 0;
-        }
-    }
-
-    return *((native_vector_f32_x4 *)output);
-}
-
-template <>
-HALIDE_ALWAYS_INLINE native_vector_i32_x4 load_predicated<native_vector_i32_x4, native_vector_i32_x4, native_mask_i8, int32_t, 4 * VECTOR_WIDTH_I32>(const void *base, const native_vector_i32_x4& offset, const native_mask_i8& predicate) {
-    int __attribute__((aligned(XCHAL_VISION_SIMD8))) offsets[4 * VECTOR_WIDTH_I32];
-    aligned_store<native_vector_i32_x4, int32_t, 4 * VECTOR_WIDTH_I32>(offset, &offsets[0], 0);
-    native_vector_u8 vmask = IVP_MOV2NX8T(native_vector_u8(1), native_vector_u8(0), predicate);
-    uint8_t __attribute__((aligned(XCHAL_VISION_SIMD8))) mask[4 * VECTOR_WIDTH_I32];
-    aligned_store<native_vector_u8, uint8_t, 4 * VECTOR_WIDTH_I32>(vmask, &mask[0], 0);
-
-    int32_t __attribute__((aligned(XCHAL_VISION_SIMD8))) output[4 * VECTOR_WIDTH_I32];
-    for (int i = 0; i < 4 * VECTOR_WIDTH_I32; i++) {
-        if (mask[i] == 1) {
-            output[i] = ((const int32_t*)base)[offsets[i]];
-        } else {
-            output[i] = 0;
-        }
-    }
-
-    return *((native_vector_i32_x4 *)output);
-}
-
-template <typename VectorType, typename OffsetType, typename PredicateType, typename BaseType, int Lanes>
-HALIDE_ALWAYS_INLINE void store_predicated(const VectorType& a, void *base, const OffsetType& offset, const PredicateType& predicate) = delete;
-
-template <>
-HALIDE_ALWAYS_INLINE void store_predicated<native_vector_u8, native_vector_i32_x4, native_mask_i8, uint8_t, VECTOR_WIDTH_U8>(const native_vector_u8& a, void *base, const native_vector_i32_x4& offset, const native_mask_i8& predicate) {
-    uint8_t __attribute__((aligned(XCHAL_VISION_SIMD8))) tmp[VECTOR_WIDTH_U8];
-    aligned_store<native_vector_u8, uint8_t, VECTOR_WIDTH_U8>(a, &tmp[0], 0);
-
-    int __attribute__((aligned(XCHAL_VISION_SIMD8))) offsets[VECTOR_WIDTH_U8];
-    aligned_store<native_vector_i32_x4, int32_t, VECTOR_WIDTH_U8>(offset, &offsets[0], 0);
-
-    native_vector_u8 vmask = IVP_MOV2NX8T(native_vector_u8(1), native_vector_u8(0), predicate);
-    uint8_t __attribute__((aligned(XCHAL_VISION_SIMD8))) mask[VECTOR_WIDTH_U8];
-    aligned_store<native_vector_u8, uint8_t, VECTOR_WIDTH_U8>(vmask, &mask[0], 0);
-
-    for (int i = 0; i < VECTOR_WIDTH_U8; i++) {
-        if (mask[i]) {
-            ((uint8_t*)base)[offsets[i]] = tmp[i];
-        }
-    }
-}
-
-template <>
-HALIDE_ALWAYS_INLINE void store_predicated<native_vector_u8_x3, native_vector_i32_x12, native_mask_i8_x3, uint8_t, 3 * VECTOR_WIDTH_U8>(const native_vector_u8_x3& a, void *base, const native_vector_i32_x12& offset, const native_mask_i8_x3& predicate) {
-    uint8_t __attribute__((aligned(XCHAL_VISION_SIMD8))) tmp[3 * VECTOR_WIDTH_U8];
-    aligned_store<native_vector_u8_x3, uint8_t, 3 * VECTOR_WIDTH_U8>(a, &tmp[0], 0);
-
-    int __attribute__((aligned(XCHAL_VISION_SIMD8))) offsets[3 * VECTOR_WIDTH_U8];
-    aligned_store<native_vector_i32_x12, int32_t, 3 * VECTOR_WIDTH_U8>(offset, &offsets[0], 0);
-
-    native_vector_u8 vmask0 = IVP_MOV2NX8T(native_vector_u8(1), native_vector_u8(0), predicate.native_vector[0]);
-    native_vector_u8 vmask1 = IVP_MOV2NX8T(native_vector_u8(1), native_vector_u8(0), predicate.native_vector[1]);
-    native_vector_u8 vmask2 = IVP_MOV2NX8T(native_vector_u8(1), native_vector_u8(0), predicate.native_vector[2]);
-
-    uint8_t __attribute__((aligned(XCHAL_VISION_SIMD8))) mask[3 * VECTOR_WIDTH_U8];
-    aligned_store<native_vector_u8_x3, uint8_t, 3 * VECTOR_WIDTH_U8>(
-        native_vector_u8_x3(native_vector_u8_x3::from_native_vector, vmask0, vmask1, vmask2), &mask[0], 0);
-
-    for (int i = 0; i < 3 * VECTOR_WIDTH_U8; i++) {
-        if (mask[i]) {
-            ((uint8_t*)base)[offsets[i]] = tmp[i];
-        }
-    }
-}
-
-template <>
-HALIDE_ALWAYS_INLINE void store_predicated<native_vector_u8_x4, native_vector_i32_x16, native_mask_i8_x4, uint8_t, 4 * VECTOR_WIDTH_U8>(const native_vector_u8_x4& a, void *base, const native_vector_i32_x16& offset, const native_mask_i8_x4& predicate) {
-    uint8_t __attribute__((aligned(XCHAL_VISION_SIMD8))) tmp[4 * VECTOR_WIDTH_U8];
-    aligned_store<native_vector_u8_x4, uint8_t, 4 * VECTOR_WIDTH_U8>(a, &tmp[0], 0);
-
-    int __attribute__((aligned(XCHAL_VISION_SIMD8))) offsets[4 * VECTOR_WIDTH_U8];
-    aligned_store<native_vector_i32_x16, int32_t, 4 * VECTOR_WIDTH_U8>(offset, &offsets[0], 0);
-
-    native_vector_u8 vmask0 = IVP_MOV2NX8T(native_vector_u8(1), native_vector_u8(0), predicate.native_vector[0]);
-    native_vector_u8 vmask1 = IVP_MOV2NX8T(native_vector_u8(1), native_vector_u8(0), predicate.native_vector[1]);
-    native_vector_u8 vmask2 = IVP_MOV2NX8T(native_vector_u8(1), native_vector_u8(0), predicate.native_vector[2]);
-    native_vector_u8 vmask3 = IVP_MOV2NX8T(native_vector_u8(1), native_vector_u8(0), predicate.native_vector[3]);
-
-    uint8_t __attribute__((aligned(XCHAL_VISION_SIMD8))) mask[4 * VECTOR_WIDTH_U8];
-    aligned_store<native_vector_u8_x4, uint8_t, 4 * VECTOR_WIDTH_U8>(
-        native_vector_u8_x4(native_vector_u8_x4::from_native_vector, vmask0, vmask1, vmask2, vmask3), &mask[0], 0);
-
-    for (int i = 0; i < 4 * VECTOR_WIDTH_U8; i++) {
-        if (mask[i]) {
-            ((uint8_t*)base)[offsets[i]] = tmp[i];
-        }
-    }
-}
-
-template <>
-HALIDE_ALWAYS_INLINE void store_predicated<native_vector_u16_x3, native_vector_i32_x6, native_mask_i16_x3, uint16_t, 3 * VECTOR_WIDTH_U16>(const native_vector_u16_x3& a, void *base, const native_vector_i32_x6& offset, const native_mask_i16_x3& predicate) {
-    uint16_t __attribute__((aligned(XCHAL_VISION_SIMD8))) tmp[3 * VECTOR_WIDTH_U16];
-    aligned_store<native_vector_u16_x3, uint16_t, 3 * VECTOR_WIDTH_U16>(a, &tmp[0], 0);
-
-    int __attribute__((aligned(XCHAL_VISION_SIMD8))) offsets[3 * VECTOR_WIDTH_U16];
-    aligned_store<native_vector_i32_x6, int32_t, 3 * VECTOR_WIDTH_U16>(offset, &offsets[0], 0);
-
-    native_vector_u16 vmask0 = IVP_MOVNX16UT(native_vector_u16(1), native_vector_u16(0), predicate.native_vector[0]);
-    native_vector_u16 vmask1 = IVP_MOVNX16UT(native_vector_u16(1), native_vector_u16(0), predicate.native_vector[1]);
-    native_vector_u16 vmask2 = IVP_MOVNX16UT(native_vector_u16(1), native_vector_u16(0), predicate.native_vector[2]);
-
-    uint16_t __attribute__((aligned(XCHAL_VISION_SIMD8))) mask[3 * VECTOR_WIDTH_U16];
-    aligned_store<native_vector_u16_x3, uint16_t, 3 * VECTOR_WIDTH_U16>(
-        native_vector_u16_x3(native_vector_u16_x3::from_native_vector, vmask0, vmask1, vmask2), &mask[0], 0);
-
-    for (int i = 0; i < 3 * VECTOR_WIDTH_U16; i++) {
-        if (mask[i]) {
-            ((uint16_t*)base)[offsets[i]] = tmp[i];
-        }
-    }
-}
-
-template <>
-HALIDE_ALWAYS_INLINE void store_predicated<native_vector_u16_x6, native_vector_i32_x12, native_mask_i8_x3, uint16_t, 6 * VECTOR_WIDTH_U16>(const native_vector_u16_x6& a, void *base, const native_vector_i32_x12& offset, const native_mask_i8_x3& predicate) {
-    uint16_t __attribute__((aligned(XCHAL_VISION_SIMD8))) tmp[6 * VECTOR_WIDTH_U16];
-    aligned_store<native_vector_u16_x6, uint16_t, 6 * VECTOR_WIDTH_U16>(a, &tmp[0], 0);
-
-    int __attribute__((aligned(XCHAL_VISION_SIMD8))) offsets[3 * VECTOR_WIDTH_U16];
-    aligned_store<native_vector_i32_x12, int32_t, 6 * VECTOR_WIDTH_U16>(offset, &offsets[0], 0);
-
-    native_mask_i16_x2 c_predicate0 = convert<native_mask_i16_x2, native_mask_i8>(predicate.native_vector[0]);
-    native_mask_i16_x2 c_predicate1 = convert<native_mask_i16_x2, native_mask_i8>(predicate.native_vector[1]);
-    native_mask_i16_x2 c_predicate2 = convert<native_mask_i16_x2, native_mask_i8>(predicate.native_vector[2]);
-
-    native_vector_u16 vmask0 = IVP_MOVNX16UT(native_vector_u16(1), native_vector_u16(0), c_predicate0.native_vector[0]);
-    native_vector_u16 vmask1 = IVP_MOVNX16UT(native_vector_u16(1), native_vector_u16(0), c_predicate0.native_vector[1]);
-    native_vector_u16 vmask2 = IVP_MOVNX16UT(native_vector_u16(1), native_vector_u16(0), c_predicate1.native_vector[0]);
-    native_vector_u16 vmask3 = IVP_MOVNX16UT(native_vector_u16(1), native_vector_u16(0), c_predicate1.native_vector[1]);
-    native_vector_u16 vmask4 = IVP_MOVNX16UT(native_vector_u16(1), native_vector_u16(0), c_predicate2.native_vector[0]);
-    native_vector_u16 vmask5 = IVP_MOVNX16UT(native_vector_u16(1), native_vector_u16(0), c_predicate2.native_vector[1]);
-
-    uint16_t __attribute__((aligned(XCHAL_VISION_SIMD8))) mask[6 * VECTOR_WIDTH_U16];
-    aligned_store<native_vector_u16_x6, uint16_t, 6 * VECTOR_WIDTH_U16>(
-        native_vector_u16_x6(native_vector_u16_x6::from_native_vector, vmask0, vmask1, vmask2, vmask3, vmask4, vmask5), &mask[0], 0);
-
-    for (int i = 0; i < 6 * VECTOR_WIDTH_U16; i++) {
-        if (mask[i]) {
-            ((uint16_t*)base)[offsets[i]] = tmp[i];
-        }
-    }
-}
-
-template <>
-HALIDE_ALWAYS_INLINE void store_predicated<native_vector_i32_x2, native_vector_i32_x2, native_mask_i16, int32_t, 2 * VECTOR_WIDTH_I32>(const native_vector_i32_x2& a, void *base, const native_vector_i32_x2& offset, const native_mask_i16& predicate) {
-    int32_t __attribute__((aligned(XCHAL_VISION_SIMD8))) tmp[2 * VECTOR_WIDTH_I32];
-    aligned_store<native_vector_i32_x2, int32_t, 2 * VECTOR_WIDTH_I32>(a, &tmp[0], 0);
-
-    int __attribute__((aligned(XCHAL_VISION_SIMD8))) offsets[2 * VECTOR_WIDTH_I32];
-    aligned_store<native_vector_i32_x2, int32_t, 2 * VECTOR_WIDTH_I32>(offset, &offsets[0], 0);
-
-    native_vector_i16 vmask = IVP_MOVNX16T(native_vector_i16(1), native_vector_i16(0), predicate);
-    int16_t __attribute__((aligned(XCHAL_VISION_SIMD8))) mask[2 * VECTOR_WIDTH_I32];
-    aligned_store<native_vector_i16, int16_t, 2 * VECTOR_WIDTH_I32>(vmask, &mask[0], 0);
-
-    for (int i = 0; i < 2 * VECTOR_WIDTH_I32; i++) {
-        if (mask[i]) {
-            ((int32_t*)base)[offsets[i]] = tmp[i];
-        }
-    }
-}
-
-inline uint8_t halide_shift_right(uint8_t a, uint8_t b) {
-    return (uint16_t)a >> (uint16_t)b;
-}
-
-inline int8_t halide_shift_right(int8_t a, int8_t b) {
-    return (int16_t)a >> (int16_t)b;
-}
-
-inline uint8_t halide_shift_left(uint8_t a, uint8_t b) {
-    return (uint16_t)a << (uint16_t)b;
-}
-
-inline int8_t halide_shift_left(int8_t a, int8_t b) {
-    return (int16_t)a << (int16_t)b;
-}
-
-template <typename VectorType, typename ScalarArgumentType, typename ScalarReturnType, int Lanes>
-VectorType scalarize_unary(ScalarReturnType (*fn)(ScalarArgumentType), VectorType a) {
-    ScalarArgumentType __attribute__((aligned(64))) tmp[Lanes];
-    aligned_store<VectorType, ScalarArgumentType, Lanes>(a, &tmp[0], 0);
-
-    for (int i = 0; i < Lanes; i++) {
-        // Just update in-place, because it's a tmp buffer anyway.
-        tmp[i] = fn(tmp[i]);
-    }
-
-    return *((VectorType *)tmp);
-}
-
-template <typename VectorType, typename ScalarArgumentType, typename ScalarReturnType, int Lanes>
-VectorType scalarize_binary(ScalarReturnType (*fn)(ScalarArgumentType, ScalarArgumentType), VectorType a, VectorType b) {
-    ScalarArgumentType __attribute__((aligned(64))) tmp_a[Lanes];
-    aligned_store<VectorType, ScalarArgumentType, Lanes>(a, &tmp_a[0], 0);
-
-    ScalarArgumentType __attribute__((aligned(64))) tmp_b[Lanes];
-    aligned_store<VectorType, ScalarArgumentType, Lanes>(b, &tmp_b[0], 0);
-
-    for (int i = 0; i < Lanes; i++) {
-        // Just update in-place, because it's a tmp buffer anyway.
-        tmp_a[i] = fn(tmp_a[i], tmp_b[i]);
-    }
-
-    return *((VectorType *)tmp_a);
-}
-
-template <typename VectorTypeFrom, typename VectorTypeTo, typename BaseType, int LanesFrom, int LanesTo>
-HALIDE_ALWAYS_INLINE VectorTypeTo shuffle(const VectorTypeFrom& a, const int32_t indices[LanesTo]) {
-    BaseType  __attribute__((aligned(XCHAL_VISION_SIMD8))) tmp1[LanesFrom];
-    BaseType  __attribute__((aligned(XCHAL_VISION_SIMD8))) tmp2[LanesTo];
-    store<VectorTypeFrom, BaseType, LanesFrom>(a, &tmp1[0], 0);
-    for (int i = 0; i < LanesTo; i++) {
-        tmp2[i] = tmp1[indices[i]];
-    }
-
-    return *((VectorTypeTo *)tmp2);
-}
-
-template <typename ResultType, typename ArgType, typename BaseType, int LanesResult, int LanesArg>
-HALIDE_ALWAYS_INLINE ResultType concat(const ArgType& a, const ArgType& b) {
-    BaseType  __attribute__((aligned(XCHAL_VISION_SIMD8))) tmp[LanesResult];
-
-    store<ArgType, BaseType, LanesArg>(a, &tmp[0], 0);
-    store<ArgType, BaseType, LanesArg>(b, &tmp[0], LanesArg);
-
-    return *((ResultType *)tmp);
-}
-
-template <typename ResultType, typename ArgType, typename BaseType, int LanesResult, int LanesArg>
-HALIDE_ALWAYS_INLINE ResultType concat(const ArgType& a, const ArgType& b, const ArgType& c) {
-    BaseType  __attribute__((aligned(XCHAL_VISION_SIMD8))) tmp[LanesResult];
-
-    store<ArgType, BaseType, LanesArg>(a, &tmp[0], 0);
-    store<ArgType, BaseType, LanesArg>(b, &tmp[0], LanesArg);
-    store<ArgType, BaseType, LanesArg>(c, &tmp[0], 2 * LanesArg);
-
-    return *((ResultType *)tmp);
-}
-
-template <typename ResultType, typename ArgType, typename BaseType, int LanesResult, int LanesArg>
-HALIDE_ALWAYS_INLINE ResultType concat(const ArgType& a, const ArgType& b, const ArgType& c, const ArgType& d) {
-    BaseType  __attribute__((aligned(XCHAL_VISION_SIMD8))) tmp[LanesResult];
-
-    store<ArgType, BaseType, LanesArg>(a, &tmp[0], 0);
-    store<ArgType, BaseType, LanesArg>(b, &tmp[0], LanesArg);
-    store<ArgType, BaseType, LanesArg>(c, &tmp[0], 2 * LanesArg);
-    store<ArgType, BaseType, LanesArg>(d, &tmp[0], 3 * LanesArg);
-
-    return *((ResultType *)tmp);
-}
-
-template <>
-HALIDE_ALWAYS_INLINE native_vector_i32_x2 concat<native_vector_i32_x2, native_vector_i32, int32_t, 2 * VECTOR_WIDTH_I32, VECTOR_WIDTH_I32>(const native_vector_i32& a, const native_vector_i32& b) {
-  return native_vector_i32_x2(native_vector_i32_x2::from_native_vector, a, b);
-}
-
-template <>
-HALIDE_ALWAYS_INLINE native_vector_i32_x4 concat<native_vector_i32_x4, native_vector_i32, int32_t, 4 * VECTOR_WIDTH_I32, VECTOR_WIDTH_I32>(const native_vector_i32& a, const native_vector_i32& b, const native_vector_i32& c, const native_vector_i32& d) {
-  return native_vector_i32_x4(native_vector_i32_x4::from_native_vector, a, b, c, d);
-}
-
-template <>
-HALIDE_ALWAYS_INLINE native_vector_i16_x2 concat<native_vector_i16_x2, native_vector_i16, int16_t, 2 * VECTOR_WIDTH_I16, VECTOR_WIDTH_I16>(const native_vector_i16& a, const native_vector_i16& b) {
-  return native_vector_i16_x2(native_vector_i16_x2::from_native_vector, a, b);
-}
-
-template <>
-HALIDE_ALWAYS_INLINE native_vector_u16_x2 concat<native_vector_u16_x2, native_vector_u16, uint16_t, 2 * VECTOR_WIDTH_U16, VECTOR_WIDTH_U16>(const native_vector_u16& a, const native_vector_u16& b) {
-  return native_vector_u16_x2(native_vector_u16_x2::from_native_vector, a, b);
-}
-
-template <>
-HALIDE_ALWAYS_INLINE native_vector_u8_x2 concat<native_vector_u8_x2, native_vector_u8, uint8_t, 2 * VECTOR_WIDTH_U8, VECTOR_WIDTH_U8>(const native_vector_u8& a, const native_vector_u8& b) {
-  return native_vector_u8_x2(native_vector_u8_x2::from_native_vector, a, b);
-}
-
-template <>
-HALIDE_ALWAYS_INLINE native_vector_f32_x2 concat<native_vector_f32_x2, native_vector_f32, float, 2 * VECTOR_WIDTH_F32, VECTOR_WIDTH_F32>(const native_vector_f32& a, const native_vector_f32& b) {
-  return native_vector_f32_x2(native_vector_f32_x2::from_native_vector, a, b);
-}
-
-template <>
-HALIDE_ALWAYS_INLINE native_vector_i24_x2 concat<native_vector_i24_x2, native_vector_i24, int24_t, 128, 64>(const native_vector_i24& a, const native_vector_i24& b) {
-  return native_vector_i24_x2(native_vector_i24_x2::from_native_vector, a, b);
-}
-
-template <typename VectorTypeFrom, typename VectorTypeTo, typename BaseType, int LanesFrom, int LanesTo>
-HALIDE_ALWAYS_INLINE VectorTypeTo halide_xtensa_pad_to_native(const VectorTypeFrom& a, int lanes) {
-    BaseType  __attribute__((aligned(XCHAL_VISION_SIMD8))) tmp[LanesTo];
-    store<VectorTypeFrom, BaseType, LanesFrom>(a, tmp, 0);
-    return load<VectorTypeTo, BaseType, LanesTo>(tmp, 0);
-}
-
-template <typename VectorTypeFrom, typename VectorTypeTo, typename BaseType, int LanesFrom, int LanesTo>
-HALIDE_ALWAYS_INLINE VectorTypeTo halide_xtensa_slice_from_padded(const VectorTypeFrom& a, int lanes) {
-    BaseType  __attribute__((aligned(XCHAL_VISION_SIMD8))) tmp[LanesFrom];
-    store<VectorTypeFrom, BaseType, LanesFrom>(a, tmp, 0);
-    return load<VectorTypeTo, BaseType, LanesTo>(tmp, 0);
-}
-
-template <>
-HALIDE_ALWAYS_INLINE native_vector_u16 halide_xtensa_slice_from_padded<native_vector_u16_x2, native_vector_u16, uint16_t, 2 * VECTOR_WIDTH_U16, VECTOR_WIDTH_U16>(const native_vector_u16_x2& a, int lanes) {
-  return a.native_vector[0];
-}
-
-template <>
-HALIDE_ALWAYS_INLINE native_mask_i16 halide_xtensa_pad_to_native<native_mask_i32, native_mask_i16, bool, VECTOR_WIDTH_I32, VECTOR_WIDTH_I16>(const native_mask_i32& a, int lanes) {
-    return IVP_JOINBN_2(a, a);
-}
-
-template <>
-HALIDE_ALWAYS_INLINE native_mask_i8 halide_xtensa_pad_to_native<native_mask_i16, native_mask_i8, bool, VECTOR_WIDTH_I16, VECTOR_WIDTH_I8>(const native_mask_i16& a, int lanes) {
-    return IVP_JOINBN(a, a);
-}
-
-template <>
-HALIDE_ALWAYS_INLINE native_mask_i8 halide_xtensa_pad_to_native<native_mask_i32, native_mask_i8, bool, VECTOR_WIDTH_I32, VECTOR_WIDTH_I8>(const native_mask_i32& a, int lanes) {
-    return IVP_JOINBN(IVP_JOINBN_2(a, a), IVP_JOINBN_2(a, a));
-}
-
-HALIDE_ALWAYS_INLINE native_vector_i16 halide_xtensa_convert_u1_to_i16(const native_mask_i16& a) {
-    return IVP_MOVNX16T(native_vector_i16(1), native_vector_i16(0), a);
-}
-
-template<>
-HALIDE_ALWAYS_INLINE HALIDE_MAYBE_UNUSED int8x4_t load<int8x4_t, int8_t, 4>(const void *base, int32_t offset) {
-    return *((const int8x4_t*)((const int8_t*)base + offset));
-}
-
-template<>
-HALIDE_ALWAYS_INLINE HALIDE_MAYBE_UNUSED uint8x4_t load<uint8x4_t, uint8_t, 4>(const void *base, int32_t offset) {
-    return *((const uint8x4_t*)((const uint8_t*)base + offset));
-}
-
-template<>
-HALIDE_ALWAYS_INLINE HALIDE_MAYBE_UNUSED native_vector_u8 load<native_vector_u8, uint8_t, VECTOR_WIDTH_U8>(const void *base, int32_t offset) {
-    native_vector_u8 r;
-    const xb_vec2Nx8U*  __restrict ptr = (const xb_vec2Nx8U*)((const uint8_t*)base + offset);
-    IVP_L2U2NX8U_XP(r, ptr, 0);
-    return r;
-}
-
-template<>
-HALIDE_ALWAYS_INLINE void store<native_vector_i8, int8_t, VECTOR_WIDTH_I8>(const native_vector_i8& a, void *base, int32_t offset) {
-    valign align = IVP_ZALIGN();
-    xb_vec2Nx8* __restrict ptr  = (xb_vec2Nx8*)((int8_t*)base + offset);
-    IVP_SA2NX8_IP(a, align, ptr);
-    IVP_SAPOS2NX8_FP(align, ptr);
-}
-
-template<>
-HALIDE_ALWAYS_INLINE void store<native_vector_u8, uint8_t, VECTOR_WIDTH_U8>(const native_vector_u8& a, void *base, int32_t offset) {
-    valign align = IVP_ZALIGN();
-    xb_vec2Nx8U* __restrict ptr  = (xb_vec2Nx8U*)((uint8_t*)base + offset);
-    IVP_SA2NX8U_IP(a, align, ptr);
-    IVP_SAPOS2NX8U_FP(align, ptr);
-}
-
-template<>
-HALIDE_ALWAYS_INLINE HALIDE_MAYBE_UNUSED native_vector_i16 load<native_vector_i16, int16_t, VECTOR_WIDTH_I16>(const void *base, int32_t offset) {
-    xb_vecNx16 r;
-    const xb_vec2Nx8*  __restrict ptr8 = (const xb_vec2Nx8*)((const int16_t*)base + offset);
-    valign align = IVP_LA_PP(ptr8);
-    IVP_LANX16_IP(r, align, (const xb_vecNx16*)ptr8);
-    return r;
-}
-
-template<>
-HALIDE_ALWAYS_INLINE void store<native_vector_i16, int16_t, VECTOR_WIDTH_I16>(const native_vector_i16& a, void *base, int32_t offset) {
-    valign align = IVP_ZALIGN();
-    xb_vecNx16* ptr = (xb_vecNx16*)((int16_t*)base + offset);
-    IVP_SANX16_IP(a, align, ptr);
-    // Flush alignment register.
-    IVP_SAPOSNX16_FP(align, ptr);
-}
-
-template<>
-HALIDE_ALWAYS_INLINE void store<native_vector_i16_x2, int16_t, 2 * VECTOR_WIDTH_I16>(const native_vector_i16_x2& a, void *base, int32_t offset) {
-    valign align = IVP_ZALIGN();
-    xb_vecNx16* ptr = (xb_vecNx16*)((int16_t*)base + offset);
-    IVP_SANX16_IP(a.native_vector[0], align, ptr);
-    IVP_SANX16_IP(a.native_vector[1], align, ptr);
-    // Flush alignment register.
-    IVP_SAPOSNX16_FP(align, ptr);
-}
-
-template<>
-HALIDE_ALWAYS_INLINE HALIDE_MAYBE_UNUSED native_vector_u16 load<native_vector_u16, uint16_t, VECTOR_WIDTH_U16>(const void *base, int32_t offset) {
-    xb_vecNx16U r;
-    const xb_vec2Nx8*  __restrict ptr8 = (const xb_vec2Nx8*)((const uint16_t*)base + offset);
-    valign align = IVP_LA_PP(ptr8);
-    IVP_LANX16U_IP(r, align, (const xb_vecNx16U*)ptr8);
-
-    return r;
-}
-
-template<>
-HALIDE_ALWAYS_INLINE void store<native_vector_u16, uint16_t, VECTOR_WIDTH_U16>(const native_vector_u16& a, void *base, int32_t offset) {
-    valign align = IVP_ZALIGN();
-    xb_vecNx16U* ptr  = (xb_vecNx16U*)((uint16_t*)base + offset);
-    IVP_SANX16U_IP(a, align, ptr);
-    IVP_SAPOSNX16U_FP(align, ptr);
-}
-
-template<>
-HALIDE_ALWAYS_INLINE HALIDE_MAYBE_UNUSED native_vector_i16_x2 load<native_vector_i16_x2, int16_t, 2 * VECTOR_WIDTH_I16>(const void *base, int32_t offset) {
-    xb_vecNx16 r1, r2;
-    const xb_vec2Nx8* __restrict ptr8 = (const xb_vec2Nx8*)((const int16_t*)base + offset);
-    valign align = IVP_LA_PP(ptr8);
-    IVP_LANX16_IP(r1, align, (const xb_vecNx16*)ptr8);
-    IVP_LANX16_IP(r2, align, (const xb_vecNx16*)ptr8);
-
-    return native_vector_i16_x2(native_vector_i16_x2::from_native_vector, r1, r2);
-}
-
-template<>
-HALIDE_ALWAYS_INLINE HALIDE_MAYBE_UNUSED native_vector_u16_x2 load<native_vector_u16_x2, uint16_t, 2 * VECTOR_WIDTH_U16>(const void *base, int32_t offset) {
-    xb_vecNx16U r1, r2;
-    const xb_vec2Nx8* __restrict ptr8 = (const xb_vec2Nx8*)((const int16_t*)base + offset);
-    valign align = IVP_LA_PP(ptr8);
-    IVP_LANX16U_IP(r1, align, (const xb_vecNx16U*)ptr8);
-    IVP_LANX16U_IP(r2, align, (const xb_vecNx16U*)ptr8);
-
-    return native_vector_u16_x2(native_vector_u16_x2::from_native_vector, r1, r2);
-}
-
-template<>
-HALIDE_ALWAYS_INLINE HALIDE_MAYBE_UNUSED native_vector_i32_x2 load<native_vector_i32_x2, int32_t, 2 * VECTOR_WIDTH_I32>(const void *base, int32_t offset) {
-    xb_vecN_2x32v nv8_0, nv8_1;
-    const xb_vecN_2x32v* __restrict ptr = (const xb_vecN_2x32v*)((const int32_t*)base + offset);
-    valign align = IVP_LA_PP((const xb_vec2Nx8 *)ptr);
-    IVP_LAN_2X32_IP(nv8_0, align, ptr);
-    IVP_LAN_2X32_IP(nv8_1, align, ptr);
-    return native_vector_i32_x2(native_vector_i32_x2::from_native_vector, nv8_0, nv8_1);
-}
-
-template<>
-HALIDE_ALWAYS_INLINE HALIDE_MAYBE_UNUSED native_vector_i32_x4 load<native_vector_i32_x4, int32_t, 4 * VECTOR_WIDTH_I32>(const void *base, int32_t offset) {
-    xb_vecN_2x32v nv8_0, nv8_1, nv8_2, nv8_3;
-    const xb_vecN_2x32v* __restrict ptr = (const xb_vecN_2x32v*)((const int32_t*)base + offset);
-    valign align = IVP_LA_PP((const xb_vec2Nx8 *)ptr);
-    IVP_LAN_2X32_IP(nv8_0, align, ptr);
-    IVP_LAN_2X32_IP(nv8_1, align, ptr);
-    IVP_LAN_2X32_IP(nv8_2, align, ptr);
-    IVP_LAN_2X32_IP(nv8_3, align, ptr);
-    return native_vector_i32_x4(native_vector_i32_x4::from_native_vector, nv8_0, nv8_1, nv8_2, nv8_3);
-}
-
-template <typename ResultType, typename LoadType>
-HALIDE_ALWAYS_INLINE ResultType widening_load(const void *base, int32_t offset) = delete;
-
-template<>
-HALIDE_ALWAYS_INLINE HALIDE_MAYBE_UNUSED native_vector_i16 widening_load<native_vector_i16, uint8_t>(const void *base, int32_t offset) {
-    xb_vecNx16 r;
-    const xb_vec2Nx8* __restrict ptr8 = (const xb_vec2Nx8*)((const uint8_t*)base + offset);
-    valign align = IVP_LA_PP(ptr8);
-    IVP_LANX8U_IP(r, align, (const xb_vecNx8U*)ptr8);
-    return r;
-}
-
-template<>
-HALIDE_ALWAYS_INLINE HALIDE_MAYBE_UNUSED native_vector_i16_x2 widening_load<native_vector_i16_x2, uint8_t>(const void *base, int32_t offset) {
-    xb_vecNx16 r1, r2;
-    const xb_vec2Nx8* __restrict ptr8 = (const xb_vec2Nx8*)((const uint8_t*)base + offset);
-    valign align = IVP_LA_PP(ptr8);
-    IVP_LANX8U_IP(r1, align, (const xb_vecNx8U*)ptr8);
-    // Pointer is automatically incremented by previous call.
-    IVP_LANX8U_IP(r2, align, (const xb_vecNx8U*)ptr8);
-
-    return native_vector_i16_x2(native_vector_i16_x2::from_native_vector, r1, r2);
-}
-
-template<>
-HALIDE_ALWAYS_INLINE HALIDE_MAYBE_UNUSED native_vector_u16_x2 widening_load<native_vector_u16_x2, uint8_t>(const void *base, int32_t offset) {
-    xb_vecNx16 r1, r2;
-    const xb_vec2Nx8* __restrict ptr8 = (const xb_vec2Nx8*)((const uint8_t*)base + offset);
-    valign align = IVP_LA_PP(ptr8);
-    IVP_LANX8U_IP(r1, align, (const xb_vecNx8U*)ptr8);
-    // Pointer is automatically incremented by previous call.
-    IVP_LANX8U_IP(r2, align, (const xb_vecNx8U*)ptr8);
-
-    return native_vector_u16_x2(native_vector_u16_x2::from_native_vector, r1, r2);
-}
-
-template<>
-HALIDE_ALWAYS_INLINE HALIDE_MAYBE_UNUSED native_vector_i32 widening_load<native_vector_i32, int16_t>(const void *base, int32_t offset) {
-    native_vector_i32 r1;
-    const xb_vec2Nx8* __restrict ptr8 = (const xb_vec2Nx8*)((const int16_t*)base + offset);
-    valign align = IVP_LA_PP(ptr8);
-    IVP_LAN_2X16S_IP(r1, align, (const xb_vecN_2x16*)ptr8);
-    return r1;
-}
-
-template<>
-HALIDE_ALWAYS_INLINE HALIDE_MAYBE_UNUSED native_vector_i32_x2 widening_load<native_vector_i32_x2, int16_t>(const void *base, int32_t offset) {
-    native_vector_i32 r1, r2;
-    const xb_vec2Nx8* __restrict ptr8 = (const xb_vec2Nx8*)((const int16_t*)base + offset);
-    valign align = IVP_LA_PP(ptr8);
-    IVP_LAN_2X16S_IP(r1, align, (const xb_vecN_2x16*)ptr8);
-    // Pointers is automatically incremented by previous call.
-    IVP_LAN_2X16S_IP(r2, align, (const xb_vecN_2x16*)ptr8);
-
-    return native_vector_i32_x2(native_vector_i32_x2::from_native_vector, r1, r2);
-}
-
-template<>
-HALIDE_ALWAYS_INLINE HALIDE_MAYBE_UNUSED native_vector_i32_x2 widening_load<native_vector_i32_x2, uint16_t>(const void *base, int32_t offset) {
-    native_vector_i32 r1, r2;
-    const xb_vec2Nx8* __restrict ptr8 = (const xb_vec2Nx8*)((const uint16_t*)base + offset);
-    valign align = IVP_LA_PP(ptr8);
-    IVP_LAN_2X16U_IP(r1, align, (const xb_vecN_2x16U*)ptr8);
-    // Pointers is automatically incremented by previous call.
-    IVP_LAN_2X16U_IP(r2, align, (const xb_vecN_2x16U*)ptr8);
-
-    return native_vector_i32_x2(native_vector_i32_x2::from_native_vector, r1, r2);
-}
-
-template<>
-HALIDE_ALWAYS_INLINE HALIDE_MAYBE_UNUSED native_vector_u32_x2 widening_load<native_vector_u32_x2, uint16_t>(const void *base, int32_t offset) {
-    native_vector_u32 r1, r2;
-    const xb_vec2Nx8* __restrict ptr8 = (const xb_vec2Nx8*)((const uint16_t*)base + offset);
-    valign align = IVP_LA_PP(ptr8);
-    IVP_LAN_2X16U_IP(r1, align, (const xb_vecN_2x16U*)ptr8);
-    // Pointers is automatically incremented by previous call.
-    IVP_LAN_2X16U_IP(r2, align, (const xb_vecN_2x16U*)ptr8);
-
-    return native_vector_u32_x2(native_vector_u32_x2::from_native_vector, r1, r2);
-}
-
-template<>
-HALIDE_ALWAYS_INLINE HALIDE_MAYBE_UNUSED native_vector_i32_x4 widening_load<native_vector_i32_x4, uint16_t>(const void *base, int32_t offset) {
-    native_vector_i32 r1, r2, r3, r4;
-    const xb_vec2Nx8* __restrict ptr8 = (const xb_vec2Nx8*)((const uint16_t*)base + offset);
-    valign align = IVP_LA_PP(ptr8);
-    IVP_LAN_2X16U_IP(r1, align, (const xb_vecN_2x16U*)ptr8);
-    // Pointers is automatically incremented by previous call.
-    IVP_LAN_2X16U_IP(r2, align, (const xb_vecN_2x16U*)ptr8);
-    IVP_LAN_2X16U_IP(r3, align, (const xb_vecN_2x16U*)ptr8);
-    IVP_LAN_2X16U_IP(r4, align, (const xb_vecN_2x16U*)ptr8);
-
-    return native_vector_i32_x4(native_vector_i32_x4::from_native_vector, r1, r2, r3, r4);
-}
-
-template <typename VectorType, typename BaseType, int Lanes>
-HALIDE_ALWAYS_INLINE void store_narrowing(const VectorType& a, void *base, int32_t offset) = delete;
-
-template<>
-HALIDE_ALWAYS_INLINE void store_narrowing<native_vector_i16, int8_t, VECTOR_WIDTH_I16>(const native_vector_i16& a, void *base, int32_t offset) {
-    valign align = IVP_ZALIGN();
-    xb_vecNx8* __restrict ptr  = (xb_vecNx8*)((int8_t*)base + offset);
-    IVP_SANX8S_IP(a, align, ptr);
-    IVP_SAPOSNX8S_FP(align, ptr);
-}
-
-template<>
-HALIDE_ALWAYS_INLINE void store_narrowing<native_vector_i16, uint8_t, VECTOR_WIDTH_I16>(const native_vector_i16& a, void *base, int32_t offset) {
-    valign align = IVP_ZALIGN();
-    xb_vecNx8U* __restrict ptr  = (xb_vecNx8U*)((uint8_t*)base + offset);
-    IVP_SANX8U_IP(a, align, ptr);
-    IVP_SAPOSNX8U_FP(align, ptr);
-}
-
-template<>
-HALIDE_ALWAYS_INLINE void store_narrowing<native_vector_u16, uint8_t, VECTOR_WIDTH_U16>(const native_vector_u16& a, void *base, int32_t offset) {
-    valign align = IVP_ZALIGN();
-    xb_vecNx8U* __restrict ptr  = (xb_vecNx8U*)((uint8_t*)base + offset);
-    IVP_SANX8U_IP(a, align, ptr);
-    IVP_SAPOSNX8U_FP(align, ptr);
-}
-
-template<>
-HALIDE_ALWAYS_INLINE void store_narrowing<native_vector_i32, int16_t, VECTOR_WIDTH_I32>(const native_vector_i32& a, void *base, int32_t offset) {
-    valign align = IVP_ZALIGN();
-    xb_vecN_2x16* __restrict ptr  = (xb_vecN_2x16*)((int16_t*)base + offset);
-    IVP_SAN_2X16S_IP(a, align, ptr);
-    IVP_SAPOSN_2X16S_FP(align, ptr);
-}
-
-template<>
-HALIDE_ALWAYS_INLINE void store_narrowing<native_vector_u32, uint16_t, VECTOR_WIDTH_U32>(const native_vector_u32& a, void *base, int32_t offset) {
-    valign align = IVP_ZALIGN();
-    xb_vecN_2x16U* __restrict ptr  = (xb_vecN_2x16U*)((uint16_t*)base + offset);
-    IVP_SAN_2X16U_IP(a, align, ptr);
-    IVP_SAPOSN_2X16U_FP(align, ptr);
-}
-
-HALIDE_ALWAYS_INLINE native_vector_i16_x2 halide_xtensa_interleave_i16(const native_vector_i16& a, const native_vector_i16& b) {
-  return native_vector_i16_x2(native_vector_i16_x2::from_native_vector,
-                                IVP_SELNX16I(b, a, IVP_SELI_16B_INTERLEAVE_1_LO),
-                                IVP_SELNX16I(b, a, IVP_SELI_16B_INTERLEAVE_1_HI)
-                                );
-}
-
-HALIDE_ALWAYS_INLINE native_vector_i32_x2 halide_xtensa_interleave_i32(const native_vector_i32& a, const native_vector_i32& b) {
-  return native_vector_i32_x2(
-    native_vector_i32_x2::from_native_vector,
-    IVP_SELN_2X32I(b, a, IVP_SELI_32B_INTERLEAVE_1_LO),
-    IVP_SELN_2X32I(b, a, IVP_SELI_32B_INTERLEAVE_1_HI));
-}
-
-HALIDE_ALWAYS_INLINE native_vector_i16_x4 halide_xtensa_interleave_i16(const native_vector_i16_x2& a, const native_vector_i16_x2& b) {
-  return native_vector_i16_x4(native_vector_i16_x4::from_native_vector,
-                                IVP_SELNX16I(b.native_vector[0], a.native_vector[0], IVP_SELI_16B_INTERLEAVE_1_LO),
-                                IVP_SELNX16I(b.native_vector[0], a.native_vector[0], IVP_SELI_16B_INTERLEAVE_1_HI),
-                                IVP_SELNX16I(b.native_vector[1], a.native_vector[1], IVP_SELI_16B_INTERLEAVE_1_LO),
-                                IVP_SELNX16I(b.native_vector[1], a.native_vector[1], IVP_SELI_16B_INTERLEAVE_1_HI));
-}
-
-HALIDE_ALWAYS_INLINE native_vector_i32_x4 halide_xtensa_interleave_i32(const native_vector_i32_x2& a, const native_vector_i32_x2& b) {
-  return native_vector_i32_x4(
-    native_vector_i32_x4::from_native_vector,
-    IVP_SELN_2X32I(b.native_vector[0], a.native_vector[0], IVP_SELI_32B_INTERLEAVE_1_LO),
-    IVP_SELN_2X32I(b.native_vector[0], a.native_vector[0], IVP_SELI_32B_INTERLEAVE_1_HI),
-    IVP_SELN_2X32I(b.native_vector[1], a.native_vector[1], IVP_SELI_32B_INTERLEAVE_1_LO),
-    IVP_SELN_2X32I(b.native_vector[1], a.native_vector[1], IVP_SELI_32B_INTERLEAVE_1_HI));
-}
-
-HALIDE_ALWAYS_INLINE native_vector_u16_x2 halide_xtensa_interleave_u16(const native_vector_u16& a, const native_vector_u16& b) {
-  return native_vector_u16_x2(native_vector_u16_x2::from_native_vector,
-                                IVP_SELNX16UI(b, a, IVP_SELI_16B_INTERLEAVE_1_LO),
-                                IVP_SELNX16UI(b, a, IVP_SELI_16B_INTERLEAVE_1_HI)
-                                );
-}
-
-// This sequence of instructions is taken from the user guide.
-HALIDE_ALWAYS_INLINE native_vector_u16_x3 halide_xtensa_interleave_u16(const native_vector_u16& a, const native_vector_u16& b, const native_vector_u16& c) {
-  // 16-bit interleave patterns
-  #if XCHAL_VISION_TYPE == 7
-  __attribute__((aligned(XCHAL_VISION_SIMD8))) unsigned char int_16B_c3_step_0[64] = {
-      0,  42, 1,  22, 32, 23, 2,  43, 3,  24, 33, 25, 4,  44, 5,  26,
-      34, 27, 6,  45, 7,  28, 35, 29, 8,  46, 9,  30, 36, 31, 10, 47,
-      11, 0,  37, 33, 12, 48, 13, 2,  38, 35, 14, 49, 15, 4,  39, 37,
-      16, 50, 17, 6,  40, 39, 18, 51, 19, 8,  41, 41, 20, 52, 21, 10};
-  __attribute__((aligned(XCHAL_VISION_SIMD8))) unsigned char int_16B_c3_step_1[64] = {
-      11, 42, 53, 22, 12, 23, 13, 43, 54, 24, 14, 25, 15, 44, 55, 26,
-      16, 27, 17, 45, 56, 28, 18, 29, 19, 46, 57, 30, 20, 31, 21, 47,
-      58, 0,  22, 1,  23, 48, 59, 2,  24, 3,  25, 49, 60, 4,  26, 5,
-      27, 50, 61, 6,  28, 7,  29, 51, 62, 8,  30, 9,  31, 52, 63, 10};
-  unsigned long long int_16B_c3_step_1_msk = 0xffffffff55555555ULL;
-  #elif XCHAL_VISION_TYPE == 8
-    __attribute__((aligned(XCHAL_VISION_SIMD8))) unsigned char int_16B_c3_step_0[128] = {
-      0, 43, 1, 85, 64, 44, 2, 45, 3, 86, 65, 46, 4, 47, 5, 87,
-      66, 48, 6, 49, 7, 88, 67, 50, 8, 51, 9, 89, 68, 52, 10, 53,
-      11, 90, 69, 54, 12, 55, 13, 91, 70, 56, 14, 57, 15, 92, 71, 58,
-      16, 59, 17, 93, 72, 60, 18, 61, 19, 94, 73, 62, 20, 63, 21, 95,
-      74, 0, 22, 1, 23, 96, 75, 2, 24, 3, 25, 97, 76, 4, 26, 5,
-      27, 98, 77, 6, 28, 7, 29, 99, 78, 8, 30, 9, 31, 100, 79, 10,
-      32, 11, 33, 101, 80, 12, 34, 13, 35, 102, 81, 14, 36, 15, 37, 103,
-      82, 16, 38, 17, 39, 104, 83, 18, 40, 19, 41, 105, 84, 20, 42, 21};
-  __attribute__((aligned(XCHAL_VISION_SIMD8))) unsigned char int_16B_c3_step_1[128] = {
-      106, 43, 21, 85, 22, 44, 107, 45, 22, 86, 23, 46, 108, 47, 23, 87,
-      24, 48, 109, 49, 24, 88, 25, 50, 110, 51, 25, 89, 26, 52, 111, 53,
-      26, 90, 27, 54, 112, 55, 27, 91, 28, 56, 113, 57, 28, 92, 29, 58,
-      114, 59, 29, 93, 30, 60, 115, 61, 30, 94, 31, 62, 116, 63, 31, 95,
-      32, 0, 117, 1, 32, 96, 33, 2, 118, 3, 33, 97, 34, 4, 119, 5,
-      34, 98, 35, 6, 120, 7, 35, 99, 36, 8, 121, 9, 36, 100, 37, 10,
-      122, 11, 37, 101, 38, 12, 123, 13, 38, 102, 39, 14, 124, 15, 39, 103,
-      40, 16, 125, 17, 40, 104, 41, 18, 126, 19, 41, 105, 42, 20, 127, 21};
-  __attribute__((aligned(16))) unsigned char int_16B_c3_step_1_msk[16] = {
-    0x55,0x55,0x55,0x55,0x55,0x55,0x55,0x55,0xff,0xff,0xff,0xff,0xff,0xff,0xff,0xff};
-  #endif
-  native_vector_u16 vRG0, vRG1, vRGB0, vRGB1, vRGB2;
-  // interleave RG
-  IVP_DSELNX16UI(vRG1, vRG0, b, a, IVP_DSELI_INTERLEAVE_1);
-  // interleave RG, B
-  IVP_DSELNX16U(vRGB1, vRGB0, c, vRG0, *((xb_vec2Nx8*)int_16B_c3_step_0));
-  IVP_DSELNX16UT(vRGB1, vRGB2, c, vRG1, *((xb_vec2Nx8*)int_16B_c3_step_1),
-                *((vbool2N*)&int_16B_c3_step_1_msk));
-
-  return native_vector_u16_x3(native_vector_u16_x3::from_native_vector, vRGB0, vRGB1, vRGB2);
-}
-
-HALIDE_ALWAYS_INLINE native_vector_u16_x6 halide_xtensa_interleave_u16(const native_vector_u16_x2& a, const native_vector_u16_x2& b, const native_vector_u16_x2& c) {
-  native_vector_u16_x3 d = halide_xtensa_interleave_u16(a.native_vector[0], b.native_vector[0], c.native_vector[0]);
-  native_vector_u16_x3 e = halide_xtensa_interleave_u16(a.native_vector[1], b.native_vector[1], c.native_vector[1]);
-
-  return native_vector_u16_x6(
-    native_vector_u16_x6::from_native_vector,
-    d.native_vector[0], e.native_vector[0],
-    d.native_vector[1], e.native_vector[1],
-    d.native_vector[2], e.native_vector[2]);
-}
-
-HALIDE_ALWAYS_INLINE native_vector_u16_x4 halide_xtensa_interleave_u16(const native_vector_u16_x2& a, const native_vector_u16_x2& b) {
-  return native_vector_u16_x4(native_vector_u16_x4::from_native_vector,
-                                IVP_SELNX16UI(b.native_vector[0], a.native_vector[0], IVP_SELI_16B_INTERLEAVE_1_LO),
-                                IVP_SELNX16UI(b.native_vector[0], a.native_vector[0], IVP_SELI_16B_INTERLEAVE_1_HI),
-                                IVP_SELNX16UI(b.native_vector[1], a.native_vector[1], IVP_SELI_16B_INTERLEAVE_1_LO),
-                                IVP_SELNX16UI(b.native_vector[1], a.native_vector[1], IVP_SELI_16B_INTERLEAVE_1_HI));
-}
-
-HALIDE_ALWAYS_INLINE native_vector_u16_x4 halide_xtensa_interleave_u16(const native_vector_u16& a, const native_vector_u16& b, const native_vector_u16& c, const native_vector_u16& d) {
-  const native_vector_u16 ab0 = IVP_SELNX16UI(b, a, IVP_SELI_16B_INTERLEAVE_1_LO);
-  const native_vector_u16 ab1 = IVP_SELNX16UI(b, a, IVP_SELI_16B_INTERLEAVE_1_HI);
-  const native_vector_u16 cd0 = IVP_SELNX16UI(d, c, IVP_SELI_16B_INTERLEAVE_1_LO);
-  const native_vector_u16 cd1 = IVP_SELNX16UI(d, c, IVP_SELI_16B_INTERLEAVE_1_HI);
-
-
-  return native_vector_u16_x4(native_vector_u16_x4::from_native_vector,
-                                IVP_SELNX16UI(cd0, ab0, IVP_SELI_16B_INTERLEAVE_2_LO),
-                                IVP_SELNX16UI(cd0, ab0, IVP_SELI_16B_INTERLEAVE_2_HI),
-                                IVP_SELNX16UI(cd1, ab1, IVP_SELI_16B_INTERLEAVE_2_LO),
-                                IVP_SELNX16UI(cd1, ab1, IVP_SELI_16B_INTERLEAVE_2_HI));
-}
-
-HALIDE_ALWAYS_INLINE native_vector_u8_x2 halide_xtensa_interleave_u8(const native_vector_u8& a, const native_vector_u8& b) {
-  return native_vector_u8_x2(native_vector_u8_x2::from_native_vector,
-                                IVP_SEL2NX8UI(b, a, IVP_SELI_8B_INTERLEAVE_1_LO),
-                                IVP_SEL2NX8UI(b, a, IVP_SELI_8B_INTERLEAVE_1_HI)
-                                );
-}
-
-HALIDE_ALWAYS_INLINE native_vector_u8_x3 halide_xtensa_interleave_u8(
-    const native_vector_u8& a, const native_vector_u8& b, const native_vector_u8& c) {
-  native_vector_u8 vRG0, vRG1, vRGB0, vRGB1, vRGB2;
-  IVP_DSEL2NX8UI(vRG1, vRG0, b, a, IVP_DSELI_8B_INTERLEAVE_1);
-  IVP_DSEL2NX8UI(vRGB1, vRGB0, c, vRG0, IVP_DSELI_8B_INTERLEAVE_C3_STEP_0);
-  IVP_DSEL2NX8UI_H(vRGB1, vRGB2, c, vRG1, IVP_DSELI_8B_INTERLEAVE_C3_STEP_1);
-  return native_vector_u8_x3(native_vector_u8_x3::from_native_vector, vRGB0, vRGB1, vRGB2);
-}
-
-HALIDE_ALWAYS_INLINE native_vector_u8_x4 halide_xtensa_interleave_u8(const native_vector_u8& a, const native_vector_u8& b, const native_vector_u8& c, const native_vector_u8& d) {
-  const native_vector_u8 ab0 = IVP_SEL2NX8UI(b, a, IVP_SELI_8B_INTERLEAVE_1_LO);
-  const native_vector_u8 ab1 = IVP_SEL2NX8UI(b, a, IVP_SELI_8B_INTERLEAVE_1_HI);
-  const native_vector_u8 cd0 = IVP_SEL2NX8UI(d, c, IVP_SELI_8B_INTERLEAVE_1_LO);
-  const native_vector_u8 cd1 = IVP_SEL2NX8UI(d, c, IVP_SELI_8B_INTERLEAVE_1_HI);
-
-
-  return native_vector_u8_x4(native_vector_u8_x4::from_native_vector,
-                                IVP_SEL2NX8UI(cd0, ab0, IVP_SELI_8B_INTERLEAVE_2_LO),
-                                IVP_SEL2NX8UI(cd0, ab0, IVP_SELI_8B_INTERLEAVE_2_HI),
-                                IVP_SEL2NX8UI(cd1, ab1, IVP_SELI_8B_INTERLEAVE_2_LO),
-                                IVP_SEL2NX8UI(cd1, ab1, IVP_SELI_8B_INTERLEAVE_2_HI));
-}
-
-HALIDE_ALWAYS_INLINE native_mask_i8_x4 halide_xtensa_interleave_u1(const native_mask_i8& a, const native_mask_i8& b, const native_mask_i8& c, const native_mask_i8& d) {
-    native_vector_u8 a8 = 0, b8 = 0, c8 = 0, d8 = 0;
-    IVP_INJBI2NX8(a8, a, 0);
-    IVP_INJBI2NX8(b8, b, 0);
-    IVP_INJBI2NX8(c8, c, 0);
-    IVP_INJBI2NX8(d8, d, 0);
-
-    native_vector_u8_x4 interleaved8 = halide_xtensa_interleave_u8(a8, b8, c8, d8);
-
-    native_mask_i8 ra = IVP_EXTBI2NX8(interleaved8.native_vector[0], 0);
-    native_mask_i8 rb = IVP_EXTBI2NX8(interleaved8.native_vector[1], 0);
-    native_mask_i8 rc = IVP_EXTBI2NX8(interleaved8.native_vector[2], 0);
-    native_mask_i8 rd = IVP_EXTBI2NX8(interleaved8.native_vector[3], 0);
-
-    return native_mask_i8_x4(native_mask_i8_x4::from_native_vector, ra, rb, rc, rd);
-}
-
-HALIDE_ALWAYS_INLINE native_mask_i8_x3 halide_xtensa_interleave_u1(const native_mask_i8& a, const native_mask_i8& b, const native_mask_i8& c) {
-    native_vector_u8 a8 = 0, b8 = 0, c8 = 0;
-    IVP_INJBI2NX8(a8, a, 0);
-    IVP_INJBI2NX8(b8, b, 0);
-    IVP_INJBI2NX8(c8, c, 0);
-
-    native_vector_u8_x3 interleaved8 = halide_xtensa_interleave_u8(a8, b8, c8);
-
-    native_mask_i8 ra = IVP_EXTBI2NX8(interleaved8.native_vector[0], 0);
-    native_mask_i8 rb = IVP_EXTBI2NX8(interleaved8.native_vector[1], 0);
-    native_mask_i8 rc = IVP_EXTBI2NX8(interleaved8.native_vector[2], 0);
-
-    return native_mask_i8_x3(native_mask_i8_x3::from_native_vector, ra, rb, rc);
-}
-
-HALIDE_ALWAYS_INLINE native_vector_f32_x2 halide_xtensa_interleave_f32(const native_vector_f32& a, const native_vector_f32& b) {
-  return native_vector_f32_x2(native_vector_f32_x2::from_native_vector,
-                                IVP_SELN_2XF32I(b, a, IVP_SELI_32B_INTERLEAVE_1_LO),
-                                IVP_SELN_2XF32I(b, a, IVP_SELI_32B_INTERLEAVE_1_HI));
-}
-
-HALIDE_ALWAYS_INLINE native_vector_f32_x4 halide_xtensa_interleave_f32(const native_vector_f32_x2& a, const native_vector_f32_x2& b) {
-  return native_vector_f32_x4(native_vector_f32_x4::from_native_vector,
-                                IVP_SELN_2XF32I(b.native_vector[0], a.native_vector[0], IVP_SELI_32B_INTERLEAVE_1_LO),
-                                IVP_SELN_2XF32I(b.native_vector[0], a.native_vector[0], IVP_SELI_32B_INTERLEAVE_1_HI),
-                                IVP_SELN_2XF32I(b.native_vector[1], a.native_vector[1], IVP_SELI_32B_INTERLEAVE_1_LO),
-                                IVP_SELN_2XF32I(b.native_vector[1], a.native_vector[1], IVP_SELI_32B_INTERLEAVE_1_HI));
-}
-
-HALIDE_ALWAYS_INLINE native_vector_f32_x4 halide_xtensa_interleave_f32(const native_vector_f32& a, const native_vector_f32& b,
-                                                               const native_vector_f32& c, const native_vector_f32& d) {
-  const native_vector_f32 ab0 = IVP_SELN_2XF32I(b, a, IVP_SELI_32B_INTERLEAVE_1_LO);
-  const native_vector_f32 ab1 = IVP_SELN_2XF32I(b, a, IVP_SELI_32B_INTERLEAVE_1_HI);
-  const native_vector_f32 cd0 = IVP_SELN_2XF32I(d, c, IVP_SELI_32B_INTERLEAVE_1_LO);
-  const native_vector_f32 cd1 = IVP_SELN_2XF32I(d, c, IVP_SELI_32B_INTERLEAVE_1_HI);
-
-
-  return native_vector_f32_x4(native_vector_f32_x4::from_native_vector,
-                                IVP_SELN_2XF32I(cd0, ab0, IVP_SELI_32B_INTERLEAVE_2_LO),
-                                IVP_SELN_2XF32I(cd0, ab0, IVP_SELI_32B_INTERLEAVE_2_HI),
-                                IVP_SELN_2XF32I(cd1, ab1, IVP_SELI_32B_INTERLEAVE_2_LO),
-                                IVP_SELN_2XF32I(cd1, ab1, IVP_SELI_32B_INTERLEAVE_2_HI));
-}
-
-HALIDE_ALWAYS_INLINE native_vector_u8 halide_xtensa_extract_0_of_3_u8(const native_vector_u8& a0, const native_vector_u8& a1, const native_vector_u8& a2) {
-  // TODO(vksnk): there is likely a better way to do it.
-  native_vector_u8 vR, vG, vB, vRG0, vRG1;
-  IVP_DSEL2NX8UI(vB, vRG0, a1, a0, IVP_DSELI_8B_DEINTERLEAVE_C3_STEP_0);
-  IVP_DSEL2NX8UI_H(vB, vRG1, a2, a1, IVP_DSELI_8B_DEINTERLEAVE_C3_STEP_1);
-  IVP_DSEL2NX8UI (vG,vR, vRG1,vRG0, IVP_DSELI_8B_DEINTERLEAVE_1);
-  return vR;
-}
-
-HALIDE_ALWAYS_INLINE native_vector_u8 halide_xtensa_extract_0_of_3_u8(const native_vector_u8_x3& a) {
-  return halide_xtensa_extract_0_of_3_u8(a.native_vector[0], a.native_vector[1], a.native_vector[2]);
-}
-
-HALIDE_ALWAYS_INLINE native_vector_i8 halide_xtensa_extract_0_of_3_i8(const native_vector_i8& a0, const native_vector_i8& a1, const native_vector_i8& a2) {
-  // TODO(aelphy): there is likely a better way to do it.
-  native_vector_i8 vR, vG, vB, vRG0, vRG1;
-  IVP_DSEL2NX8I(vB, vRG0, a1, a0, IVP_DSELI_8B_DEINTERLEAVE_C3_STEP_0);
-  IVP_DSEL2NX8I_H(vB, vRG1, a2, a1, IVP_DSELI_8B_DEINTERLEAVE_C3_STEP_1);
-  IVP_DSEL2NX8I (vG,vR, vRG1,vRG0, IVP_DSELI_8B_DEINTERLEAVE_1);
-  return vR;
-}
-
-HALIDE_ALWAYS_INLINE native_vector_i8 halide_xtensa_extract_0_of_3_i8(const native_vector_i8_x3& a) {
-  return halide_xtensa_extract_0_of_3_i8(a.native_vector[0], a.native_vector[1], a.native_vector[2]);
-}
-
-HALIDE_ALWAYS_INLINE native_vector_i16 halide_xtensa_deinterleave_even_i16(const native_vector_i16_x2& a) {
-  return  IVP_SELNX16I(a.native_vector[1], a.native_vector[0], IVP_SELI_16B_EXTRACT_1_OF_2_OFF_0);
-}
-
-HALIDE_ALWAYS_INLINE native_vector_i16 halide_xtensa_deinterleave_odd_i16(const native_vector_i16_x2& a) {
-  return  IVP_SELNX16I(a.native_vector[1], a.native_vector[0], IVP_SELI_16B_EXTRACT_1_OF_2_OFF_1);
-}
-
-HALIDE_ALWAYS_INLINE native_vector_i16_x2 halide_xtensa_deinterleave_even_i16(const native_vector_i16_x4& a) {
-  return native_vector_i16_x2(
-      native_vector_i16_x2::from_native_vector,
-      halide_xtensa_deinterleave_even_i16(native_vector_i16_x2(native_vector_i16_x2::from_native_vector, a.native_vector[0], a.native_vector[1])),
-      halide_xtensa_deinterleave_even_i16(native_vector_i16_x2(native_vector_i16_x2::from_native_vector, a.native_vector[2], a.native_vector[3])));
-}
-
-HALIDE_ALWAYS_INLINE native_vector_i16_x2 halide_xtensa_deinterleave_odd_i16(const native_vector_i16_x4& a) {
-  return native_vector_i16_x2(
-      native_vector_i16_x2::from_native_vector,
-      halide_xtensa_deinterleave_odd_i16(native_vector_i16_x2(native_vector_i16_x2::from_native_vector, a.native_vector[0], a.native_vector[1])),
-      halide_xtensa_deinterleave_odd_i16(native_vector_i16_x2(native_vector_i16_x2::from_native_vector, a.native_vector[2], a.native_vector[3])));
-}
-
-HALIDE_ALWAYS_INLINE native_vector_u16 halide_xtensa_deinterleave_even_u16(const native_vector_u16_x2& a) {
-  return  IVP_SELNX16UI(a.native_vector[1], a.native_vector[0], IVP_SELI_16B_EXTRACT_1_OF_2_OFF_0);
-}
-
-HALIDE_ALWAYS_INLINE native_vector_u16 halide_xtensa_deinterleave_odd_u16(const native_vector_u16_x2& a) {
-  return  IVP_SELNX16UI(a.native_vector[1], a.native_vector[0], IVP_SELI_16B_EXTRACT_1_OF_2_OFF_1);
-}
-
-HALIDE_ALWAYS_INLINE native_vector_u16_x2 halide_xtensa_deinterleave_even_u16(const native_vector_u16_x4& a) {
-  return native_vector_u16_x2(
-      native_vector_u16_x2::from_native_vector,
-      halide_xtensa_deinterleave_even_u16(native_vector_u16_x2(native_vector_u16_x2::from_native_vector, a.native_vector[0], a.native_vector[1])),
-      halide_xtensa_deinterleave_even_u16(native_vector_u16_x2(native_vector_u16_x2::from_native_vector, a.native_vector[2], a.native_vector[3])));
-}
-
-HALIDE_ALWAYS_INLINE native_vector_u16_x2 halide_xtensa_deinterleave_odd_u16(const native_vector_u16_x4& a) {
-  return native_vector_u16_x2(
-      native_vector_u16_x2::from_native_vector,
-      halide_xtensa_deinterleave_odd_u16(native_vector_u16_x2(native_vector_u16_x2::from_native_vector, a.native_vector[0], a.native_vector[1])),
-      halide_xtensa_deinterleave_odd_u16(native_vector_u16_x2(native_vector_u16_x2::from_native_vector, a.native_vector[2], a.native_vector[3])));
-}
-
-HALIDE_ALWAYS_INLINE native_vector_f32 halide_xtensa_deinterleave_even_f32(const native_vector_f32_x2& a) {
-  return  IVP_SELN_2XF32I(a.native_vector[1], a.native_vector[0], IVP_SELI_32B_EXTRACT_1_OF_2_OFF_0);
-}
-
-HALIDE_ALWAYS_INLINE native_vector_f32 halide_xtensa_deinterleave_odd_f32(const native_vector_f32_x2& a) {
-  return  IVP_SELN_2XF32I(a.native_vector[1], a.native_vector[0], IVP_SELI_32B_EXTRACT_1_OF_2_OFF_1);
-}
-
-HALIDE_ALWAYS_INLINE native_vector_f32_x2 halide_xtensa_deinterleave_even_f32(const native_vector_f32_x4& a) {
-  return native_vector_f32_x2(
-      native_vector_f32_x2::from_native_vector,
-      halide_xtensa_deinterleave_even_f32(native_vector_f32_x2(native_vector_f32_x2::from_native_vector, a.native_vector[0], a.native_vector[1])),
-      halide_xtensa_deinterleave_even_f32(native_vector_f32_x2(native_vector_f32_x2::from_native_vector, a.native_vector[2], a.native_vector[3])));
-}
-
-HALIDE_ALWAYS_INLINE native_vector_f32_x2 halide_xtensa_deinterleave_odd_f32(const native_vector_f32_x4& a) {
-  return native_vector_f32_x2(
-      native_vector_f32_x2::from_native_vector,
-      halide_xtensa_deinterleave_odd_f32(native_vector_f32_x2(native_vector_f32_x2::from_native_vector, a.native_vector[0], a.native_vector[1])),
-      halide_xtensa_deinterleave_odd_f32(native_vector_f32_x2(native_vector_f32_x2::from_native_vector, a.native_vector[2], a.native_vector[3])));
-}
-
-HALIDE_ALWAYS_INLINE native_vector_f32 halide_xtensa_extract_0_of_4_f32(const native_vector_f32_x4& a) {
-  return halide_xtensa_deinterleave_even_f32(
-          native_vector_f32_x2(native_vector_f32_x2::from_native_vector,
-          halide_xtensa_deinterleave_even_f32(native_vector_f32_x2(native_vector_f32_x2::from_native_vector, a.native_vector[0], a.native_vector[1])),
-          halide_xtensa_deinterleave_even_f32(native_vector_f32_x2(native_vector_f32_x2::from_native_vector, a.native_vector[2], a.native_vector[3]))
-        ));
-}
-
-HALIDE_ALWAYS_INLINE native_vector_f32 halide_xtensa_extract_1_of_4_f32(const native_vector_f32_x4& a) {
-  return halide_xtensa_deinterleave_even_f32(
-          native_vector_f32_x2(native_vector_f32_x2::from_native_vector,
-          halide_xtensa_deinterleave_odd_f32(native_vector_f32_x2(native_vector_f32_x2::from_native_vector, a.native_vector[0], a.native_vector[1])),
-          halide_xtensa_deinterleave_odd_f32(native_vector_f32_x2(native_vector_f32_x2::from_native_vector, a.native_vector[2], a.native_vector[3]))
-        ));
-}
-
-HALIDE_ALWAYS_INLINE native_vector_f32 halide_xtensa_extract_2_of_4_f32(const native_vector_f32_x4& a) {
-  return halide_xtensa_deinterleave_odd_f32(
-          native_vector_f32_x2(native_vector_f32_x2::from_native_vector,
-          halide_xtensa_deinterleave_even_f32(native_vector_f32_x2(native_vector_f32_x2::from_native_vector, a.native_vector[0], a.native_vector[1])),
-          halide_xtensa_deinterleave_even_f32(native_vector_f32_x2(native_vector_f32_x2::from_native_vector, a.native_vector[2], a.native_vector[3]))
-        ));
-}
-
-HALIDE_ALWAYS_INLINE native_vector_f32 halide_xtensa_extract_3_of_4_f32(const native_vector_f32_x4& a) {
-  return halide_xtensa_deinterleave_odd_f32(
-          native_vector_f32_x2(native_vector_f32_x2::from_native_vector,
-          halide_xtensa_deinterleave_odd_f32(native_vector_f32_x2(native_vector_f32_x2::from_native_vector, a.native_vector[0], a.native_vector[1])),
-          halide_xtensa_deinterleave_odd_f32(native_vector_f32_x2(native_vector_f32_x2::from_native_vector, a.native_vector[2], a.native_vector[3]))
-        ));
-}
-
-HALIDE_ALWAYS_INLINE native_vector_i16 halide_xtensa_extract_0_of_4_i16(const native_vector_i16_x4& a) {
-  return halide_xtensa_deinterleave_even_i16(
-          native_vector_i16_x2(native_vector_i16_x2::from_native_vector,
-          halide_xtensa_deinterleave_even_i16(native_vector_i16_x2(native_vector_i16_x2::from_native_vector, a.native_vector[0], a.native_vector[1])),
-          halide_xtensa_deinterleave_even_i16(native_vector_i16_x2(native_vector_i16_x2::from_native_vector, a.native_vector[2], a.native_vector[3]))
-        ));
-}
-
-HALIDE_ALWAYS_INLINE native_vector_i16 halide_xtensa_extract_1_of_4_i16(const native_vector_i16_x4& a) {
-  return halide_xtensa_deinterleave_even_i16(
-          native_vector_i16_x2(native_vector_i16_x2::from_native_vector,
-          halide_xtensa_deinterleave_odd_i16(native_vector_i16_x2(native_vector_i16_x2::from_native_vector, a.native_vector[0], a.native_vector[1])),
-          halide_xtensa_deinterleave_odd_i16(native_vector_i16_x2(native_vector_i16_x2::from_native_vector, a.native_vector[2], a.native_vector[3]))
-        ));
-}
-
-HALIDE_ALWAYS_INLINE native_vector_i16 halide_xtensa_extract_2_of_4_i16(const native_vector_i16_x4& a) {
-  return halide_xtensa_deinterleave_odd_i16(
-          native_vector_i16_x2(native_vector_i16_x2::from_native_vector,
-          halide_xtensa_deinterleave_even_i16(native_vector_i16_x2(native_vector_i16_x2::from_native_vector, a.native_vector[0], a.native_vector[1])),
-          halide_xtensa_deinterleave_even_i16(native_vector_i16_x2(native_vector_i16_x2::from_native_vector, a.native_vector[2], a.native_vector[3]))
-        ));
-}
-
-HALIDE_ALWAYS_INLINE native_vector_i16 halide_xtensa_extract_3_of_4_i16(const native_vector_i16_x4& a) {
-  return halide_xtensa_deinterleave_odd_i16(
-          native_vector_i16_x2(native_vector_i16_x2::from_native_vector,
-          halide_xtensa_deinterleave_odd_i16(native_vector_i16_x2(native_vector_i16_x2::from_native_vector, a.native_vector[0], a.native_vector[1])),
-          halide_xtensa_deinterleave_odd_i16(native_vector_i16_x2(native_vector_i16_x2::from_native_vector, a.native_vector[2], a.native_vector[3]))
-        ));
-}
-
-HALIDE_ALWAYS_INLINE native_vector_u16 halide_xtensa_extract_0_of_4_u16(const native_vector_u16_x4& a) {
-  return halide_xtensa_deinterleave_even_u16(
-          native_vector_u16_x2(native_vector_u16_x2::from_native_vector,
-          halide_xtensa_deinterleave_even_u16(native_vector_u16_x2(native_vector_u16_x2::from_native_vector, a.native_vector[0], a.native_vector[1])),
-          halide_xtensa_deinterleave_even_u16(native_vector_u16_x2(native_vector_u16_x2::from_native_vector, a.native_vector[2], a.native_vector[3]))
-        ));
-}
-
-HALIDE_ALWAYS_INLINE native_vector_u16 halide_xtensa_extract_1_of_4_u16(const native_vector_u16_x4& a) {
-  return halide_xtensa_deinterleave_even_u16(
-          native_vector_u16_x2(native_vector_u16_x2::from_native_vector,
-          halide_xtensa_deinterleave_odd_u16(native_vector_u16_x2(native_vector_u16_x2::from_native_vector, a.native_vector[0], a.native_vector[1])),
-          halide_xtensa_deinterleave_odd_u16(native_vector_u16_x2(native_vector_u16_x2::from_native_vector, a.native_vector[2], a.native_vector[3]))
-        ));
-}
-
-HALIDE_ALWAYS_INLINE native_vector_u16 halide_xtensa_extract_2_of_4_u16(const native_vector_u16_x4& a) {
-  return halide_xtensa_deinterleave_odd_u16(
-          native_vector_u16_x2(native_vector_u16_x2::from_native_vector,
-          halide_xtensa_deinterleave_even_u16(native_vector_u16_x2(native_vector_u16_x2::from_native_vector, a.native_vector[0], a.native_vector[1])),
-          halide_xtensa_deinterleave_even_u16(native_vector_u16_x2(native_vector_u16_x2::from_native_vector, a.native_vector[2], a.native_vector[3]))
-        ));
-}
-
-HALIDE_ALWAYS_INLINE native_vector_u16 halide_xtensa_extract_3_of_4_u16(const native_vector_u16_x4& a) {
-  return halide_xtensa_deinterleave_odd_u16(
-          native_vector_u16_x2(native_vector_u16_x2::from_native_vector,
-          halide_xtensa_deinterleave_odd_u16(native_vector_u16_x2(native_vector_u16_x2::from_native_vector, a.native_vector[0], a.native_vector[1])),
-          halide_xtensa_deinterleave_odd_u16(native_vector_u16_x2(native_vector_u16_x2::from_native_vector, a.native_vector[2], a.native_vector[3]))
-        ));
-}
-
-HALIDE_ALWAYS_INLINE native_vector_i16 halide_xtensa_slice_i16(const native_vector_i16_x2& a, int start) {
-  return IVP_SELNX16(a.native_vector[1], a.native_vector[0], IVP_SEQNX16() + native_vector_i16(start));
-}
-
-HALIDE_ALWAYS_INLINE native_vector_u16 halide_xtensa_slice_u16(const native_vector_u16_x2& a, int start) {
-  return IVP_SELNX16U(a.native_vector[1], a.native_vector[0], IVP_SEQNX16() + native_vector_i16(start));
-}
-
-HALIDE_ALWAYS_INLINE native_vector_i32 halide_xtensa_slice_i32(const native_vector_i32_x2& a, int start) {
-  return IVP_SELN_2X32(a.native_vector[1], a.native_vector[0], IVP_SEQN_2X32() + native_vector_i32(start));
-}
-
-HALIDE_ALWAYS_INLINE native_vector_u32 halide_xtensa_slice_u32(const native_vector_u32_x2& a, int start) {
-  return IVP_SELN_2X32U(a.native_vector[1], a.native_vector[0], IVP_SEQN_2X32() + native_vector_i32(start));
-}
-
-/*
-HALIDE_ALWAYS_INLINE native_vector_i8 halide_xtensa_deinterleave_even_i8(const int8x128_t& a) {
-  return  IVP_SEL2NX8I(a.native_vector[1], a.native_vector[0], IVP_SELI_8B_EXTRACT_1_OF_2_OFF_0);
-}
-
-HALIDE_ALWAYS_INLINE native_vector_i8 halide_xtensa_deinterleave_odd_i8(const int8x128_t& a) {
-  return  IVP_SEL2NX8I(a.native_vector[1], a.native_vector[0], IVP_SELI_8B_EXTRACT_1_OF_2_OFF_1);
-}
-*/
-HALIDE_ALWAYS_INLINE native_vector_u8 halide_xtensa_deinterleave_even_u8(const native_vector_u8_x2& a) {
-  return  IVP_SEL2NX8UI(a.native_vector[1], a.native_vector[0], IVP_SELI_8B_EXTRACT_1_OF_2_OFF_0);
-}
-
-HALIDE_ALWAYS_INLINE native_vector_u8 halide_xtensa_deinterleave_odd_u8(const native_vector_u8_x2& a) {
-  return  IVP_SEL2NX8UI(a.native_vector[1], a.native_vector[0], IVP_SELI_8B_EXTRACT_1_OF_2_OFF_1);
-}
-
-HALIDE_ALWAYS_INLINE native_vector_f32 halide_xtensa_slice_f32(const native_vector_f32_x2& a, int start) {
-  return IVP_SELN_2XF32(a.native_vector[1], a.native_vector[0], IVP_ADDN_2X32(IVP_SEQN_2X32(), native_vector_i32(start)));
-}
-
-HALIDE_ALWAYS_INLINE native_vector_u8 halide_xtensa_dynamic_shuffle(const native_vector_u8_x2& a, const native_vector_i8& b) {
-  return IVP_SEL2NX8(a.native_vector[1], a.native_vector[0], b);
-}
-
-HALIDE_ALWAYS_INLINE native_vector_i16 halide_xtensa_dynamic_shuffle(const native_vector_i16_x2& a, const native_vector_i16& b) {
-  return IVP_SELNX16(a.native_vector[1], a.native_vector[0], b);
-}
-
-HALIDE_ALWAYS_INLINE native_vector_u16 halide_xtensa_dynamic_shuffle(const native_vector_u16_x2& a, const native_vector_i16& b) {
-  return IVP_SELNX16U(a.native_vector[1], a.native_vector[0], b);
-}
-
-HALIDE_ALWAYS_INLINE native_vector_i16_x2 halide_xtensa_dynamic_shuffle(const native_vector_i16_x2& a, const native_vector_i16_x2& b) {
-  return native_vector_i16_x2(native_vector_i16_x2::from_native_vector,
-                    IVP_SELNX16(a.native_vector[1], a.native_vector[0], b.native_vector[0]),
-                    IVP_SELNX16(a.native_vector[1], a.native_vector[0], b.native_vector[1])
-                  );
-}
-
-HALIDE_ALWAYS_INLINE native_vector_u16_x2 halide_xtensa_dynamic_shuffle(const native_vector_u16_x2& a, const native_vector_i16_x2& b) {
-  return native_vector_u16_x2(native_vector_u16_x2::from_native_vector,
-                    IVP_SELNX16U(a.native_vector[1], a.native_vector[0], b.native_vector[0]),
-                    IVP_SELNX16U(a.native_vector[1], a.native_vector[0], b.native_vector[1])
-                  );
-}
-
-HALIDE_ALWAYS_INLINE native_vector_f32 halide_xtensa_dynamic_shuffle(const native_vector_f32_x2& a, const native_vector_i32& b) {
-  return IVP_SELN_2XF32(a.native_vector[1], a.native_vector[0], b);
-}
-
-HALIDE_ALWAYS_INLINE native_vector_i32 halide_xtensa_sat_add_i32(const native_vector_i32& a,
-                                                                      const native_vector_i32& b) {
-  // I am not 100% about it.
-  xb_vecN_2x32v one = 1;
-  xb_vecN_2x64w l0 = IVP_MULN_2X32(a, one);
-  IVP_MULAN_2X32(l0, b, one);
-  return IVP_PACKVRN_2X64W(l0, 0);
-}
-
-HALIDE_ALWAYS_INLINE native_vector_i32_x2 halide_xtensa_sat_add_i32(const native_vector_i32_x2& a,
-                                                                      const native_vector_i32_x2& b) {
-  // I am not 100% about it.
-  xb_vecN_2x32v zero = 0;
-  xb_vecN_2x32v one = 1;
-  xb_vecN_2x64w l0 = a.native_vector[0] * one;
-  IVP_MULAN_2X32(l0, b.native_vector[0], one);
-  xb_vecN_2x64w l1 = a.native_vector[1] * one;
-  IVP_MULAN_2X32(l1, b.native_vector[1], one);
-  return native_vector_i32_x2(native_vector_i32_x2::from_native_vector, IVP_PACKVN_2X64W(l0, zero), IVP_PACKVN_2X64W(l1, zero));
-
-}
-
-HALIDE_ALWAYS_INLINE native_vector_i16 halide_xtensa_pred_add_i16(const native_vector_i16& a, const native_mask_i16& p, const native_vector_i16& b, const native_vector_i16& c) {
-  native_vector_i16 r = a;
-  IVP_ADDNX16T(r, b, c, p);
-  return r;
-}
-
-HALIDE_ALWAYS_INLINE native_vector_i16 halide_xtensa_pred_sub_i16(const native_vector_i16& a, const native_mask_i16& p, const native_vector_i16& b, const native_vector_i16& c) {
-  native_vector_i16 r = a;
-  IVP_SUBNX16T(r, b, c, p);
-  return r;
-}
-
-HALIDE_ALWAYS_INLINE native_vector_i16 halide_xtensa_pred_max_i16(const native_vector_i16& a, const native_mask_i16& p, const native_vector_i16& b, const native_vector_i16& c) {
-  native_vector_i16 r = a;
-  IVP_MAXNX16T(r, b, c, p);
-  return r;
-}
-
-HALIDE_ALWAYS_INLINE native_vector_i16 halide_xtensa_pred_min_i16(const native_vector_i16& a, const native_mask_i16& p, const native_vector_i16& b, const native_vector_i16& c) {
-  native_vector_i16 r = a;
-  IVP_MINNX16T(r, b, c, p);
-  return r;
-}
-
-HALIDE_ALWAYS_INLINE native_vector_i16 halide_xtensa_pred_sat_add_i16(const native_mask_i16& p, const native_vector_i16& b, const native_vector_i16& c, const native_vector_i16& a) {
-  native_vector_i16 r = a;
-  IVP_ADDSNX16T(r, b, c, p);
-  return r;
-}
-
-HALIDE_ALWAYS_INLINE native_vector_i16 halide_xtensa_pred_sat_sub_i16(const native_vector_i16& a, const native_mask_i16& p, const native_vector_i16& b, const native_vector_i16& c) {
-  native_vector_i16 r = a;
-  IVP_SUBSNX16T(r, b, c, p);
-  return r;
-}
-
-HALIDE_ALWAYS_INLINE native_vector_i64 halide_xtensa_widen_mul_i64(const native_vector_i32& a, const native_vector_i32& b) {
-  return IVP_MULN_2X32(a, b);
-}
-
-HALIDE_ALWAYS_INLINE native_vector_i64 halide_xtensa_widen_mul_add_i64(const native_vector_i64& r, const native_vector_i32& a, const native_vector_i32& b) {
-  native_vector_i64 r1 = r;
-  IVP_MULAN_2X32(r1, a, b);
-  return r1;
-}
-
-HALIDE_ALWAYS_INLINE native_vector_i64 halide_xtensa_widen_mul_add_i64(const native_vector_i32& a, const native_vector_i32& b, const native_vector_i32& c) {
-  xb_vecN_2x64w r = IVP_MULN_2X32(c, native_vector_i32(1));
-  IVP_MULAN_2X32(r, a, b);
-  return r;
-}
-
-
-HALIDE_ALWAYS_INLINE native_vector_i48 halide_xtensa_widen_mul_add_i48(const native_vector_i48& a, const native_vector_i16& b, const native_vector_i16& c) {
-  native_vector_i48 r = a;
-  IVP_MULANX16(r, b, c);
-  return r;
-}
-
-HALIDE_ALWAYS_INLINE native_vector_i24 halide_xtensa_widen_mul_add_u24(const native_vector_i24& a, const native_vector_u8& b, const native_vector_u8& c) {
-  native_vector_i24 r = a;
-  IVP_MULUUA2NX8(r, b, c);
-  return r;
-}
-
-HALIDE_ALWAYS_INLINE native_vector_i24 halide_xtensa_widen_mul_sub_u24(const native_vector_i24& a, const native_vector_u8& b, const native_vector_u8& c) {
-  native_vector_i24 r = a;
-  IVP_MULUUS2NX8(r, b, c);
-  return r;
-}
-
-HALIDE_ALWAYS_INLINE native_vector_i24 halide_xtensa_widen_mul_add_i24(const native_vector_i24& a, const native_vector_i8& b, const native_vector_i8& c) {
-  native_vector_i24 r = a;
-  IVP_MULA2NX8(r, b, c);
-  return r;
-}
-
-HALIDE_ALWAYS_INLINE native_vector_i24 halide_xtensa_widen_mul_i24(const native_vector_i8& a, const native_vector_i8& b ) {
-  return IVP_MUL2NX8(a, b);
-}
-
-HALIDE_ALWAYS_INLINE native_vector_i24 halide_xtensa_widen_mul_u24(const native_vector_u8& a, const native_vector_u8& b ) {
-  return IVP_MULUU2NX8(a, b);
-}
-
-HALIDE_ALWAYS_INLINE native_vector_i24 halide_xtensa_widen_quad_mul_add_i24(
-                                            const native_vector_i24& acc,
-                                            const native_vector_i8& a0,
-                                            const int8_t& s0,
-                                            const native_vector_i8& a1,
-                                            const int8_t& s1,
-                                            const native_vector_i8& a2,
-                                            const int8_t& s2,
-                                            const native_vector_i8& a3,
-                                            const int8_t& s3
-                                            ) {
-  native_vector_i24 r = acc;
-  const int8_t scalar_coef[] = {s3, s2, s1, s0};
-  const xb_int32pr * __restrict coef = (const xb_int32pr*)scalar_coef;
-  IVP_MULQA2N8XR8(r, a0, a1, a2, a3, coef[0]);
-  return r;
-}
-
-HALIDE_ALWAYS_INLINE native_vector_i24 halide_xtensa_widen_quad_mul_add_i24(
-                                            const native_vector_i24& acc,
-                                            const native_vector_i8& a0,
-                                            const native_vector_i8& a1,
-                                            const native_vector_i8& a2,
-                                            const native_vector_i8& a3,
-                                            const int8x4_t& s
-                                            ) {
-  native_vector_i24 r = acc;
-  IVP_MULQA2N8XR8(r, a3, a2, a1, a0, s);
-  return r;
-}
-
-HALIDE_ALWAYS_INLINE native_vector_i24 halide_xtensa_widen_quad_mul_add_i24(
-                                            const native_vector_i24& acc,
-                                            const native_vector_i8_x4& a,
-                                            const int8x4_t& s
-                                            ) {
-  native_vector_i24 r = acc;
-  IVP_MULQA2N8XR8(r, a.native_vector[3], a.native_vector[2], a.native_vector[1], a.native_vector[0], s);
-  return r;
-}
-
-HALIDE_ALWAYS_INLINE native_vector_i24 halide_xtensa_widen_quad_mul_add_u24(
-                                            const native_vector_i24& acc,
-                                            const native_vector_u8& a0,
-                                            const native_vector_u8& a1,
-                                            const native_vector_u8& a2,
-                                            const native_vector_u8& a3,
-                                            const uint8x4_t& s
-                                            ) {
-  native_vector_i24 r = acc;
-  IVP_MULUUQA2N8XR8(r, a3, a2, a1, a0, s);
-  return r;
-}
-
-HALIDE_ALWAYS_INLINE native_vector_i24 halide_xtensa_widen_quad_mul_add_u24(
-                                            const native_vector_i24& acc,
-                                            const native_vector_u8_x4& a,
-                                            const uint8x4_t& s
-                                            ) {
-  native_vector_i24 r = acc;
-  IVP_MULUUQA2N8XR8(r, a.native_vector[3], a.native_vector[2], a.native_vector[1], a.native_vector[0], s);
-  return r;
-}
-
-HALIDE_ALWAYS_INLINE native_vector_i24 halide_xtensa_widen_quad_mul_add_by_scalar_u24(
-                                            const native_vector_i24& acc,
-                                            const native_vector_u8_x4& a,
-                                            const uint8_t& s
-                                            ) {
-  const xb_int32pr coef = s | (s << 8) | (s << 16) | (s << 24);
-
-  native_vector_i24 r = acc;
-  IVP_MULUUQA2N8XR8(r, a.native_vector[3], a.native_vector[2], a.native_vector[1], a.native_vector[0], coef);
-  return r;
-}
-
-HALIDE_ALWAYS_INLINE native_vector_i24_x2 halide_xtensa_dual_widen_quad_mul_add_i24(
-                                            const native_vector_i24_x2& acc,
-                                            const native_vector_i8_x4& a,
-                                            const int8x8_t& s) {
-  native_vector_i24_x2 r(acc);
-  IVP_DMULQA2N8XR8(r.native_vector[1], r.native_vector[0], a.native_vector[3], a.native_vector[2], a.native_vector[1], a.native_vector[0], s);
-  return r;
-}
-
-HALIDE_ALWAYS_INLINE native_vector_i24_x2 halide_xtensa_dual_widen_quad_mul_add_u24(
-                                            const native_vector_i24_x2& acc,
-                                            const native_vector_u8_x4& a,
-                                            const uint8x8_t& s) {
-  native_vector_i24_x2 r(acc);
-  IVP_DMULUUQA2N8XR8(r.native_vector[1], r.native_vector[0], a.native_vector[3], a.native_vector[2], a.native_vector[1], a.native_vector[0], s);
-  return r;
-}
-
-HALIDE_ALWAYS_INLINE native_vector_i24 halide_xtensa_widen_pair_mul_i24(const native_vector_i8& a, const native_vector_i8& b,
-                                                                  const native_vector_i8& c, const native_vector_i8& d) {
-  return IVP_MULP2NX8(a, b, c, d);
-}
-
-HALIDE_ALWAYS_INLINE native_vector_i24 halide_xtensa_widen_pair_mul_add_i24(const native_vector_i24& a, const native_vector_i8& b,
-                                                                  const native_vector_i8& c, const native_vector_i8& d, const native_vector_i8& e) {
-  native_vector_i24 r = a;
-  IVP_MULPA2NX8(r, b, c, d, e);
-  return r;
-}
-
-HALIDE_ALWAYS_INLINE native_vector_i24 halide_xtensa_widen_pair_mul_add_u24(const native_vector_i24& a, const native_vector_u8& b,
-                                                                  const native_vector_u8& c, const native_vector_u8& d, const native_vector_u8& e) {
-  native_vector_i24 r = a;
-  IVP_MULUUPA2NX8(r, b, c, d, e);
-  return r;
-}
-
-HALIDE_ALWAYS_INLINE native_vector_i24 halide_xtensa_widen_pair_mul_u24(const native_vector_u8& a, const native_vector_u8& b,
-                                                                  const native_vector_u8& c, const native_vector_u8& d) {
-  return IVP_MULUUP2NX8(a, b, c, d);
-}
-
-HALIDE_ALWAYS_INLINE native_vector_i48 halide_xtensa_widen_pair_mul_i48(const native_vector_i16& a, const native_vector_i16& b,
-                                                                  const native_vector_i16& c, const native_vector_i16& d) {
-  return IVP_MULPNX16(a, b, c, d);
-}
-
-HALIDE_ALWAYS_INLINE native_vector_i48 halide_xtensa_widen_pair_mul_add_i48(const native_vector_i48& a, const native_vector_i16& b,
-                                                                  const native_vector_i16& c, const native_vector_i16& d, const native_vector_i16& e) {
-  native_vector_i48 r = a;
-  IVP_MULPANX16(r, b, c, d, e);
-  return r;
-}
-
-HALIDE_ALWAYS_INLINE native_vector_i48 halide_xtensa_widen_pair_mul_u48(const native_vector_u16& a, const native_vector_u16& b,
-                                                                  const native_vector_u16& c, const native_vector_u16& d) {
-  return IVP_MULUUPNX16(a, b, c, d);
-}
-
-HALIDE_ALWAYS_INLINE native_vector_i24 halide_xtensa_widen_mul_add_by_diff_u24(const native_vector_i24& a, const native_vector_u8& d1,
-                                                                  const native_vector_u8& d2, const native_vector_u8& c) {
-  native_vector_i24 r = a;
-  IVP_MULUUPDA2NX8(r, d1, c, d2, c);
-  return r;
-}
-
-HALIDE_ALWAYS_INLINE native_vector_i48 halide_xtensa_widen_add_i48(const native_vector_i16& a, const native_vector_i16& b) {
-  return IVP_ADDWNX16(a, b);
-}
-
-HALIDE_ALWAYS_INLINE native_vector_i48 halide_xtensa_widen_add_i48(const native_vector_i48& a, const native_vector_i16& b) {
-  native_vector_i48 r = a;
-  IVP_ADDWANX16(r, b, native_vector_i16(0));
-  return r;
-}
-
-HALIDE_ALWAYS_INLINE native_vector_i48 halide_xtensa_widen_pair_add_i48(const native_vector_i48& a, const native_vector_i16& b, const native_vector_i16& c) {
-  native_vector_i48 r = a;
-  IVP_ADDWANX16(r, b, c);
-  return r;
-}
-
-HALIDE_ALWAYS_INLINE native_vector_i48 halide_xtensa_widen_add_u48(const native_vector_u16& a, const native_vector_u16& b) {
-  return IVP_ADDWUNX16U(a, b);
-}
-
-HALIDE_ALWAYS_INLINE native_vector_i48 halide_xtensa_widen_add_u48(const native_vector_i48& a, const native_vector_u16& b) {
-  native_vector_i48 r = a;
-  IVP_ADDWUANX16U(r, b, native_vector_u16(0));
-  return r;
-}
-
-HALIDE_ALWAYS_INLINE native_vector_i48 halide_xtensa_widen_quad_add_i48(
-                                      const native_vector_i16& a, const native_vector_i16& b,
-                                      const native_vector_i16& c, const native_vector_i16& d) {
-  native_vector_i48 r = IVP_ADDWNX16(a, b);
-  IVP_ADDWANX16(r, c, d);
-  return r;
-}
-
-template<>
-HALIDE_ALWAYS_INLINE native_vector_u32_x2 convert<native_vector_u32_x2, native_vector_u16>(const native_vector_u16& src);
-
-HALIDE_ALWAYS_INLINE native_vector_i64_x2 halide_xtensa_widen_right_mul_u64(const native_vector_u32_x2& a, const native_vector_u16 &b) {
-  native_vector_u32_x2 b32 = convert<native_vector_u32_x2, native_vector_u16>(b);
-
-  return native_vector_i64_x2(native_vector_i64_x2::from_native_vector,
-    IVP_MULUSN_2X32(a.native_vector[0], xb_vecN_2x32Uv_rtor_xb_vecN_2x32v(b32.native_vector[0])),
-    IVP_MULUSN_2X32(a.native_vector[1], xb_vecN_2x32Uv_rtor_xb_vecN_2x32v(b32.native_vector[1])));
-}
-
-HALIDE_ALWAYS_INLINE native_vector_i48 halide_xtensa_widen_pair_add_u48(const native_vector_i48& a, const native_vector_u16& b, const native_vector_u16& c) {
-  native_vector_i48 r = a;
-  IVP_ADDWUANX16U(r, b, c);
-  return r;
-}
-
-HALIDE_ALWAYS_INLINE native_vector_i24 halide_xtensa_widen_add_i24(const native_vector_i24& a, const native_vector_i8& b) {
-  native_vector_i24 r = a;
-  IVP_ADDWA2NX8(r, b, native_vector_i8(0));
-  return r;
-}
-
-HALIDE_ALWAYS_INLINE native_vector_i8 halide_xtensa_sat_narrow_i24x_with_shift_i8(const native_vector_i24& a, int shift) {
-  return IVP_PACKVRNR2NX24(a, shift);
-}
-
-HALIDE_ALWAYS_INLINE native_vector_u8 halide_xtensa_sat_narrow_i24x_with_shift_u8(const native_vector_i24& a, int shift) {
-  return xb_vec2Nx8_rtor_xb_vec2Nx8U(IVP_PACKVRNR2NX24(a, shift));
-}
-
-HALIDE_ALWAYS_INLINE native_vector_i16_x2 halide_xtensa_narrow_i24_with_shift_i16(const native_vector_i24& a, int shift) {
-    native_vector_i16 even = xb_vecNx16U_rtor_xb_vecNx16(IVP_PACKVRNR2NX24_0(a, shift));
-    native_vector_i16 odd = xb_vecNx16U_rtor_xb_vecNx16(IVP_PACKVRNR2NX24_1(a, shift));
-    native_vector_i16_x2 r;
-    IVP_DSELNX16I(r.native_vector[1], r.native_vector[0], odd, even, IVP_DSELI_INTERLEAVE_1);
-    return r;
-}
-
-HALIDE_ALWAYS_INLINE native_vector_i8 halide_xtensa_narrow_i24_with_shift_i8(const native_vector_i24& a, int shift) {
-  return IVP_PACKVR2NX24(a, shift);
-}
-
-HALIDE_ALWAYS_INLINE native_vector_u8 halide_xtensa_narrow_i24_with_shift_u8(const native_vector_i24& a, int shift) {
-  return IVP_PACKVRU2NX24(a, shift);
-}
-
-HALIDE_ALWAYS_INLINE native_vector_i32_x2 halide_xtensa_narrow_i48_with_shift_i32(const native_vector_i48& a, int shift) {
-    native_vector_i32 even = IVP_PACKVRNRNX48_0(a, shift);
-    native_vector_i32 odd = IVP_PACKVRNRNX48_1(a, shift);
-    native_vector_i32_x2 r;
-    IVP_DSELN_2X32I(r.native_vector[1], r.native_vector[0], odd, even, IVP_DSELI_INTERLEAVE_2);
-    return r;
-}
-
-HALIDE_ALWAYS_INLINE native_vector_u32_x2 halide_xtensa_narrow_i48_with_shift_u32(const native_vector_i48& a, int shift) {
-    native_vector_u32 even = IVP_PACKVRNRNX48_0(a, shift);
-    native_vector_u32 odd = IVP_PACKVRNRNX48_1(a, shift);
-    native_vector_u32_x2 r;
-    IVP_DSELN_2X32UI(r.native_vector[1], r.native_vector[0], odd, even, IVP_DSELI_INTERLEAVE_2);
-    return r;
-}
-
-HALIDE_ALWAYS_INLINE native_vector_u16 halide_xtensa_narrow_i48_with_shift_u16(const native_vector_i48& a, int shift) {
-  return xb_vecNx16_rtor_xb_vecNx16U(IVP_PACKVRNRNX48(a, shift));
-}
-
-HALIDE_ALWAYS_INLINE native_vector_i16 halide_xtensa_narrow_with_shift_i16(const native_vector_i32_x2& a, int shift) {
-  xb_vecNx48 wide = IVP_CVT48SNX32(a.native_vector[1], a.native_vector[0]);
-  return IVP_PACKVRNRNX48(wide, shift);
-}
-
-HALIDE_ALWAYS_INLINE native_vector_u16 halide_xtensa_narrow_with_shift_u16(const native_vector_i32_x2& a, int shift) {
-  xb_vecNx48 wide = IVP_CVT48SNX32(a.native_vector[1], a.native_vector[0]);
-  return xb_vecNx16_rtor_xb_vecNx16U(IVP_PACKVRNRNX48(wide, shift));
-}
-
-HALIDE_ALWAYS_INLINE native_vector_i32 halide_xtensa_narrow_high_i32(const native_vector_i64& a) {
-  return IVP_PACKHN_2X64W(a);
-}
-
-HALIDE_ALWAYS_INLINE native_vector_i32 halide_xtensa_sat_narrow_shift_i32(const native_vector_i64& a, int shift) {
-  return IVP_PACKVN_2X64W(a, shift);
-}
-
-
-
-HALIDE_ALWAYS_INLINE int32_t halide_xtensa_full_reduce_add_u8_to_i32(const native_vector_u8& a) {
-    return xb_int16U_rtor_uint16(IVP_RADDU2NX8(a));
-}
-
-HALIDE_ALWAYS_INLINE native_vector_i16 halide_xtensa_lerp_i16(const native_vector_i16& a, const native_vector_i16& b, uint16_t w) {
-  // TODO(vksnk): Halide lerp actually uses full range, but it's not clear from the documentation
-  // if we can pass unsigned type to IVP_MULPN16XR16, so just to be extra careful reduce it to 14-bit
-  // for now.
-  uint32_t w32 = ((uint32_t(w)) >> 0);
-  uint32_t alphaMalpha = ((65536 - w32) << 16) | w32;
-  xb_vecNx48 output = IVP_MULSUPN16XR16(a, b, alphaMalpha);
-  IVP_DECNEGWNX48(output);
-  return IVP_PACKVRNX48(output, 16);
-}
-
-template<>
-HALIDE_ALWAYS_INLINE native_vector_i16_x2 convert<native_vector_i16_x2, native_vector_i8>(const native_vector_i8& src) {
-  xb_vec2Nx24 wide = src * native_vector_i8(1);
-  return native_vector_i16_x2(native_vector_i16_x2::from_native_vector,
-                        IVP_CVT16S2NX24L(wide), IVP_CVT16S2NX24H(wide));
-}
-
-template<>
-HALIDE_ALWAYS_INLINE native_vector_u16_x2 convert<native_vector_u16_x2, native_vector_u8>(const native_vector_u8& src) {
-  xb_vec2Nx24 wide = src * native_vector_u8(1);
-  return native_vector_u16_x2(native_vector_u16_x2::from_native_vector,
-                        IVP_CVT16U2NX24L(wide), IVP_CVT16U2NX24H(wide));
-}
-
-template<>
-HALIDE_ALWAYS_INLINE native_vector_i16_x2 convert<native_vector_i16_x2, native_vector_u8>(const native_vector_u8& src) {
-  xb_vec2Nx24 wide = src * native_vector_u8(1);
-  return native_vector_i16_x2(native_vector_i16_x2::from_native_vector,
-                        IVP_CVT16S2NX24L(wide), IVP_CVT16S2NX24H(wide));
-}
-
-template<>
-HALIDE_ALWAYS_INLINE native_vector_i16_x2 convert<native_vector_i16_x2, native_vector_i24>(const native_vector_i24& wide) {
-  return native_vector_i16_x2(native_vector_i16_x2::from_native_vector,
-                        IVP_CVT16S2NX24L(wide), IVP_CVT16S2NX24H(wide));
-}
-
-template<>
-HALIDE_ALWAYS_INLINE native_vector_u16_x2 convert<native_vector_u16_x2, native_vector_i24>(const native_vector_i24& wide) {
-  return native_vector_u16_x2(native_vector_u16_x2::from_native_vector,
-                        IVP_CVT16U2NX24L(wide), IVP_CVT16U2NX24H(wide));
-}
-
-template<>
-HALIDE_ALWAYS_INLINE native_vector_i8 convert<native_vector_i8, native_vector_i16_x2>(const native_vector_i16_x2& src) {
-  xb_vec2Nx24 wide = IVP_CVT24S2NX16(src.native_vector[1], src.native_vector[0]);
-  return IVP_PACKL2NX24(wide);
-}
-
-template<>
-HALIDE_ALWAYS_INLINE native_vector_u8 convert<native_vector_u8, native_vector_i16_x2>(const native_vector_i16_x2& src) {
-  xb_vec2Nx24 wide = IVP_CVT24S2NX16(src.native_vector[1], src.native_vector[0]);
-  return xb_vec2Nx8_rtor_xb_vec2Nx8U(IVP_PACKL2NX24(wide));
-}
-
-template<>
-HALIDE_ALWAYS_INLINE native_vector_i8 convert<native_vector_i8, native_vector_i32_x4>(const native_vector_i32_x4& src) {
-  xb_vec2Nx24 wide = IVP_CVT24UNX32L(src.native_vector[1], src.native_vector[0]);
-  IVP_CVT24UNX32H(wide, src.native_vector[3], src.native_vector[2]);
-  return IVP_PACKL2NX24(wide);
-}
-
-template<>
-HALIDE_ALWAYS_INLINE native_vector_i8 convert<native_vector_i8, native_mask_i8>(const native_mask_i8& src) {
-  return IVP_MOV2NX8T(native_vector_i8(1), native_vector_i8(0), src);
-}
-
-template<>
-HALIDE_ALWAYS_INLINE native_vector_u8 convert<native_vector_u8, native_mask_i8>(const native_mask_i8& src) {
-  return IVP_MOV2NX8UT(native_vector_u8(1), native_vector_u8(0), src);
-}
-
-template<>
-HALIDE_ALWAYS_INLINE native_vector_u8 convert<native_vector_u8, native_vector_i32_x4>(const native_vector_i32_x4& src) {
-  xb_vec2Nx24 wide = IVP_CVT24UNX32L(src.native_vector[1], src.native_vector[0]);
-  IVP_CVT24UNX32H(wide, src.native_vector[3], src.native_vector[2]);
-  return xb_vec2Nx8_rtor_xb_vec2Nx8U(IVP_PACKL2NX24(wide));
-}
-
-template<>
-HALIDE_ALWAYS_INLINE native_vector_u8 convert<native_vector_u8, native_vector_u16_x2>(const native_vector_u16_x2& src) {
-  return IVP_SEL2NX8UI(IVP_MOV2NX8U_FROMNX16(src.native_vector[1]),
-                       IVP_MOV2NX8U_FROMNX16(src.native_vector[0]),
-                       IVP_SELI_8B_EXTRACT_1_OF_2_OFF_0);
-}
-
-template<>
-HALIDE_ALWAYS_INLINE native_vector_i16 convert<native_vector_i16, native_mask_i16>(const native_mask_i16& src) {
-  return IVP_MOVNX16T(native_vector_i16(1), native_vector_i16(0), src);
-}
-
-template<>
-HALIDE_ALWAYS_INLINE native_mask_i16_x2 convert<native_mask_i16_x2, native_mask_i8>(const native_mask_i8& src) {
-  return native_mask_i16_x2(native_mask_i16_x2::from_native_vector,
-            IVP_EXTRACTBL2N(src),
-            IVP_EXTRACTBH2N(src));
-}
-
-template<>
-HALIDE_ALWAYS_INLINE native_vector_i16_x2 convert<native_vector_i16_x2, native_mask_i8>(const native_mask_i8& src) {
-  return native_vector_i16_x2(native_vector_i16_x2::from_native_vector,
-            convert<native_vector_i16, native_mask_i16>(IVP_EXTRACTBL2N(src)),
-            convert<native_vector_i16, native_mask_i16>(IVP_EXTRACTBH2N(src)));
-}
-
-template<>
-HALIDE_ALWAYS_INLINE native_vector_i16 convert<native_vector_i16, native_vector_i32_x2>(const native_vector_i32_x2& src) {
-  return IVP_SELNX16I(IVP_MOVNX16_FROMN_2X32(src.native_vector[1]),
-                      IVP_MOVNX16_FROMN_2X32(src.native_vector[0]),
-                      IVP_SELI_16B_EXTRACT_1_OF_2_OFF_0);
-}
-
-template<>
-HALIDE_ALWAYS_INLINE native_vector_i48 convert<native_vector_i48, native_vector_i32_x2>(const native_vector_i32_x2& src) {
-  return IVP_CVT48SNX32(src.native_vector[1], src.native_vector[0]);
-}
-
-template<>
-HALIDE_ALWAYS_INLINE native_vector_i48 convert<native_vector_i48, native_vector_u32_x2>(const native_vector_u32_x2& src) {
-  return IVP_CVT48UNX32(src.native_vector[1], src.native_vector[0]);
-}
-
-template<>
-HALIDE_ALWAYS_INLINE native_vector_i16 convert<native_vector_i16, native_vector_u32_x2>(const native_vector_u32_x2& src) {
-  return IVP_SELNX16I(IVP_MOVNX16_FROMN_2X32U(src.native_vector[1]),
-                      IVP_MOVNX16_FROMN_2X32U(src.native_vector[0]),
-                      IVP_SELI_16B_EXTRACT_1_OF_2_OFF_0);
-}
-
-template<>
-HALIDE_ALWAYS_INLINE native_vector_i16_x2 convert<native_vector_i16_x2, native_vector_i32_x4>(const native_vector_i32_x4& src) {
-  xb_vecNx48 wide0 = IVP_CVT48SNX32(src.native_vector[1], src.native_vector[0]);
-  xb_vecNx48 wide1 = IVP_CVT48SNX32(src.native_vector[3], src.native_vector[2]);
-
-  return native_vector_i16_x2(native_vector_i16_x2::from_native_vector, IVP_PACKLNX48(wide0), IVP_PACKLNX48(wide1));
-}
-
-template<>
-HALIDE_ALWAYS_INLINE native_vector_u16 convert<native_vector_u16, native_vector_i32_x2>(const native_vector_i32_x2& src) {
-  return IVP_SELNX16UI(IVP_MOVNX16_FROMN_2X32(src.native_vector[1]),
-                       IVP_MOVNX16_FROMN_2X32(src.native_vector[0]),
-                       IVP_SELI_16B_EXTRACT_1_OF_2_OFF_0);
-}
-
-template<>
-HALIDE_ALWAYS_INLINE native_vector_u16 convert<native_vector_u16, native_mask_i16>(const native_mask_i16& src) {
-  return IVP_MOVNX16UT(native_vector_u16(1), native_vector_u16(0), src);
-}
-
-template<>
-HALIDE_ALWAYS_INLINE native_vector_u16_x2 convert<native_vector_u16_x2, native_mask_i8>(const native_mask_i8& src) {
-  return native_vector_u16_x2(native_vector_u16_x2::from_native_vector,
-            convert<native_vector_u16, native_mask_i16>(IVP_EXTRACTBL2N(src)),
-            convert<native_vector_u16, native_mask_i16>(IVP_EXTRACTBH2N(src)));
-}
-
-template<>
-HALIDE_ALWAYS_INLINE native_vector_u16 convert<native_vector_u16, native_vector_u32_x2>(const native_vector_u32_x2& src) {
-  return IVP_SELNX16UI(IVP_MOVNX16_FROMN_2X32U(src.native_vector[1]),
-                       IVP_MOVNX16_FROMN_2X32U(src.native_vector[0]),
-                       IVP_SELI_16B_EXTRACT_1_OF_2_OFF_0);
-}
-
-template<>
-HALIDE_ALWAYS_INLINE native_vector_u32 convert<native_vector_u32, native_vector_i64>(const native_vector_i64& src) {
-  return IVP_PACKLN_2X64W(src);
-}
-
-template<>
-HALIDE_ALWAYS_INLINE native_vector_i32 convert<native_vector_i32, native_mask_i32>(const native_mask_i32& src) {
-  xb_vecN_2x32v r = 0;
-  IVP_INJBIN_2X32(r, src, 0);
-  return r;
-}
-
-template<>
-HALIDE_ALWAYS_INLINE native_vector_i32_x4 convert<native_vector_i32_x4, native_vector_u8>(const native_vector_u8& src) {
-    xb_vec2Nx24 wide = src * native_vector_u8(1);
-    return native_vector_i32_x4(native_vector_i32_x4::from_native_vector, IVP_CVT32S2NX24LL(wide), IVP_CVT32S2NX24LH(wide),
-                                                      IVP_CVT32S2NX24HL(wide), IVP_CVT32S2NX24HH(wide));
-}
-
-template<>
-HALIDE_ALWAYS_INLINE native_vector_u32_x4 convert<native_vector_u32_x4, native_vector_u8>(const native_vector_u8& src) {
-    xb_vec2Nx24 wide = src * native_vector_u8(1);
-    return native_vector_u32_x4(native_vector_u32_x4::from_native_vector, IVP_CVT32S2NX24LL(wide), IVP_CVT32S2NX24LH(wide),
-                                                      IVP_CVT32S2NX24HL(wide), IVP_CVT32S2NX24HH(wide));
-}
-
-template<>
-HALIDE_ALWAYS_INLINE native_vector_i32_x4 convert<native_vector_i32_x4, native_vector_i24>(const native_vector_i24& src) {
-    return native_vector_i32_x4(native_vector_i32_x4::from_native_vector, IVP_CVT32S2NX24LL(src), IVP_CVT32S2NX24LH(src),
-                                                      IVP_CVT32S2NX24HL(src), IVP_CVT32S2NX24HH(src));
-}
-
-template<>
-HALIDE_ALWAYS_INLINE native_vector_i32_x2 convert<native_vector_i32_x2, native_vector_i16>(const native_vector_i16& src) {
-    return native_vector_i32_x2(native_vector_i32_x2::from_native_vector,
-      IVP_MOVN_2X32_FROMNX16(
-        IVP_SELNX16UI(native_vector_i16(0), src, IVP_SELI_16B_INTERLEAVE_1_LO)),
-      IVP_MOVN_2X32_FROMNX16(
-        IVP_SELNX16UI(native_vector_i16(0), src, IVP_SELI_16B_INTERLEAVE_1_HI)));
-}
-
-template<>
-HALIDE_ALWAYS_INLINE native_vector_i32_x4 convert<native_vector_i32_x4, native_vector_i16_x2>(const native_vector_i16_x2& src) {
-    auto r0 = convert<native_vector_i32_x2, native_vector_i16>(src.native_vector[0]);
-    auto r1 = convert<native_vector_i32_x2, native_vector_i16>(src.native_vector[1]);
-
-    return native_vector_i32_x4(native_vector_i32_x4::from_native_vector, r0.native_vector[0], r0.native_vector[1],
-                                                      r1.native_vector[0], r1.native_vector[1]);
-}
-
-template<>
-HALIDE_ALWAYS_INLINE native_vector_i32_x2 convert<native_vector_i32_x2, native_vector_u16>(const native_vector_u16& src) {
-  return native_vector_i32_x2(native_vector_i32_x2::from_native_vector,
-                    IVP_MOVN_2X32_FROMNX16(IVP_SELNX16UI(native_vector_u16(0), src, IVP_SELI_16B_INTERLEAVE_1_LO)),
-                    IVP_MOVN_2X32_FROMNX16(IVP_SELNX16UI(native_vector_u16(0), src, IVP_SELI_16B_INTERLEAVE_1_HI)));
-}
-
-template<>
-HALIDE_ALWAYS_INLINE native_vector_i32_x2 convert<native_vector_i32_x2, native_vector_u32_x2>(const native_vector_u32_x2& src) {
-    return native_vector_i32_x2(native_vector_i32_x2::from_native_vector,
-                      src.native_vector[0], src.native_vector[1]);
-}
-
-template<>
-HALIDE_ALWAYS_INLINE native_vector_u32_x2 convert<native_vector_u32_x2, native_vector_i32_x2>(const native_vector_i32_x2& src) {
-    return native_vector_u32_x2(native_vector_u32_x2::from_native_vector,
-                      src.native_vector[0], src.native_vector[1]);
-}
-
-template<>
-HALIDE_ALWAYS_INLINE native_vector_u16_x2 convert<native_vector_u16_x2, native_vector_i16_x2>(const native_vector_i16_x2& src) {
-    return native_vector_u16_x2(native_vector_u16_x2::from_native_vector,
-                      src.native_vector[0], src.native_vector[1]);
-}
-
-template<>
-HALIDE_ALWAYS_INLINE native_vector_i32_x2 convert<native_vector_i32_x2, native_vector_i48>(const native_vector_i48& src) {
-    return native_vector_i32_x2(native_vector_i32_x2::from_native_vector,
-                                IVP_CVT32SNX48L(src),
-                                IVP_CVT32SNX48H(src));
-}
-
-template<>
-HALIDE_ALWAYS_INLINE native_vector_u32_x2 convert<native_vector_u32_x2, native_vector_u16>(const native_vector_u16& src) {
-    xb_vec2Nx24 wide = IVP_CVT24U2NX16(0, xb_vecNx16U_rtor_xb_vecNx16(src));
-    return native_vector_u32_x2(native_vector_u32_x2::from_native_vector,
-                        xb_vecN_2x32v_rtor_xb_vecN_2x32Uv(IVP_CVT32S2NX24LL(wide)),
-                        xb_vecN_2x32v_rtor_xb_vecN_2x32Uv(IVP_CVT32S2NX24LH(wide)));
-}
-
-template<>
-HALIDE_ALWAYS_INLINE native_vector_u32_x2 convert<native_vector_u32_x2, native_vector_i48>(const native_vector_i48& src) {
-    return native_vector_u32_x2(native_vector_u32_x2::from_native_vector,
-                                xb_vecN_2x32v_rtor_xb_vecN_2x32Uv(IVP_CVT32UNX48L(src)),
-                                xb_vecN_2x32v_rtor_xb_vecN_2x32Uv(IVP_CVT32UNX48H(src)));
-}
-
-template<>
-HALIDE_ALWAYS_INLINE native_vector_i16_x2 convert<native_vector_i16_x2, native_vector_u16_x2>(const native_vector_u16_x2& src) {
-    return native_vector_i16_x2(native_vector_i16_x2::from_native_vector, src.native_vector[0], src.native_vector[1]);
-}
-
-template<>
-HALIDE_ALWAYS_INLINE native_vector_f32 convert<native_vector_f32, native_vector_i32>(const native_vector_i32& src) {
-  return IVP_FLOATN_2X32(src, 0);
-}
-
-template<>
-HALIDE_ALWAYS_INLINE native_vector_f32_x2 convert<native_vector_f32_x2, native_vector_i32_x2>(const native_vector_i32_x2& src) {
-  return native_vector_f32_x2(native_vector_f32_x2::from_native_vector,
-                  convert<native_vector_f32, native_vector_i32>(src.native_vector[0]),
-                  convert<native_vector_f32, native_vector_i32>(src.native_vector[1]));
-}
-
-template<>
-HALIDE_ALWAYS_INLINE native_vector_f32_x2 convert<native_vector_f32_x2, native_vector_i16>(const native_vector_i16& src) {
-    native_vector_i32_x2 tmp = convert<native_vector_i32_x2, native_vector_i16>(src);
-    return convert<native_vector_f32_x2, native_vector_i32_x2>(tmp);
-}
-
-template<>
-HALIDE_ALWAYS_INLINE native_vector_f32_x2 convert<native_vector_f32_x2, native_vector_u16>(const native_vector_u16& src) {
-    native_vector_i32_x2 tmp = convert<native_vector_i32_x2, native_vector_u16>(src);
-    return convert<native_vector_f32_x2, native_vector_i32_x2>(tmp);
-}
-
-template<>
-HALIDE_ALWAYS_INLINE native_vector_i32 convert<native_vector_i32, native_vector_f32>(const native_vector_f32& src) {
-  return IVP_TRUNCN_2XF32(src, 0);
-}
-
-template<>
-HALIDE_ALWAYS_INLINE native_vector_u32 convert<native_vector_u32, native_vector_f32>(const native_vector_f32& src) {
-  return IVP_UTRUNCN_2XF32(src, 0);
-}
-
-template<>
-HALIDE_ALWAYS_INLINE native_vector_i32_x2 convert<native_vector_i32_x2, native_vector_f32_x2>(const native_vector_f32_x2& src) {
-  return native_vector_i32_x2(native_vector_i32_x2::from_native_vector,
-                  convert<native_vector_i32, native_vector_f32>(src.native_vector[0]),
-                  convert<native_vector_i32, native_vector_f32>(src.native_vector[1]));
-}
-
-template<>
-HALIDE_ALWAYS_INLINE native_vector_u32_x2 convert<native_vector_u32_x2, native_vector_f32_x2>(const native_vector_f32_x2& src) {
-  return native_vector_u32_x2(native_vector_u32_x2::from_native_vector,
-                  convert<native_vector_u32, native_vector_f32>(src.native_vector[0]),
-                  convert<native_vector_u32, native_vector_f32>(src.native_vector[1]));
-}
-
-template<>
-HALIDE_ALWAYS_INLINE native_vector_f32_x2 convert<native_vector_f32_x2, native_vector_f16>(const native_vector_f16& src) {
-    native_vector_f32_x2 output;
-
-    IVP_DSELN_2XF32I(
-      output.native_vector[1],
-      output.native_vector[0],
-      IVP_CVTF32NXF16_1(src),
-      IVP_CVTF32NXF16_0(src),
-      IVP_DSELI_INTERLEAVE_2);
-
-    return output;
-}
-
-template<>
-HALIDE_ALWAYS_INLINE native_vector_f16 convert<native_vector_f16, native_vector_f32_x2>(const native_vector_f32_x2& src) {
-    return IVP_SELNXF16I(
-      IVP_CVTF16N_2XF32_0(src.native_vector[1]),
-      IVP_CVTF16N_2XF32_0(src.native_vector[0]),
-      IVP_SELI_EXTRACT_1_OF_2_OFF_0);
-}
-
-template<>
-HALIDE_ALWAYS_INLINE native_vector_f16 convert<native_vector_f16, native_vector_i32_x2>(const native_vector_i32_x2& src) {
-    return convert<native_vector_f16, native_vector_f32_x2>(
-      native_vector_f32_x2(
-        native_vector_f32_x2::from_native_vector,
-        IVP_FLOATN_2X32(src.native_vector[0], 0),
-        IVP_FLOATN_2X32(src.native_vector[1], 0)));
-}
-
-template<>
-HALIDE_ALWAYS_INLINE native_vector_i32_x2 convert<native_vector_i32_x2, native_vector_f16>(const native_vector_f16& src) {
-    native_vector_f32_x2 tmp = convert<native_vector_f32_x2, native_vector_f16>(src);
-    return convert<native_vector_i32_x2, native_vector_f32_x2>(tmp);
-}
-
-template<>
-HALIDE_ALWAYS_INLINE native_vector_u16 convert<native_vector_u16, native_vector_f32_x2>(const native_vector_f32_x2& src) {
-  return convert<native_vector_u16, native_vector_u32_x2>(
-    convert<native_vector_u32_x2, native_vector_f32_x2>(src));
-}
-
-template<>
-HALIDE_ALWAYS_INLINE native_vector_i16 convert<native_vector_i16, native_vector_f32_x2>(const native_vector_f32_x2& src) {
-    native_vector_i32_x2 tmp = convert<native_vector_i32_x2, native_vector_f32_x2>(src);
-    return convert<native_vector_i16, native_vector_i32_x2>(tmp);
-}
-
-template<>
-HALIDE_ALWAYS_INLINE native_vector_f16 convert<native_vector_f16, native_vector_i16>(const native_vector_i16& src) {
-    return IVP_FLOAT16NX16(src, 0);
-}
-
-template<>
-HALIDE_ALWAYS_INLINE native_vector_i16 convert<native_vector_i16, native_vector_f16>(const native_vector_f16& src) {
-    return IVP_TRUNC16NXF16(src, 0);
-}
-
-template<>
-HALIDE_ALWAYS_INLINE native_vector_f16 convert<native_vector_f16, native_vector_u16>(const native_vector_u16& src) {
-    return convert<native_vector_f16, native_vector_i16>(xb_vecNx16U_rtor_xb_vecNx16(src));
-}
-
-template<>
-HALIDE_ALWAYS_INLINE native_vector_u16 convert<native_vector_u16, native_vector_f16>(const native_vector_f16& src) {
-    return xb_vecNx16U_rtor_xb_vecNx16(convert<native_vector_i16, native_vector_f16>(src));
-}
-
-template<>
-HALIDE_ALWAYS_INLINE native_vector_u8 convert<native_vector_u8, native_vector_f32_x4>(const native_vector_f32_x4& src) {
-    native_vector_i32_x4 tmp(native_vector_i32_x4::from_native_vector,
-                  convert<native_vector_i32, native_vector_f32>(src.native_vector[0]),
-                  convert<native_vector_i32, native_vector_f32>(src.native_vector[1]),
-                  convert<native_vector_i32, native_vector_f32>(src.native_vector[2]),
-                  convert<native_vector_i32, native_vector_f32>(src.native_vector[3]));
-    return convert<native_vector_u8, native_vector_i32_x4>(tmp);
-}
-
-HALIDE_ALWAYS_INLINE native_mask_i32 halide_xtensa_slice_to_native(const native_mask_i16& src, int index, int native_lanes, int total_lanes) {
-  return (index == 0)?IVP_EXTRACTBLN(src):IVP_EXTRACTBHN(src);
-}
-
-HALIDE_ALWAYS_INLINE native_vector_i32 halide_xtensa_convert_i16_low_i32(const native_vector_i16& src) {
-    const native_vector_i32 m = native_vector_i32(1U << (16 - 1));
-    native_vector_i32 x = IVP_MOVN_2X32_FROMNX16(IVP_SELNX16I(native_vector_i16(0), src, IVP_SELI_16B_INTERLEAVE_1_LO));
-    native_vector_i32 r = (x ^ m) - m;
-    return r;
-}
-
-HALIDE_ALWAYS_INLINE native_vector_i32 halide_xtensa_convert_i16_high_i32(const native_vector_i16& src) {
-    const native_vector_i32 m = native_vector_i32(1U << (16 - 1));
-    native_vector_i32 x = IVP_MOVN_2X32_FROMNX16(IVP_SELNX16I(native_vector_i16(0), src, IVP_SELI_16B_INTERLEAVE_1_HI));
-    native_vector_i32 r = (x ^ m) - m;
-    return r;
-}
-
-HALIDE_ALWAYS_INLINE native_vector_i32 halide_xtensa_convert_u16_low_i32(const native_vector_u16& src) {
-    return IVP_MOVN_2X32_FROMNX16(IVP_SELNX16UI(native_vector_u16(0), src, IVP_SELI_16B_INTERLEAVE_1_LO));
-}
-
-HALIDE_ALWAYS_INLINE native_vector_i32 halide_xtensa_convert_u16_high_i32(const native_vector_u16& src) {
-    return IVP_MOVN_2X32_FROMNX16(IVP_SELNX16UI(native_vector_u16(0), src, IVP_SELI_16B_INTERLEAVE_1_HI));
-}
-
-HALIDE_ALWAYS_INLINE native_vector_u32 halide_xtensa_convert_u16_low_u32(const native_vector_u16& src) {
-    return IVP_MOVN_2X32_FROMNX16(IVP_SELNX16UI(native_vector_u16(0), src, IVP_SELI_16B_INTERLEAVE_1_LO));
-}
-
-HALIDE_ALWAYS_INLINE native_vector_u32 halide_xtensa_convert_u16_high_u32(const native_vector_u16& src) {
-    return IVP_MOVN_2X32_FROMNX16(IVP_SELNX16UI(native_vector_u16(0), src, IVP_SELI_16B_INTERLEAVE_1_HI));
-}
-
-HALIDE_ALWAYS_INLINE native_vector_u16 halide_xtensa_convert_i32_u16(const native_vector_i32& src0, const native_vector_i32& src1) {
-  xb_vecNx48 wide = IVP_CVT48SNX32(src1, src0);
-  return xb_vecNx16_rtor_xb_vecNx16U(IVP_PACKLNX48(wide));
-}
-
-HALIDE_ALWAYS_INLINE native_vector_i8 halide_xtensa_convert_concat_i16_to_i8(const native_vector_i16& a, const native_vector_i16& b) {
-  xb_vec2Nx24 wide = IVP_CVT24S2NX16(b, a);
-  return IVP_PACKL2NX24(wide);
-}
-
-HALIDE_ALWAYS_INLINE native_vector_u8 halide_xtensa_sat_narrow_u8(const native_vector_i16_x2& a) {
-  xb_vec2Nx24 wide = IVP_CVT24S2NX16(a.native_vector[1], a.native_vector[0]);
-  return IVP_PACKVRU2NX24(wide, 0);
-}
-
-HALIDE_ALWAYS_INLINE native_vector_i16 halide_xtensa_sat_narrow_i16(const native_vector_i32_x2& a) {
-  native_vector_i32 a0 = IVP_SLSIN_2X32(a.native_vector[0], 16);
-  native_vector_i32 a1 = IVP_SLSIN_2X32(a.native_vector[1], 16);
-  return IVP_MOVNX16_FROMN_2X32(IVP_SELN_2X32I(a1, a0, IVP_SELI_16B_DEINTERLEAVE_1_ODD));
-}
-
-HALIDE_ALWAYS_INLINE native_vector_i8 halide_xtensa_sat_narrow_with_rounding_shift_i8(const native_vector_i16_x2& a, uint32_t shift) {
-  xb_vec2Nx24 wide = IVP_CVT24S2NX16(a.native_vector[1], a.native_vector[0]);
-  return IVP_PACKVR2NX24(wide, shift);
-}
-
-HALIDE_ALWAYS_INLINE native_vector_u8 halide_xtensa_sat_narrow_with_rounding_shift_u8(const native_vector_i16_x2& a, uint32_t shift) {
-  xb_vec2Nx24 wide = IVP_CVT24S2NX16(a.native_vector[1], a.native_vector[0]);
-  return IVP_PACKVRU2NX24(wide, shift);
-}
-
-HALIDE_ALWAYS_INLINE native_vector_i16 halide_xtensa_narrow_with_rounding_shift_i16(const native_vector_i32_x2& a, uint32_t shift) {
-  xb_vecNx48 wide = convert<native_vector_i48, native_vector_i32_x2>(a);
-  // Add rounding factor.
-  const uint16_t half_shift_1 = (shift - 1) >> 1;
-  const uint16_t half_shift_2 = (shift - 1) - half_shift_1;
-  native_vector_u16 v1 = IVP_SLLNX16U(1, half_shift_1);
-  native_vector_u16 v2 = IVP_SLLNX16U(1, half_shift_2);
-  IVP_MULUUANX16(wide, v1, v2);
-  return IVP_PACKVRNRNX48(wide, shift);
-}
-
-HALIDE_ALWAYS_INLINE native_vector_i16 halide_xtensa_sat_narrow_with_rounding_shift_i16(const native_vector_i32_x2& a, uint32_t shift) {
-  xb_vecNx48 wide = convert<native_vector_i48, native_vector_i32_x2>(a);
-  return IVP_PACKVRNX48(wide, shift);
-}
-
-// TODO(vksnk): this is pretty inefficient.
-HALIDE_ALWAYS_INLINE native_vector_i16 halide_xtensa_sat_narrow_with_signed_rounding_shift_i16(const native_vector_i32_x2& a, int32_t shift) {
-  if (shift >= 0) {
-    return halide_xtensa_sat_narrow_with_rounding_shift_i16(a, (uint32_t)shift);
-  }
-
-  return halide_xtensa_sat_narrow_i16(
-            native_vector_i32_x2(native_vector_i32_x2::from_native_vector,
-                        IVP_SLAN_2X32(a.native_vector[0], -shift),
-                        IVP_SLAN_2X32(a.native_vector[1], -shift)));
-}
-
-HALIDE_ALWAYS_INLINE native_vector_i16 halide_xtensa_rounding_mul_shift_right_i16(const native_vector_i16& a, const native_vector_i16& b, uint16_t shift) {
-  xb_vecNx48 wide = a * b;
-  return IVP_PACKVRNRNX48(wide, shift);
-}
-
-HALIDE_ALWAYS_INLINE native_vector_i16 halide_xtensa_rounding_shift_right_i16(const native_vector_i16& a, uint32_t shift) {
-  xb_vecNx48 wide = a * (native_vector_i16)1;
-  return IVP_PACKVRNX48(wide, shift);
-}
-
-HALIDE_ALWAYS_INLINE native_vector_i32 halide_xtensa_rounding_shift_right_i32(const native_vector_i32& a, uint32_t shift) {
-  xb_vecN_2x64w wide = a * (native_vector_i32)1;
-  return IVP_PACKVRN_2X64W(wide, shift);
-}
-
-HALIDE_ALWAYS_INLINE native_vector_u32 halide_xtensa_rounding_shift_right_u32(const native_vector_u32& a, uint32_t shift) {
-  xb_vecN_2x64w wide = IVP_MULUUN_2X16X32_0((native_vector_u16)1, a);
-  return IVP_PACKVRN_2X64W(wide, shift);
-}
-
-HALIDE_ALWAYS_INLINE native_vector_u8 halide_xtensa_convert_concat_i16_to_u8(const native_vector_i16& a, const native_vector_i16& b) {
-  return IVP_SEL2NX8UI(IVP_MOV2NX8_FROMNX16(b), IVP_MOV2NX8_FROMNX16(a), IVP_SELI_8B_EXTRACT_1_OF_2_OFF_0);
-}
-
-HALIDE_ALWAYS_INLINE native_vector_i8 halide_xtensa_convert_concat_u16_to_i8(const native_vector_u16& a, const native_vector_u16& b) {
-  xb_vec2Nx24 wide = IVP_CVT24U2NX16(xb_vecNx16U_rtor_xb_vecNx16(b), xb_vecNx16U_rtor_xb_vecNx16(a));
-  return IVP_PACKL2NX24(wide);
-}
-
-HALIDE_ALWAYS_INLINE native_vector_u8 halide_xtensa_convert_concat_u16_to_u8(const native_vector_u16& a, const native_vector_u16& b) {
-  xb_vec2Nx24 wide = IVP_CVT24U2NX16(xb_vecNx16U_rtor_xb_vecNx16(b), xb_vecNx16U_rtor_xb_vecNx16(a));
-  return xb_vec2Nx8_rtor_xb_vec2Nx8U(IVP_PACKL2NX24(wide));
-}
-
-HALIDE_ALWAYS_INLINE native_vector_i16 halide_xtensa_convert_i8_low_i16(const native_vector_i8& src, int native_lanes, int total_lines) {
-    const native_vector_i16 m = native_vector_i16(1U << (8 - 1));
-    native_vector_i16 x =  IVP_MOVNX16_FROM2NX8(IVP_SEL2NX8I(native_vector_i8(0), src, IVP_SELI_8B_INTERLEAVE_1_LO));
-    native_vector_i16 r = (x ^ m) - m;
-    return r;
-}
-
-HALIDE_ALWAYS_INLINE native_vector_i16 halide_xtensa_convert_i8_high_i16(const native_vector_i8& src, int native_lanes, int total_lines) {
-    const native_vector_i16 m = native_vector_i16(1U << (8 - 1));
-    native_vector_i16 x =  IVP_MOVNX16_FROM2NX8(IVP_SEL2NX8I(native_vector_i8(0), src, IVP_SELI_8B_INTERLEAVE_1_HI));
-    native_vector_i16 r = (x ^ m) - m;
-    return r;
-}
-
-HALIDE_ALWAYS_INLINE native_vector_i16 halide_xtensa_convert_u8_low_i16(const native_vector_u8& src, int native_lanes, int total_lines) {
-    return IVP_MOVNX16_FROM2NX8U(IVP_SEL2NX8UI(native_vector_u8(0), src, IVP_SELI_8B_INTERLEAVE_1_LO));
-}
-
-HALIDE_ALWAYS_INLINE native_vector_i16 halide_xtensa_convert_u8_high_i16(const native_vector_u8& src, int native_lanes, int total_lines) {
-    return IVP_MOVNX16_FROM2NX8U(IVP_SEL2NX8UI(native_vector_u8(0), src, IVP_SELI_8B_INTERLEAVE_1_HI));
-}
-
-HALIDE_ALWAYS_INLINE native_vector_u16 halide_xtensa_convert_u8_low_u16(const native_vector_u8& src, int native_lanes, int total_lines) {
-    return IVP_MOVNX16_FROM2NX8U(IVP_SEL2NX8UI(native_vector_u8(0), src, IVP_SELI_8B_INTERLEAVE_1_LO));
-}
-
-HALIDE_ALWAYS_INLINE native_vector_u16 halide_xtensa_convert_u8_high_u16(const native_vector_u8& src, int native_lanes, int total_lines) {
-    return IVP_MOVNX16_FROM2NX8U(IVP_SEL2NX8UI(native_vector_u8(0), src, IVP_SELI_8B_INTERLEAVE_1_HI));
-}
-
-HALIDE_ALWAYS_INLINE native_vector_i16 halide_xtensa_convert_concat_i32_to_i16(const native_vector_i32& a, const native_vector_i32& b) {
-  return IVP_SELNX16I(IVP_MOVNX16_FROMN_2X32(b), IVP_MOVNX16_FROMN_2X32(a), IVP_SELI_16B_EXTRACT_1_OF_2_OFF_0);
-}
-
-HALIDE_ALWAYS_INLINE native_vector_u16 halide_xtensa_convert_concat_i32_to_u16(const native_vector_i32& a, const native_vector_i32& b) {
-  return IVP_SELNX16UI(IVP_MOVNX16_FROMN_2X32(b), IVP_MOVNX16_FROMN_2X32(a), IVP_SELI_16B_EXTRACT_1_OF_2_OFF_0);
-}
-
-HALIDE_ALWAYS_INLINE native_vector_i16 halide_xtensa_convert_concat_u32_to_i16(const native_vector_u32& a, const native_vector_u32& b) {
-  return IVP_SELNX16I(IVP_MOVNX16_FROMN_2X32U(b), IVP_MOVNX16_FROMN_2X32U(a), IVP_SELI_16B_EXTRACT_1_OF_2_OFF_0);
-}
-
-HALIDE_ALWAYS_INLINE native_vector_u16 halide_xtensa_convert_concat_u32_to_u16(const native_vector_u32& a, const native_vector_u32& b) {
-  return IVP_SELNX16UI(IVP_MOVNX16_FROMN_2X32U(b), IVP_MOVNX16_FROMN_2X32U(a), IVP_SELI_16B_EXTRACT_1_OF_2_OFF_0);
-}
-
-HALIDE_ALWAYS_INLINE native_vector_u32 halide_xtensa_convert_i48_low_u32(const native_vector_i48& src, int native_lanes, int total_lines) {
-    return xb_vecN_2x32v_rtor_xb_vecN_2x32Uv(IVP_CVT32UNX48L(src));
-}
-
-HALIDE_ALWAYS_INLINE native_vector_u32 halide_xtensa_convert_i48_high_u32(const native_vector_i48& src, int native_lanes, int total_lines) {
-    return xb_vecN_2x32v_rtor_xb_vecN_2x32Uv(IVP_CVT32UNX48H(src));
-}
-
-HALIDE_ALWAYS_INLINE native_mask_i16 halide_xtensa_concat_from_native(const native_mask_i32& a, const native_mask_i32& b) {
-        return IVP_JOINBN_2(b, a);
-}
-
-HALIDE_ALWAYS_INLINE native_mask_i8 halide_xtensa_concat_from_native(const native_mask_i16& a, const native_mask_i16& b) {
-        return IVP_JOINBN(b, a);
-}
-
-HALIDE_ALWAYS_INLINE native_mask_i8 halide_xtensa_concat_from_native(const native_mask_i32& a, const native_mask_i32& b, const native_mask_i32& c, const native_mask_i32& d) {
-    return halide_xtensa_concat_from_native(halide_xtensa_concat_from_native(a, b), halide_xtensa_concat_from_native(c, d));
-}
-
-HALIDE_ALWAYS_INLINE native_vector_f32_x2 halide_xtensa_concat_from_native(const native_vector_f32& a, const native_vector_f32& b) {
-    return native_vector_f32_x2(native_vector_f32_x2::from_native_vector, a, b);
-}
-
-template <typename VectorType, typename OffsetType, typename BaseType, int Lanes, bool IsTCM>
-VectorType gather_load(const void *base, const OffsetType& offset) {
-    BaseType __attribute__((aligned(XCHAL_VISION_SIMD8))) tmp[Lanes];
-    int offsets[Lanes];
-    store<OffsetType, int32_t, Lanes>(offset, &offsets[0], 0);
-    for (int i = 0; i < Lanes; i++) {
-        tmp[i] = ((const BaseType*)base)[offsets[i]];
-    }
-
-    return *((VectorType *)tmp);
-}
-
-template<>
-HALIDE_ALWAYS_INLINE HALIDE_MAYBE_UNUSED native_vector_i8 gather_load<native_vector_i8, native_vector_i32_x4, int8_t, VECTOR_WIDTH_U8, true>(const void *base, const native_vector_i32_x4& offset) {
-  auto addresses1 = native_vector_i32_x2(native_vector_i32_x2::from_native_vector, offset.native_vector[0], offset.native_vector[1]);
-  auto output1 = IVP_GATHERDNX8S(
-    IVP_GATHERANX8S(
-      (const int8_t*) base,
-      convert<native_vector_u16, native_vector_i32_x2>(addresses1)
-    )
-  );
-
-  auto addresses2 = native_vector_i32_x2(native_vector_i32_x2::from_native_vector, offset.native_vector[2], offset.native_vector[3]);
-  auto output2 = IVP_GATHERDNX8S(
-    IVP_GATHERANX8S(
-      (const int8_t*) base,
-      convert<native_vector_u16, native_vector_i32_x2>(addresses2)
-    )
-  );
-
-  // NOTE(aelphy): the intrinsic for gathering 8-bit elements extends them to 16-bit, and the conversion back to 8-bit is needed
-  return convert<native_vector_i8, native_vector_i16_x2>(native_vector_i16_x2(native_vector_i16_x2::from_native_vector, output1, output2));
-}
-
-template<>
-HALIDE_ALWAYS_INLINE HALIDE_MAYBE_UNUSED native_vector_u8 gather_load<native_vector_u8, native_vector_i32_x4, uint8_t, VECTOR_WIDTH_U8, true>(const void *base, const native_vector_i32_x4& offset) {
-  auto addresses1 = native_vector_i32_x2(native_vector_i32_x2::from_native_vector, offset.native_vector[0], offset.native_vector[1]);
-  auto output1 = IVP_GATHERDNX8U(
-    IVP_GATHERANX8U(
-      (const uint8_t*) base,
-      convert<native_vector_u16, native_vector_i32_x2>(addresses1)
-    )
-  );
-
-  auto addresses2 = native_vector_i32_x2(native_vector_i32_x2::from_native_vector, offset.native_vector[2], offset.native_vector[3]);
-  auto output2 = IVP_GATHERDNX8U(
-    IVP_GATHERANX8U(
-      (const uint8_t*) base,
-      convert<native_vector_u16, native_vector_i32_x2>(addresses2)
-    )
-  );
-
-  // NOTE(aelphy): the intrinsic for gathering 8-bit elements extends them to 16-bit, and the conversion back to 8-bit is needed
-  return convert<native_vector_u8, native_vector_u16_x2>(native_vector_u16_x2(native_vector_u16_x2::from_native_vector, output1, output2));
-}
-
-template<>
-HALIDE_ALWAYS_INLINE HALIDE_MAYBE_UNUSED native_vector_i16 gather_load<native_vector_i16, native_vector_i32_x2, int16_t, VECTOR_WIDTH_U16, true>(const void *base, const native_vector_i32_x2& offset) {
-  // NOTE(aelphy): the shift is needed because offests are expected to be in bytes
-  return IVP_GATHERDNX16(
-    IVP_GATHERANX16(
-      (const int16_t*) base,
-      convert<native_vector_u16, native_vector_i32_x2>(offset) << 1
-    )
-  );
-}
-
-template<>
-HALIDE_ALWAYS_INLINE HALIDE_MAYBE_UNUSED native_vector_u16 gather_load<native_vector_u16, native_vector_i32_x2, uint16_t, VECTOR_WIDTH_U16, true>(const void *base, const native_vector_i32_x2& offset) {
-  // NOTE(aelphy): the shift is needed because offests are expected to be in bytes
-  return IVP_GATHERDNX16U(
-    IVP_GATHERANX16U(
-      (const uint16_t*) base,
-      convert<native_vector_u16, native_vector_i32_x2>(offset) << 1
-    )
-  );
-}
-
-template<>
-HALIDE_ALWAYS_INLINE HALIDE_MAYBE_UNUSED native_vector_i32 gather_load<native_vector_i32, native_vector_i32, int32_t, VECTOR_WIDTH_I32, true>(const void *base, const native_vector_i32& offset) {
-  // NOTE(aelphy): the shift is needed because offests are expected to be in bytes
-  return IVP_GATHERDN_2X32(
-    IVP_GATHERAN_2X32(
-      (const int32_t*) base,
-      xb_vecN_2x32v_rtor_xb_vecN_2x32Uv(offset) << 2
-    )
-  );
-}
-
-template<>
-HALIDE_ALWAYS_INLINE HALIDE_MAYBE_UNUSED native_vector_u32 gather_load<native_vector_u32, native_vector_i32, uint32_t, VECTOR_WIDTH_I32, true>(const void *base, const native_vector_i32& offset) {
-  // NOTE(aelphy): the shift is needed because offests are expected to be in bytes
-  return IVP_GATHERDN_2X32U(
-    IVP_GATHERAN_2X32U(
-      (const uint32_t*) base,
-      xb_vecN_2x32v_rtor_xb_vecN_2x32Uv(offset) << 2
-    )
-  );
-}
-
-template<>
-HALIDE_ALWAYS_INLINE HALIDE_MAYBE_UNUSED native_vector_f32 gather_load<native_vector_f32, native_vector_i32, float, VECTOR_WIDTH_F32, true>(const void *base, const native_vector_i32& offset) {
-  // NOTE(aelphy): the shift is needed because offests are expected to be in bytes
-  return IVP_GATHERDN_2XF32(
-    IVP_GATHERAN_2XF32(
-      (const float*) base,
-      xb_vecN_2x32v_rtor_xb_vecN_2x32Uv(offset) << 2
-    )
-  );
-}
-
-template<>
-HALIDE_ALWAYS_INLINE HALIDE_MAYBE_UNUSED native_vector_f32_x2 gather_load<native_vector_f32_x2, native_vector_i32_x2, float, 2 * VECTOR_WIDTH_F32, true>(const void *base, const native_vector_i32_x2& offset) {
-  // NOTE(aelphy): the shift is needed because offests are expected to be in bytes
-  auto gsr0 = IVP_GATHERAN_2XF32((const float*) base,
-                                  xb_vecN_2x32v_rtor_xb_vecN_2x32Uv(offset.native_vector[0]) << 2);
-  auto gsr1 = IVP_GATHERAN_2XF32((const float*) base,
-                                  xb_vecN_2x32v_rtor_xb_vecN_2x32Uv(offset.native_vector[1]) << 2);
-
-  return native_vector_f32_x2(native_vector_f32_x2::from_native_vector,
-                              IVP_GATHERDN_2XF32(gsr0),
-                              IVP_GATHERDN_2XF32(gsr1));
-}
-
-)INLINE_CODE";
-
->>>>>>> bf1133a2
         // Fix: on at least one config (our arm32 buildbot running gcc 5.4),
         // emitting this long text string was regularly garbled in a predictable
         // pattern; flushing the stream before or after heals it. Since C++
