#include "CodeGen_Xtensa.h"

#include <string>

#include "CodeGen_Internal.h"
#include "IROperator.h"
#include "IRVisitor.h"
#include "Lerp.h"
#include "Simplify.h"
#include "Substitute.h"
#include "XtensaOptimize.h"

// 0 = off
// 1 == outermost loops only
// 2 == 2 outermost loop levels only
// etc
#define POOR_MANS_PROFILING_LOOP_LEVEL 0

namespace Halide {
namespace Internal {

using std::ostream;
using std::ostringstream;
using std::string;
using std::vector;

std::string intrinsic_suffix_for_type(Type t) {
    if (t.is_int() && (t.bits() == 8)) {
        return "2NX8";
    } else if (t.is_uint() && (t.bits() == 8)) {
        return "2NX8U";
    } else if (t.is_int() && (t.bits() == 16)) {
        return "NX16";
    } else if (t.is_uint() && (t.bits() == 16)) {
        return "NX16U";
    } else if (t.is_int() && (t.bits() == 32)) {
        return "N_2X32";
    } else if (t.is_uint() && (t.bits() == 32)) {
        return "N_2X32U";
    } else if (t.is_float() && (t.bits() == 32)) {
        return "N_2XF32";
    } else if (t.is_float() && (t.bits() == 16)) {
        return "NXF16";
    }

    return "";
}

class UsesDmaCopy : public IRGraphVisitor {
private:
    using IRGraphVisitor::visit;

protected:
    void visit(const Call *op) override {
        if (op->name == "halide_xtensa_copy_1d") {
            uses_dma = true;
        }

        IRGraphVisitor::visit(op);
    }

public:
    bool uses_dma = false;
};

void CodeGen_Xtensa::add_platform_prologue() {
    const char *headers = R"INLINE_CODE(

#define XCHAL_VISION_SIMD8 (XCHAL_VISION_SIMD16 * 2)

// TODO(vksnk): this is disabled by default, because iDMA is not part of cstub
// so we need to get git repo compiling with xt-tools first (b/173159625)

#ifdef __cplusplus
extern "C" {
#endif

extern void *halide_tcm_malloc(void *user_context, size_t x);
extern void halide_tcm_free(void *user_context, void *ptr);
extern int halide_init_dma();
extern int32_t halide_xtensa_copy_1d(void* dst, int32_t dst_base, void* src, int32_t src_base, int extent, int item_size);
extern int32_t halide_xtensa_wait_for_copy(int32_t id);
extern int halide_release_dma();

#ifdef __cplusplus
}  // extern "C"
#endif

class ScopedDmaInitializer {
 public:
  ScopedDmaInitializer() {
    int status = halide_init_dma();
    (void)status;
  }

  ~ScopedDmaInitializer() {
    halide_release_dma();
  }
};

)INLINE_CODE";

    stream << headers;
}

void CodeGen_Xtensa::compile(const Module &module) {
    CodeGen_C::compile(module);
}

void CodeGen_Xtensa::compile(const Buffer<> &buffer) {
    CodeGen_C::compile(buffer);
}
void CodeGen_Xtensa::compile(const LoweredFunc &f, const std::map<std::string, std::string> &metadata_name_map) {
    // Don't put non-external function declarations in headers.
    if (is_header_or_extern_decl() && f.linkage == LinkageType::Internal) {
        return;
    }

    const std::vector<LoweredArgument> &args = f.args;

    have_user_context = false;
    for (const auto &arg : args) {
        // TODO: check that its type is void *?
        have_user_context |= (arg.name == "__user_context");
    }

    NameMangling name_mangling = f.name_mangling;
    if (name_mangling == NameMangling::Default) {
        name_mangling = (target.has_feature(Target::CPlusPlusMangling) ? NameMangling::CPlusPlus : NameMangling::C);
    }

    set_name_mangling_mode(name_mangling);

    std::vector<std::string> namespaces;
    std::string simple_name = extract_namespaces(f.name, namespaces);
    if (!is_c_plus_plus_interface()) {
        user_assert(namespaces.empty()) << "Namespace qualifiers not allowed on function name if not compiling with Target::CPlusPlusNameMangling.\n";
    }

    if (!namespaces.empty()) {
        for (const auto &ns : namespaces) {
            stream << "namespace " << ns << " {\n";
        }
        stream << "\n";
    }

    Stmt body = match_xtensa_patterns(f.body, target);

    // Emit the function prototype
    if (f.linkage == LinkageType::Internal) {
        // If the function isn't public, mark it static.
        stream << "static ";
    }
    stream << "HALIDE_FUNCTION_ATTRS\n";
    stream << "int " << simple_name << "(";
    for (size_t i = 0; i < args.size(); i++) {
        if (args[i].is_buffer()) {
            external_buffers.insert(args[i].name);
            stream << "struct halide_buffer_t *"
                   << print_name(args[i].name)
                   << "_buffer";
        } else {
            stream << print_type(args[i].type, AppendSpace)
                   << print_name(args[i].name);
        }

        if (i < args.size() - 1) {
            stream << ", ";
        }
    }

    if (is_header_or_extern_decl()) {
        stream << ");\n";
    } else {
        stream << ") {\n";
        indent += 1;

        if (uses_gpu_for_loops) {
            stream << get_indent() << "halide_error("
                   << (have_user_context ? "__user_context_" : "nullptr")
                   << ", \"C++ Backend does not support gpu_blocks() or gpu_threads() yet, "
                   << "this function will always fail at runtime\");\n";
            stream << get_indent() << "return halide_error_code_device_malloc_failed;\n";
        } else {
            // Emit a local user_context we can pass in all cases, either
            // aliasing __user_context or nullptr.
            stream << get_indent() << "void * const _ucon = "
                   << (have_user_context ? "const_cast<void *>(__user_context)" : "nullptr")
                   << ";\n";

            if (target.has_feature(Target::NoAsserts)) {
                stream << get_indent() << "halide_maybe_unused(_ucon);";
            }

            UsesDmaCopy uses_dma;
            body.accept(&uses_dma);
            if (uses_dma.uses_dma) {
                stream << "ScopedDmaInitializer dma_initializer;\n";
            }
            // stream << "printf(\"" << simple_name << "\\n\");";
            // Emit the body
            print(body);
            // stream << "printf(\"[end]" << simple_name << "\\n\");";

            // Return success.
            stream << get_indent() << "return 0;\n";
        }

        indent -= 1;
        stream << "}\n";
    }

    if (f.linkage == LinkageType::ExternalPlusMetadata) {
        // Emit the argv version
        emit_argv_wrapper(simple_name, args);

        // And also the metadata.
        emit_metadata_getter(simple_name, args, metadata_name_map);
    }

    if (!namespaces.empty()) {
        stream << "\n";
        for (size_t i = namespaces.size(); i > 0; i--) {
            stream << "}  // namespace " << namespaces[i - 1] << "\n";
        }
        stream << "\n";
    }
}

void CodeGen_Xtensa::add_vector_typedefs(const std::set<Type> &vector_types) {
    stream << R"INLINE_CODE(
#if defined(__XTENSA__)
#include <xtensa/sim.h>
#include <xtensa/tie/xt_ivpn.h>
#include <xtensa/tie/xt_timer.h>

// This inline function is needed by application to get the cycle count from ISS
inline int GetCycleCount() {
  return XT_RSR_CCOUNT();
}

#endif
)INLINE_CODE";

    if (!vector_types.empty()) {
        const char *native_typedef_decl = R"INLINE_CODE(


#include <xtensa/tie/xt_ivpn.h>

#define HALIDE_MAYBE_UNUSED __attribute__ ((unused))

typedef int8_t common_int8x64_t __attribute__((ext_vector_type(64)));
typedef uint8_t common_uint8x64_t __attribute__((ext_vector_type(64)));
typedef int16_t common_int16x32_t __attribute__((ext_vector_type(32)));
typedef uint16_t common_uint16x32_t __attribute__((ext_vector_type(32)));
typedef int32_t common_int32x16_t __attribute__((ext_vector_type(16)));
typedef uint32_t common_uint32x16_t __attribute__((ext_vector_type(16)));

using native_vector_i8 = xb_vec2Nx8;
using native_vector_u8 = xb_vec2Nx8U;
using native_mask_i8 = vbool2N;
using native_vector_i16 = xb_vecNx16;
using native_vector_u16 = xb_vecNx16U;
using native_mask_i16 = vboolN;
using native_vector_i24 = xb_vec2Nx24;
using native_vector_i32 = xb_vecN_2x32v;
using native_vector_u32 = xb_vecN_2x32Uv;
using native_mask_i32 = vboolN_2;
using native_vector_i48 = xb_vecNx48;
using native_vector_f32 = xb_vecN_2xf32;
using native_vector_i64 = xb_vecN_2x64w;

#if XCHAL_VISION_TYPE == 7
using int8x64_t = xb_vec2Nx8;
using uint8x64_t = xb_vec2Nx8U;
using int16x32_t = xb_vecNx16;
using uint16x32_t = xb_vecNx16U;
using int24_t = xb_int24;
using int24x64_t = xb_vec2Nx24;
using uint24x64_t = xb_vec2Nx24;
using int32x16_t = xb_vecN_2x32v;
using uint32x16_t = xb_vecN_2x32Uv;
using int48_t = xb_int48;
using int48x32_t = xb_vecNx48;
using uint48x32_t = xb_vecNx48;
using int64x16_t = xb_vecN_2x64w;
using uint1x16_t = vboolN_2;
using uint1x32_t = vboolN;
using uint1x64_t = vbool2N;
using float32x16_t = xb_vecN_2xf32;
#elif XCHAL_VISION_TYPE == 8
using int8x128_t = xb_vec2Nx8;
using uint8x128_t = xb_vec2Nx8U;
using int16x64_t = xb_vecNx16;
using uint16x64_t = xb_vecNx16U;
using int24_t = xb_int24;
using int24x128_t = xb_vec2Nx24;
using uint24x128_t = xb_vec2Nx24;
using int32x32_t = xb_vecN_2x32v;
using uint32x32_t = xb_vecN_2x32Uv;
using int48_t = xb_int48;
using int48x64_t = xb_vecNx48;
using uint48x64_t = xb_vecNx48;
using uint1x32_t = vboolN_2;
using uint1x64_t = vboolN;
using uint1x128_t = vbool2N;
using float32x32_t = xb_vecN_2xf32;
using int64x32_t = xb_vecN_2x64w;
#endif

using int8x4_t = xb_int32pr;
using uint8x4_t = xb_int32pr;
using int8x8_t = xb_int64pr;
using uint8x8_t = xb_int64pr;

template <typename NativeVector, int N>
struct MultipleOfNativeVector {
  NativeVector  __attribute__((aligned(XCHAL_VISION_SIMD8))) native_vector[N];

  MultipleOfNativeVector() {}

  // TODO(vksnk): figure out a better/safer way to construct it.
  enum FromCppVector { from_native_vector };
  inline MultipleOfNativeVector(FromCppVector, const NativeVector &src1, const NativeVector &src2) {
      static_assert(N == 2, "Wrong kind of constructor");
      native_vector[0] = src1;
      native_vector[1] = src2;
  }

  inline MultipleOfNativeVector(FromCppVector, const NativeVector &src1, const NativeVector &src2, const NativeVector &src3) {
      static_assert(N == 3, "Wrong kind of constructor");
      native_vector[0] = src1;
      native_vector[1] = src2;
      native_vector[2] = src3;
  }

  inline MultipleOfNativeVector(FromCppVector, const MultipleOfNativeVector<NativeVector, 2> &src1, const MultipleOfNativeVector<NativeVector, 2> &src2) {
      static_assert(N == 4, "Wrong kind of constructor");
      native_vector[0] = src1.native_vector[0];
      native_vector[1] = src1.native_vector[1];
      native_vector[2] = src2.native_vector[0];
      native_vector[3] = src2.native_vector[1];
}

  inline MultipleOfNativeVector(FromCppVector, const NativeVector &src1, const NativeVector &src2, const NativeVector &src3, const NativeVector &src4) {
      static_assert(N == 4, "Wrong kind of constructor");
      native_vector[0] = src1;
      native_vector[1] = src2;
      native_vector[2] = src3;
      native_vector[3] = src4;
  }

  inline MultipleOfNativeVector(FromCppVector, const NativeVector &src1, const NativeVector &src2, const NativeVector &src3, const NativeVector &src4,
                                const NativeVector &src5, const NativeVector &src6) {
      static_assert(N == 6, "Wrong kind of constructor");
      native_vector[0] = src1;
      native_vector[1] = src2;
      native_vector[2] = src3;
      native_vector[3] = src4;
      native_vector[4] = src5;
      native_vector[5] = src6;
  }

  inline MultipleOfNativeVector(FromCppVector, const NativeVector &src1, const NativeVector &src2, const NativeVector &src3, const NativeVector &src4,
                                                const NativeVector &src5, const NativeVector &src6, const NativeVector &src7, const NativeVector &src8) {
      static_assert(N == 8, "Wrong kind of constructor");
      native_vector[0] = src1;
      native_vector[1] = src2;
      native_vector[2] = src3;
      native_vector[3] = src4;
      native_vector[4] = src5;
      native_vector[5] = src6;
      native_vector[6] = src7;
      native_vector[7] = src8;
  }

  inline MultipleOfNativeVector(FromCppVector, const NativeVector &src1, const NativeVector &src2, const NativeVector &src3, const NativeVector &src4,
                                                const NativeVector &src5, const NativeVector &src6, const NativeVector &src7, const NativeVector &src8,
                                                const NativeVector &src9, const NativeVector &src10, const NativeVector &src11, const NativeVector &src12) {
      static_assert(N == 12, "Wrong kind of constructor");
      native_vector[0] = src1;
      native_vector[1] = src2;
      native_vector[2] = src3;
      native_vector[3] = src4;
      native_vector[4] = src5;
      native_vector[5] = src6;
      native_vector[6] = src7;
      native_vector[7] = src8;
      native_vector[8] = src9;
      native_vector[9] = src10;
      native_vector[10] = src11;
      native_vector[11] = src12;
  }

  inline MultipleOfNativeVector(FromCppVector, const NativeVector &src1, const NativeVector &src2, const NativeVector &src3, const NativeVector &src4,
                                                const NativeVector &src5, const NativeVector &src6, const NativeVector &src7, const NativeVector &src8,
                                                const NativeVector &src9, const NativeVector &src10, const NativeVector &src11, const NativeVector &src12,
                                                const NativeVector &src13, const NativeVector &src14, const NativeVector &src15, const NativeVector &src16) {
      static_assert(N == 16, "Wrong kind of constructor");
      native_vector[0] = src1;
      native_vector[1] = src2;
      native_vector[2] = src3;
      native_vector[3] = src4;
      native_vector[4] = src5;
      native_vector[5] = src6;
      native_vector[6] = src7;
      native_vector[7] = src8;
      native_vector[8] = src9;
      native_vector[9] = src10;
      native_vector[10] = src11;
      native_vector[11] = src12;
      native_vector[12] = src13;
      native_vector[13] = src14;
      native_vector[14] = src15;
      native_vector[15] = src16;
  }

};

#if XCHAL_VISION_TYPE == 7
using uint1x96_t = MultipleOfNativeVector<uint1x32_t, 3>;
using uint1x256_t = MultipleOfNativeVector<uint1x64_t, 4>;
using int8x128_t = MultipleOfNativeVector<int8x64_t, 2>;
using int8x192_t = MultipleOfNativeVector<int8x64_t, 3>;
using int8x256_t = MultipleOfNativeVector<int8x64_t, 4>;
using uint8x128_t = MultipleOfNativeVector<uint8x64_t, 2>;
using uint8x192_t = MultipleOfNativeVector<uint8x64_t, 3>;
using uint8x256_t = MultipleOfNativeVector<uint8x64_t, 4>;
using int16x64_t = MultipleOfNativeVector<int16x32_t, 2>;
using uint16x64_t = MultipleOfNativeVector<uint16x32_t, 2>;
using int16x96_t = MultipleOfNativeVector<int16x32_t, 3>;
using uint16x96_t = MultipleOfNativeVector<uint16x32_t, 3>;
using int16x128_t = MultipleOfNativeVector<int16x32_t, 4>;
using uint16x128_t = MultipleOfNativeVector<uint16x32_t, 4>;
using int24x128_t = MultipleOfNativeVector<int24x64_t, 2>;
using int32x32_t = MultipleOfNativeVector<int32x16_t, 2>;
using int32x48_t = MultipleOfNativeVector<int32x16_t, 3>;
using uint32x32_t = MultipleOfNativeVector<uint32x16_t, 2>;
using uint32x48_t = MultipleOfNativeVector<uint32x16_t, 3>;
using int32x64_t = MultipleOfNativeVector<int32x16_t, 4>;
using uint32x64_t = MultipleOfNativeVector<uint32x16_t, 4>;
using int32x96_t = MultipleOfNativeVector<int32x16_t, 6>;
using uint32x96_t = MultipleOfNativeVector<uint32x16_t, 6>;
using int32x128_t = MultipleOfNativeVector<int32x16_t, 8>;
using uint32x128_t = MultipleOfNativeVector<uint32x16_t, 8>;
// TODO(vksnk): this one should be generated automatically, but isn't.
using int32x192_t = MultipleOfNativeVector<int32x16_t, 12>;
using int32x256_t = MultipleOfNativeVector<int32x16_t, 16>;
using int48x64_t = MultipleOfNativeVector<int48x32_t, 2>;
using int64x32_t = MultipleOfNativeVector<int64x16_t, 2>;
using float32x32_t = MultipleOfNativeVector<float32x16_t, 2>;
using float32x48_t = MultipleOfNativeVector<float32x16_t, 3>;
using float32x64_t = MultipleOfNativeVector<float32x16_t, 4>;
#elif XCHAL_VISION_TYPE == 8
using uint1x192_t = MultipleOfNativeVector<uint1x64_t, 3>;
using uint1x512_t = MultipleOfNativeVector<uint1x128_t, 4>;
using int8x256_t = MultipleOfNativeVector<int8x128_t, 2>;
using int8x512_t = MultipleOfNativeVector<int8x128_t, 4>;
using uint8x256_t = MultipleOfNativeVector<uint8x128_t, 2>;
using uint8x384_t = MultipleOfNativeVector<uint8x128_t, 3>;
using uint8x512_t = MultipleOfNativeVector<uint8x128_t, 4>;
using int16x128_t = MultipleOfNativeVector<int16x64_t, 2>;
using uint16x128_t = MultipleOfNativeVector<uint16x64_t, 2>;
using int16x192_t = MultipleOfNativeVector<int16x64_t, 3>;
using uint16x192_t = MultipleOfNativeVector<uint16x64_t, 3>;
using int16x256_t = MultipleOfNativeVector<int16x64_t, 4>;
using uint16x256_t = MultipleOfNativeVector<uint16x64_t, 4>;
using int24x256_t = MultipleOfNativeVector<int24x128_t, 2>;
using int32x64_t = MultipleOfNativeVector<int32x32_t, 2>;
using uint32x64_t = MultipleOfNativeVector<uint32x32_t, 2>;
using int32x128_t = MultipleOfNativeVector<int32x32_t, 4>;
using uint32x128_t = MultipleOfNativeVector<uint32x32_t, 4>;
using int32x192_t = MultipleOfNativeVector<int32x32_t, 6>;
using uint32x192_t = MultipleOfNativeVector<uint32x32_t, 6>;
using int32x256_t = MultipleOfNativeVector<int32x32_t, 8>;
using uint32x256_t = MultipleOfNativeVector<uint32x32_t, 8>;
// TODO(vksnk): this one should be generated automatically, but isn't.
using int32x382_t = MultipleOfNativeVector<int32x32_t, 12>;
using int32x512_t = MultipleOfNativeVector<int32x32_t, 16>;
using int48x128_t = MultipleOfNativeVector<int48x64_t, 2>;
using int64x64_t = MultipleOfNativeVector<int64x32_t, 2>;
using float32x64_t = MultipleOfNativeVector<float32x32_t, 2>;
using float32x128_t = MultipleOfNativeVector<float32x32_t, 4>;
#endif

#if XCHAL_VISION_TYPE == 7
#define VECTOR_WIDTH_I8 64
#define VECTOR_WIDTH_U8 64
#define VECTOR_WIDTH_I16 32
#define VECTOR_WIDTH_U16 32
#define VECTOR_WIDTH_I32 16
#define VECTOR_WIDTH_U32 16
#define VECTOR_WIDTH_F32 16
#elif XCHAL_VISION_TYPE == 8
#define VECTOR_WIDTH_I8 128
#define VECTOR_WIDTH_U8 128
#define VECTOR_WIDTH_I16 64
#define VECTOR_WIDTH_U16 64
#define VECTOR_WIDTH_I32 32
#define VECTOR_WIDTH_U32 32
#define VECTOR_WIDTH_F32 32
#endif

using native_vector_i8_x2 = MultipleOfNativeVector<native_vector_i8, 2>;
using native_vector_i8_x3 = MultipleOfNativeVector<native_vector_i8, 3>;
using native_vector_i8_x4 = MultipleOfNativeVector<native_vector_i8, 4>;

using native_vector_u8_x2 = MultipleOfNativeVector<native_vector_u8, 2>;
using native_vector_u8_x3 = MultipleOfNativeVector<native_vector_u8, 3>;
using native_vector_u8_x4 = MultipleOfNativeVector<native_vector_u8, 4>;

using native_vector_i16_x2 = MultipleOfNativeVector<native_vector_i16, 2>;
using native_vector_i16_x4 = MultipleOfNativeVector<native_vector_i16, 4>;

using native_vector_u16_x2 = MultipleOfNativeVector<native_vector_u16, 2>;
using native_vector_u16_x3 = MultipleOfNativeVector<native_vector_u16, 3>;
using native_vector_u16_x4 = MultipleOfNativeVector<native_vector_u16, 4>;

using native_vector_i24_x2 = MultipleOfNativeVector<native_vector_i24, 2>;

using native_vector_i32_x2 = MultipleOfNativeVector<native_vector_i32, 2>;
using native_vector_i32_x4 = MultipleOfNativeVector<native_vector_i32, 4>;
using native_vector_i32_x6 = MultipleOfNativeVector<native_vector_i32, 6>;
using native_vector_i32_x8 = MultipleOfNativeVector<native_vector_i32, 8>;
using native_vector_i32_x16 = MultipleOfNativeVector<native_vector_i32, 16>;

using native_vector_u32_x2 = MultipleOfNativeVector<native_vector_u32, 2>;
using native_vector_u32_x4 = MultipleOfNativeVector<native_vector_u32, 4>;

using native_vector_i48_x2 = MultipleOfNativeVector<native_vector_i48, 2>;

using native_vector_f32_x2 = MultipleOfNativeVector<native_vector_f32, 2>;
using native_vector_f32_x4 = MultipleOfNativeVector<native_vector_f32, 4>;

using native_vector_i64_x2 = MultipleOfNativeVector<native_vector_i64, 2>;

using native_mask_i8_x4 = MultipleOfNativeVector<native_mask_i8, 4>;
using native_mask_i16_x3 = MultipleOfNativeVector<native_mask_i16, 3>;


template <typename ToType, typename FromType>
HALIDE_ALWAYS_INLINE ToType convert(const FromType& from_type) = delete;

template <typename ResultType>
HALIDE_ALWAYS_INLINE ResultType ramp(int32_t base, int32_t stride) = delete;

template <typename ResultType>
HALIDE_ALWAYS_INLINE ResultType dense_ramp(int32_t base) = delete;

template<>
HALIDE_ALWAYS_INLINE native_vector_i32_x2 ramp<native_vector_i32_x2>(int32_t base, int32_t stride) {
    native_vector_i32 one_to_n = IVP_SEQN_2X32();
    native_vector_i32 base_w = base;
    native_vector_i32 stride_w = stride;
    native_vector_i32 lanes_2 = VECTOR_WIDTH_I32;
    return native_vector_i32_x2(native_vector_i32_x2::from_native_vector, IVP_ADDN_2X32(base_w, IVP_PACKLN_2X64W(IVP_MULN_2X32(one_to_n, stride_w))),
            IVP_ADDN_2X32(base_w, IVP_PACKLN_2X64W(IVP_MULN_2X32(lanes_2 + one_to_n, stride_w))));
}

template<>
HALIDE_ALWAYS_INLINE native_vector_i32_x2 dense_ramp<native_vector_i32_x2>(int32_t base) {
    const native_vector_i32 base_w = native_vector_i32(base) + IVP_SEQN_2X32();
    const native_vector_i32 lanes_2 = VECTOR_WIDTH_I32;
    return native_vector_i32_x2(native_vector_i32_x2::from_native_vector, base_w, base_w + lanes_2);
}

template<>
HALIDE_ALWAYS_INLINE native_vector_i32_x4 ramp<native_vector_i32_x4>(int32_t base, int32_t stride) {
    native_vector_i32 one_to_n = IVP_SEQN_2X32();
    native_vector_i32 base_w = base;
    native_vector_i32 stride_w = stride;
    native_vector_i32 lanes_2 = VECTOR_WIDTH_I32;
    native_vector_i32 lanes_3 = VECTOR_WIDTH_I32 * 2;
    native_vector_i32 lanes_4 = VECTOR_WIDTH_I32 * 3;

    return native_vector_i32_x4(native_vector_i32_x4::from_native_vector,
                IVP_ADDN_2X32(base_w, IVP_PACKLN_2X64W(IVP_MULN_2X32(one_to_n, stride_w))),
                IVP_ADDN_2X32(base_w, IVP_PACKLN_2X64W(IVP_MULN_2X32(lanes_2 + one_to_n, stride_w))),
                IVP_ADDN_2X32(base_w, IVP_PACKLN_2X64W(IVP_MULN_2X32(lanes_3 + one_to_n, stride_w))),
                IVP_ADDN_2X32(base_w, IVP_PACKLN_2X64W(IVP_MULN_2X32(lanes_4 + one_to_n, stride_w))));
}

template<>
HALIDE_ALWAYS_INLINE native_vector_i32_x4 dense_ramp<native_vector_i32_x4>(int32_t base) {
    native_vector_i32 base_w = IVP_ADDN_2X32(native_vector_i32(base), IVP_SEQN_2X32());
    native_vector_i32 lanes_2 = VECTOR_WIDTH_I32;
    native_vector_i32 lanes_3 = VECTOR_WIDTH_I32 * 2;
    native_vector_i32 lanes_4 = VECTOR_WIDTH_I32 * 3;

    return native_vector_i32_x4(native_vector_i32_x4::from_native_vector,
                        base_w,
                        IVP_ADDN_2X32(base_w, lanes_2),
                        IVP_ADDN_2X32(base_w, lanes_3),
                        IVP_ADDN_2X32(base_w, lanes_4));
}

template<>
HALIDE_ALWAYS_INLINE native_vector_i32_x8 ramp<native_vector_i32_x8>(int32_t base, int32_t stride) {
    native_vector_i32 one_to_n = IVP_SEQN_2X32();
    native_vector_i32 base_w = base;
    native_vector_i32 stride_w = stride;
    native_vector_i32 lanes_2 = VECTOR_WIDTH_I32;
    native_vector_i32 lanes_3 = VECTOR_WIDTH_I32 * 2;
    native_vector_i32 lanes_4 = VECTOR_WIDTH_I32 * 3;
    native_vector_i32 lanes_5 = VECTOR_WIDTH_I32 * 4;
    native_vector_i32 lanes_6 = VECTOR_WIDTH_I32 * 5;
    native_vector_i32 lanes_7 = VECTOR_WIDTH_I32 * 6;
    native_vector_i32 lanes_8 = VECTOR_WIDTH_I32 * 7;

    return native_vector_i32_x8(native_vector_i32_x8::from_native_vector,
                IVP_ADDN_2X32(base_w, IVP_PACKLN_2X64W(IVP_MULN_2X32(one_to_n, stride_w))),
                IVP_ADDN_2X32(base_w, IVP_PACKLN_2X64W(IVP_MULN_2X32(lanes_2 + one_to_n, stride_w))),
                IVP_ADDN_2X32(base_w, IVP_PACKLN_2X64W(IVP_MULN_2X32(lanes_3 + one_to_n, stride_w))),
                IVP_ADDN_2X32(base_w, IVP_PACKLN_2X64W(IVP_MULN_2X32(lanes_4 + one_to_n, stride_w))),
                IVP_ADDN_2X32(base_w, IVP_PACKLN_2X64W(IVP_MULN_2X32(lanes_5 + one_to_n, stride_w))),
                IVP_ADDN_2X32(base_w, IVP_PACKLN_2X64W(IVP_MULN_2X32(lanes_6 + one_to_n, stride_w))),
                IVP_ADDN_2X32(base_w, IVP_PACKLN_2X64W(IVP_MULN_2X32(lanes_7 + one_to_n, stride_w))),
                IVP_ADDN_2X32(base_w, IVP_PACKLN_2X64W(IVP_MULN_2X32(lanes_8 + one_to_n, stride_w))));
}

template <typename ResultType, typename BaseType>
HALIDE_ALWAYS_INLINE ResultType broadcast(BaseType value) = delete;

template <>
HALIDE_ALWAYS_INLINE uint8x4_t broadcast<uint8x4_t, uint8_t>(uint8_t value) {
    native_vector_u8 v = value;
    return IVP_EXTRPRN_2X32(IVP_MOVN_2X32_FROMNX16(IVP_MOVNX16_FROM2NX8(v)), 0);
}

template <>
HALIDE_ALWAYS_INLINE uint8x8_t broadcast<uint8x8_t, uint8_t>(uint8_t value) {
    native_vector_u8 v = value;
    return IVP_EXTRPR64N_2X32(IVP_MOVN_2X32_FROMNX16(IVP_MOVNX16_FROM2NX8(v)), 0);
}

template <typename VectorType, typename BaseType, int Lanes>
HALIDE_ALWAYS_INLINE VectorType aligned_load(const void *base, int32_t offset) {
    return *((const VectorType *)((const BaseType*)base + offset));
}

template <typename VectorType, typename BaseType, int Lanes>
HALIDE_ALWAYS_INLINE VectorType load(const void *base, int32_t offset) {
    VectorType r;
    memcpy(&r, ((const BaseType*)base + offset), sizeof(BaseType) * Lanes);
    return r;
}

template <typename VectorType, typename BaseType, int Lanes>
HALIDE_ALWAYS_INLINE void aligned_store(const VectorType& a, void *base, int32_t offset) {
    *((VectorType *)((BaseType*)base + offset)) = a;
}

template <typename VectorType, typename BaseType, int Lanes>
HALIDE_ALWAYS_INLINE void store(const VectorType& a, void *base, int32_t offset) {
    memcpy(((BaseType*)base + offset), &a, sizeof(BaseType) * Lanes);
}

template <typename VectorType, typename BaseType, int Lanes>
HALIDE_ALWAYS_INLINE VectorType load_variable(const void *base, int32_t offset, int32_t count) {
    VectorType r;
    memcpy(&r, ((const BaseType*)base + offset), sizeof(BaseType) * count);
    return r;
}

template <typename VectorType, typename BaseType, int Lanes>
HALIDE_ALWAYS_INLINE void store_variable(const VectorType& a, void *base, int32_t offset, int32_t count) {
    memcpy(((BaseType*)base + offset), &a, sizeof(BaseType) * count);
}

template <>
HALIDE_ALWAYS_INLINE void store_variable<native_vector_u8, uint8_t, VECTOR_WIDTH_U8>(const native_vector_u8& a, void *base, int32_t offset, int32_t count) {
    valign align = IVP_ZALIGN();
    xb_vec2Nx8U* __restrict ptr  = (xb_vec2Nx8U*)((uint8_t*)base + offset);
    IVP_SAV2NX8U_XP(a, align, ptr, count);
    IVP_SAPOS2NX8U_FP(align, ptr);
}

template <typename VectorType, typename OffsetType, typename BaseType, int Lanes>
HALIDE_ALWAYS_INLINE void store_scatter(const VectorType& a, void *base, const OffsetType& offset) {
    BaseType __attribute__((aligned(XCHAL_VISION_SIMD8))) tmp[Lanes];
    aligned_store<VectorType, BaseType, Lanes>(a, &tmp[0], 0);

    int __attribute__((aligned(XCHAL_VISION_SIMD8))) offsets[Lanes];
    aligned_store<OffsetType, int32_t, Lanes>(offset, &offsets[0], 0);

    for (int i = 0; i < Lanes; i++) {
        ((BaseType*)base)[offsets[i]] = tmp[i];
    }
}

template <typename VectorType, typename OffsetType, typename PredicateType, typename BaseType, int Lanes>
HALIDE_ALWAYS_INLINE VectorType load_predicated(const void *base, const OffsetType& offset, const PredicateType& predicate) = delete;

template <>
HALIDE_ALWAYS_INLINE native_vector_u8 load_predicated<native_vector_u8, native_vector_i32_x4, native_mask_i8, uint8_t, VECTOR_WIDTH_U8>(const void *base, const native_vector_i32_x4& offset, const native_mask_i8& predicate) {
    int __attribute__((aligned(XCHAL_VISION_SIMD8))) offsets[VECTOR_WIDTH_U8];
    aligned_store<native_vector_i32_x4, int32_t, VECTOR_WIDTH_U8>(offset, &offsets[0], 0);
    native_vector_u8 vmask = IVP_MOV2NX8T(native_vector_u8(1), native_vector_u8(0), predicate);
    uint8_t __attribute__((aligned(XCHAL_VISION_SIMD8))) mask[VECTOR_WIDTH_U8];
    aligned_store<native_vector_u8, uint8_t, VECTOR_WIDTH_U8>(vmask, &mask[0], 0);

    uint8_t __attribute__((aligned(XCHAL_VISION_SIMD8))) output[VECTOR_WIDTH_U8];
    for (int i = 0; i < VECTOR_WIDTH_U8; i++) {
        if (mask[i] == 1) {
            output[i] = ((const uint8_t*)base)[offsets[i]];
        } else {
            output[i] = 0;
        }
    }

    return *((native_vector_u8 *)output);
}

template <>
HALIDE_ALWAYS_INLINE native_vector_i16 load_predicated<native_vector_i16, native_vector_i32_x2, native_mask_i16, int16_t, VECTOR_WIDTH_I16>(const void *base, const native_vector_i32_x2& offset, const native_mask_i16& predicate) {
    int __attribute__((aligned(XCHAL_VISION_SIMD8))) offsets[VECTOR_WIDTH_I16];
    aligned_store<native_vector_i32_x2, int32_t, VECTOR_WIDTH_I16>(offset, &offsets[0], 0);
    native_vector_i16 vmask = IVP_MOVNX16T(native_vector_i16(1), native_vector_i16(0), predicate);
    int16_t __attribute__((aligned(XCHAL_VISION_SIMD8))) mask[VECTOR_WIDTH_I16];
    aligned_store<native_vector_i16, int16_t, VECTOR_WIDTH_I16>(vmask, &mask[0], 0);

    int16_t __attribute__((aligned(XCHAL_VISION_SIMD8))) output[VECTOR_WIDTH_I16];
    for (int i = 0; i < VECTOR_WIDTH_I16; i++) {
        if (mask[i] == 1) {
            output[i] = ((const int16_t*)base)[offsets[i]];
        } else {
            output[i] = 0;
        }
    }

    return *((native_vector_i16 *)output);
}

template <>
HALIDE_ALWAYS_INLINE native_vector_u16 load_predicated<native_vector_u16, native_vector_i32_x2, native_mask_i16, uint16_t, VECTOR_WIDTH_U16>(const void *base, const native_vector_i32_x2& offset, const native_mask_i16& predicate) {
    int __attribute__((aligned(XCHAL_VISION_SIMD8))) offsets[VECTOR_WIDTH_U16];
    aligned_store<native_vector_i32_x2, int32_t, VECTOR_WIDTH_U16>(offset, &offsets[0], 0);
    native_vector_i16 vmask = IVP_MOVNX16T(native_vector_i16(1), native_vector_i16(0), predicate);
    int16_t __attribute__((aligned(XCHAL_VISION_SIMD8))) mask[VECTOR_WIDTH_U16];
    aligned_store<native_vector_i16, int16_t, VECTOR_WIDTH_U16>(vmask, &mask[0], 0);

    uint16_t __attribute__((aligned(XCHAL_VISION_SIMD8))) output[VECTOR_WIDTH_U16];
    for (int i = 0; i < VECTOR_WIDTH_U16; i++) {
        if (mask[i] == 1) {
            output[i] = ((const uint16_t*)base)[offsets[i]];
        } else {
            output[i] = 0;
        }
    }

    return *((native_vector_u16 *)output);
}

template <>
HALIDE_ALWAYS_INLINE native_vector_i32_x2 load_predicated<native_vector_i32_x2, native_vector_i32_x2, native_mask_i16, int32_t, 2 * VECTOR_WIDTH_I32>(const void *base, const native_vector_i32_x2& offset, const native_mask_i16& predicate) {
    int __attribute__((aligned(XCHAL_VISION_SIMD8))) offsets[2 * VECTOR_WIDTH_I32];
    aligned_store<native_vector_i32_x2, int32_t, 2 * VECTOR_WIDTH_I32>(offset, &offsets[0], 0);
    native_vector_i16 vmask = IVP_MOVNX16T(native_vector_i16(1), native_vector_i16(0), predicate);
    int16_t __attribute__((aligned(XCHAL_VISION_SIMD8))) mask[2 * VECTOR_WIDTH_I32];
    aligned_store<native_vector_i16, int16_t, 2 * VECTOR_WIDTH_I32>(vmask, &mask[0], 0);

    int32_t __attribute__((aligned(XCHAL_VISION_SIMD8))) output[2 * VECTOR_WIDTH_I32];
    for (int i = 0; i < 2 * VECTOR_WIDTH_I32; i++) {
        if (mask[i] == 1) {
            output[i] = ((const int32_t*)base)[offsets[i]];
        } else {
            output[i] = 0;
        }
    }

    return *((native_vector_i32_x2 *)output);
}

template <>
HALIDE_ALWAYS_INLINE native_vector_i32_x4 load_predicated<native_vector_i32_x4, native_vector_i32_x4, native_mask_i8, int32_t, 4 * VECTOR_WIDTH_I32>(const void *base, const native_vector_i32_x4& offset, const native_mask_i8& predicate) {
    int __attribute__((aligned(XCHAL_VISION_SIMD8))) offsets[4 * VECTOR_WIDTH_I32];
    aligned_store<native_vector_i32_x4, int32_t, 4 * VECTOR_WIDTH_I32>(offset, &offsets[0], 0);
    native_vector_u8 vmask = IVP_MOV2NX8T(native_vector_u8(1), native_vector_u8(0), predicate);
    uint8_t __attribute__((aligned(XCHAL_VISION_SIMD8))) mask[4 * VECTOR_WIDTH_I32];
    aligned_store<native_vector_u8, uint8_t, 4 * VECTOR_WIDTH_I32>(vmask, &mask[0], 0);

    int32_t __attribute__((aligned(XCHAL_VISION_SIMD8))) output[4 * VECTOR_WIDTH_I32];
    for (int i = 0; i < 4 * VECTOR_WIDTH_I32; i++) {
        if (mask[i] == 1) {
            output[i] = ((const int32_t*)base)[offsets[i]];
        } else {
            output[i] = 0;
        }
    }

    return *((native_vector_i32_x4 *)output);
}

template <typename VectorType, typename OffsetType, typename PredicateType, typename BaseType, int Lanes>
HALIDE_ALWAYS_INLINE void store_predicated(const VectorType& a, void *base, const OffsetType& offset, const PredicateType& predicate) = delete;

template <>
HALIDE_ALWAYS_INLINE void store_predicated<native_vector_u8, native_vector_i32_x4, native_mask_i8, uint8_t, VECTOR_WIDTH_U8>(const native_vector_u8& a, void *base, const native_vector_i32_x4& offset, const native_mask_i8& predicate) {
    uint8_t __attribute__((aligned(XCHAL_VISION_SIMD8))) tmp[VECTOR_WIDTH_U8];
    aligned_store<native_vector_u8, uint8_t, VECTOR_WIDTH_U8>(a, &tmp[0], 0);

    int __attribute__((aligned(XCHAL_VISION_SIMD8))) offsets[VECTOR_WIDTH_U8];
    aligned_store<native_vector_i32_x4, int32_t, VECTOR_WIDTH_U8>(offset, &offsets[0], 0);

    native_vector_u8 vmask = IVP_MOV2NX8T(native_vector_u8(1), native_vector_u8(0), predicate);
    uint8_t __attribute__((aligned(XCHAL_VISION_SIMD8))) mask[VECTOR_WIDTH_U8];
    aligned_store<native_vector_u8, uint8_t, VECTOR_WIDTH_U8>(vmask, &mask[0], 0);

    for (int i = 0; i < VECTOR_WIDTH_U8; i++) {
        if (mask[i]) {
            ((uint8_t*)base)[offsets[i]] = tmp[i];
        }
    }
}

template <>
HALIDE_ALWAYS_INLINE void store_predicated<native_vector_u8_x4, native_vector_i32_x16, native_mask_i8_x4, uint8_t, 4 * VECTOR_WIDTH_U8>(const native_vector_u8_x4& a, void *base, const native_vector_i32_x16& offset, const native_mask_i8_x4& predicate) {
    uint8_t __attribute__((aligned(XCHAL_VISION_SIMD8))) tmp[4 * VECTOR_WIDTH_U8];
    aligned_store<native_vector_u8_x4, uint8_t, 4 * VECTOR_WIDTH_U8>(a, &tmp[0], 0);

    int __attribute__((aligned(XCHAL_VISION_SIMD8))) offsets[4 * VECTOR_WIDTH_U8];
    aligned_store<native_vector_i32_x16, int32_t, 4 * VECTOR_WIDTH_U8>(offset, &offsets[0], 0);

    native_vector_u8 vmask0 = IVP_MOV2NX8T(native_vector_u8(1), native_vector_u8(0), predicate.native_vector[0]);
    native_vector_u8 vmask1 = IVP_MOV2NX8T(native_vector_u8(1), native_vector_u8(0), predicate.native_vector[1]);
    native_vector_u8 vmask2 = IVP_MOV2NX8T(native_vector_u8(1), native_vector_u8(0), predicate.native_vector[2]);
    native_vector_u8 vmask3 = IVP_MOV2NX8T(native_vector_u8(1), native_vector_u8(0), predicate.native_vector[3]);

    uint8_t __attribute__((aligned(XCHAL_VISION_SIMD8))) mask[4 * VECTOR_WIDTH_U8];
    aligned_store<native_vector_u8_x4, uint8_t, 4 * VECTOR_WIDTH_U8>(
        native_vector_u8_x4(native_vector_u8_x4::from_native_vector, vmask0, vmask1, vmask2, vmask3), &mask[0], 0);

    for (int i = 0; i < 4 * VECTOR_WIDTH_U8; i++) {
        if (mask[i]) {
            ((uint8_t*)base)[offsets[i]] = tmp[i];
        }
    }
}

template <>
HALIDE_ALWAYS_INLINE void store_predicated<native_vector_u16_x3, native_vector_i32_x6, native_mask_i16_x3, uint16_t, 3 * VECTOR_WIDTH_U16>(const native_vector_u16_x3& a, void *base, const native_vector_i32_x6& offset, const native_mask_i16_x3& predicate) {
    uint16_t __attribute__((aligned(XCHAL_VISION_SIMD8))) tmp[3 * VECTOR_WIDTH_U16];
    aligned_store<native_vector_u16_x3, uint16_t, 3 * VECTOR_WIDTH_U16>(a, &tmp[0], 0);

    int __attribute__((aligned(XCHAL_VISION_SIMD8))) offsets[3 * VECTOR_WIDTH_U16];
    aligned_store<native_vector_i32_x6, int32_t, 3 * VECTOR_WIDTH_U16>(offset, &offsets[0], 0);

    native_vector_u16 vmask0 = IVP_MOVNX16UT(native_vector_u16(1), native_vector_u16(0), predicate.native_vector[0]);
    native_vector_u16 vmask1 = IVP_MOVNX16UT(native_vector_u16(1), native_vector_u16(0), predicate.native_vector[1]);
    native_vector_u16 vmask2 = IVP_MOVNX16UT(native_vector_u16(1), native_vector_u16(0), predicate.native_vector[2]);

    uint16_t __attribute__((aligned(XCHAL_VISION_SIMD8))) mask[3 * VECTOR_WIDTH_U16];
    aligned_store<native_vector_u16_x3, uint16_t, 3 * VECTOR_WIDTH_U16>(
        native_vector_u16_x3(native_vector_u16_x3::from_native_vector, vmask0, vmask1, vmask2), &mask[0], 0);

    for (int i = 0; i < 3 * VECTOR_WIDTH_U16; i++) {
        if (mask[i]) {
            ((uint16_t*)base)[offsets[i]] = tmp[i];
        }
    }
}

template <>
HALIDE_ALWAYS_INLINE void store_predicated<native_vector_i32_x2, native_vector_i32_x2, native_mask_i16, int32_t, 2 * VECTOR_WIDTH_I32>(const native_vector_i32_x2& a, void *base, const native_vector_i32_x2& offset, const native_mask_i16& predicate) {
    int32_t __attribute__((aligned(XCHAL_VISION_SIMD8))) tmp[2 * VECTOR_WIDTH_I32];
    aligned_store<native_vector_i32_x2, int32_t, 2 * VECTOR_WIDTH_I32>(a, &tmp[0], 0);

    int __attribute__((aligned(XCHAL_VISION_SIMD8))) offsets[2 * VECTOR_WIDTH_I32];
    aligned_store<native_vector_i32_x2, int32_t, 2 * VECTOR_WIDTH_I32>(offset, &offsets[0], 0);

    native_vector_i16 vmask = IVP_MOVNX16T(native_vector_i16(1), native_vector_i16(0), predicate);
    int16_t __attribute__((aligned(XCHAL_VISION_SIMD8))) mask[2 * VECTOR_WIDTH_I32];
    aligned_store<native_vector_i16, int16_t, 2 * VECTOR_WIDTH_I32>(vmask, &mask[0], 0);

    for (int i = 0; i < 2 * VECTOR_WIDTH_I32; i++) {
        if (mask[i]) {
            ((int32_t*)base)[offsets[i]] = tmp[i];
        }
    }
}

inline uint8_t halide_shift_right(uint8_t a, uint8_t b) {
    return (uint16_t)a >> (uint16_t)b;
}

inline int8_t halide_shift_right(int8_t a, int8_t b) {
    return (int16_t)a >> (int16_t)b;
}

inline uint8_t halide_shift_left(uint8_t a, uint8_t b) {
    return (uint16_t)a << (uint16_t)b;
}

inline int8_t halide_shift_left(int8_t a, int8_t b) {
    return (int16_t)a << (int16_t)b;
}

template <typename VectorType, typename ScalarArgumentType, typename ScalarReturnType, int Lanes>
VectorType scalarize_unary(ScalarReturnType (*fn)(ScalarArgumentType), VectorType a) {
    ScalarArgumentType __attribute__((aligned(64))) tmp[Lanes];
    aligned_store<VectorType, ScalarArgumentType, Lanes>(a, &tmp[0], 0);

    for (int i = 0; i < Lanes; i++) {
        // Just update in-place, because it's a tmp buffer anyway.
        tmp[i] = fn(tmp[i]);
    }

    return *((VectorType *)tmp);
}

template <typename VectorType, typename ScalarArgumentType, typename ScalarReturnType, int Lanes>
VectorType scalarize_binary(ScalarReturnType (*fn)(ScalarArgumentType, ScalarArgumentType), VectorType a, VectorType b) {
    ScalarArgumentType __attribute__((aligned(64))) tmp_a[Lanes];
    aligned_store<VectorType, ScalarArgumentType, Lanes>(a, &tmp_a[0], 0);

    ScalarArgumentType __attribute__((aligned(64))) tmp_b[Lanes];
    aligned_store<VectorType, ScalarArgumentType, Lanes>(b, &tmp_b[0], 0);

    for (int i = 0; i < Lanes; i++) {
        // Just update in-place, because it's a tmp buffer anyway.
        tmp_a[i] = fn(tmp_a[i], tmp_b[i]);
    }

    return *((VectorType *)tmp_a);
}

template <typename VectorTypeFrom, typename VectorTypeTo, typename BaseType, int LanesFrom, int LanesTo>
HALIDE_ALWAYS_INLINE VectorTypeTo shuffle(const VectorTypeFrom& a, const int32_t indices[LanesTo]) {
    BaseType  __attribute__((aligned(XCHAL_VISION_SIMD8))) tmp1[LanesFrom];
    BaseType  __attribute__((aligned(XCHAL_VISION_SIMD8))) tmp2[LanesTo];
    store<VectorTypeFrom, BaseType, LanesFrom>(a, &tmp1[0], 0);
    for (int i = 0; i < LanesTo; i++) {
        tmp2[i] = tmp1[indices[i]];
    }

    return *((VectorTypeTo *)tmp2);
}

template <typename ResultType, typename ArgType, typename BaseType, int LanesResult, int LanesArg>
HALIDE_ALWAYS_INLINE ResultType concat(const ArgType& a, const ArgType& b) {
    BaseType  __attribute__((aligned(XCHAL_VISION_SIMD8))) tmp[LanesResult];

    store<ArgType, BaseType, LanesArg>(a, &tmp[0], 0);
    store<ArgType, BaseType, LanesArg>(b, &tmp[0], LanesArg);

    return *((ResultType *)tmp);
}

template <typename ResultType, typename ArgType, typename BaseType, int LanesResult, int LanesArg>
HALIDE_ALWAYS_INLINE ResultType concat(const ArgType& a, const ArgType& b, const ArgType& c) {
    BaseType  __attribute__((aligned(XCHAL_VISION_SIMD8))) tmp[LanesResult];

    store<ArgType, BaseType, LanesArg>(a, &tmp[0], 0);
    store<ArgType, BaseType, LanesArg>(b, &tmp[0], LanesArg);
    store<ArgType, BaseType, LanesArg>(c, &tmp[0], 2 * LanesArg);

    return *((ResultType *)tmp);
}

template <typename ResultType, typename ArgType, typename BaseType, int LanesResult, int LanesArg>
HALIDE_ALWAYS_INLINE ResultType concat(const ArgType& a, const ArgType& b, const ArgType& c, const ArgType& d) {
    BaseType  __attribute__((aligned(XCHAL_VISION_SIMD8))) tmp[LanesResult];

    store<ArgType, BaseType, LanesArg>(a, &tmp[0], 0);
    store<ArgType, BaseType, LanesArg>(b, &tmp[0], LanesArg);
    store<ArgType, BaseType, LanesArg>(c, &tmp[0], 2 * LanesArg);
    store<ArgType, BaseType, LanesArg>(d, &tmp[0], 3 * LanesArg);

    return *((ResultType *)tmp);
}

template <>
HALIDE_ALWAYS_INLINE native_vector_i32_x2 concat<native_vector_i32_x2, native_vector_i32, int32_t, 2 * VECTOR_WIDTH_I32, VECTOR_WIDTH_I32>(const native_vector_i32& a, const native_vector_i32& b) {
  return native_vector_i32_x2(native_vector_i32_x2::from_native_vector, a, b);
}

template <>
HALIDE_ALWAYS_INLINE native_vector_i32_x4 concat<native_vector_i32_x4, native_vector_i32, int32_t, 4 * VECTOR_WIDTH_I32, VECTOR_WIDTH_I32>(const native_vector_i32& a, const native_vector_i32& b, const native_vector_i32& c, const native_vector_i32& d) {
  return native_vector_i32_x4(native_vector_i32_x4::from_native_vector, a, b, c, d);
}

template <>
HALIDE_ALWAYS_INLINE native_vector_i16_x2 concat<native_vector_i16_x2, native_vector_i16, int16_t, 2 * VECTOR_WIDTH_I16, VECTOR_WIDTH_I16>(const native_vector_i16& a, const native_vector_i16& b) {
  return native_vector_i16_x2(native_vector_i16_x2::from_native_vector, a, b);
}

template <>
HALIDE_ALWAYS_INLINE native_vector_u16_x2 concat<native_vector_u16_x2, native_vector_u16, uint16_t, 2 * VECTOR_WIDTH_U16, VECTOR_WIDTH_U16>(const native_vector_u16& a, const native_vector_u16& b) {
  return native_vector_u16_x2(native_vector_u16_x2::from_native_vector, a, b);
}

template <>
HALIDE_ALWAYS_INLINE native_vector_u8_x2 concat<native_vector_u8_x2, native_vector_u8, uint8_t, 2 * VECTOR_WIDTH_U8, VECTOR_WIDTH_U8>(const native_vector_u8& a, const native_vector_u8& b) {
  return native_vector_u8_x2(native_vector_u8_x2::from_native_vector, a, b);
}

template <>
HALIDE_ALWAYS_INLINE native_vector_f32_x2 concat<native_vector_f32_x2, native_vector_f32, float, 2 * VECTOR_WIDTH_F32, VECTOR_WIDTH_F32>(const native_vector_f32& a, const native_vector_f32& b) {
  return native_vector_f32_x2(native_vector_f32_x2::from_native_vector, a, b);
}

template <>
HALIDE_ALWAYS_INLINE native_vector_i24_x2 concat<native_vector_i24_x2, native_vector_i24, int24_t, 128, 64>(const native_vector_i24& a, const native_vector_i24& b) {
  return native_vector_i24_x2(native_vector_i24_x2::from_native_vector, a, b);
}

template <typename VectorTypeFrom, typename VectorTypeTo, typename BaseType, int LanesFrom, int LanesTo>
HALIDE_ALWAYS_INLINE VectorTypeTo halide_xtensa_pad_to_native(const VectorTypeFrom& a, int lanes) {
    BaseType  __attribute__((aligned(XCHAL_VISION_SIMD8))) tmp[LanesTo];
    store<VectorTypeFrom, BaseType, LanesFrom>(a, tmp, 0);
    return load<VectorTypeTo, BaseType, LanesTo>(tmp, 0);
}

template <typename VectorTypeFrom, typename VectorTypeTo, typename BaseType, int LanesFrom, int LanesTo>
HALIDE_ALWAYS_INLINE VectorTypeTo halide_xtensa_slice_from_padded(const VectorTypeFrom& a, int lanes) {
    BaseType  __attribute__((aligned(XCHAL_VISION_SIMD8))) tmp[LanesFrom];
    store<VectorTypeFrom, BaseType, LanesFrom>(a, tmp, 0);
    return load<VectorTypeTo, BaseType, LanesTo>(tmp, 0);
}

template <>
HALIDE_ALWAYS_INLINE native_vector_u16 halide_xtensa_slice_from_padded<native_vector_u16_x2, native_vector_u16, uint16_t, 2 * VECTOR_WIDTH_U16, VECTOR_WIDTH_U16>(const native_vector_u16_x2& a, int lanes) {
  return a.native_vector[0];
}

template <>
HALIDE_ALWAYS_INLINE native_mask_i16 halide_xtensa_pad_to_native<native_mask_i32, native_mask_i16, bool, VECTOR_WIDTH_I32, VECTOR_WIDTH_I16>(const native_mask_i32& a, int lanes) {
    return IVP_JOINBN_2(a, a);
}

template <>
HALIDE_ALWAYS_INLINE native_mask_i8 halide_xtensa_pad_to_native<native_mask_i16, native_mask_i8, bool, VECTOR_WIDTH_I16, VECTOR_WIDTH_I8>(const native_mask_i16& a, int lanes) {
    return IVP_JOINBN(a, a);
}

template <>
HALIDE_ALWAYS_INLINE native_mask_i8 halide_xtensa_pad_to_native<native_mask_i32, native_mask_i8, bool, VECTOR_WIDTH_I32, VECTOR_WIDTH_I8>(const native_mask_i32& a, int lanes) {
    return IVP_JOINBN(IVP_JOINBN_2(a, a), IVP_JOINBN_2(a, a));
}

template<>
HALIDE_ALWAYS_INLINE HALIDE_MAYBE_UNUSED int8x4_t load<int8x4_t, int8_t, 4>(const void *base, int32_t offset) {
    return *((const int8x4_t*)((const int8_t*)base + offset));
}

template<>
HALIDE_ALWAYS_INLINE HALIDE_MAYBE_UNUSED uint8x4_t load<uint8x4_t, uint8_t, 4>(const void *base, int32_t offset) {
    return *((const uint8x4_t*)((const uint8_t*)base + offset));
}

template<>
HALIDE_ALWAYS_INLINE HALIDE_MAYBE_UNUSED native_vector_u8 load<native_vector_u8, uint8_t, VECTOR_WIDTH_U8>(const void *base, int32_t offset) {
    native_vector_u8 r;
    const xb_vec2Nx8U*  __restrict ptr = (const xb_vec2Nx8U*)((const uint8_t*)base + offset);
    IVP_L2U2NX8U_XP(r, ptr, 0);
    return r;
}

template<>
HALIDE_ALWAYS_INLINE void store<native_vector_i8, int8_t, VECTOR_WIDTH_I8>(const native_vector_i8& a, void *base, int32_t offset) {
    valign align = IVP_ZALIGN();
    xb_vec2Nx8* __restrict ptr  = (xb_vec2Nx8*)((int8_t*)base + offset);
    IVP_SA2NX8_IP(a, align, ptr);
    IVP_SAPOS2NX8_FP(align, ptr);
}

template<>
HALIDE_ALWAYS_INLINE void store<native_vector_u8, uint8_t, VECTOR_WIDTH_U8>(const native_vector_u8& a, void *base, int32_t offset) {
    valign align = IVP_ZALIGN();
    xb_vec2Nx8U* __restrict ptr  = (xb_vec2Nx8U*)((uint8_t*)base + offset);
    IVP_SA2NX8U_IP(a, align, ptr);
    IVP_SAPOS2NX8U_FP(align, ptr);
}

template<>
HALIDE_ALWAYS_INLINE HALIDE_MAYBE_UNUSED native_vector_i16 load<native_vector_i16, int16_t, VECTOR_WIDTH_I16>(const void *base, int32_t offset) {
    xb_vecNx16 r;
    const xb_vec2Nx8*  __restrict ptr8 = (const xb_vec2Nx8*)((const int16_t*)base + offset);
    valign align = IVP_LA_PP(ptr8);
    IVP_LANX16_IP(r, align, (const xb_vecNx16*)ptr8);
    return r;
}

template<>
HALIDE_ALWAYS_INLINE void store<native_vector_i16, int16_t, VECTOR_WIDTH_I16>(const native_vector_i16& a, void *base, int32_t offset) {
    valign align = IVP_ZALIGN();
    xb_vecNx16* ptr = (xb_vecNx16*)((int16_t*)base + offset);
    IVP_SANX16_IP(a, align, ptr);
    // Flush alignment register.
    IVP_SAPOSNX16_FP(align, ptr);
}

template<>
HALIDE_ALWAYS_INLINE HALIDE_MAYBE_UNUSED native_vector_u16 load<native_vector_u16, uint16_t, VECTOR_WIDTH_U16>(const void *base, int32_t offset) {
    xb_vecNx16U r;
    const xb_vec2Nx8*  __restrict ptr8 = (const xb_vec2Nx8*)((const uint16_t*)base + offset);
    valign align = IVP_LA_PP(ptr8);
    IVP_LANX16U_IP(r, align, (const xb_vecNx16U*)ptr8);

    return r;
}

template<>
HALIDE_ALWAYS_INLINE void store<native_vector_u16, uint16_t, VECTOR_WIDTH_U16>(const native_vector_u16& a, void *base, int32_t offset) {
    valign align = IVP_ZALIGN();
    xb_vecNx16U* ptr  = (xb_vecNx16U*)((uint16_t*)base + offset);
    IVP_SANX16U_IP(a, align, ptr);
    IVP_SAPOSNX16U_FP(align, ptr);
}

template<>
HALIDE_ALWAYS_INLINE HALIDE_MAYBE_UNUSED native_vector_i16_x2 load<native_vector_i16_x2, int16_t, 2 * VECTOR_WIDTH_I16>(const void *base, int32_t offset) {
    xb_vecNx16 r1, r2;
    const xb_vec2Nx8* __restrict ptr8 = (const xb_vec2Nx8*)((const int16_t*)base + offset);
    valign align = IVP_LA_PP(ptr8);
    IVP_LANX16_IP(r1, align, (const xb_vecNx16*)ptr8);
    IVP_LANX16_IP(r2, align, (const xb_vecNx16*)ptr8);

    return native_vector_i16_x2(native_vector_i16_x2::from_native_vector, r1, r2);
}

template<>
HALIDE_ALWAYS_INLINE HALIDE_MAYBE_UNUSED native_vector_u16_x2 load<native_vector_u16_x2, uint16_t, 2 * VECTOR_WIDTH_U16>(const void *base, int32_t offset) {
    xb_vecNx16U r1, r2;
    const xb_vec2Nx8* __restrict ptr8 = (const xb_vec2Nx8*)((const int16_t*)base + offset);
    valign align = IVP_LA_PP(ptr8);
    IVP_LANX16U_IP(r1, align, (const xb_vecNx16U*)ptr8);
    IVP_LANX16U_IP(r2, align, (const xb_vecNx16U*)ptr8);

    return native_vector_u16_x2(native_vector_u16_x2::from_native_vector, r1, r2);
}

template<>
HALIDE_ALWAYS_INLINE HALIDE_MAYBE_UNUSED native_vector_i32_x2 load<native_vector_i32_x2, int32_t, 2 * VECTOR_WIDTH_I32>(const void *base, int32_t offset) {
    xb_vecN_2x32v nv8_0, nv8_1;
    const xb_vecN_2x32v* __restrict ptr = (const xb_vecN_2x32v*)((const int32_t*)base + offset);
    valign align = IVP_LA_PP((const xb_vec2Nx8 *)ptr);
    IVP_LAN_2X32_IP(nv8_0, align, ptr);
    IVP_LAN_2X32_IP(nv8_1, align, ptr);
    return native_vector_i32_x2(native_vector_i32_x2::from_native_vector, nv8_0, nv8_1);
}

template<>
HALIDE_ALWAYS_INLINE HALIDE_MAYBE_UNUSED native_vector_i32_x4 load<native_vector_i32_x4, int32_t, 4 * VECTOR_WIDTH_I32>(const void *base, int32_t offset) {
    xb_vecN_2x32v nv8_0, nv8_1, nv8_2, nv8_3;
    const xb_vecN_2x32v* __restrict ptr = (const xb_vecN_2x32v*)((const int32_t*)base + offset);
    valign align = IVP_LA_PP((const xb_vec2Nx8 *)ptr);
    IVP_LAN_2X32_IP(nv8_0, align, ptr);
    IVP_LAN_2X32_IP(nv8_1, align, ptr);
    IVP_LAN_2X32_IP(nv8_2, align, ptr);
    IVP_LAN_2X32_IP(nv8_3, align, ptr);
    return native_vector_i32_x4(native_vector_i32_x4::from_native_vector, nv8_0, nv8_1, nv8_2, nv8_3);
}

template <typename ResultType, typename LoadType>
HALIDE_ALWAYS_INLINE ResultType widening_load(const void *base, int32_t offset) = delete;

template<>
HALIDE_ALWAYS_INLINE HALIDE_MAYBE_UNUSED native_vector_i16 widening_load<native_vector_i16, uint8_t>(const void *base, int32_t offset) {
    xb_vecNx16 r;
    const xb_vec2Nx8* __restrict ptr8 = (const xb_vec2Nx8*)((const uint8_t*)base + offset);
    valign align = IVP_LA_PP(ptr8);
    IVP_LANX8U_IP(r, align, (const xb_vecNx8U*)ptr8);
    return r;
}

template<>
HALIDE_ALWAYS_INLINE HALIDE_MAYBE_UNUSED native_vector_i16_x2 widening_load<native_vector_i16_x2, uint8_t>(const void *base, int32_t offset) {
    xb_vecNx16 r1, r2;
    const xb_vec2Nx8* __restrict ptr8 = (const xb_vec2Nx8*)((const uint8_t*)base + offset);
    valign align = IVP_LA_PP(ptr8);
    IVP_LANX8U_IP(r1, align, (const xb_vecNx8U*)ptr8);
    // Pointer is automatically incremented by previous call.
    IVP_LANX8U_IP(r2, align, (const xb_vecNx8U*)ptr8);

    return native_vector_i16_x2(native_vector_i16_x2::from_native_vector, r1, r2);
}

template<>
HALIDE_ALWAYS_INLINE HALIDE_MAYBE_UNUSED native_vector_u16_x2 widening_load<native_vector_u16_x2, uint8_t>(const void *base, int32_t offset) {
    xb_vecNx16 r1, r2;
    const xb_vec2Nx8* __restrict ptr8 = (const xb_vec2Nx8*)((const uint8_t*)base + offset);
    valign align = IVP_LA_PP(ptr8);
    IVP_LANX8U_IP(r1, align, (const xb_vecNx8U*)ptr8);
    // Pointer is automatically incremented by previous call.
    IVP_LANX8U_IP(r2, align, (const xb_vecNx8U*)ptr8);

    return native_vector_u16_x2(native_vector_u16_x2::from_native_vector, r1, r2);
}

template<>
HALIDE_ALWAYS_INLINE HALIDE_MAYBE_UNUSED native_vector_i32 widening_load<native_vector_i32, int16_t>(const void *base, int32_t offset) {
    native_vector_i32 r1;
    const xb_vec2Nx8* __restrict ptr8 = (const xb_vec2Nx8*)((const int16_t*)base + offset);
    valign align = IVP_LA_PP(ptr8);
    IVP_LAN_2X16S_IP(r1, align, (const xb_vecN_2x16*)ptr8);
    return r1;
}

template<>
HALIDE_ALWAYS_INLINE HALIDE_MAYBE_UNUSED native_vector_i32_x2 widening_load<native_vector_i32_x2, int16_t>(const void *base, int32_t offset) {
    native_vector_i32 r1, r2;
    const xb_vec2Nx8* __restrict ptr8 = (const xb_vec2Nx8*)((const int16_t*)base + offset);
    valign align = IVP_LA_PP(ptr8);
    IVP_LAN_2X16S_IP(r1, align, (const xb_vecN_2x16*)ptr8);
    // Pointers is automatically incremented by previous call.
    IVP_LAN_2X16S_IP(r2, align, (const xb_vecN_2x16*)ptr8);

    return native_vector_i32_x2(native_vector_i32_x2::from_native_vector, r1, r2);
}

template<>
HALIDE_ALWAYS_INLINE HALIDE_MAYBE_UNUSED native_vector_i32_x2 widening_load<native_vector_i32_x2, uint16_t>(const void *base, int32_t offset) {
    native_vector_i32 r1, r2;
    const xb_vec2Nx8* __restrict ptr8 = (const xb_vec2Nx8*)((const uint16_t*)base + offset);
    valign align = IVP_LA_PP(ptr8);
    IVP_LAN_2X16U_IP(r1, align, (const xb_vecN_2x16U*)ptr8);
    // Pointers is automatically incremented by previous call.
    IVP_LAN_2X16U_IP(r2, align, (const xb_vecN_2x16U*)ptr8);

    return native_vector_i32_x2(native_vector_i32_x2::from_native_vector, r1, r2);
}

template<>
HALIDE_ALWAYS_INLINE HALIDE_MAYBE_UNUSED native_vector_u32_x2 widening_load<native_vector_u32_x2, uint16_t>(const void *base, int32_t offset) {
    native_vector_u32 r1, r2;
    const xb_vec2Nx8* __restrict ptr8 = (const xb_vec2Nx8*)((const uint16_t*)base + offset);
    valign align = IVP_LA_PP(ptr8);
    IVP_LAN_2X16U_IP(r1, align, (const xb_vecN_2x16U*)ptr8);
    // Pointers is automatically incremented by previous call.
    IVP_LAN_2X16U_IP(r2, align, (const xb_vecN_2x16U*)ptr8);

    return native_vector_u32_x2(native_vector_u32_x2::from_native_vector, r1, r2);
}

template<>
HALIDE_ALWAYS_INLINE HALIDE_MAYBE_UNUSED native_vector_i32_x4 widening_load<native_vector_i32_x4, uint16_t>(const void *base, int32_t offset) {
    native_vector_i32 r1, r2, r3, r4;
    const xb_vec2Nx8* __restrict ptr8 = (const xb_vec2Nx8*)((const uint16_t*)base + offset);
    valign align = IVP_LA_PP(ptr8);
    IVP_LAN_2X16U_IP(r1, align, (const xb_vecN_2x16U*)ptr8);
    // Pointers is automatically incremented by previous call.
    IVP_LAN_2X16U_IP(r2, align, (const xb_vecN_2x16U*)ptr8);
    IVP_LAN_2X16U_IP(r3, align, (const xb_vecN_2x16U*)ptr8);
    IVP_LAN_2X16U_IP(r4, align, (const xb_vecN_2x16U*)ptr8);

    return native_vector_i32_x4(native_vector_i32_x4::from_native_vector, r1, r2, r3, r4);
}

template <typename VectorType, typename BaseType, int Lanes>
HALIDE_ALWAYS_INLINE void store_narrowing(const VectorType& a, void *base, int32_t offset) = delete;

template<>
HALIDE_ALWAYS_INLINE void store_narrowing<native_vector_i16, uint8_t, VECTOR_WIDTH_I16>(const native_vector_i16& a, void *base, int32_t offset) {
    valign align = IVP_ZALIGN();
    xb_vecNx8U* __restrict ptr  = (xb_vecNx8U*)((uint8_t*)base + offset);
    IVP_SANX8U_IP(a, align, ptr);
    IVP_SAPOSNX8U_FP(align, ptr);
}

template<>
HALIDE_ALWAYS_INLINE void store_narrowing<native_vector_u16, uint8_t, VECTOR_WIDTH_U16>(const native_vector_u16& a, void *base, int32_t offset) {
    valign align = IVP_ZALIGN();
    xb_vecNx8U* __restrict ptr  = (xb_vecNx8U*)((uint8_t*)base + offset);
    IVP_SANX8U_IP(a, align, ptr);
    IVP_SAPOSNX8U_FP(align, ptr);
}

HALIDE_ALWAYS_INLINE native_vector_i16_x2 halide_xtensa_interleave_i16(const native_vector_i16& a, const native_vector_i16& b) {
  return native_vector_i16_x2(native_vector_i16_x2::from_native_vector,
                                IVP_SELNX16I(b, a, IVP_SELI_16B_INTERLEAVE_1_LO),
                                IVP_SELNX16I(b, a, IVP_SELI_16B_INTERLEAVE_1_HI)
                                );
}

HALIDE_ALWAYS_INLINE native_vector_i16_x4 halide_xtensa_interleave_i16(const native_vector_i16_x2& a, const native_vector_i16_x2& b) {
  return native_vector_i16_x4(native_vector_i16_x4::from_native_vector,
                                IVP_SELNX16I(b.native_vector[0], a.native_vector[0], IVP_SELI_16B_INTERLEAVE_1_LO),
                                IVP_SELNX16I(b.native_vector[0], a.native_vector[0], IVP_SELI_16B_INTERLEAVE_1_HI),
                                IVP_SELNX16I(b.native_vector[1], a.native_vector[1], IVP_SELI_16B_INTERLEAVE_1_LO),
                                IVP_SELNX16I(b.native_vector[1], a.native_vector[1], IVP_SELI_16B_INTERLEAVE_1_HI));
}

HALIDE_ALWAYS_INLINE native_vector_u16_x2 halide_xtensa_interleave_u16(const native_vector_u16& a, const native_vector_u16& b) {
  return native_vector_u16_x2(native_vector_u16_x2::from_native_vector,
                                IVP_SELNX16UI(b, a, IVP_SELI_16B_INTERLEAVE_1_LO),
                                IVP_SELNX16UI(b, a, IVP_SELI_16B_INTERLEAVE_1_HI)
                                );
}

#if XCHAL_VISION_TYPE == 7
// This sequence of instructions is taken from the user guide.
HALIDE_ALWAYS_INLINE native_vector_u16_x3 halide_xtensa_interleave_u16(const native_vector_u16& a, const native_vector_u16& b, const native_vector_u16& c) {
  // 16-bit interleave patterns
  __attribute__((aligned(XCHAL_VISION_SIMD8))) unsigned char int_16B_c3_step_0[64] = {
      0,  42, 1,  22, 32, 23, 2,  43, 3,  24, 33, 25, 4,  44, 5,  26,
      34, 27, 6,  45, 7,  28, 35, 29, 8,  46, 9,  30, 36, 31, 10, 47,
      11, 0,  37, 33, 12, 48, 13, 2,  38, 35, 14, 49, 15, 4,  39, 37,
      16, 50, 17, 6,  40, 39, 18, 51, 19, 8,  41, 41, 20, 52, 21, 10};
  __attribute__((aligned(XCHAL_VISION_SIMD8))) unsigned char int_16B_c3_step_1[64] = {
      11, 42, 53, 22, 12, 23, 13, 43, 54, 24, 14, 25, 15, 44, 55, 26,
      16, 27, 17, 45, 56, 28, 18, 29, 19, 46, 57, 30, 20, 31, 21, 47,
      58, 0,  22, 1,  23, 48, 59, 2,  24, 3,  25, 49, 60, 4,  26, 5,
      27, 50, 61, 6,  28, 7,  29, 51, 62, 8,  30, 9,  31, 52, 63, 10};
  unsigned long long int_16B_c3_step_1_msk = 0xffffffff55555555ULL;
  native_vector_u16 vRG0, vRG1, vRGB0, vRGB1, vRGB2;
  // interleave RG
  IVP_DSELNX16UI(vRG1, vRG0, b, a, IVP_DSELI_INTERLEAVE_1);
  // interleave RG, B
  IVP_DSELNX16U(vRGB1, vRGB0, c, vRG0, *((xb_vec2Nx8*)int_16B_c3_step_0));
  IVP_DSELNX16UT(vRGB1, vRGB2, c, vRG1, *((xb_vec2Nx8*)int_16B_c3_step_1),
                *((vbool2N*)&int_16B_c3_step_1_msk));

  return native_vector_u16_x3(native_vector_u16_x3::from_native_vector, vRGB0, vRGB1, vRGB2);
}
#endif

HALIDE_ALWAYS_INLINE native_vector_u16_x4 halide_xtensa_interleave_u16(const native_vector_u16_x2& a, const native_vector_u16_x2& b) {
  return native_vector_u16_x4(native_vector_u16_x4::from_native_vector,
                                IVP_SELNX16UI(b.native_vector[0], a.native_vector[0], IVP_SELI_16B_INTERLEAVE_1_LO),
                                IVP_SELNX16UI(b.native_vector[0], a.native_vector[0], IVP_SELI_16B_INTERLEAVE_1_HI),
                                IVP_SELNX16UI(b.native_vector[1], a.native_vector[1], IVP_SELI_16B_INTERLEAVE_1_LO),
                                IVP_SELNX16UI(b.native_vector[1], a.native_vector[1], IVP_SELI_16B_INTERLEAVE_1_HI));
}

HALIDE_ALWAYS_INLINE native_vector_u16_x4 halide_xtensa_interleave_u16(const native_vector_u16& a, const native_vector_u16& b, const native_vector_u16& c, const native_vector_u16& d) {
  const native_vector_u16 ab0 = IVP_SELNX16UI(b, a, IVP_SELI_16B_INTERLEAVE_1_LO);
  const native_vector_u16 ab1 = IVP_SELNX16UI(b, a, IVP_SELI_16B_INTERLEAVE_1_HI);
  const native_vector_u16 cd0 = IVP_SELNX16UI(d, c, IVP_SELI_16B_INTERLEAVE_1_LO);
  const native_vector_u16 cd1 = IVP_SELNX16UI(d, c, IVP_SELI_16B_INTERLEAVE_1_HI);


  return native_vector_u16_x4(native_vector_u16_x4::from_native_vector,
                                IVP_SELNX16UI(cd0, ab0, IVP_SELI_16B_INTERLEAVE_2_LO),
                                IVP_SELNX16UI(cd0, ab0, IVP_SELI_16B_INTERLEAVE_2_HI),
                                IVP_SELNX16UI(cd1, ab1, IVP_SELI_16B_INTERLEAVE_2_LO),
                                IVP_SELNX16UI(cd1, ab1, IVP_SELI_16B_INTERLEAVE_2_HI));
}

HALIDE_ALWAYS_INLINE native_vector_u8_x2 halide_xtensa_interleave_u8(const native_vector_u8& a, const native_vector_u8& b) {
  return native_vector_u8_x2(native_vector_u8_x2::from_native_vector,
                                IVP_SEL2NX8UI(b, a, IVP_SELI_8B_INTERLEAVE_1_LO),
                                IVP_SEL2NX8UI(b, a, IVP_SELI_8B_INTERLEAVE_1_HI)
                                );
}

HALIDE_ALWAYS_INLINE native_vector_u8_x3 halide_xtensa_interleave_u8(
    const native_vector_u8& a, const native_vector_u8& b, const native_vector_u8& c) {
  native_vector_u8 vRG0, vRG1, vRGB0, vRGB1, vRGB2;
  IVP_DSEL2NX8UI(vRG1, vRG0, b, a, IVP_DSELI_8B_INTERLEAVE_1);
  IVP_DSEL2NX8UI(vRGB1, vRGB0, c, vRG0, IVP_DSELI_8B_INTERLEAVE_C3_STEP_0);
  IVP_DSEL2NX8UI_H(vRGB1, vRGB2, c, vRG1, IVP_DSELI_8B_INTERLEAVE_C3_STEP_1);
  return native_vector_u8_x3(native_vector_u8_x3::from_native_vector, vRGB0, vRGB1, vRGB2);
}

HALIDE_ALWAYS_INLINE native_vector_u8_x4 halide_xtensa_interleave_u8(const native_vector_u8& a, const native_vector_u8& b, const native_vector_u8& c, const native_vector_u8& d) {
  const native_vector_u8 ab0 = IVP_SEL2NX8UI(b, a, IVP_SELI_8B_INTERLEAVE_1_LO);
  const native_vector_u8 ab1 = IVP_SEL2NX8UI(b, a, IVP_SELI_8B_INTERLEAVE_1_HI);
  const native_vector_u8 cd0 = IVP_SEL2NX8UI(d, c, IVP_SELI_8B_INTERLEAVE_1_LO);
  const native_vector_u8 cd1 = IVP_SEL2NX8UI(d, c, IVP_SELI_8B_INTERLEAVE_1_HI);


  return native_vector_u8_x4(native_vector_u8_x4::from_native_vector,
                                IVP_SEL2NX8UI(cd0, ab0, IVP_SELI_8B_INTERLEAVE_2_LO),
                                IVP_SEL2NX8UI(cd0, ab0, IVP_SELI_8B_INTERLEAVE_2_HI),
                                IVP_SEL2NX8UI(cd1, ab1, IVP_SELI_8B_INTERLEAVE_2_LO),
                                IVP_SEL2NX8UI(cd1, ab1, IVP_SELI_8B_INTERLEAVE_2_HI));
}

HALIDE_ALWAYS_INLINE native_mask_i8_x4 halide_xtensa_interleave_u1(const native_mask_i8& a, const native_mask_i8& b, const native_mask_i8& c, const native_mask_i8& d) {
    native_vector_u8 a8 = 0, b8 = 0, c8 = 0, d8 = 0;
    IVP_INJBI2NX8(a8, a, 0);
    IVP_INJBI2NX8(b8, b, 0);
    IVP_INJBI2NX8(c8, c, 0);
    IVP_INJBI2NX8(d8, d, 0);

    native_vector_u8_x4 interleaved8 = halide_xtensa_interleave_u8(a8, b8, c8, d8);

    native_mask_i8 ra = IVP_EXTBI2NX8(interleaved8.native_vector[0], 0);
    native_mask_i8 rb = IVP_EXTBI2NX8(interleaved8.native_vector[1], 0);
    native_mask_i8 rc = IVP_EXTBI2NX8(interleaved8.native_vector[2], 0);
    native_mask_i8 rd = IVP_EXTBI2NX8(interleaved8.native_vector[3], 0);

    return native_mask_i8_x4(native_mask_i8_x4::from_native_vector, ra, rb, rc, rd);
}

HALIDE_ALWAYS_INLINE native_vector_f32_x2 halide_xtensa_interleave_f32(const native_vector_f32& a, const native_vector_f32& b) {
  return native_vector_f32_x2(native_vector_f32_x2::from_native_vector,
                                IVP_SELN_2XF32I(b, a, IVP_SELI_32B_INTERLEAVE_1_LO),
                                IVP_SELN_2XF32I(b, a, IVP_SELI_32B_INTERLEAVE_1_HI)
                                );
}

HALIDE_ALWAYS_INLINE native_vector_f32_x4 halide_xtensa_interleave_f32(const native_vector_f32_x2& a, const native_vector_f32_x2& b) {
  return native_vector_f32_x4(native_vector_f32_x4::from_native_vector,
                                IVP_SELN_2XF32I(b.native_vector[0], a.native_vector[0], IVP_SELI_32B_INTERLEAVE_1_LO),
                                IVP_SELN_2XF32I(b.native_vector[0], a.native_vector[0], IVP_SELI_32B_INTERLEAVE_1_HI),
                                IVP_SELN_2XF32I(b.native_vector[1], a.native_vector[1], IVP_SELI_32B_INTERLEAVE_1_LO),
                                IVP_SELN_2XF32I(b.native_vector[1], a.native_vector[1], IVP_SELI_32B_INTERLEAVE_1_HI));
}

HALIDE_ALWAYS_INLINE native_vector_f32_x4 halide_xtensa_interleave_f32(const native_vector_f32& a, const native_vector_f32& b,
                                                               const native_vector_f32& c, const native_vector_f32& d) {
  const native_vector_f32 ab0 = IVP_SELN_2XF32I(b, a, IVP_SELI_32B_INTERLEAVE_1_LO);
  const native_vector_f32 ab1 = IVP_SELN_2XF32I(b, a, IVP_SELI_32B_INTERLEAVE_1_HI);
  const native_vector_f32 cd0 = IVP_SELN_2XF32I(d, c, IVP_SELI_32B_INTERLEAVE_1_LO);
  const native_vector_f32 cd1 = IVP_SELN_2XF32I(d, c, IVP_SELI_32B_INTERLEAVE_1_HI);


  return native_vector_f32_x4(native_vector_f32_x4::from_native_vector,
                                IVP_SELN_2XF32I(cd0, ab0, IVP_SELI_32B_INTERLEAVE_2_LO),
                                IVP_SELN_2XF32I(cd0, ab0, IVP_SELI_32B_INTERLEAVE_2_HI),
                                IVP_SELN_2XF32I(cd1, ab1, IVP_SELI_32B_INTERLEAVE_2_LO),
                                IVP_SELN_2XF32I(cd1, ab1, IVP_SELI_32B_INTERLEAVE_2_HI));
}

HALIDE_ALWAYS_INLINE native_vector_u8 halide_xtensa_extract_0_of_3_u8(const native_vector_u8& a0, const native_vector_u8& a1, const native_vector_u8& a2) {
  // TODO(vksnk): there is likely a better way to do it.
  native_vector_u8 vR, vG, vB, vRG0, vRG1;
  IVP_DSEL2NX8UI(vB, vRG0, a1, a0, IVP_DSELI_8B_DEINTERLEAVE_C3_STEP_0);
  IVP_DSEL2NX8UI_H(vB, vRG1, a2, a1, IVP_DSELI_8B_DEINTERLEAVE_C3_STEP_1);
  IVP_DSEL2NX8UI (vG,vR, vRG1,vRG0, IVP_DSELI_8B_DEINTERLEAVE_1);
  return vR;
}

HALIDE_ALWAYS_INLINE native_vector_u8 halide_xtensa_extract_0_of_3_u8(const native_vector_u8_x3& a) {
  return halide_xtensa_extract_0_of_3_u8(a.native_vector[0], a.native_vector[1], a.native_vector[2]);
}

HALIDE_ALWAYS_INLINE native_vector_i8 halide_xtensa_extract_0_of_3_i8(const native_vector_i8& a0, const native_vector_i8& a1, const native_vector_i8& a2) {
  // TODO(aelphy): there is likely a better way to do it.
  native_vector_i8 vR, vG, vB, vRG0, vRG1;
  IVP_DSEL2NX8I(vB, vRG0, a1, a0, IVP_DSELI_8B_DEINTERLEAVE_C3_STEP_0);
  IVP_DSEL2NX8I_H(vB, vRG1, a2, a1, IVP_DSELI_8B_DEINTERLEAVE_C3_STEP_1);
  IVP_DSEL2NX8I (vG,vR, vRG1,vRG0, IVP_DSELI_8B_DEINTERLEAVE_1);
  return vR;
}

HALIDE_ALWAYS_INLINE native_vector_i8 halide_xtensa_extract_0_of_3_i8(const native_vector_i8_x3& a) {
  return halide_xtensa_extract_0_of_3_i8(a.native_vector[0], a.native_vector[1], a.native_vector[2]);
}

HALIDE_ALWAYS_INLINE native_vector_i16 halide_xtensa_deinterleave_even_i16(const native_vector_i16_x2& a) {
  return  IVP_SELNX16I(a.native_vector[1], a.native_vector[0], IVP_SELI_16B_EXTRACT_1_OF_2_OFF_0);
}

HALIDE_ALWAYS_INLINE native_vector_i16 halide_xtensa_deinterleave_odd_i16(const native_vector_i16_x2& a) {
  return  IVP_SELNX16I(a.native_vector[1], a.native_vector[0], IVP_SELI_16B_EXTRACT_1_OF_2_OFF_1);
}

HALIDE_ALWAYS_INLINE native_vector_i16_x2 halide_xtensa_deinterleave_even_i16(const native_vector_i16_x4& a) {
  return native_vector_i16_x2(
      native_vector_i16_x2::from_native_vector,
      halide_xtensa_deinterleave_even_i16(native_vector_i16_x2(native_vector_i16_x2::from_native_vector, a.native_vector[0], a.native_vector[1])),
      halide_xtensa_deinterleave_even_i16(native_vector_i16_x2(native_vector_i16_x2::from_native_vector, a.native_vector[2], a.native_vector[3])));
}

HALIDE_ALWAYS_INLINE native_vector_i16_x2 halide_xtensa_deinterleave_odd_i16(const native_vector_i16_x4& a) {
  return native_vector_i16_x2(
      native_vector_i16_x2::from_native_vector,
      halide_xtensa_deinterleave_odd_i16(native_vector_i16_x2(native_vector_i16_x2::from_native_vector, a.native_vector[0], a.native_vector[1])),
      halide_xtensa_deinterleave_odd_i16(native_vector_i16_x2(native_vector_i16_x2::from_native_vector, a.native_vector[2], a.native_vector[3])));
}

HALIDE_ALWAYS_INLINE native_vector_u16 halide_xtensa_deinterleave_even_u16(const native_vector_u16_x2& a) {
  return  IVP_SELNX16UI(a.native_vector[1], a.native_vector[0], IVP_SELI_16B_EXTRACT_1_OF_2_OFF_0);
}

HALIDE_ALWAYS_INLINE native_vector_u16 halide_xtensa_deinterleave_odd_u16(const native_vector_u16_x2& a) {
  return  IVP_SELNX16UI(a.native_vector[1], a.native_vector[0], IVP_SELI_16B_EXTRACT_1_OF_2_OFF_1);
}

HALIDE_ALWAYS_INLINE native_vector_u16_x2 halide_xtensa_deinterleave_even_u16(const native_vector_u16_x4& a) {
  return native_vector_u16_x2(
      native_vector_u16_x2::from_native_vector,
      halide_xtensa_deinterleave_even_u16(native_vector_u16_x2(native_vector_u16_x2::from_native_vector, a.native_vector[0], a.native_vector[1])),
      halide_xtensa_deinterleave_even_u16(native_vector_u16_x2(native_vector_u16_x2::from_native_vector, a.native_vector[2], a.native_vector[3])));
}

HALIDE_ALWAYS_INLINE native_vector_f32 halide_xtensa_deinterleave_even_f32(const native_vector_f32_x2& a) {
  return  IVP_SELN_2XF32I(a.native_vector[1], a.native_vector[0], IVP_SELI_32B_EXTRACT_1_OF_2_OFF_0);
}

HALIDE_ALWAYS_INLINE native_vector_f32 halide_xtensa_deinterleave_odd_f32(const native_vector_f32_x2& a) {
  return  IVP_SELN_2XF32I(a.native_vector[1], a.native_vector[0], IVP_SELI_32B_EXTRACT_1_OF_2_OFF_1);
}

HALIDE_ALWAYS_INLINE native_vector_f32_x2 halide_xtensa_deinterleave_even_f32(const native_vector_f32_x4& a) {
  return native_vector_f32_x2(
      native_vector_f32_x2::from_native_vector,
      halide_xtensa_deinterleave_even_f32(native_vector_f32_x2(native_vector_f32_x2::from_native_vector, a.native_vector[0], a.native_vector[1])),
      halide_xtensa_deinterleave_even_f32(native_vector_f32_x2(native_vector_f32_x2::from_native_vector, a.native_vector[2], a.native_vector[3])));
}

HALIDE_ALWAYS_INLINE native_vector_f32_x2 halide_xtensa_deinterleave_odd_f32(const native_vector_f32_x4& a) {
  return native_vector_f32_x2(
      native_vector_f32_x2::from_native_vector,
      halide_xtensa_deinterleave_odd_f32(native_vector_f32_x2(native_vector_f32_x2::from_native_vector, a.native_vector[0], a.native_vector[1])),
      halide_xtensa_deinterleave_odd_f32(native_vector_f32_x2(native_vector_f32_x2::from_native_vector, a.native_vector[2], a.native_vector[3])));
}

HALIDE_ALWAYS_INLINE native_vector_f32 halide_xtensa_extract_0_of_4_f32(const native_vector_f32_x4& a) {
  return halide_xtensa_deinterleave_even_f32(
          native_vector_f32_x2(native_vector_f32_x2::from_native_vector,
          halide_xtensa_deinterleave_even_f32(native_vector_f32_x2(native_vector_f32_x2::from_native_vector, a.native_vector[0], a.native_vector[1])),
          halide_xtensa_deinterleave_even_f32(native_vector_f32_x2(native_vector_f32_x2::from_native_vector, a.native_vector[2], a.native_vector[3]))
        ));
}

HALIDE_ALWAYS_INLINE native_vector_f32 halide_xtensa_extract_1_of_4_f32(const native_vector_f32_x4& a) {
  return halide_xtensa_deinterleave_even_f32(
          native_vector_f32_x2(native_vector_f32_x2::from_native_vector,
          halide_xtensa_deinterleave_odd_f32(native_vector_f32_x2(native_vector_f32_x2::from_native_vector, a.native_vector[0], a.native_vector[1])),
          halide_xtensa_deinterleave_odd_f32(native_vector_f32_x2(native_vector_f32_x2::from_native_vector, a.native_vector[2], a.native_vector[3]))
        ));
}

HALIDE_ALWAYS_INLINE native_vector_f32 halide_xtensa_extract_2_of_4_f32(const native_vector_f32_x4& a) {
  return halide_xtensa_deinterleave_odd_f32(
          native_vector_f32_x2(native_vector_f32_x2::from_native_vector,
          halide_xtensa_deinterleave_even_f32(native_vector_f32_x2(native_vector_f32_x2::from_native_vector, a.native_vector[0], a.native_vector[1])),
          halide_xtensa_deinterleave_even_f32(native_vector_f32_x2(native_vector_f32_x2::from_native_vector, a.native_vector[2], a.native_vector[3]))
        ));
}

HALIDE_ALWAYS_INLINE native_vector_f32 halide_xtensa_extract_3_of_4_f32(const native_vector_f32_x4& a) {
  return halide_xtensa_deinterleave_odd_f32(
          native_vector_f32_x2(native_vector_f32_x2::from_native_vector,
          halide_xtensa_deinterleave_odd_f32(native_vector_f32_x2(native_vector_f32_x2::from_native_vector, a.native_vector[0], a.native_vector[1])),
          halide_xtensa_deinterleave_odd_f32(native_vector_f32_x2(native_vector_f32_x2::from_native_vector, a.native_vector[2], a.native_vector[3]))
        ));
}

HALIDE_ALWAYS_INLINE native_vector_i16 halide_xtensa_extract_0_of_4_i16(const native_vector_i16_x4& a) {
  return halide_xtensa_deinterleave_even_i16(
          native_vector_i16_x2(native_vector_i16_x2::from_native_vector,
          halide_xtensa_deinterleave_even_i16(native_vector_i16_x2(native_vector_i16_x2::from_native_vector, a.native_vector[0], a.native_vector[1])),
          halide_xtensa_deinterleave_even_i16(native_vector_i16_x2(native_vector_i16_x2::from_native_vector, a.native_vector[2], a.native_vector[3]))
        ));
}

HALIDE_ALWAYS_INLINE native_vector_i16 halide_xtensa_extract_1_of_4_i16(const native_vector_i16_x4& a) {
  return halide_xtensa_deinterleave_even_i16(
          native_vector_i16_x2(native_vector_i16_x2::from_native_vector,
          halide_xtensa_deinterleave_odd_i16(native_vector_i16_x2(native_vector_i16_x2::from_native_vector, a.native_vector[0], a.native_vector[1])),
          halide_xtensa_deinterleave_odd_i16(native_vector_i16_x2(native_vector_i16_x2::from_native_vector, a.native_vector[2], a.native_vector[3]))
        ));
}

HALIDE_ALWAYS_INLINE native_vector_i16 halide_xtensa_extract_2_of_4_i16(const native_vector_i16_x4& a) {
  return halide_xtensa_deinterleave_odd_i16(
          native_vector_i16_x2(native_vector_i16_x2::from_native_vector,
          halide_xtensa_deinterleave_even_i16(native_vector_i16_x2(native_vector_i16_x2::from_native_vector, a.native_vector[0], a.native_vector[1])),
          halide_xtensa_deinterleave_even_i16(native_vector_i16_x2(native_vector_i16_x2::from_native_vector, a.native_vector[2], a.native_vector[3]))
        ));
}

HALIDE_ALWAYS_INLINE native_vector_i16 halide_xtensa_extract_3_of_4_i16(const native_vector_i16_x4& a) {
  return halide_xtensa_deinterleave_odd_i16(
          native_vector_i16_x2(native_vector_i16_x2::from_native_vector,
          halide_xtensa_deinterleave_odd_i16(native_vector_i16_x2(native_vector_i16_x2::from_native_vector, a.native_vector[0], a.native_vector[1])),
          halide_xtensa_deinterleave_odd_i16(native_vector_i16_x2(native_vector_i16_x2::from_native_vector, a.native_vector[2], a.native_vector[3]))
        ));
}

HALIDE_ALWAYS_INLINE native_vector_i16 halide_xtensa_slice_i16(const native_vector_i16_x2& a, int start) {
  return IVP_SELNX16(a.native_vector[1], a.native_vector[0], IVP_SEQNX16() + native_vector_i16(start));
}

HALIDE_ALWAYS_INLINE native_vector_u16 halide_xtensa_slice_u16(const native_vector_u16_x2& a, int start) {
  return IVP_SELNX16U(a.native_vector[1], a.native_vector[0], IVP_SEQNX16() + native_vector_i16(start));
}

HALIDE_ALWAYS_INLINE native_vector_i32 halide_xtensa_slice_i32(const native_vector_i32_x2& a, int start) {
  return IVP_SELN_2X32(a.native_vector[1], a.native_vector[0], IVP_SEQN_2X32() + native_vector_i32(start));
}

HALIDE_ALWAYS_INLINE native_vector_u32 halide_xtensa_slice_u32(const native_vector_u32_x2& a, int start) {
  return IVP_SELN_2X32U(a.native_vector[1], a.native_vector[0], IVP_SEQN_2X32() + native_vector_i32(start));
}

/*
HALIDE_ALWAYS_INLINE native_vector_i8 halide_xtensa_deinterleave_even_i8(const int8x128_t& a) {
  return  IVP_SEL2NX8I(a.native_vector[1], a.native_vector[0], IVP_SELI_8B_EXTRACT_1_OF_2_OFF_0);
}

HALIDE_ALWAYS_INLINE native_vector_i8 halide_xtensa_deinterleave_odd_i8(const int8x128_t& a) {
  return  IVP_SEL2NX8I(a.native_vector[1], a.native_vector[0], IVP_SELI_8B_EXTRACT_1_OF_2_OFF_1);
}
*/
HALIDE_ALWAYS_INLINE native_vector_u8 halide_xtensa_deinterleave_even_u8(const native_vector_u8_x2& a) {
  return  IVP_SEL2NX8UI(a.native_vector[1], a.native_vector[0], IVP_SELI_8B_EXTRACT_1_OF_2_OFF_0);
}

HALIDE_ALWAYS_INLINE native_vector_u8 halide_xtensa_deinterleave_odd_u8(const native_vector_u8_x2& a) {
  return  IVP_SEL2NX8UI(a.native_vector[1], a.native_vector[0], IVP_SELI_8B_EXTRACT_1_OF_2_OFF_1);
}

HALIDE_ALWAYS_INLINE native_vector_f32 halide_xtensa_slice_f32(const native_vector_f32_x2& a, int start) {
  return IVP_SELN_2XF32(a.native_vector[1], a.native_vector[0], IVP_ADDN_2X32(IVP_SEQN_2X32(), native_vector_i32(start)));
}

HALIDE_ALWAYS_INLINE native_vector_u8 halide_xtensa_dynamic_shuffle(const native_vector_u8_x2& a, const native_vector_i8& b) {
  return IVP_SEL2NX8(a.native_vector[1], a.native_vector[0], b);
}

HALIDE_ALWAYS_INLINE native_vector_i16 halide_xtensa_dynamic_shuffle(const native_vector_i16_x2& a, const native_vector_i16& b) {
  return IVP_SELNX16(a.native_vector[1], a.native_vector[0], b);
}

HALIDE_ALWAYS_INLINE native_vector_u16 halide_xtensa_dynamic_shuffle(const native_vector_u16_x2& a, const native_vector_i16& b) {
  return IVP_SELNX16U(a.native_vector[1], a.native_vector[0], b);
}

HALIDE_ALWAYS_INLINE native_vector_i16_x2 halide_xtensa_dynamic_shuffle(const native_vector_i16_x2& a, const native_vector_i16_x2& b) {
  return native_vector_i16_x2(native_vector_i16_x2::from_native_vector,
                    IVP_SELNX16(a.native_vector[1], a.native_vector[0], b.native_vector[0]),
                    IVP_SELNX16(a.native_vector[1], a.native_vector[0], b.native_vector[1])
                  );
}

HALIDE_ALWAYS_INLINE native_vector_u16_x2 halide_xtensa_dynamic_shuffle(const native_vector_u16_x2& a, const native_vector_i16_x2& b) {
  return native_vector_u16_x2(native_vector_u16_x2::from_native_vector,
                    IVP_SELNX16U(a.native_vector[1], a.native_vector[0], b.native_vector[0]),
                    IVP_SELNX16U(a.native_vector[1], a.native_vector[0], b.native_vector[1])
                  );
}

HALIDE_ALWAYS_INLINE native_vector_f32 halide_xtensa_dynamic_shuffle(const native_vector_f32_x2& a, const native_vector_i32& b) {
  return IVP_SELN_2XF32(a.native_vector[1], a.native_vector[0], b);
}

HALIDE_ALWAYS_INLINE native_vector_i32 halide_xtensa_sat_add_i32(const native_vector_i32& a,
                                                                      const native_vector_i32& b) {
  // I am not 100% about it.
  xb_vecN_2x32v one = 1;
  xb_vecN_2x64w l0 = IVP_MULN_2X32(a, one);
  IVP_MULAN_2X32(l0, b, one);
  return IVP_PACKVRN_2X64W(l0, 0);
}

HALIDE_ALWAYS_INLINE native_vector_i32_x2 halide_xtensa_sat_add_i32(const native_vector_i32_x2& a,
                                                                      const native_vector_i32_x2& b) {
  // I am not 100% about it.
  xb_vecN_2x32v zero = 0;
  xb_vecN_2x32v one = 1;
  xb_vecN_2x64w l0 = a.native_vector[0] * one;
  IVP_MULAN_2X32(l0, b.native_vector[0], one);
  xb_vecN_2x64w l1 = a.native_vector[1] * one;
  IVP_MULAN_2X32(l1, b.native_vector[1], one);
  return native_vector_i32_x2(native_vector_i32_x2::from_native_vector, IVP_PACKVN_2X64W(l0, zero), IVP_PACKVN_2X64W(l1, zero));

}

HALIDE_ALWAYS_INLINE native_vector_i16 halide_xtensa_pred_add_i16(const native_vector_i16& a, const native_mask_i16& p, const native_vector_i16& b, const native_vector_i16& c) {
  native_vector_i16 r = a;
  IVP_ADDNX16T(r, b, c, p);
  return r;
}

HALIDE_ALWAYS_INLINE native_vector_i16 halide_xtensa_pred_sub_i16(const native_vector_i16& a, const native_mask_i16& p, const native_vector_i16& b, const native_vector_i16& c) {
  native_vector_i16 r = a;
  IVP_SUBNX16T(r, b, c, p);
  return r;
}

HALIDE_ALWAYS_INLINE native_vector_i16 halide_xtensa_pred_max_i16(const native_vector_i16& a, const native_mask_i16& p, const native_vector_i16& b, const native_vector_i16& c) {
  native_vector_i16 r = a;
  IVP_MAXNX16T(r, b, c, p);
  return r;
}

HALIDE_ALWAYS_INLINE native_vector_i16 halide_xtensa_pred_min_i16(const native_vector_i16& a, const native_mask_i16& p, const native_vector_i16& b, const native_vector_i16& c) {
  native_vector_i16 r = a;
  IVP_MINNX16T(r, b, c, p);
  return r;
}

HALIDE_ALWAYS_INLINE native_vector_i16 halide_xtensa_pred_sat_add_i16(const native_mask_i16& p, const native_vector_i16& b, const native_vector_i16& c, const native_vector_i16& a) {
  native_vector_i16 r = a;
  IVP_ADDSNX16T(r, b, c, p);
  return r;
}

HALIDE_ALWAYS_INLINE native_vector_i16 halide_xtensa_pred_sat_sub_i16(const native_vector_i16& a, const native_mask_i16& p, const native_vector_i16& b, const native_vector_i16& c) {
  native_vector_i16 r = a;
  IVP_SUBSNX16T(r, b, c, p);
  return r;
}

HALIDE_ALWAYS_INLINE native_vector_i64 halide_xtensa_widen_mul_i64(const native_vector_i32& a, const native_vector_i32& b) {
  return IVP_MULN_2X32(a, b);
}

HALIDE_ALWAYS_INLINE native_vector_i64 halide_xtensa_widen_mul_add_i64(const native_vector_i64& r, const native_vector_i32& a, const native_vector_i32& b) {
  native_vector_i64 r1 = r;
  IVP_MULAN_2X32(r1, a, b);
  return r1;
}

HALIDE_ALWAYS_INLINE native_vector_i64 halide_xtensa_widen_mul_add_i64(const native_vector_i32& a, const native_vector_i32& b, const native_vector_i32& c) {
  xb_vecN_2x64w r = IVP_MULN_2X32(c, native_vector_i32(1));
  IVP_MULAN_2X32(r, a, b);
  return r;
}


HALIDE_ALWAYS_INLINE native_vector_i48 halide_xtensa_widen_mul_add_i48(const native_vector_i48& a, const native_vector_i16& b, const native_vector_i16& c) {
  native_vector_i48 r = a;
  IVP_MULANX16(r, b, c);
  return r;
}

HALIDE_ALWAYS_INLINE native_vector_i24 halide_xtensa_widen_mul_add_u24(const native_vector_i24& a, const native_vector_u8& b, const native_vector_u8& c) {
  native_vector_i24 r = a;
  IVP_MULUUA2NX8(r, b, c);
  return r;
}

HALIDE_ALWAYS_INLINE native_vector_i24 halide_xtensa_widen_mul_add_i24(const native_vector_i24& a, const native_vector_i8& b, const native_vector_i8& c) {
  native_vector_i24 r = a;
  IVP_MULA2NX8(r, b, c);
  return r;
}

HALIDE_ALWAYS_INLINE native_vector_i24 halide_xtensa_widen_quad_mul_add_i24(
                                            const native_vector_i24& acc,
                                            const native_vector_i8& a0,
                                            const int8_t& s0,
                                            const native_vector_i8& a1,
                                            const int8_t& s1,
                                            const native_vector_i8& a2,
                                            const int8_t& s2,
                                            const native_vector_i8& a3,
                                            const int8_t& s3
                                            ) {
  native_vector_i24 r = acc;
  const int8_t scalar_coef[] = {s3, s2, s1, s0};
  const xb_int32pr * __restrict coef = (const xb_int32pr*)scalar_coef;
  IVP_MULQA2N8XR8(r, a0, a1, a2, a3, coef[0]);
  return r;
}

HALIDE_ALWAYS_INLINE native_vector_i24 halide_xtensa_widen_quad_mul_add_i24(
                                            const native_vector_i24& acc,
                                            const native_vector_i8& a0,
                                            const native_vector_i8& a1,
                                            const native_vector_i8& a2,
                                            const native_vector_i8& a3,
                                            const int8x4_t& s
                                            ) {
  native_vector_i24 r = acc;
  IVP_MULQA2N8XR8(r, a3, a2, a1, a0, s);
  return r;
}

HALIDE_ALWAYS_INLINE native_vector_i24 halide_xtensa_widen_quad_mul_add_i24(
                                            const native_vector_i24& acc,
                                            const native_vector_i8_x4& a,
                                            const int8x4_t& s
                                            ) {
  native_vector_i24 r = acc;
  IVP_MULQA2N8XR8(r, a.native_vector[3], a.native_vector[2], a.native_vector[1], a.native_vector[0], s);
  return r;
}

HALIDE_ALWAYS_INLINE native_vector_i24 halide_xtensa_widen_quad_mul_add_u24(
                                            const native_vector_i24& acc,
                                            const native_vector_u8& a0,
                                            const native_vector_u8& a1,
                                            const native_vector_u8& a2,
                                            const native_vector_u8& a3,
                                            const uint8x4_t& s
                                            ) {
  native_vector_i24 r = acc;
  IVP_MULUUQA2N8XR8(r, a3, a2, a1, a0, s);
  return r;
}

HALIDE_ALWAYS_INLINE native_vector_i24 halide_xtensa_widen_quad_mul_add_u24(
                                            const native_vector_i24& acc,
                                            const native_vector_u8_x4& a,
                                            const uint8x4_t& s
                                            ) {
  native_vector_i24 r = acc;
  IVP_MULUUQA2N8XR8(r, a.native_vector[3], a.native_vector[2], a.native_vector[1], a.native_vector[0], s);
  return r;
}

HALIDE_ALWAYS_INLINE native_vector_i24 halide_xtensa_widen_quad_mul_add_by_scalar_u24(
                                            const native_vector_i24& acc,
                                            const native_vector_u8_x4& a,
                                            const uint8_t& s
                                            ) {
  const xb_int32pr coef = s | (s << 8) | (s << 16) | (s << 24);

  native_vector_i24 r = acc;
  IVP_MULUUQA2N8XR8(r, a.native_vector[3], a.native_vector[2], a.native_vector[1], a.native_vector[0], coef);
  return r;
}

HALIDE_ALWAYS_INLINE native_vector_i24_x2 halide_xtensa_dual_widen_quad_mul_add_i24(
                                            const native_vector_i24_x2& acc,
                                            const native_vector_i8_x4& a,
                                            const int8x8_t& s) {
  native_vector_i24_x2 r(acc);
  IVP_DMULQA2N8XR8(r.native_vector[1], r.native_vector[0], a.native_vector[3], a.native_vector[2], a.native_vector[1], a.native_vector[0], s);
  return r;
}

HALIDE_ALWAYS_INLINE native_vector_i24_x2 halide_xtensa_dual_widen_quad_mul_add_u24(
                                            const native_vector_i24_x2& acc,
                                            const native_vector_u8_x4& a,
                                            const uint8x8_t& s) {
  native_vector_i24_x2 r(acc);
  IVP_DMULUUQA2N8XR8(r.native_vector[1], r.native_vector[0], a.native_vector[3], a.native_vector[2], a.native_vector[1], a.native_vector[0], s);
  return r;
}

HALIDE_ALWAYS_INLINE native_vector_i24 halide_xtensa_widen_pair_mul_i24(const native_vector_i8& a, const native_vector_i8& b,
                                                                  const native_vector_i8& c, const native_vector_i8& d) {
  return IVP_MULP2NX8(a, b, c, d);
}

HALIDE_ALWAYS_INLINE native_vector_i24 halide_xtensa_widen_pair_mul_add_i24(const native_vector_i24& a, const native_vector_i8& b,
                                                                  const native_vector_i8& c, const native_vector_i8& d, const native_vector_i8& e) {
  native_vector_i24 r = a;
  IVP_MULPA2NX8(r, b, c, d, e);
  return r;
}

HALIDE_ALWAYS_INLINE native_vector_i24 halide_xtensa_widen_pair_mul_add_u24(const native_vector_i24& a, const native_vector_u8& b,
                                                                  const native_vector_u8& c, const native_vector_u8& d, const native_vector_u8& e) {
  native_vector_i24 r = a;
  IVP_MULUUPA2NX8(r, b, c, d, e);
  return r;
}

HALIDE_ALWAYS_INLINE native_vector_i24 halide_xtensa_widen_pair_mul_u24(const native_vector_u8& a, const native_vector_u8& b,
                                                                  const native_vector_u8& c, const native_vector_u8& d) {
  return IVP_MULUUP2NX8(a, b, c, d);
}

HALIDE_ALWAYS_INLINE native_vector_i48 halide_xtensa_widen_pair_mul_i48(const native_vector_i16& a, const native_vector_i16& b,
                                                                  const native_vector_i16& c, const native_vector_i16& d) {
  return IVP_MULPNX16(a, b, c, d);
}

HALIDE_ALWAYS_INLINE native_vector_i48 halide_xtensa_widen_pair_mul_add_i48(const native_vector_i48& a, const native_vector_i16& b,
                                                                  const native_vector_i16& c, const native_vector_i16& d, const native_vector_i16& e) {
  native_vector_i48 r = a;
  IVP_MULPANX16(r, b, c, d, e);
  return r;
}

HALIDE_ALWAYS_INLINE native_vector_i48 halide_xtensa_widen_pair_mul_u48(const native_vector_u16& a, const native_vector_u16& b,
                                                                  const native_vector_u16& c, const native_vector_u16& d) {
  return IVP_MULUUPNX16(a, b, c, d);
}

HALIDE_ALWAYS_INLINE native_vector_i24 halide_xtensa_widen_mul_add_by_diff_u24(const native_vector_i24& a, const native_vector_u8& d1,
                                                                  const native_vector_u8& d2, const native_vector_u8& c) {
  native_vector_i24 r = a;
  IVP_MULUUPDA2NX8(r, d1, c, d2, c);
  return r;
}

HALIDE_ALWAYS_INLINE native_vector_i48 halide_xtensa_widen_add_i48(const native_vector_i16& a, const native_vector_i16& b) {
  return IVP_ADDWNX16(a, b);
}

HALIDE_ALWAYS_INLINE native_vector_i48 halide_xtensa_widen_add_i48(const native_vector_i48& a, const native_vector_i16& b) {
  native_vector_i48 r = a;
  IVP_ADDWANX16(r, b, native_vector_i16(0));
  return r;
}

HALIDE_ALWAYS_INLINE native_vector_i48 halide_xtensa_widen_pair_add_i48(const native_vector_i48& a, const native_vector_i16& b, const native_vector_i16& c) {
  native_vector_i48 r = a;
  IVP_ADDWANX16(r, b, c);
  return r;
}

HALIDE_ALWAYS_INLINE native_vector_i48 halide_xtensa_widen_add_u48(const native_vector_u16& a, const native_vector_u16& b) {
  return IVP_ADDWUNX16U(a, b);
}

HALIDE_ALWAYS_INLINE native_vector_i48 halide_xtensa_widen_add_u48(const native_vector_i48& a, const native_vector_u16& b) {
  native_vector_i48 r = a;
  IVP_ADDWUANX16U(r, b, native_vector_u16(0));
  return r;
}

template<>
HALIDE_ALWAYS_INLINE native_vector_u32_x2 convert<native_vector_u32_x2, native_vector_u16>(const native_vector_u16& src);

HALIDE_ALWAYS_INLINE native_vector_i64_x2 halide_xtensa_widen_right_mul_u64(const native_vector_u32_x2& a, const native_vector_u16 &b) {
  native_vector_u32_x2 b32 = convert<native_vector_u32_x2, native_vector_u16>(b);

  return native_vector_i64_x2(native_vector_i64_x2::from_native_vector,
    IVP_MULUSN_2X32(a.native_vector[0], xb_vecN_2x32Uv_rtor_xb_vecN_2x32v(b32.native_vector[0])),
    IVP_MULUSN_2X32(a.native_vector[1], xb_vecN_2x32Uv_rtor_xb_vecN_2x32v(b32.native_vector[1])));
}

HALIDE_ALWAYS_INLINE native_vector_i48 halide_xtensa_widen_pair_add_u48(const native_vector_i48& a, const native_vector_u16& b, const native_vector_u16& c) {
  native_vector_i48 r = a;
  IVP_ADDWUANX16U(r, b, c);
  return r;
}

HALIDE_ALWAYS_INLINE native_vector_i24 halide_xtensa_widen_add_i24(const native_vector_i24& a, const native_vector_i8& b) {
  native_vector_i24 r = a;
  IVP_ADDWA2NX8(r, b, native_vector_i8(0));
  return r;
}

HALIDE_ALWAYS_INLINE native_vector_i8 halide_xtensa_sat_narrow_i24x_with_shift_i8(const native_vector_i24& a, int shift) {
  return IVP_PACKVRNR2NX24(a, shift);
}

HALIDE_ALWAYS_INLINE native_vector_u8 halide_xtensa_sat_narrow_i24x_with_shift_u8(const native_vector_i24& a, int shift) {
  return xb_vec2Nx8_rtor_xb_vec2Nx8U(IVP_PACKVRNR2NX24(a, shift));
}

HALIDE_ALWAYS_INLINE native_vector_i16_x2 halide_xtensa_narrow_i24_with_shift_i16(const native_vector_i24& a, int shift) {
    native_vector_i16 even = xb_vecNx16U_rtor_xb_vecNx16(IVP_PACKVRNR2NX24_0(a, shift));
    native_vector_i16 odd = xb_vecNx16U_rtor_xb_vecNx16(IVP_PACKVRNR2NX24_1(a, shift));
    native_vector_i16_x2 r;
    IVP_DSELNX16I(r.native_vector[1], r.native_vector[0], odd, even, IVP_DSELI_INTERLEAVE_1);
    return r;
}

HALIDE_ALWAYS_INLINE native_vector_i8 halide_xtensa_narrow_i24_with_shift_i8(const native_vector_i24& a, int shift) {
  return IVP_PACKVR2NX24(a, shift);
}

HALIDE_ALWAYS_INLINE native_vector_i32_x2 halide_xtensa_narrow_i48_with_shift_i32(const native_vector_i48& a, int shift) {
    native_vector_i32 even = IVP_PACKVRNRNX48_0(a, shift);
    native_vector_i32 odd = IVP_PACKVRNRNX48_1(a, shift);
    native_vector_i32_x2 r;
    IVP_DSELN_2X32I(r.native_vector[1], r.native_vector[0], odd, even, IVP_DSELI_INTERLEAVE_2);
    return r;
}

HALIDE_ALWAYS_INLINE native_vector_u32_x2 halide_xtensa_narrow_i48_with_shift_u32(const native_vector_i48& a, int shift) {
    native_vector_u32 even = IVP_PACKVRNRNX48_0(a, shift);
    native_vector_u32 odd = IVP_PACKVRNRNX48_1(a, shift);
    native_vector_u32_x2 r;
    IVP_DSELN_2X32UI(r.native_vector[1], r.native_vector[0], odd, even, IVP_DSELI_INTERLEAVE_2);
    return r;
}

HALIDE_ALWAYS_INLINE native_vector_u16 halide_xtensa_narrow_i48_with_shift_u16(const native_vector_i48& a, int shift) {
  return xb_vecNx16_rtor_xb_vecNx16U(IVP_PACKVRNRNX48(a, shift));
}

HALIDE_ALWAYS_INLINE native_vector_i16 halide_xtensa_narrow_with_shift_i16(const native_vector_i32_x2& a, int shift) {
  xb_vecNx48 wide = IVP_CVT48SNX32(a.native_vector[1], a.native_vector[0]);
  return IVP_PACKVRNRNX48(wide, shift);
}

HALIDE_ALWAYS_INLINE native_vector_u16 halide_xtensa_narrow_with_shift_u16(const native_vector_i32_x2& a, int shift) {
  xb_vecNx48 wide = IVP_CVT48SNX32(a.native_vector[1], a.native_vector[0]);
  return xb_vecNx16_rtor_xb_vecNx16U(IVP_PACKVRNRNX48(wide, shift));
}

HALIDE_ALWAYS_INLINE native_vector_i32 halide_xtensa_narrow_high_i32(const native_vector_i64& a) {
  return IVP_PACKHN_2X64W(a);
}

HALIDE_ALWAYS_INLINE native_vector_i32 halide_xtensa_sat_narrow_shift_i32(const native_vector_i64& a, int shift) {
  return IVP_PACKVN_2X64W(a, shift);
}



HALIDE_ALWAYS_INLINE int32_t halide_xtensa_full_reduce_add_u8_to_i32(const native_vector_u8& a) {
    return xb_int16U_rtor_uint16(IVP_RADDU2NX8(a));
}

HALIDE_ALWAYS_INLINE native_vector_i16 halide_xtensa_lerp_i16(const native_vector_i16& a, const native_vector_i16& b, uint16_t w) {
  // TODO(vksnk): Halide lerp actually uses full range, but it's not clear from the documentation
  // if we can pass unsigned type to IVP_MULPN16XR16, so just to be extra careful reduce it to 14-bit
  // for now.
  uint32_t w32 = ((uint32_t(w)) >> 0);
  uint32_t alphaMalpha = ((65536 - w32) << 16) | w32;
  xb_vecNx48 output = IVP_MULSUPN16XR16(a, b, alphaMalpha);
  IVP_DECNEGWNX48(output);
  return IVP_PACKVRNX48(output, 16);
}

template<>
HALIDE_ALWAYS_INLINE native_vector_i16_x2 convert<native_vector_i16_x2, native_vector_i8>(const native_vector_i8& src) {
  xb_vec2Nx24 wide = src * native_vector_i8(1);
  return native_vector_i16_x2(native_vector_i16_x2::from_native_vector,
                        IVP_CVT16S2NX24L(wide), IVP_CVT16S2NX24H(wide));
}

template<>
HALIDE_ALWAYS_INLINE native_vector_u16_x2 convert<native_vector_u16_x2, native_vector_u8>(const native_vector_u8& src) {
  xb_vec2Nx24 wide = src * native_vector_u8(1);
  return native_vector_u16_x2(native_vector_u16_x2::from_native_vector,
                        IVP_CVT16U2NX24L(wide), IVP_CVT16U2NX24H(wide));
}

template<>
HALIDE_ALWAYS_INLINE native_vector_i16_x2 convert<native_vector_i16_x2, native_vector_u8>(const native_vector_u8& src) {
  xb_vec2Nx24 wide = src * native_vector_u8(1);
  return native_vector_i16_x2(native_vector_i16_x2::from_native_vector,
                        IVP_CVT16S2NX24L(wide), IVP_CVT16S2NX24H(wide));
}

template<>
HALIDE_ALWAYS_INLINE native_vector_i16_x2 convert<native_vector_i16_x2, native_vector_i24>(const native_vector_i24& wide) {
  return native_vector_i16_x2(native_vector_i16_x2::from_native_vector,
                        IVP_CVT16S2NX24L(wide), IVP_CVT16S2NX24H(wide));
}

template<>
HALIDE_ALWAYS_INLINE native_vector_i8 convert<native_vector_i8, native_vector_i16_x2>(const native_vector_i16_x2& src) {
  xb_vec2Nx24 wide = IVP_CVT24S2NX16(src.native_vector[1], src.native_vector[0]);
  return IVP_PACKL2NX24(wide);
}

template<>
HALIDE_ALWAYS_INLINE native_vector_u8 convert<native_vector_u8, native_vector_i16_x2>(const native_vector_i16_x2& src) {
  xb_vec2Nx24 wide = IVP_CVT24S2NX16(src.native_vector[1], src.native_vector[0]);
  return xb_vec2Nx8_rtor_xb_vec2Nx8U(IVP_PACKL2NX24(wide));
}

template<>
HALIDE_ALWAYS_INLINE native_vector_i8 convert<native_vector_i8, native_vector_i32_x4>(const native_vector_i32_x4& src) {
  xb_vec2Nx24 wide = IVP_CVT24UNX32L(src.native_vector[1], src.native_vector[0]);
  IVP_CVT24UNX32H(wide, src.native_vector[3], src.native_vector[2]);
  return IVP_PACKL2NX24(wide);
}

template<>
HALIDE_ALWAYS_INLINE native_vector_i8 convert<native_vector_i8, native_mask_i8>(const native_mask_i8& src) {
  return IVP_MOV2NX8T(native_vector_i8(1), native_vector_i8(0), src);
}

template<>
HALIDE_ALWAYS_INLINE native_vector_u8 convert<native_vector_u8, native_mask_i8>(const native_mask_i8& src) {
  return IVP_MOV2NX8UT(native_vector_u8(1), native_vector_u8(0), src);
}

template<>
HALIDE_ALWAYS_INLINE native_vector_u8 convert<native_vector_u8, native_vector_i32_x4>(const native_vector_i32_x4& src) {
  xb_vec2Nx24 wide = IVP_CVT24UNX32L(src.native_vector[1], src.native_vector[0]);
  IVP_CVT24UNX32H(wide, src.native_vector[3], src.native_vector[2]);
  return xb_vec2Nx8_rtor_xb_vec2Nx8U(IVP_PACKL2NX24(wide));
}

template<>
HALIDE_ALWAYS_INLINE native_vector_u8 convert<native_vector_u8, native_vector_u16_x2>(const native_vector_u16_x2& src) {
  xb_vec2Nx24 wide = IVP_CVT24U2NX16(src.native_vector[1], src.native_vector[0]);
  return xb_vec2Nx8_rtor_xb_vec2Nx8U(IVP_PACKL2NX24(wide));
}

template<>
HALIDE_ALWAYS_INLINE native_vector_i16 convert<native_vector_i16, native_mask_i16>(const native_mask_i16& src) {
  return IVP_MOVNX16T(native_vector_i16(1), native_vector_i16(0), src);
}

template<>
HALIDE_ALWAYS_INLINE native_vector_i16_x2 convert<native_vector_i16_x2, native_mask_i8>(const native_mask_i8& src) {
  return native_vector_i16_x2(native_vector_i16_x2::from_native_vector,
            convert<native_vector_i16, native_mask_i16>(IVP_EXTRACTBL2N(src)),
            convert<native_vector_i16, native_mask_i16>(IVP_EXTRACTBH2N(src)));
}

template<>
HALIDE_ALWAYS_INLINE native_vector_i16 convert<native_vector_i16, native_vector_i32_x2>(const native_vector_i32_x2& src) {
  return IVP_SELNX16I(IVP_MOVNX16_FROMN_2X32(src.native_vector[1]),
                      IVP_MOVNX16_FROMN_2X32(src.native_vector[0]),
                      IVP_SELI_16B_EXTRACT_1_OF_2_OFF_0);
}

template<>
HALIDE_ALWAYS_INLINE native_vector_i48 convert<native_vector_i48, native_vector_i32_x2>(const native_vector_i32_x2& src) {
  return IVP_CVT48SNX32(src.native_vector[1], src.native_vector[0]);
}

template<>
HALIDE_ALWAYS_INLINE native_vector_i48 convert<native_vector_i48, native_vector_u32_x2>(const native_vector_u32_x2& src) {
  return IVP_CVT48UNX32(src.native_vector[1], src.native_vector[0]);
}

template<>
HALIDE_ALWAYS_INLINE native_vector_i16 convert<native_vector_i16, native_vector_u32_x2>(const native_vector_u32_x2& src) {
  return IVP_SELNX16I(IVP_MOVNX16_FROMN_2X32U(src.native_vector[1]),
                      IVP_MOVNX16_FROMN_2X32U(src.native_vector[0]),
                      IVP_SELI_16B_EXTRACT_1_OF_2_OFF_0);
}

template<>
HALIDE_ALWAYS_INLINE native_vector_i16_x2 convert<native_vector_i16_x2, native_vector_i32_x4>(const native_vector_i32_x4& src) {
  xb_vecNx48 wide0 = IVP_CVT48SNX32(src.native_vector[1], src.native_vector[0]);
  xb_vecNx48 wide1 = IVP_CVT48SNX32(src.native_vector[3], src.native_vector[2]);

  return native_vector_i16_x2(native_vector_i16_x2::from_native_vector, IVP_PACKLNX48(wide0), IVP_PACKLNX48(wide1));
}

template<>
HALIDE_ALWAYS_INLINE native_vector_u16 convert<native_vector_u16, native_vector_i32_x2>(const native_vector_i32_x2& src) {
  return IVP_SELNX16UI(IVP_MOVNX16_FROMN_2X32(src.native_vector[1]),
                       IVP_MOVNX16_FROMN_2X32(src.native_vector[0]),
                       IVP_SELI_16B_EXTRACT_1_OF_2_OFF_0);
}

template<>
HALIDE_ALWAYS_INLINE native_vector_u16 convert<native_vector_u16, native_mask_i16>(const native_mask_i16& src) {
  return IVP_MOVNX16UT(native_vector_u16(1), native_vector_u16(0), src);
}

template<>
HALIDE_ALWAYS_INLINE native_vector_u16_x2 convert<native_vector_u16_x2, native_mask_i8>(const native_mask_i8& src) {
  return native_vector_u16_x2(native_vector_u16_x2::from_native_vector,
            convert<native_vector_u16, native_mask_i16>(IVP_EXTRACTBL2N(src)),
            convert<native_vector_u16, native_mask_i16>(IVP_EXTRACTBH2N(src)));
}

template<>
HALIDE_ALWAYS_INLINE native_vector_u16 convert<native_vector_u16, native_vector_u32_x2>(const native_vector_u32_x2& src) {
  return IVP_SELNX16UI(IVP_MOVNX16_FROMN_2X32U(src.native_vector[1]),
                       IVP_MOVNX16_FROMN_2X32U(src.native_vector[0]),
                       IVP_SELI_16B_EXTRACT_1_OF_2_OFF_0);
}

template<>
HALIDE_ALWAYS_INLINE native_vector_u32 convert<native_vector_u32, native_vector_i64>(const native_vector_i64& src) {
  return IVP_PACKLN_2X64W(src);
}

template<>
HALIDE_ALWAYS_INLINE native_vector_i32 convert<native_vector_i32, native_mask_i32>(const native_mask_i32& src) {
  xb_vecN_2x32v r = 0;
  IVP_INJBIN_2X32(r, src, 0);
  return r;
}

template<>
HALIDE_ALWAYS_INLINE native_vector_i32_x4 convert<native_vector_i32_x4, native_vector_u8>(const native_vector_u8& src) {
    xb_vec2Nx24 wide = src * native_vector_u8(1);
    return native_vector_i32_x4(native_vector_i32_x4::from_native_vector, IVP_CVT32S2NX24LL(wide), IVP_CVT32S2NX24LH(wide),
                                                      IVP_CVT32S2NX24HL(wide), IVP_CVT32S2NX24HH(wide));
}

template<>
HALIDE_ALWAYS_INLINE native_vector_u32_x4 convert<native_vector_u32_x4, native_vector_u8>(const native_vector_u8& src) {
    xb_vec2Nx24 wide = src * native_vector_u8(1);
    return native_vector_u32_x4(native_vector_u32_x4::from_native_vector, IVP_CVT32S2NX24LL(wide), IVP_CVT32S2NX24LH(wide),
                                                      IVP_CVT32S2NX24HL(wide), IVP_CVT32S2NX24HH(wide));
}

template<>
HALIDE_ALWAYS_INLINE native_vector_i32_x4 convert<native_vector_i32_x4, native_vector_i24>(const native_vector_i24& src) {
    return native_vector_i32_x4(native_vector_i32_x4::from_native_vector, IVP_CVT32S2NX24LL(src), IVP_CVT32S2NX24LH(src),
                                                      IVP_CVT32S2NX24HL(src), IVP_CVT32S2NX24HH(src));
}

template<>
HALIDE_ALWAYS_INLINE native_vector_i32_x2 convert<native_vector_i32_x2, native_vector_i16>(const native_vector_i16& src) {
    xb_vec2Nx24 wide = IVP_CVT24S2NX16(0, src);
    return native_vector_i32_x2(native_vector_i32_x2::from_native_vector,
                      IVP_CVT32S2NX24LL(wide), IVP_CVT32S2NX24LH(wide));
}

template<>
HALIDE_ALWAYS_INLINE native_vector_i32_x4 convert<native_vector_i32_x4, native_vector_i16_x2>(const native_vector_i16_x2& src) {
    auto r0 = convert<native_vector_i32_x2, native_vector_i16>(src.native_vector[0]);
    auto r1 = convert<native_vector_i32_x2, native_vector_i16>(src.native_vector[1]);

    return native_vector_i32_x4(native_vector_i32_x4::from_native_vector, r0.native_vector[0], r0.native_vector[1],
                                                      r1.native_vector[0], r1.native_vector[1]);
}

template<>
HALIDE_ALWAYS_INLINE native_vector_i32_x2 convert<native_vector_i32_x2, native_vector_u16>(const native_vector_u16& src) {
  return native_vector_i32_x2(native_vector_i32_x2::from_native_vector,
                    IVP_MOVN_2X32_FROMNX16(IVP_SELNX16UI(native_vector_u16(0), src, IVP_SELI_16B_INTERLEAVE_1_LO)),
                    IVP_MOVN_2X32_FROMNX16(IVP_SELNX16UI(native_vector_u16(0), src, IVP_SELI_16B_INTERLEAVE_1_HI)));
}

template<>
HALIDE_ALWAYS_INLINE native_vector_i32_x2 convert<native_vector_i32_x2, native_vector_u32_x2>(const native_vector_u32_x2& src) {
    return native_vector_i32_x2(native_vector_i32_x2::from_native_vector,
                      src.native_vector[0], src.native_vector[1]);
}

template<>
HALIDE_ALWAYS_INLINE native_vector_u32_x2 convert<native_vector_u32_x2, native_vector_i32_x2>(const native_vector_i32_x2& src) {
    return native_vector_u32_x2(native_vector_u32_x2::from_native_vector,
                      src.native_vector[0], src.native_vector[1]);
}

template<>
HALIDE_ALWAYS_INLINE native_vector_u16_x2 convert<native_vector_u16_x2, native_vector_i16_x2>(const native_vector_i16_x2& src) {
    return native_vector_u16_x2(native_vector_u16_x2::from_native_vector,
                      src.native_vector[0], src.native_vector[1]);
}

template<>
HALIDE_ALWAYS_INLINE native_vector_i32_x2 convert<native_vector_i32_x2, native_vector_i48>(const native_vector_i48& src) {
    return native_vector_i32_x2(native_vector_i32_x2::from_native_vector,
                                IVP_CVT32SNX48L(src),
                                IVP_CVT32SNX48H(src));
}

template<>
HALIDE_ALWAYS_INLINE native_vector_u32_x2 convert<native_vector_u32_x2, native_vector_u16>(const native_vector_u16& src) {
    xb_vec2Nx24 wide = IVP_CVT24U2NX16(0, xb_vecNx16U_rtor_xb_vecNx16(src));
    return native_vector_u32_x2(native_vector_u32_x2::from_native_vector,
                        xb_vecN_2x32v_rtor_xb_vecN_2x32Uv(IVP_CVT32S2NX24LL(wide)),
                        xb_vecN_2x32v_rtor_xb_vecN_2x32Uv(IVP_CVT32S2NX24LH(wide)));
}

template<>
HALIDE_ALWAYS_INLINE native_vector_u32_x2 convert<native_vector_u32_x2, native_vector_i48>(const native_vector_i48& src) {
    return native_vector_u32_x2(native_vector_u32_x2::from_native_vector,
                                xb_vecN_2x32v_rtor_xb_vecN_2x32Uv(IVP_CVT32UNX48L(src)),
                                xb_vecN_2x32v_rtor_xb_vecN_2x32Uv(IVP_CVT32UNX48H(src)));
}

template<>
HALIDE_ALWAYS_INLINE native_vector_i16_x2 convert<native_vector_i16_x2, native_vector_u16_x2>(const native_vector_u16_x2& src) {
    return native_vector_i16_x2(native_vector_i16_x2::from_native_vector, src.native_vector[0], src.native_vector[1]);
}

template<>
HALIDE_ALWAYS_INLINE native_vector_f32 convert<native_vector_f32, native_vector_i32>(const native_vector_i32& src) {
  return IVP_FLOATN_2X32(src, 0);
}

template<>
HALIDE_ALWAYS_INLINE native_vector_f32_x2 convert<native_vector_f32_x2, native_vector_i32_x2>(const native_vector_i32_x2& src) {
  return native_vector_f32_x2(native_vector_f32_x2::from_native_vector,
                  convert<native_vector_f32, native_vector_i32>(src.native_vector[0]),
                  convert<native_vector_f32, native_vector_i32>(src.native_vector[1]));
}

template<>
HALIDE_ALWAYS_INLINE native_vector_f32_x2 convert<native_vector_f32_x2, native_vector_i16>(const native_vector_i16& src) {
    native_vector_i32_x2 tmp = convert<native_vector_i32_x2, native_vector_i16>(src);
    return convert<native_vector_f32_x2, native_vector_i32_x2>(tmp);
}

template<>
HALIDE_ALWAYS_INLINE native_vector_f32_x2 convert<native_vector_f32_x2, native_vector_u16>(const native_vector_u16& src) {
    native_vector_i32_x2 tmp = convert<native_vector_i32_x2, native_vector_u16>(src);
    return convert<native_vector_f32_x2, native_vector_i32_x2>(tmp);
}

template<>
HALIDE_ALWAYS_INLINE native_vector_i32 convert<native_vector_i32, native_vector_f32>(const native_vector_f32& src) {
  return IVP_TRUNCN_2XF32(src, 0);
}

template<>
HALIDE_ALWAYS_INLINE native_vector_i32_x2 convert<native_vector_i32_x2, native_vector_f32_x2>(const native_vector_f32_x2& src) {
  return native_vector_i32_x2(native_vector_i32_x2::from_native_vector,
                  convert<native_vector_i32, native_vector_f32>(src.native_vector[0]),
                  convert<native_vector_i32, native_vector_f32>(src.native_vector[1]));
}

template<>
HALIDE_ALWAYS_INLINE native_vector_i16 convert<native_vector_i16, native_vector_f32_x2>(const native_vector_f32_x2& src) {
    native_vector_i32_x2 tmp = convert<native_vector_i32_x2, native_vector_f32_x2>(src);
    return convert<native_vector_i16, native_vector_i32_x2>(tmp);
}

template<>
HALIDE_ALWAYS_INLINE native_vector_u8 convert<native_vector_u8, native_vector_f32_x4>(const native_vector_f32_x4& src) {
    native_vector_i32_x4 tmp(native_vector_i32_x4::from_native_vector,
                  convert<native_vector_i32, native_vector_f32>(src.native_vector[0]),
                  convert<native_vector_i32, native_vector_f32>(src.native_vector[1]),
                  convert<native_vector_i32, native_vector_f32>(src.native_vector[2]),
                  convert<native_vector_i32, native_vector_f32>(src.native_vector[3]));
    return convert<native_vector_u8, native_vector_i32_x4>(tmp);
}

HALIDE_ALWAYS_INLINE native_mask_i32 halide_xtensa_slice_to_native(const native_mask_i16& src, int index, int native_lanes, int total_lanes) {
  return (index == 0)?IVP_EXTRACTBLN(src):IVP_EXTRACTBHN(src);
}

HALIDE_ALWAYS_INLINE native_vector_i32 halide_xtensa_convert_i16_low_i32(const native_vector_i16& src) {
    const native_vector_i32 m = native_vector_i32(1U << (16 - 1));
    native_vector_i32 x = IVP_MOVN_2X32_FROMNX16(IVP_SELNX16I(native_vector_i16(0), src, IVP_SELI_16B_INTERLEAVE_1_LO));
    native_vector_i32 r = (x ^ m) - m;
    return r;
}

HALIDE_ALWAYS_INLINE native_vector_i32 halide_xtensa_convert_i16_high_i32(const native_vector_i16& src) {
    const native_vector_i32 m = native_vector_i32(1U << (16 - 1));
    native_vector_i32 x = IVP_MOVN_2X32_FROMNX16(IVP_SELNX16I(native_vector_i16(0), src, IVP_SELI_16B_INTERLEAVE_1_HI));
    native_vector_i32 r = (x ^ m) - m;
    return r;
}

HALIDE_ALWAYS_INLINE native_vector_i32 halide_xtensa_convert_u16_low_i32(const native_vector_u16& src) {
    return IVP_MOVN_2X32_FROMNX16(IVP_SELNX16UI(native_vector_u16(0), src, IVP_SELI_16B_INTERLEAVE_1_LO));
}

HALIDE_ALWAYS_INLINE native_vector_i32 halide_xtensa_convert_u16_high_i32(const native_vector_u16& src) {
    return IVP_MOVN_2X32_FROMNX16(IVP_SELNX16UI(native_vector_u16(0), src, IVP_SELI_16B_INTERLEAVE_1_HI));
}

HALIDE_ALWAYS_INLINE native_vector_u32 halide_xtensa_convert_u16_low_u32(const native_vector_u16& src) {
    return IVP_MOVN_2X32_FROMNX16(IVP_SELNX16UI(native_vector_u16(0), src, IVP_SELI_16B_INTERLEAVE_1_LO));
}

HALIDE_ALWAYS_INLINE native_vector_u32 halide_xtensa_convert_u16_high_u32(const native_vector_u16& src) {
    return IVP_MOVN_2X32_FROMNX16(IVP_SELNX16UI(native_vector_u16(0), src, IVP_SELI_16B_INTERLEAVE_1_HI));
}

HALIDE_ALWAYS_INLINE native_vector_u16 halide_xtensa_convert_i32_u16(const native_vector_i32& src0, const native_vector_i32& src1) {
  xb_vecNx48 wide = IVP_CVT48SNX32(src1, src0);
  return xb_vecNx16_rtor_xb_vecNx16U(IVP_PACKLNX48(wide));
}

HALIDE_ALWAYS_INLINE native_vector_i8 halide_xtensa_convert_concat_i16_to_i8(const native_vector_i16& a, const native_vector_i16& b) {
  xb_vec2Nx24 wide = IVP_CVT24S2NX16(b, a);
  return IVP_PACKL2NX24(wide);
}

HALIDE_ALWAYS_INLINE native_vector_u8 halide_xtensa_sat_narrow_u8(const native_vector_i16_x2& a) {
  xb_vec2Nx24 wide = IVP_CVT24S2NX16(a.native_vector[1], a.native_vector[0]);
  return IVP_PACKVRU2NX24(wide, 0);
}

HALIDE_ALWAYS_INLINE native_vector_i16 halide_xtensa_sat_narrow_i16(const native_vector_i32_x2& a) {
  xb_vecNx48 wide = IVP_CVT48SNX32(a.native_vector[1], a.native_vector[0]);
  return IVP_PACKVRNX48(wide, 0);
}

HALIDE_ALWAYS_INLINE native_vector_i8 halide_xtensa_sat_narrow_with_rounding_shift_i8(const native_vector_i16_x2& a, uint32_t shift) {
  xb_vec2Nx24 wide = IVP_CVT24S2NX16(a.native_vector[1], a.native_vector[0]);
  return IVP_PACKVR2NX24(wide, shift);
}

HALIDE_ALWAYS_INLINE native_vector_u8 halide_xtensa_sat_narrow_with_rounding_shift_u8(const native_vector_i16_x2& a, uint32_t shift) {
  xb_vec2Nx24 wide = IVP_CVT24S2NX16(a.native_vector[1], a.native_vector[0]);
  return IVP_PACKVRU2NX24(wide, shift);
}

HALIDE_ALWAYS_INLINE native_vector_i16 halide_xtensa_narrow_with_rounding_shift_i16(const native_vector_i32_x2& a, uint32_t shift) {
  xb_vecNx48 wide = convert<native_vector_i48, native_vector_i32_x2>(a);
  // Add rounding factor.
  const uint16_t half_shift_1 = (shift - 1) >> 1;
  const uint16_t half_shift_2 = (shift - 1) - half_shift_1;
  native_vector_u16 v1 = IVP_SLLNX16U(1, half_shift_1);
  native_vector_u16 v2 = IVP_SLLNX16U(1, half_shift_2);
  IVP_MULUUANX16(wide, v1, v2);
  return IVP_PACKVRNRNX48(wide, shift);
}

HALIDE_ALWAYS_INLINE native_vector_i16 halide_xtensa_sat_narrow_with_rounding_shift_i16(const native_vector_i32_x2& a, uint32_t shift) {
  xb_vecNx48 wide = convert<native_vector_i48, native_vector_i32_x2>(a);
  return IVP_PACKVRNX48(wide, shift);
}

// TODO(vksnk): this is pretty inefficient.
HALIDE_ALWAYS_INLINE native_vector_i16 halide_xtensa_sat_narrow_with_signed_rounding_shift_i16(const native_vector_i32_x2& a, int32_t shift) {
  if (shift >= 0) {
    return halide_xtensa_sat_narrow_with_rounding_shift_i16(a, (uint32_t)shift);
  }

  return halide_xtensa_sat_narrow_i16(
            native_vector_i32_x2(native_vector_i32_x2::from_native_vector,
                        IVP_SLAN_2X32(a.native_vector[0], -shift),
                        IVP_SLAN_2X32(a.native_vector[1], -shift)));
}

HALIDE_ALWAYS_INLINE native_vector_i32 halide_xtensa_sat_narrow_with_rounding_shift_i32(const native_vector_i64& a, uint32_t shift) {
  return IVP_PACKVRN_2X64W(a, shift);
}

HALIDE_ALWAYS_INLINE native_vector_i16 halide_xtensa_rounding_mul_shift_right_i16(const native_vector_i16& a, const native_vector_i16& b, uint16_t shift) {
  xb_vecNx48 wide = a * b;
  return IVP_PACKVRNRNX48(wide, shift);
}

HALIDE_ALWAYS_INLINE native_vector_i16 halide_xtensa_rounding_shift_right_i16(const native_vector_i16& a, uint32_t shift) {
  xb_vecNx48 wide = a * (native_vector_i16)1;
  return IVP_PACKVRNX48(wide, shift);
}

HALIDE_ALWAYS_INLINE native_vector_i32 halide_xtensa_rounding_shift_right_i32(const native_vector_i32& a, uint32_t shift) {
  xb_vecN_2x64w wide = a * (native_vector_i32)1;
  return IVP_PACKVRN_2X64W(wide, shift);
}

HALIDE_ALWAYS_INLINE native_vector_u32 halide_xtensa_rounding_shift_right_u32(const native_vector_u32& a, uint32_t shift) {
  xb_vecN_2x64w wide = IVP_MULUUN_2X16X32_0((native_vector_u16)1, a);
  return IVP_PACKVRN_2X64W(wide, shift);
}

HALIDE_ALWAYS_INLINE native_vector_u8 halide_xtensa_convert_concat_i16_to_u8(const native_vector_i16& a, const native_vector_i16& b) {
  return IVP_SEL2NX8UI(IVP_MOV2NX8_FROMNX16(b), IVP_MOV2NX8_FROMNX16(a), IVP_SELI_8B_EXTRACT_1_OF_2_OFF_0);
}

HALIDE_ALWAYS_INLINE native_vector_i8 halide_xtensa_convert_concat_u16_to_i8(const native_vector_u16& a, const native_vector_u16& b) {
  xb_vec2Nx24 wide = IVP_CVT24U2NX16(xb_vecNx16U_rtor_xb_vecNx16(b), xb_vecNx16U_rtor_xb_vecNx16(a));
  return IVP_PACKL2NX24(wide);
}

HALIDE_ALWAYS_INLINE native_vector_u8 halide_xtensa_convert_concat_u16_to_u8(const native_vector_u16& a, const native_vector_u16& b) {
  xb_vec2Nx24 wide = IVP_CVT24U2NX16(xb_vecNx16U_rtor_xb_vecNx16(b), xb_vecNx16U_rtor_xb_vecNx16(a));
  return xb_vec2Nx8_rtor_xb_vec2Nx8U(IVP_PACKL2NX24(wide));
}

HALIDE_ALWAYS_INLINE native_vector_i16 halide_xtensa_convert_i8_low_i16(const native_vector_i8& src, int native_lanes, int total_lines) {
    const native_vector_i16 m = native_vector_i16(1U << (8 - 1));
    native_vector_i16 x =  IVP_MOVNX16_FROM2NX8(IVP_SEL2NX8I(native_vector_i8(0), src, IVP_SELI_8B_INTERLEAVE_1_LO));
    native_vector_i16 r = (x ^ m) - m;
    return r;
}

HALIDE_ALWAYS_INLINE native_vector_i16 halide_xtensa_convert_i8_high_i16(const native_vector_i8& src, int native_lanes, int total_lines) {
    const native_vector_i16 m = native_vector_i16(1U << (8 - 1));
    native_vector_i16 x =  IVP_MOVNX16_FROM2NX8(IVP_SEL2NX8I(native_vector_i8(0), src, IVP_SELI_8B_INTERLEAVE_1_HI));
    native_vector_i16 r = (x ^ m) - m;
    return r;
}

HALIDE_ALWAYS_INLINE native_vector_i16 halide_xtensa_convert_u8_low_i16(const native_vector_u8& src, int native_lanes, int total_lines) {
    return IVP_MOVNX16_FROM2NX8U(IVP_SEL2NX8UI(native_vector_u8(0), src, IVP_SELI_8B_INTERLEAVE_1_LO));
}

HALIDE_ALWAYS_INLINE native_vector_i16 halide_xtensa_convert_u8_high_i16(const native_vector_u8& src, int native_lanes, int total_lines) {
    return IVP_MOVNX16_FROM2NX8U(IVP_SEL2NX8UI(native_vector_u8(0), src, IVP_SELI_8B_INTERLEAVE_1_HI));
}

HALIDE_ALWAYS_INLINE native_vector_u16 halide_xtensa_convert_u8_low_u16(const native_vector_u8& src, int native_lanes, int total_lines) {
    return IVP_MOVNX16_FROM2NX8U(IVP_SEL2NX8UI(native_vector_u8(0), src, IVP_SELI_8B_INTERLEAVE_1_LO));
}

HALIDE_ALWAYS_INLINE native_vector_u16 halide_xtensa_convert_u8_high_u16(const native_vector_u8& src, int native_lanes, int total_lines) {
    return IVP_MOVNX16_FROM2NX8U(IVP_SEL2NX8UI(native_vector_u8(0), src, IVP_SELI_8B_INTERLEAVE_1_HI));
}

HALIDE_ALWAYS_INLINE native_vector_i16 halide_xtensa_convert_concat_i32_to_i16(const native_vector_i32& a, const native_vector_i32& b) {
  return IVP_SELNX16I(IVP_MOVNX16_FROMN_2X32(b), IVP_MOVNX16_FROMN_2X32(a), IVP_SELI_16B_EXTRACT_1_OF_2_OFF_0);
}

HALIDE_ALWAYS_INLINE native_vector_u16 halide_xtensa_convert_concat_i32_to_u16(const native_vector_i32& a, const native_vector_i32& b) {
  return IVP_SELNX16UI(IVP_MOVNX16_FROMN_2X32(b), IVP_MOVNX16_FROMN_2X32(a), IVP_SELI_16B_EXTRACT_1_OF_2_OFF_0);
}

HALIDE_ALWAYS_INLINE native_vector_i16 halide_xtensa_convert_concat_u32_to_i16(const native_vector_u32& a, const native_vector_u32& b) {
  return IVP_SELNX16I(IVP_MOVNX16_FROMN_2X32U(b), IVP_MOVNX16_FROMN_2X32U(a), IVP_SELI_16B_EXTRACT_1_OF_2_OFF_0);
}

HALIDE_ALWAYS_INLINE native_vector_u16 halide_xtensa_convert_concat_u32_to_u16(const native_vector_u32& a, const native_vector_u32& b) {
  return IVP_SELNX16UI(IVP_MOVNX16_FROMN_2X32U(b), IVP_MOVNX16_FROMN_2X32U(a), IVP_SELI_16B_EXTRACT_1_OF_2_OFF_0);
}

HALIDE_ALWAYS_INLINE native_vector_u16 halide_xtensa_convert_concat_u32_to_u16_zzz(const native_vector_u32& a, const native_vector_u32& b) {
  return IVP_SELNX16UI(IVP_MOVNX16_FROMN_2X32U(b), IVP_MOVNX16_FROMN_2X32U(a), IVP_SELI_16B_EXTRACT_1_OF_2_OFF_1);
}

HALIDE_ALWAYS_INLINE native_vector_u32 halide_xtensa_convert_i48_low_u32(const native_vector_i48& src, int native_lanes, int total_lines) {
    return xb_vecN_2x32v_rtor_xb_vecN_2x32Uv(IVP_CVT32UNX48L(src));
}

HALIDE_ALWAYS_INLINE native_vector_u32 halide_xtensa_convert_i48_high_u32(const native_vector_i48& src, int native_lanes, int total_lines) {
    return xb_vecN_2x32v_rtor_xb_vecN_2x32Uv(IVP_CVT32UNX48H(src));
}

HALIDE_ALWAYS_INLINE native_mask_i16 halide_xtensa_concat_from_native(const native_mask_i32& a, const native_mask_i32& b) {
        return IVP_JOINBN_2(b, a);
}

HALIDE_ALWAYS_INLINE native_mask_i8 halide_xtensa_concat_from_native(const native_mask_i16& a, const native_mask_i16& b) {
        return IVP_JOINBN(b, a);
}

HALIDE_ALWAYS_INLINE native_mask_i8 halide_xtensa_concat_from_native(const native_mask_i32& a, const native_mask_i32& b, const native_mask_i32& c, const native_mask_i32& d) {
    return halide_xtensa_concat_from_native(halide_xtensa_concat_from_native(a, b), halide_xtensa_concat_from_native(c, d));
}

HALIDE_ALWAYS_INLINE native_vector_f32_x2 halide_xtensa_concat_from_native(const native_vector_f32& a, const native_vector_f32& b) {
    return native_vector_f32_x2(native_vector_f32_x2::from_native_vector, a, b);
}

<<<<<<< HEAD
=======
template <typename VectorType, typename OffsetType, typename BaseType, int Lanes, bool IsTCM>
HALIDE_ALWAYS_INLINE VectorType gather_load(const void *base, const OffsetType& offset) {
    BaseType __attribute__((aligned(XCHAL_VISION_SIMD8))) tmp[Lanes];
    int offsets[Lanes];
    store<OffsetType, int32_t, Lanes>(offset, &offsets[0], 0);
    for (int i = 0; i < Lanes; i++) {
        tmp[i] = ((const BaseType*)base)[offsets[i]];
    }

    return *((VectorType *)tmp);
}

template<>
HALIDE_ALWAYS_INLINE HALIDE_MAYBE_UNUSED native_vector_i8 gather_load<native_vector_i8, native_vector_i32_x4, int8_t, VECTOR_WIDTH_U8, true>(const void *base, const native_vector_i32_x4& offset) {
  auto addresses1 = native_vector_i32_x2(native_vector_i32_x2::from_native_vector, offset.native_vector[0], offset.native_vector[1]);
  auto output1 = IVP_GATHERDNX8S(
    IVP_GATHERANX8S(
      (const int8_t*) base,
      convert<native_vector_u16, native_vector_i32_x2>(addresses1)
    )
  );

  auto addresses2 = native_vector_i32_x2(native_vector_i32_x2::from_native_vector, offset.native_vector[2], offset.native_vector[3]);
  auto output2 = IVP_GATHERDNX8S(
    IVP_GATHERANX8S(
      (const int8_t*) base,
      convert<native_vector_u16, native_vector_i32_x2>(addresses2)
    )
  );

  // NOTE(aelphy): the intrinsic for gathering 8-bit elements extends them to 16-bit, and the conversion back to 8-bit is needed
  return convert<native_vector_i8, native_vector_i16_x2>(native_vector_i16_x2(native_vector_i16_x2::from_native_vector, output1, output2));
}

template<>
HALIDE_ALWAYS_INLINE HALIDE_MAYBE_UNUSED native_vector_u8 gather_load<native_vector_u8, native_vector_i32_x4, uint8_t, VECTOR_WIDTH_U8, true>(const void *base, const native_vector_i32_x4& offset) {
  auto addresses1 = native_vector_i32_x2(native_vector_i32_x2::from_native_vector, offset.native_vector[0], offset.native_vector[1]);
  auto output1 = IVP_GATHERDNX8U(
    IVP_GATHERANX8U(
      (const uint8_t*) base,
      convert<native_vector_u16, native_vector_i32_x2>(addresses1)
    )
  );

  auto addresses2 = native_vector_i32_x2(native_vector_i32_x2::from_native_vector, offset.native_vector[2], offset.native_vector[3]);
  auto output2 = IVP_GATHERDNX8U(
    IVP_GATHERANX8U(
      (const uint8_t*) base,
      convert<native_vector_u16, native_vector_i32_x2>(addresses2)
    )
  );

  // NOTE(aelphy): the intrinsic for gathering 8-bit elements extends them to 16-bit, and the conversion back to 8-bit is needed
  return convert<native_vector_u8, native_vector_u16_x2>(native_vector_u16_x2(native_vector_u16_x2::from_native_vector, output1, output2));
}

template<>
HALIDE_ALWAYS_INLINE HALIDE_MAYBE_UNUSED native_vector_i16 gather_load<native_vector_i16, native_vector_i32_x2, int16_t, VECTOR_WIDTH_U16, true>(const void *base, const native_vector_i32_x2& offset) {
  // NOTE(aelphy): the shift is needed because offests are expected to be in bytes
  return IVP_GATHERDNX16(
    IVP_GATHERANX16(
      (const int16_t*) base,
      convert<native_vector_u16, native_vector_i32_x2>(offset) << 1
    )
  );
}

template<>
HALIDE_ALWAYS_INLINE HALIDE_MAYBE_UNUSED native_vector_u16 gather_load<native_vector_u16, native_vector_i32_x2, uint16_t, VECTOR_WIDTH_U16, true>(const void *base, const native_vector_i32_x2& offset) {
  // NOTE(aelphy): the shift is needed because offests are expected to be in bytes
  return IVP_GATHERDNX16U(
    IVP_GATHERANX16U(
      (const uint16_t*) base,
      convert<native_vector_u16, native_vector_i32_x2>(offset) << 1
    )
  );
}

template<>
HALIDE_ALWAYS_INLINE HALIDE_MAYBE_UNUSED native_vector_i32 gather_load<native_vector_i32, native_vector_i32, int32_t, VECTOR_WIDTH_I32, true>(const void *base, const native_vector_i32& offset) {
  // NOTE(aelphy): the shift is needed because offests are expected to be in bytes
  return IVP_GATHERDN_2X32(
    IVP_GATHERAN_2X32(
      (const int32_t*) base,
      xb_vecN_2x32v_rtor_xb_vecN_2x32Uv(offset) << 2
    )
  );
}

template<>
HALIDE_ALWAYS_INLINE HALIDE_MAYBE_UNUSED native_vector_u32 gather_load<native_vector_u32, native_vector_i32, uint32_t, VECTOR_WIDTH_I32, true>(const void *base, const native_vector_i32& offset) {
  // NOTE(aelphy): the shift is needed because offests are expected to be in bytes
  return IVP_GATHERDN_2X32U(
    IVP_GATHERAN_2X32U(
      (const uint32_t*) base,
      xb_vecN_2x32v_rtor_xb_vecN_2x32Uv(offset) << 2
    )
  );
}

template<>
HALIDE_ALWAYS_INLINE HALIDE_MAYBE_UNUSED native_vector_f32 gather_load<native_vector_f32, native_vector_i32, float, VECTOR_WIDTH_F32, true>(const void *base, const native_vector_i32& offset) {
  // NOTE(aelphy): the shift is needed because offests are expected to be in bytes
  return IVP_GATHERDN_2XF32(
    IVP_GATHERAN_2XF32(
      (const float*) base,
      xb_vecN_2x32v_rtor_xb_vecN_2x32Uv(offset) << 2
    )
  );
}

// TODO(vksnk): this is disabled by default, because iDMA is not part of cstub
// so we need to get git repo compiling with xt-tools first (b/173159625)

#ifdef __cplusplus
extern "C" {
#endif

extern void *halide_tcm_malloc(void *user_context, size_t x);
extern void halide_tcm_free(void *user_context, void *ptr);
extern int halide_init_dma();
extern int32_t halide_xtensa_copy_1d(void* dst, int32_t dst_base, void* src, int32_t src_base, int extent, int item_size);
extern int32_t halide_xtensa_wait_for_copy(int32_t id);
extern int halide_release_dma();

#ifdef __cplusplus
}  // extern "C"
#endif

class ScopedDmaInitializer {
 public:
  ScopedDmaInitializer() {
    int status = halide_init_dma();
    (void)status;
  }

  ~ScopedDmaInitializer() {
    halide_release_dma();
  }
};

>>>>>>> 80b9a1f1
)INLINE_CODE";

        // Fix: on at least one config (our arm32 buildbot running gcc 5.4),
        // emitting this long text string was regularly garbled in a predictable
        // pattern; flushing the stream before or after heals it. Since C++
        // codegen is rarely on a compilation critical path, we'll just band-aid
        // it in this way.
        stream << std::flush;
        stream << native_typedef_decl;
        stream << std::flush;

        std::set<Type> native_vector_types = {
            Type(Type::Int, 8, target.natural_vector_size<int8_t>()),
            Type(Type::UInt, 8, target.natural_vector_size<uint8_t>()),
            Type(Type::Int, 16, target.natural_vector_size<int16_t>()),
            Type(Type::UInt, 16, target.natural_vector_size<uint16_t>()),
            Type(Type::Int, 32, target.natural_vector_size<int32_t>()),
            Type(Type::UInt, 32, target.natural_vector_size<uint32_t>()),
            Type(Type::Int, 24, target.natural_vector_size<int8_t>()),
            Type(Type::UInt, 24, target.natural_vector_size<uint8_t>()),
            Type(Type::Int, 48, target.natural_vector_size<int16_t>()),
            Type(Type::UInt, 48, target.natural_vector_size<uint16_t>()),
            Type(Type::Int, 64, target.natural_vector_size<int32_t>()),
            Type(Type::Float, 16, target.natural_vector_size<int16_t>()),
            Type(Type::Float, 32, target.natural_vector_size<float>()),
        };

        std::set<Type> predefined_vectors = {
            Int(8, 4),
            UInt(8, 4),
            UInt(8, 8),
        };

        std::set<Type> multiple_of_native_types;
        for (const auto &type : vector_types) {
            if (predefined_vectors.count(type) > 0) {
                continue;
            }
            for (const auto &native_vector : native_vector_types) {
                if ((native_vector.code() == type.code()) && (native_vector.bits() == type.bits()) && (type.lanes() > native_vector.lanes()) && (type.lanes() % native_vector.lanes() == 0)) {
                    stream << "using " << print_type(type) << " = MultipleOfNativeVector<" << print_type(native_vector) << ", " << type.lanes() / native_vector.lanes() << ">;\n";
                    multiple_of_native_types.insert(type);
                    break;
                }
            }
        }

        std::set<Type> filtered_vector_types;
        for (const auto &t : vector_types) {
            if ((native_vector_types.count(t) > 0) || (predefined_vectors.count(t) > 0) || (multiple_of_native_types.count(t) > 0)) {
                continue;
            }
            filtered_vector_types.insert(t);
        }

        CodeGen_C::add_vector_typedefs(filtered_vector_types);
    }
}

string CodeGen_Xtensa::print_assignment(Type t, const std::string &rhs) {
    auto cached = cache.find(rhs);
    if (cached == cache.end()) {
        id = unique_name('_');
        const char *const_flag = output_kind == CPlusPlusImplementation ? "const " : "";
        if (t.is_handle()) {
            // Don't print void *, which might lose useful type information. just use auto.
            stream << get_indent() << "auto * __restrict ";
        } else {
            stream << get_indent() << print_type(t, AppendSpace);
        }
        stream << const_flag << id << " = " << rhs << ";\n";
        cache[rhs] = id;
    } else {
        id = cached->second;
    }
    return id;
}

std::string CodeGen_Xtensa::print_type(Type t, AppendSpaceIfNeeded space_option) {
    if (t.bits() == 1 && t.is_vector()) {
        return "uint1x" + std::to_string(t.lanes()) + "_t" + (space_option == AppendSpace ? " " : "");
    } else if (t.is_float() && t.is_vector()) {
        return "float" + std::to_string(t.bits()) + "x" + std::to_string(t.lanes()) + "_t" + (space_option == AppendSpace ? " " : "");
    }
    return CodeGen_C::print_type(t, space_option);
}

void CodeGen_Xtensa::visit(const IntImm *op) {
    if (op->type.is_int() && (op->type.bits() <= 32)) {
        id = std::to_string(op->value);
    } else {
        static const char *const suffixes[3] = {
            "ll",  // PlainC
            "l",   // OpenCL
            "",    // HLSL
        };
        print_assignment(op->type, "(" + print_type(op->type) + ")(" + std::to_string(op->value) + suffixes[(int)integer_suffix_style] + ")");
    }
}
void CodeGen_Xtensa::visit(const Mul *op) {
    int bits;
    if (is_const_power_of_two_integer(op->b, &bits)) {
        print_expr(Call::make(op->type, Call::shift_left, {op->a, Expr(bits)}, Call::PureIntrinsic));
    } else {
        if (is_native_xtensa_vector<int16_t>(op->type, target)) {
            string sa = print_expr(op->a);
            string sb = print_expr(op->b);
            print_assignment(op->type, "IVP_MULNX16PACKL(" + sa + ", " + sb + ")");
        } else if (is_native_xtensa_vector<int32_t>(op->type, target)) {
            string sa = print_expr(op->a);
            string sb = print_expr(op->b);
            print_assignment(op->type, "IVP_PACKLN_2X64W(IVP_MULN_2X32(" + sa + ", " + sb + "))");
        } else {
            visit_binop(op->type, op->a, op->b, "*");
        }
    }
}

string CodeGen_Xtensa::print_xtensa_call(const Call *op) {
    ostringstream rhs;

    vector<string> args(op->args.size());

    if (op->name == "halide_xtensa_copy_1d") {
        internal_assert(op->args.size() >= 3);

        const Variable *dest = op->args[0].as<Variable>();
        internal_assert(dest != nullptr);
        args[0] = print_name(dest->name);
        args[1] = print_expr(op->args[1]);
        const Variable *src = op->args[2].as<Variable>();
        internal_assert(src != nullptr);
        args[2] = print_name(src->name);

        for (size_t i = 3; i < op->args.size(); i++) {
            args[i] = print_expr(op->args[i]);
        }
        rhs << op->name << "(" << with_commas(args) << ")";
        return rhs.str();
    }

    if (op->name == "halide_xtensa_widening_load") {
        internal_assert(op->args.size() == 3);
        const Variable *src = op->args[0].as<Variable>();
        internal_assert(src != nullptr);
        args[0] = print_name(src->name);
        args[1] = print_expr(op->args[1]);
        // We are only using args[2] argument to get the type of the load.

        rhs << "widening_load<" << print_type(op->type) << ", " << print_type(op->args[2].type()) << ">(" << args[0] << ", " << args[1] << ")";
        return rhs.str();
    }

    for (size_t i = 0; i < op->args.size(); i++) {
        args[i] = print_expr(op->args[i]);
    }

    if (op->name == "halide_xtensa_pad_to_native" || op->name == "halide_xtensa_slice_from_padded") {
        internal_assert(op->args.size() == 2);
        // TODO(vksnk): bools are tricky, because they are bitmasks, so need to be
        // handled differently.
        const int bytes_in_vector = target.natural_vector_size<uint8_t>();
        if (op->type.is_bool()) {
            internal_assert((op->type.lanes() == bytes_in_vector && op->args[0].type().lanes() == bytes_in_vector / 2) || (op->type.lanes() == bytes_in_vector / 2 && op->args[0].type().lanes() == bytes_in_vector / 4) || (op->type.lanes() == bytes_in_vector && op->args[0].type().lanes() == bytes_in_vector / 4)) << Expr(op);
        }
        rhs << op->name << "<" << print_type(op->args[0].type()) << ", "
            << print_type(op->type) << ", " << print_type(op->type.element_of())
            << ", " << op->args[0].type().lanes() << ", " << op->type.lanes()
            << ">(" << args[0] << ", " << args[1] << ")";
        return rhs.str();
    }

    if (op->name == "halide_xtensa_slice_to_native" && !op->type.is_bool()) {
        Type native_vector_type = get_native_xtensa_vector(op->type, target);
        int vector_count = op->type.lanes() / native_vector_type.lanes();

        if (vector_count == 1) {
            rhs << args[0] << ".native_vector[" << args[1] << "]";
        } else {
            rhs << print_type(op->type) << "(" << print_type(op->type) << "::from_native_vector, ";
            std::vector<std::string> native_vectors;
            for (int ix = 0; ix < vector_count; ix++) {
                native_vectors.push_back(args[0] + ".native_vector[" + args[1] + " * " + std::to_string(vector_count) + " + " + std::to_string(ix) + "]");
            }
            rhs << with_commas(native_vectors) << ")";
        }
        return rhs.str();
    }

    if (op->name == "halide_xtensa_concat_from_native" && !op->type.is_bool()) {
        rhs << print_type(op->type) << "(" << print_type(op->type) << "::from_native_vector, " << with_commas(args) << ")";
        return rhs.str();
    }

    if ((op->name.find("halide_xtensa_slice_right") == 0) || (op->name.find("halide_xtensa_slice_left") == 0)) {
        string intrinsic_name;
        string shift_define;
        string direction = (op->name.find("halide_xtensa_slice_right") == 0) ? "RIGHT_" : "LEFT_";
        if (is_native_xtensa_vector<int8_t>(op->type, target)) {
            intrinsic_name = "IVP_SEL2NX8I";
            shift_define = "IVP_SELI_8B_ROTATE_";
        } else if (is_native_xtensa_vector<uint8_t>(op->type, target)) {
            intrinsic_name = "IVP_SEL2NX8UI";
            shift_define = "IVP_SELI_8B_ROTATE_";
        } else if (is_native_xtensa_vector<int16_t>(op->type, target)) {
            intrinsic_name = "IVP_SELNX16I";
            shift_define = "IVP_SELI_16B_ROTATE_";
        } else if (is_native_xtensa_vector<uint16_t>(op->type, target)) {
            intrinsic_name = "IVP_SELNX16UI";
            shift_define = "IVP_SELI_16B_ROTATE_";
        } else if (is_native_xtensa_vector<int32_t>(op->type, target)) {
            intrinsic_name = "IVP_SELN_2X32I";
            shift_define = "IVP_SELI_32B_ROTATE_";
        } else if (is_native_xtensa_vector<uint32_t>(op->type, target)) {
            intrinsic_name = "IVP_SELN_2X32UI";
            shift_define = "IVP_SELI_32B_ROTATE_";
        } else if (is_native_xtensa_vector<float>(op->type, target)) {
            intrinsic_name = "IVP_SELN_2XF32I";
            shift_define = "IVP_SELI_32B_ROTATE_";
        } else {
            internal_assert(false) << "Unsupported type for slicing";
        }

        rhs << intrinsic_name << "(" << args[0] << ".native_vector[1], " << args[0] << ".native_vector[0], " << shift_define << direction << args[1] << ")";

        return rhs.str();
    }
    // absd needs extra cast to uint*
    if (op->name == "halide_xtensa_absd_i16") {
        rhs << "xb_vecNx16_rtor_xb_vecNx16U(IVP_ABSSUBNX16(" << args[0] + ", " + args[1] + "))";
        return rhs.str();
    } else if (op->name == "halide_xtensa_narrow_i48_with_shift_u16") {
        rhs << "xb_vecNx16_rtor_xb_vecNx16U(IVP_PACKVRNRNX48(" << args[0] + ", " + args[1] + "))";
        return rhs.str();
    } else if (op->name == "halide_xtensa_convert_i48_low_u32") {
        rhs << "xb_vecN_2x32v_rtor_xb_vecN_2x32Uv(IVP_CVT32UNX48L(" << args[0] + "))";
        return rhs.str();
    } else if (op->name == "halide_xtensa_convert_i48_high_u32") {
        rhs << "xb_vecN_2x32v_rtor_xb_vecN_2x32Uv(IVP_CVT32UNX48H(" << args[0] + "))";
        return rhs.str();
    }

    if (op->name == "halide_xtensa_extract_i32" || op->name == "halide_xtensa_extract_u32") {
        rhs << "IVP_EXTRN_2X32(IVP_MOVN_2X32_FROMNX16(IVP_MOVNX16_FROM2NX8(" << args[0] + ")), " + args[1] + ")";
        return rhs.str();
    }

    if (op->name == "halide_xtensa_dual_extract_i32") {
        rhs << "IVP_DEXTRPRN_2X32("
            << "IVP_MOVN_2X32_FROMNX16(IVP_MOVNX16_FROM2NX8(" + args[0] + ")), "
            << "IVP_MOVN_2X32_FROMNX16(IVP_MOVNX16_FROM2NX8(" + args[1] + ")), "
            << args[2] + ", " + args[3] + ")";
        return rhs.str();
    }

    if (op->name == "halide_xtensa_dynamic_shuffle") {
        if (is_native_vector_type(op->args[0].type(), target) && is_native_vector_type(op->args[1].type(), target)) {
            rhs << "IVP_SHFL" << intrinsic_suffix_for_type(op->type) << "("
                << args[0] + ", " + args[1] + ")";
            return rhs.str();
        }
    }

    string op_name = op->name;
    std::map<string, string> op_name_to_intrinsic = {
        {"halide_xtensa_abs_i8", "IVP_ABS2NX8"},
        {"halide_xtensa_abs_i16", "IVP_ABSNX16"},
        {"halide_xtensa_abs_i32", "IVP_ABSN_2X32"},
        {"halide_xtensa_abs_f32", "IVP_ABSN_2XF32"},
        {"halide_xtensa_sat_add_i16", "IVP_ADDSNX16"},
        {"halide_xtensa_sat_sub_i16", "IVP_SUBSNX16"},
        {"halide_xtensa_avg_i8", "IVP_AVG2NX8"},
        {"halide_xtensa_avg_u8", "IVP_AVGU2NX8"},
        {"halide_xtensa_avg_i16", "IVP_AVGNX16"},
        {"halide_xtensa_avg_u16", "IVP_AVGUNX16"},
        {"halide_xtensa_avg_round_i8", "IVP_AVGR2NX8"},
        {"halide_xtensa_avg_round_u8", "IVP_AVGRU2NX8U"},
        {"halide_xtensa_avg_round_i16", "IVP_AVGRNX16"},
        {"halide_xtensa_avg_round_u16", "IVP_AVGRUNX16U"},
        {"halide_xtensa_widen_mul_i48", "IVP_MULNX16"},
        {"halide_xtensa_widen_mul_u48", "IVP_MULUUNX16"},
        {"halide_xtensa_mul_i32", "IVP_MULN_2X32"},
        {"halide_xtensa_widen_mul_ui48", "IVP_MULUSNX16"},
        {"halide_xtensa_widen_pair_mul_u48", "IVP_MULUUPNX16"},
        {"halide_xtensa_convert_i48_low_i32", "IVP_CVT32SNX48L"},
        {"halide_xtensa_convert_i48_high_i32", "IVP_CVT32SNX48H"},
        {"halide_xtensa_convert_i48_low_u32", "IVP_CVT32UNX48L"},
        {"halide_xtensa_convert_i48_high_u32", "IVP_CVT32UNX48H"},
        {"halide_xtensa_narrow_i48_with_shift_i16", "IVP_PACKVRNRNX48"},
        {"halide_xtensa_sat_narrow_i48_with_shift_i16", "IVP_PACKVRNX48"},
        {"halide_xtensa_full_reduce_add_i8", "IVP_RADD2NX8"},
        {"halide_xtensa_full_reduce_add_i16", "IVP_RADDNX16"},
        {"halide_xtensa_full_reduce_add_i32", "IVP_RADDN_2X32"},

        {"halide_xtensa_full_reduce_min_u8", "IVP_RMINU2NX8U"},
        {"halide_xtensa_full_reduce_min_u16", "IVP_RMINUNX16U"},
        {"halide_xtensa_full_reduce_min_u32", "IVP_RMINUN_2X32U"},
        {"halide_xtensa_full_reduce_min_i8", "IVP_RMIN2NX8"},
        {"halide_xtensa_full_reduce_min_i16", "IVP_RMINNX16"},
        {"halide_xtensa_full_reduce_min_i32", "IVP_RMINN_2X32"},

        {"halide_xtensa_full_reduce_max_u8", "IVP_RMAXU2NX8U"},
        {"halide_xtensa_full_reduce_max_u16", "IVP_RMAXUNX16U"},
        {"halide_xtensa_full_reduce_max_u32", "IVP_RMAXUN_2X32U"},
        {"halide_xtensa_full_reduce_max_i8", "IVP_RMAX2NX8"},
        {"halide_xtensa_full_reduce_max_i16", "IVP_RMAXNX16"},
        {"halide_xtensa_full_reduce_max_i32", "IVP_RMAXN_2X32"},

        {"halide_xtensa_sat_left_shift_i16", "IVP_SLSNX16"},
        {"halide_xtensa_sat_left_shift_i32", "IVP_SLSN_2X32"},
    };

    if (op_name_to_intrinsic.count(op_name) > 0) {
        op_name = op_name_to_intrinsic[op_name];
    }

    rhs << op_name << "(" << with_commas(args) << ")";
    return rhs.str();
}

void CodeGen_Xtensa::visit(const Div *op) {
    int bits;
    if (is_const_power_of_two_integer(op->b, &bits)) {
        print_expr(Call::make(op->type, Call::shift_right, {op->a, Expr(bits)}, Call::PureIntrinsic));
    } else if (is_native_xtensa_vector<float>(op->type, target)) {
        ostringstream rhs;
        rhs << "IVP_DIVN_2XF32(" << print_expr(op->a) << ", " << print_expr(op->b) << ")";
        print_assignment(op->type, rhs.str());
    } else {
        string sa = print_expr(op->a);
        string sb = print_expr(op->b);
        // Just cast to clang vector types and use division defined on them.
        if (is_native_xtensa_vector<uint8_t>(op->type, target)) {
            print_assignment(op->type, "(common_uint8x64_t)" + sa + " / (common_uint8x64_t)" + sb);
        } else if (is_native_xtensa_vector<int8_t>(op->type, target)) {
            print_assignment(op->type, "(common_int8x64_t)" + sa + " / (common_int8x64_t)" + sb);
        } else if (is_native_xtensa_vector<int32_t>(op->type, target)) {
            print_assignment(op->type, "(common_int32x16_t)" + sa + " / (common_int32x16_t)" + sb);
        } else if (is_native_xtensa_vector<uint32_t>(op->type, target)) {
            print_assignment(op->type, "(common_uint32x16_t)" + sa + " / (common_uint32x16_t)" + sb);
        } else {
            print_assignment(op->type, sa + " / " + sb);
        }
    }
}

void CodeGen_Xtensa::visit(const Mod *op) {
    if (is_native_xtensa_vector<int32_t>(op->type, target)) {
        string sa = print_expr(op->a);
        string sb = print_expr(op->b);
        print_assignment(op->type, "(common_int32x16_t)" + sa + " % (common_int32x16_t)" + sb);
    } else {
        CodeGen_C::visit(op);
    }
}

void CodeGen_Xtensa::visit(const Max *op) {
    if (op->type.is_scalar()) {
        print_expr(Call::make(op->type, "::halide_cpp_max<" + print_type(op->type) + ">", {op->a, op->b}, Call::Extern));
    } else {
        ostringstream rhs;
        if (is_native_xtensa_vector<int8_t>(op->type, target)) {
            rhs << "IVP_MAX2NX8(" << print_expr(op->a) << ", " << print_expr(op->b) << ")";
        } else if (is_native_xtensa_vector<uint8_t>(op->type, target)) {
            rhs << "IVP_MAXU2NX8(" << print_expr(op->a) << ", " << print_expr(op->b) << ")";
        } else if (is_native_xtensa_vector<int16_t>(op->type, target)) {
            rhs << "IVP_MAXNX16(" << print_expr(op->a) << ", " << print_expr(op->b) << ")";
        } else if (is_native_xtensa_vector<uint16_t>(op->type, target)) {
            rhs << "IVP_MAXUNX16U(" << print_expr(op->a) << ", " << print_expr(op->b) << ")";
        } else if (is_native_xtensa_vector<int32_t>(op->type, target)) {
            rhs << "IVP_MAXN_2X32(" << print_expr(op->a) << ", " << print_expr(op->b) << ")";
        } else if (is_native_xtensa_vector<uint32_t>(op->type, target)) {
            rhs << "IVP_MAXUN_2X32(" << print_expr(op->a) << ", " << print_expr(op->b) << ")";
        } else if (is_native_xtensa_vector<float>(op->type, target)) {
            rhs << "IVP_MAXN_2XF32(" << print_expr(op->a) << ", " << print_expr(op->b) << ")";
        } else {
            rhs << print_type(op->type) << "::max(" << print_expr(op->a) << ", " << print_expr(op->b) << ")";
        }
        print_assignment(op->type, rhs.str());
    }
}

void CodeGen_Xtensa::visit(const Min *op) {
    if (op->type.is_scalar()) {
        print_expr(Call::make(op->type, "::halide_cpp_min<" + print_type(op->type) + ">", {op->a, op->b}, Call::Extern));
    } else {
        ostringstream rhs;
        if (is_native_xtensa_vector<int8_t>(op->type, target)) {
            rhs << "IVP_MIN2NX8(" << print_expr(op->a) << ", " << print_expr(op->b) << ")";
        } else if (is_native_xtensa_vector<uint8_t>(op->type, target)) {
            rhs << "IVP_MINU2NX8(" << print_expr(op->a) << ", " << print_expr(op->b) << ")";
        } else if (is_native_xtensa_vector<int16_t>(op->type, target)) {
            rhs << "IVP_MINNX16(" << print_expr(op->a) << ", " << print_expr(op->b) << ")";
        } else if (is_native_xtensa_vector<uint16_t>(op->type, target)) {
            rhs << "IVP_MINUNX16U(" << print_expr(op->a) << ", " << print_expr(op->b) << ")";
        } else if (is_native_xtensa_vector<int32_t>(op->type, target)) {
            rhs << "IVP_MINN_2X32(" << print_expr(op->a) << ", " << print_expr(op->b) << ")";
        } else if (is_native_xtensa_vector<uint32_t>(op->type, target)) {
            rhs << "IVP_MINUN_2X32(" << print_expr(op->a) << ", " << print_expr(op->b) << ")";
        } else if (is_native_xtensa_vector<float>(op->type, target)) {
            rhs << "IVP_MINN_2XF32(" << print_expr(op->a) << ", " << print_expr(op->b) << ")";
        } else {
            rhs << print_type(op->type) << "::min(" << print_expr(op->a) << ", " << print_expr(op->b) << ")";
        }
        print_assignment(op->type, rhs.str());
    }
}

void CodeGen_Xtensa::visit(const Select *op) {
    ostringstream rhs;
    string type = print_type(op->type);
    string true_val = print_expr(op->true_value);
    string false_val = print_expr(op->false_value);
    string cond = print_expr(op->condition);

    if (op->condition.type().is_scalar()) {
        rhs << "(" << type << ")"
            << "(" << cond
            << " ? " << true_val
            << " : " << false_val
            << ")";
    } else {
        if (is_native_xtensa_vector<int8_t>(op->type, target)) {
            rhs << "IVP_MOV2NX8T(" << true_val << ", " << false_val << ", " << cond << ")";
        } else if (is_native_xtensa_vector<uint8_t>(op->type, target)) {
            rhs << "IVP_MOV2NX8UT(" << true_val << ", " << false_val << ", " << cond << ")";
        } else if (is_native_xtensa_vector<int16_t>(op->type, target)) {
            rhs << "IVP_MOVNX16T(" << true_val << ", " << false_val << ", " << cond << ")";
        } else if (is_native_xtensa_vector<uint16_t>(op->type, target)) {
            rhs << "IVP_MOVNX16UT(" << true_val << ", " << false_val << ", " << cond << ")";
        } else if (is_native_xtensa_vector<int32_t>(op->type, target)) {
            rhs << "IVP_MOVN_2X32T(" << true_val << ", " << false_val << ", " << cond << ")";
        } else if (is_native_xtensa_vector<uint32_t>(op->type, target)) {
            rhs << "IVP_MOVN_2X32UT(" << true_val << ", " << false_val << ", " << cond << ")";
        } else if (is_native_xtensa_vector<float>(op->type, target)) {
            rhs << "IVP_MOVN_2XF32T(" << true_val << ", " << false_val << ", " << cond << ")";
        } else {
            rhs << type << "::select(" << cond << ", " << true_val << ", " << false_val << ")";
        }
    }
    print_assignment(op->type, rhs.str());
}

void CodeGen_Xtensa::visit(const Ramp *op) {
    Type vector_type = op->type.with_lanes(op->lanes);
    string id_base = print_expr(op->base);
    string id_stride = print_expr(op->stride);
    int int32_lanes = target.natural_vector_size<int32_t>();
    if (is_const_one(op->stride)) {
        if (is_native_xtensa_vector<int32_t>(op->type, target)) {
            print_assignment(vector_type, "/* ramp */ int32x" + std::to_string(int32_lanes) + "_t(" + id_base + ") + IVP_SEQN_2X32()");
        } else {
            // If it's wide enough split it here into concat of smaller ramps.
            if (op->type.is_int() && (op->type.bits() == 32) && (op->type.lanes() % int32_lanes == 0) && (op->type.lanes() / int32_lanes > 4)) {
                int split_to = op->type.lanes() / int32_lanes;

                std::vector<Expr> concat_args;
                for (int ix = 0; ix < split_to; ix++) {
                    Expr r = Ramp::make(op->base + op->stride * (int32_lanes * ix), op->stride, int32_lanes);
                    concat_args.push_back(std::move(r));
                }
                Expr concat = Call::make(op->type,
                                         "halide_xtensa_concat_from_native",
                                         concat_args, Call::PureExtern);

                concat.accept(this);
            } else {
                print_assignment(vector_type, "dense_ramp<" + print_type(vector_type) + ">(" + id_base + ")");
            }
        }
    } else {
        if (is_native_xtensa_vector<int32_t>(op->type, target)) {
            print_assignment(vector_type, "/* ramp */ int32x" + std::to_string(int32_lanes) + "_t(" + id_base + ") + IVP_PACKLN_2X64W(IVP_SEQN_2X32() * int32x16_t(" + id_stride + "))");
        } else if ((op->type.lanes() == 32 || op->type.lanes() == 64 || op->type.lanes() == 128) && op->type.is_int_or_uint() && op->type.bits() == 32) {
            print_assignment(vector_type, "ramp<" + print_type(vector_type) + ">(" + id_base + ", " + id_stride + ")");
        } else {
            print_assignment(vector_type, print_type(vector_type) + "_ops::ramp(" + id_base + ", " + id_stride + ")");
        }
    }
}

void CodeGen_Xtensa::visit(const Broadcast *op) {
    Type vector_type = op->type.with_lanes(op->lanes);
    string rhs;
    if (op->type.is_int() && ((op->type.bits() == 24) || (op->type.bits() == 48)) && is_const(op->value)) {
        // Assigning a constant to wide vector is tricky.
        if (is_const_zero(op->value)) {
            if (op->type.bits() == 24) {
                rhs = "IVP_ZERO2NX24()";
            } else if (op->type.bits() == 48) {
                rhs = "IVP_ZERONX48()";
            }
        } else {
            rhs = std::to_string(op->value.as<IntImm>()->value);
        }
    } else if (op->type.is_int_or_uint() && op->type.bits() == 8 && ((op->type.lanes() == 4) || (op->type.lanes() == 8))) {
        string id_value = print_expr(op->value);
        rhs = "broadcast<" + print_type(op->type) + ", " + print_type(op->value.type()) + ">(" + id_value + ")";
    } else {
        string id_value = print_expr(op->value);

        if (is_native_vector_type(op->type, target)) {
            // TODO(vsknk): why it this extra cast to scalar is needed?
            rhs = print_type(vector_type) + "((" + print_type(op->type.with_lanes(1)) + ")" + id_value + ")";
        } else if (op->lanes > 1) {
            if (op->type.is_bool()) {
                // TODO(vksnk): figure out how to broadcast bool.
                if (op->type.lanes() == 16) {
                    rhs = id_value + "? (int32x16_t(1) == int32x16_t(1)) : (int32x16_t(1) == int32x16_t(0))";
                } else if (op->type.lanes() == 32) {
                    rhs = id_value + "? (int16x32_t(1) == int16x32_t(1)) : (int16x32_t(1) == int16x32_t(0))";
                } else if (op->type.lanes() == 64) {
                    rhs = id_value + "? (int8x64_t(1) == int8x64_t(1)) : (int8x64_t(1) == int8x64_t(0))";
                }
            } else {
                rhs = id_value;
            }
        } else {
            rhs = id_value;
        }
    }

    print_assignment(vector_type, rhs);
}

void CodeGen_Xtensa::visit(const LE *op) {
    string sa = print_expr(op->a);
    string sb = print_expr(op->b);

    if (is_native_xtensa_vector<int8_t>(op->a.type(), target)) {
        print_assignment(op->type, "IVP_LE2NX8(" + sa + ", " + sb + ")");
    } else if (is_native_xtensa_vector<uint8_t>(op->a.type(), target)) {
        print_assignment(op->type, "IVP_LEU2NX8U(" + sa + ", " + sb + ")");
    } else if (is_native_xtensa_vector<int16_t>(op->a.type(), target)) {
        print_assignment(op->type, "IVP_LENX16(" + sa + ", " + sb + ")");
    } else if (is_native_xtensa_vector<uint16_t>(op->a.type(), target)) {
        print_assignment(op->type, "IVP_LEUNX16U(" + sa + ", " + sb + ")");
    } else if (is_native_xtensa_vector<int32_t>(op->a.type(), target)) {
        print_assignment(op->type, "IVP_LEN_2X32(" + sa + ", " + sb + ")");
    } else if (is_native_xtensa_vector<uint32_t>(op->a.type(), target)) {
        print_assignment(op->type, "IVP_LEUN_2X32U(" + sa + ", " + sb + ")");
    } else if (is_native_xtensa_vector<float>(op->a.type(), target)) {
        print_assignment(op->type, "IVP_OLEN_2XF32(" + sa + ", " + sb + ")");
    } else {
        CodeGen_C::visit(op);
    }
}

void CodeGen_Xtensa::visit(const LT *op) {
    string sa = print_expr(op->a);
    string sb = print_expr(op->b);

    if (is_native_xtensa_vector<int8_t>(op->a.type(), target)) {
        print_assignment(op->type, "IVP_LT2NX8(" + sa + ", " + sb + ")");
    } else if (is_native_xtensa_vector<uint8_t>(op->a.type(), target)) {
        print_assignment(op->type, "IVP_LTU2NX8U(" + sa + ", " + sb + ")");
    } else if (is_native_xtensa_vector<int16_t>(op->a.type(), target)) {
        print_assignment(op->type, "IVP_LTNX16(" + sa + ", " + sb + ")");
    } else if (is_native_xtensa_vector<uint16_t>(op->a.type(), target)) {
        print_assignment(op->type, "IVP_LTUNX16U(" + sa + ", " + sb + ")");
    } else if (is_native_xtensa_vector<int32_t>(op->a.type(), target)) {
        print_assignment(op->type, "IVP_LTN_2X32(" + sa + ", " + sb + ")");
    } else if (is_native_xtensa_vector<uint32_t>(op->a.type(), target)) {
        print_assignment(op->type, "IVP_LTUN_2X32U(" + sa + ", " + sb + ")");
    } else if (is_native_xtensa_vector<float>(op->a.type(), target)) {
        print_assignment(op->type, "IVP_OLTN_2XF32(" + sa + ", " + sb + ")");
    } else {
        CodeGen_C::visit(op);
    }
}

void CodeGen_Xtensa::visit(const GT *op) {
    string sa = print_expr(op->a);
    string sb = print_expr(op->b);

    if (is_native_xtensa_vector<int8_t>(op->a.type(), target)) {
        print_assignment(op->type, "IVP_GT2NX8(" + sa + ", " + sb + ")");
    } else if (is_native_xtensa_vector<uint8_t>(op->a.type(), target)) {
        print_assignment(op->type, "IVP_GTU2NX8U(" + sa + ", " + sb + ")");
    } else if (is_native_xtensa_vector<int16_t>(op->a.type(), target)) {
        print_assignment(op->type, "IVP_GTNX16(" + sa + ", " + sb + ")");
    } else if (is_native_xtensa_vector<uint16_t>(op->a.type(), target)) {
        print_assignment(op->type, "IVP_GTUNX16U(" + sa + ", " + sb + ")");
    } else if (is_native_xtensa_vector<int32_t>(op->a.type(), target)) {
        print_assignment(op->type, "IVP_GTN_2X32(" + sa + ", " + sb + ")");
    } else if (is_native_xtensa_vector<uint32_t>(op->a.type(), target)) {
        print_assignment(op->type, "IVP_GTUN_2X32U(" + sa + ", " + sb + ")");
    } else if (is_native_xtensa_vector<float>(op->a.type(), target)) {
        print_assignment(op->type, "IVP_OGTN_2XF32(" + sa + ", " + sb + ")");
    } else {
        CodeGen_C::visit(op);
    }
}

void CodeGen_Xtensa::visit(const Or *op) {
    string sa = print_expr(op->a);
    string sb = print_expr(op->b);

    if (op->a.type().is_bool() && op->type.is_vector()) {
        if (op->a.type().lanes() == 16) {
            print_assignment(op->type, "IVP_ORBN_2(" + sa + ", " + sb + ")");
        } else if (op->a.type().lanes() == 32) {
            print_assignment(op->type, "IVP_ORBN(" + sa + ", " + sb + ")");
        } else if (op->a.type().lanes() == 64) {
            print_assignment(op->type, "IVP_ORB2N(" + sa + ", " + sb + ")");
        } else {
            internal_assert(false) << "Unhandled boolean type in the || op\n";
        }
    } else {
        CodeGen_C::visit(op);
    }
}

void CodeGen_Xtensa::visit(const EQ *op) {
    string sa = print_expr(op->a);
    string sb = print_expr(op->b);

    if (is_native_xtensa_vector<int8_t>(op->a.type(), target)) {
        print_assignment(op->type, "IVP_EQ2NX8(" + sa + ", " + sb + ")");
    } else if (is_native_xtensa_vector<uint8_t>(op->a.type(), target)) {
        print_assignment(op->type, "IVP_EQ2NX8U(" + sa + ", " + sb + ")");
    } else if (is_native_xtensa_vector<int16_t>(op->a.type(), target)) {
        print_assignment(op->type, "IVP_EQNX16(" + sa + ", " + sb + ")");
    } else if (is_native_xtensa_vector<uint16_t>(op->a.type(), target)) {
        print_assignment(op->type, "IVP_EQNX16U(" + sa + ", " + sb + ")");
    } else if (is_native_xtensa_vector<int32_t>(op->a.type(), target)) {
        print_assignment(op->type, "IVP_EQN_2X32(" + sa + ", " + sb + ")");
    } else if (is_native_xtensa_vector<uint32_t>(op->a.type(), target)) {
        print_assignment(op->type, "IVP_EQN_2X32U(" + sa + ", " + sb + ")");
    } else if (is_native_xtensa_vector<float>(op->a.type(), target)) {
        print_assignment(op->type, "IVP_OEQN_2XF32(" + sa + ", " + sb + ")");
    } else {
        CodeGen_C::visit(op);
    }
}

void CodeGen_Xtensa::visit(const Load *op) {
    // TODO: We could replicate the logic in the llvm codegen which decides whether
    // the vector access can be aligned. Doing so would also require introducing
    // aligned type equivalents for all the vector types.
    ostringstream rhs;

    Type t = op->type;
    string name = print_name(op->name);

    // If we're loading a contiguous ramp into a vector, just load the vector
    Expr dense_ramp_base = strided_ramp_base(op->index, 1);
    if (!is_const_one(op->predicate)) {
        const Call *pred = op->predicate.as<Call>();
        if (pred && (pred->name == "clamped_dense_ramp") && dense_ramp_base.defined()) {
            internal_assert(t.is_vector());
            // The number of elements is difference between upper bound and base of the ramp
            // plus one (because the predicate is <=).
            Expr count = simplify(pred->args[1] - pred->args[0] + 1);
            string id_ramp_base = print_expr(dense_ramp_base);
            string id_count = print_expr(count);
            rhs << "load_variable"
                << "<" << print_type(t) << ", "
                << print_type(t.element_of()) << ", " << t.lanes()
                << ">(" << name << ", " << id_ramp_base << ", " << id_count << ")";
        } else {
            string id_index = print_expr(op->index);
            string id_predicate = print_expr(op->predicate);
            rhs << "load_predicated<" << print_type(t) << ", "
                << print_type(op->index.type()) << ", "
                << print_type(op->predicate.type()) << ", "
                << print_type(t.element_of()) << ", " << t.lanes()
                << ">(" << name << ", " << id_index << ", " << id_predicate << ")";
        }
    } else if (dense_ramp_base.defined()) {
        internal_assert(t.is_vector());
        std::string op_name;
        const int bytes_in_vector = target.natural_vector_size<uint8_t>();
        int native_lanes = (bytes_in_vector / op->type.element_of().bytes());
        if (op->type.element_of().bytes() == 3) {
            native_lanes = bytes_in_vector;
        }
        if (op->type.element_of().bytes() == 6) {
            native_lanes = bytes_in_vector / 2;
        }
        bool is_aligned_load = (op->alignment.modulus % native_lanes == 0) && (op->alignment.remainder % native_lanes == 0);
        if (external_buffers.count(op->name) > 0) {
            is_aligned_load = is_aligned_load && (op->param.host_alignment() % bytes_in_vector == 0);
        }
        if (is_aligned_load) {
            op_name = "aligned_load";
        } else {
            op_name = "load";
        }
        string id_ramp_base = print_expr(dense_ramp_base);
        rhs << op_name << "<" << print_type(t) << ", "
            << print_type(t.element_of()) << ", " << t.lanes()
            << ">(" << name << ", " << id_ramp_base << ")";
    } else if (op->index.type().is_vector()) {
        // If index is a vector, gather vector elements.
        internal_assert(t.is_vector());
        // NOTE(vksnk): strided_load may be a good idea, but needs more work.
        // const Ramp* maybe_ramp = op->index.as<Ramp>();
        // if (maybe_ramp && is_const(maybe_ramp->stride)) {
        //     string id_index_base = print_expr(maybe_ramp->base);
        //     string id_index_stride = print_expr(maybe_ramp->stride);
        //     rhs << print_type(t) + "_strided_load(" << name << ", "
        //         << id_index_base << ", " << id_index_stride << ")";
        // } else {
        string id_index = print_expr(op->index);
        bool is_tcm = true;
        if (heap_allocations.contains(name)) {
            is_tcm = false;
        }

        rhs << "gather_load<" << print_type(t) << ", "
            << print_type(Int(32, t.lanes())) << ", "
            << print_type(t.element_of()) << ", "
            << t.lanes() << ", " << is_tcm << ">("
            << name << ", " << id_index << ")";
        // }
    } else {
        string id_index = print_expr(op->index);
        bool type_cast_needed = !(allocations.contains(op->name) &&
                                  allocations.get(op->name).type.element_of() == t.element_of());
        if (type_cast_needed) {
            rhs << "((const " << print_type(t.element_of()) << " *)" << name << ")";
        } else {
            rhs << name;
        }
        rhs << "[" << id_index << "]";
    }
    print_assignment(t, rhs.str());
}

void CodeGen_Xtensa::visit(const Store *op) {
    Type t = op->value.type();

    if (inside_atomic_mutex_node) {
        user_assert(t.is_scalar())
            << "The vectorized atomic operation for the store" << op->name
            << " is lowered into a mutex lock, which does not support vectorization.\n";
    }

    // Issue atomic store if we are in the designated producer.
    if (emit_atomic_stores) {
        stream << "#if defined(_OPENMP)\n";
        stream << "#pragma omp atomic\n";
        stream << "#else\n";
        stream << "#error \"Atomic stores in the C backend are only supported in compilers that support OpenMP.\"\n";
        stream << "#endif\n";
    }

    bool is_narrowing = false;
    bool is_sat_narrowing = false;
    Expr value = op->value;
    if (const Cast *cast = value.as<Cast>()) {
        if (cast->value.type().is_vector() && cast->type.is_int_or_uint() && cast->value.type().is_int_or_uint() && (cast->value.type().bits() == value.type().bits() * 2)) {
            is_narrowing = true;
            value = cast->value;
        }
    }
    if (const Call *call = value.as<Call>()) {
        // TODO: more checks for this one are needed.
        if (call->name == "halide_xtensa_slice_from_padded") {
            if (const Cast *cast = call->args[0].as<Cast>()) {
                if (cast->value.type().is_vector() && cast->type.is_int_or_uint() && cast->value.type().is_int_or_uint() && (cast->value.type().bits() == value.type().bits() * 2)) {
                    if (const Call *inner_call = cast->value.as<Call>()) {
                        if (inner_call->name == "halide_xtensa_pad_to_native") {
                            is_narrowing = true;
                            value = inner_call->args[0];
                        }
                    }
                }
            }
        }
        // TODO(vksnk): disabled for now, because corresponding implementation
        // is missing.
        // if (call->name.find("halide_xtensa_sat_narrow_i") == 0) {
        //     is_sat_narrowing = true;
        //     value = call->args[0];
        // }
    }

    string id_value = print_expr(value);
    string name = print_name(op->name);

    // TODO: We could replicate the logic in the llvm codegen which decides whether
    // the vector access can be aligned. Doing so would also require introducing
    // aligned type equivalents for all the vector types.

    // If we're writing a contiguous ramp, just store the vector.
    Expr dense_ramp_base = strided_ramp_base(op->index, 1);

    if (!is_const_one(op->predicate)) {
        const Call *pred = op->predicate.as<Call>();
        if (pred && (pred->name == "clamped_dense_ramp") && dense_ramp_base.defined()) {
            // The number of elements is difference between upper bound and base of the ramp
            // plus one (because the predicate is <=).
            Expr count = simplify(pred->args[1] - pred->args[0] + 1);
            internal_assert(op->value.type().is_vector());
            string id_ramp_base = print_expr(dense_ramp_base);
            string id_count = print_expr(count);
            string op_name = "store_variable";
            if (is_narrowing) {
                op_name = op_name + "_narrowing";
            }
            if (is_sat_narrowing) {
                op_name = op_name + "_narrowing_sat";
            }
            stream << get_indent() << op_name << "<";
            if (is_narrowing) {
                stream << print_type(value.type());
            } else {
                stream << print_type(t);
            }
            stream << ", " << print_type(t.element_of()) << ", " << t.lanes()
                   << ">(" << id_value << ", " << name << ", " << id_ramp_base << ", " << id_count << ");\n";
        } else {
            string id_index = print_expr(op->index);
            string id_predicate = print_expr(op->predicate);
            stream << get_indent() << "store_predicated<" << print_type(t) << ", "
                   << print_type(op->index.type()) << ", "
                   << print_type(op->predicate.type()) << ", "
                   << print_type(t.element_of()) << ", " << t.lanes()
                   << ">(" << id_value << ", " << name << ", " << id_index << ", " << id_predicate << ");\n";
        }
    } else if (dense_ramp_base.defined()) {
        internal_assert(op->value.type().is_vector());
        string op_name;
        const int bytes_in_vector = target.natural_vector_size<uint8_t>();
        int native_lanes = (bytes_in_vector / op->value.type().element_of().bytes());
        if (op->value.type().element_of().bytes() == 3) {
            native_lanes = bytes_in_vector;
        }
        if (op->value.type().element_of().bytes() == 6) {
            native_lanes = bytes_in_vector / 2;
        }

        bool is_aligned_store = (op->alignment.modulus % native_lanes == 0) && (op->alignment.remainder % native_lanes == 0);
        if (external_buffers.count(op->name) > 0) {
            is_aligned_store = is_aligned_store && (op->param.host_alignment() % bytes_in_vector == 0);
        }

        if (is_aligned_store) {
            op_name = "aligned_store";
        } else {
            op_name = "store";
        }

        if (is_narrowing) {
            op_name = op_name + "_narrowing";
        }
        if (is_sat_narrowing) {
            op_name = op_name + "_narrowing_sat";
        }

        string id_ramp_base = print_expr(dense_ramp_base);
        stream << get_indent() << op_name << "<";
        if (is_narrowing) {
            stream << print_type(value.type());
        } else {
            stream << print_type(t);
        }
        stream << ", " << print_type(t.element_of()) << ", " << t.lanes()
               << ">(" << id_value << ", " << name << ", " << id_ramp_base << ");\n";
    } else if (op->index.type().is_vector()) {
        // If index is a vector, scatter vector elements.
        internal_assert(t.is_vector());
        string id_index = print_expr(op->index);
        stream << get_indent() << "store_scatter<" << print_type(t) << ", "
               << print_type(op->index.type()) << ", "
               << print_type(t.element_of()) << ", " << t.lanes()
               << ">(" << id_value << ", " << name << ", " << id_index << ");\n";
    } else {
        bool type_cast_needed =
            t.is_handle() ||
            !allocations.contains(op->name) ||
            allocations.get(op->name).type != t;

        string id_index = print_expr(op->index);
        stream << get_indent();
        if (type_cast_needed) {
            stream << "((" << print_type(t) << " *)" << name << ")";
        } else {
            stream << name;
        }
        stream << "[" << id_index << "] = " << id_value << ";\n";
    }
    cache.clear();
}

void CodeGen_Xtensa::visit(const Call *op) {
    ostringstream rhs;

    // Handle intrinsics first
    if (op->is_intrinsic(Call::shift_left)) {
        internal_assert(op->args.size() == 2);
        string a0 = print_expr(op->args[0]);
        const int64_t *bits = as_const_int(op->args[1]);
        if (is_native_xtensa_vector<uint8_t>(op->type, target) && bits) {
            rhs << "IVP_SLLI2NX8U(" << a0 << ", " << std::to_string(*bits) << ")";
        } else if (is_native_xtensa_vector<int8_t>(op->type, target) && bits) {
            rhs << "IVP_SLLI2NX8(" << a0 << ", " << std::to_string(*bits) << ")";
        } else if (is_native_xtensa_vector<uint16_t>(op->type, target) && bits) {
            rhs << "IVP_SLLINX16U(" << a0 << ", " << std::to_string(*bits) << ")";
        } else if (is_native_xtensa_vector<int16_t>(op->type, target) && bits) {
            rhs << "IVP_SLLINX16(" << a0 << ", " << std::to_string(*bits) << ")";
        } else if (is_native_xtensa_vector<uint32_t>(op->type, target) && bits) {
            rhs << "IVP_SLLIN_2X32U(" << a0 << ", " << std::to_string(*bits) << ")";
        } else if (is_native_xtensa_vector<int32_t>(op->type, target) && bits) {
            rhs << "IVP_SLLIN_2X32(" << a0 << ", " << std::to_string(*bits) << ")";
        } else {
            string a1 = print_expr(op->args[1]);
            if (is_native_xtensa_vector<uint16_t>(op->type, target)) {
                rhs << "IVP_SLLNX16U(" << a0 << ", xb_vecNx16U_rtor_xb_vecNx16(" << a1 << "))";
            } else if (is_native_xtensa_vector<int16_t>(op->type, target)) {
                rhs << "IVP_SLANX16(" << a0 << ", " << a1 << ")";
            } else if (is_native_xtensa_vector<uint32_t>(op->type, target)) {
                rhs << "IVP_SLLN_2X32U(" << a0 << ", xb_vecN_2x32Uv_rtor_xb_vecN_2x32v( " << a1 << "))";
            } else if (is_native_xtensa_vector<int32_t>(op->type, target)) {
                rhs << "IVP_SLAN_2X32(" << a0 << ", " << a1 << ")";
            } else {
                if (op->args[1].type().is_uint()) {
                    if (op->type.is_vector()) {
                        rhs << "scalarize_binary<" << print_type(op->type) << ", "
                            << print_type(op->type.with_lanes(1)) << ", "
                            << print_type(op->type.with_lanes(1)) << ", "
                            << op->type.lanes() << ">(&halide_shift_left, "
                            << print_expr(op->args[0])
                            << ", " << print_expr(op->args[1]) << ")";

                    } else {
                        string a0 = print_expr(op->args[0]);
                        string a1 = print_expr(op->args[1]);
                        rhs << a0 << " << " << a1;
                    }
                } else {
                    rhs << print_expr(lower_signed_shift_left(op->args[0], op->args[1]));
                }
            }
        }
    } else if (op->is_intrinsic(Call::shift_right)) {
        internal_assert(op->args.size() == 2);
        string a0 = print_expr(op->args[0]);
        const int64_t *bits = as_const_int(op->args[1]);
        if (is_native_xtensa_vector<uint8_t>(op->type, target) && bits) {
            rhs << "IVP_SRLI2NX8U(" << a0 << ", " << std::to_string(*bits) << ")";
        } else if (is_native_xtensa_vector<int8_t>(op->type, target) && bits) {
            rhs << "IVP_SRAI2NX8U(" << a0 << ", " << std::to_string(*bits) << ")";
        } else if (is_native_xtensa_vector<int16_t>(op->type, target) && bits) {
            rhs << "IVP_SRAINX16(" << a0 << ", " << std::to_string(*bits) << ")";
        } else if (is_native_xtensa_vector<uint16_t>(op->type, target) && bits) {
            rhs << "IVP_SRLINX16U(" << a0 << ", " << std::to_string(*bits) << ")";
        } else if (is_native_xtensa_vector<int32_t>(op->type, target) && bits) {
            rhs << "IVP_SRAIN_2X32(" << a0 << ", " << std::to_string(*bits) << ")";
        } else if (is_native_xtensa_vector<uint32_t>(op->type, target) && bits) {
            rhs << "IVP_SRLIN_2X32U(" << a0 << ", " << std::to_string(*bits) << ")";
        } else {
            string a1 = print_expr(op->args[1]);
            if (is_native_xtensa_vector<uint16_t>(op->type, target)) {
                rhs << "IVP_SRLNX16(" << a0 << ", " << a1 << ")";
            } else if (is_native_xtensa_vector<int16_t>(op->type, target)) {
                rhs << "IVP_SRANX16(" << a0 << ", " << a1 << ")";
            } else if (is_native_xtensa_vector<uint32_t>(op->type, target)) {
                rhs << "IVP_SRLN_2X32(" << a0 << ", " << a1 << ")";
            } else if (is_native_xtensa_vector<int32_t>(op->type, target)) {
                rhs << "IVP_SRAN_2X32(" << a0 << ", (" << print_type(op->type) << ")" << a1 << ")";
            } else {
                if (op->args[1].type().is_uint()) {
                    if (op->type.is_vector()) {
                        rhs << "scalarize_binary<" << print_type(op->type) << ", "
                            << print_type(op->type.with_lanes(1)) << ", "
                            << print_type(op->type.with_lanes(1)) << ", "
                            << op->type.lanes() << ">(&halide_shift_right, "
                            << print_expr(op->args[0])
                            << ", " << print_expr(op->args[1]) << ")";
                    } else {
                        string a0 = print_expr(op->args[0]);
                        string a1 = print_expr(op->args[1]);
                        rhs << a0 << " >> " << a1;
                    }
                } else {
                    rhs << print_expr(lower_signed_shift_right(op->args[0], op->args[1]));
                }
            }
        }
    } else if (op->is_intrinsic(Call::count_leading_zeros)) {
        internal_assert(op->args.size() == 1);
        if (is_native_xtensa_vector<int16_t>(op->type, target) || is_native_xtensa_vector<uint16_t>(op->type, target)) {
            // TODO(vksnk): it seems that what Halide does is always matching IVP_NSAUN*?
            string intrins_name = op->type.is_int() ? "(IVP_NSAUNX16(" : "xb_vecNx16_rtor_xb_vecNx16U(IVP_NSAUNX16U(";
            rhs << intrins_name << print_expr(op->args[0]) << "))";
        } else if (is_native_xtensa_vector<int32_t>(op->type, target) || is_native_xtensa_vector<uint32_t>(op->type, target)) {
            // TODO(vksnk): it seems that what Halide does is always matching IVP_NSAUN*?
            string intrins_name = op->type.is_int() ? "(IVP_NSAUN_2X32(" : "xb_vecN_2x32v_rtor_xb_vecN_2x32Uv(IVP_NSAUN_2X32U(";
            rhs << intrins_name << print_expr(op->args[0]) << "))";
        } else if (op->args[0].type().is_vector()) {
            // Xtensa doesn't have 8-bit intrinsics for count_leading_zeros.
            rhs << "scalarize_unary<" << print_type(op->type) << ", "
                << print_type(op->type.with_lanes(1)) << ", "
                // return type of halide_count_leading_zeros is always int.
                << "int, "
                << op->type.lanes() << ">(&halide_count_leading_zeros, " << print_expr(op->args[0]) << ")";
        } else {
            string a0 = print_expr(op->args[0]);
            rhs << "halide_" << op->name << "(" << a0 << ")";
        }
    } else if (op->is_intrinsic(Call::popcount)) {
        internal_assert(op->args.size() == 1);
        if (is_native_xtensa_vector<int8_t>(op->type, target)) {
            rhs << "IVP_POPC2NX8(" << print_expr(op->args[0]) << ")";
        } else if (is_native_xtensa_vector<uint8_t>(op->type, target)) {
            rhs << "IVP_POPC2NX8U(" << print_expr(op->args[0]) << ")";
        } else if (op->type.is_vector()) {
            // Xtensa only has popcount intrinsics for 8-bit vector types.
            rhs << "scalarize_unary<" << print_type(op->type) << ", "
                << print_type(op->type.with_lanes(1)) << ", "
                // return type of halide_popcount is always int.
                << "int, "
                << op->type.lanes() << ">(&halide_popcount, " << print_expr(op->args[0]) << ")";
        } else {
            CodeGen_C::visit(op);
            return;
        }
    } else if (op->is_intrinsic(Call::count_trailing_zeros)) {
        internal_assert(op->args.size() == 1);
        if (op->type.is_vector()) {
            // Xtensa doesn't have intrinsics for count_trailing_zeros.
            rhs << "scalarize_unary<" << print_type(op->type) << ", "
                << print_type(op->type.with_lanes(1)) << ", "
                // return type of halide_count_trailing_zeros is always int.
                << "int, "
                << op->type.lanes() << ">(&halide_count_trailing_zeros, " << print_expr(op->args[0]) << ")";
        } else {
            CodeGen_C::visit(op);
            return;
        }
    } else if (op->is_intrinsic(Call::prefetch)) {
        user_error << "Prefetch is not supported by Xtensa backend." << Expr(op) << "\n";
    } else if (op->name == "sqrt_f32") {
        string a0 = print_expr(op->args[0]);
        if (is_native_xtensa_vector<float>(op->type, target)) {
            rhs << "IVP_FSQRTN_2XF32(" << a0 << ")";
        } else {
            rhs << "sqrtf(" << a0 << ")";
        }
    } else if (op->name == "round_f32") {
        string a0 = print_expr(op->args[0]);
        if (is_native_xtensa_vector<float>(op->type, target)) {
            rhs << "IVP_FIRINTN_2XF32(" << a0 << ")";
        } else {
            rhs << "nearbyint(" << a0 << ")";
        }
    } else if (op->name == "floor_f32") {
        string a0 = print_expr(op->args[0]);
        if (is_native_xtensa_vector<float>(op->type, target)) {
            rhs << "IVP_FIFLOORN_2XF32(" << a0 << ")";
        } else {
            rhs << "floor_f32(" << a0 << ")";
        }
    } else if (op->name.find("halide_xtensa_") == 0) {
        rhs << print_xtensa_call(op);
    } else {
        CodeGen_C::visit(op);
        return;
    }

    print_assignment(op->type, rhs.str());
}

void CodeGen_Xtensa::visit(const Cast *op) {
    const Type &t = op->type;
    const Expr &e = op->value;
    string value = print_expr(e);
    string type = print_type(t);
    if ((is_native_xtensa_vector<int8_t>(t, target) || is_native_xtensa_vector<uint8_t>(t, target)) && (is_native_xtensa_vector<int8_t>(e.type(), target) || is_native_xtensa_vector<uint8_t>(e.type(), target))) {
        if (e.type().is_int()) {
            id = print_assignment(t, "xb_vec2Nx8_rtor_xb_vec2Nx8U(" + value + ")");
        } else {
            id = print_assignment(t, "xb_vec2Nx8U_rtor_xb_vec2Nx8(" + value + ")");
        }
    } else if ((is_native_xtensa_vector<int16_t>(t, target) || is_native_xtensa_vector<uint16_t>(t, target)) && (is_native_xtensa_vector<int16_t>(e.type(), target) || is_native_xtensa_vector<uint16_t>(e.type(), target))) {
        if (e.type().is_int()) {
            id = print_assignment(t, "xb_vecNx16_rtor_xb_vecNx16U(" + value + ")");
        } else {
            id = print_assignment(t, "xb_vecNx16U_rtor_xb_vecNx16(" + value + ")");
        }
    } else if ((is_native_xtensa_vector<int32_t>(t, target) || is_native_xtensa_vector<uint32_t>(t, target)) && (is_native_xtensa_vector<int32_t>(e.type(), target) || is_native_xtensa_vector<uint32_t>(e.type(), target))) {
        if (e.type().is_int()) {
            id = print_assignment(t, "xb_vecN_2x32v_rtor_xb_vecN_2x32Uv(" + value + ")");
        } else {
            id = print_assignment(t, "xb_vecN_2x32Uv_rtor_xb_vecN_2x32v(" + value + ")");
        }
    } else if (is_native_xtensa_vector<int64_t>(e.type(), target) && is_native_xtensa_vector<int32_t>(t, target)) {
        id = print_assignment(t, "IVP_PACKLN_2X64W(" + value + ")");
    } else if (t.is_vector() &&
               t.lanes() == e.type().lanes() &&
               t != e.type()) {
        id = print_assignment(t, "convert<" + type + "," + print_type(e.type()) + ">(" + value + ")");
    } else {
        id = print_assignment(t, "(" + type + ")(" + value + ")");
    }
}

void CodeGen_Xtensa::visit(const Reinterpret *op) {
    if (is_native_vector_type(op->type, target) && is_native_vector_type(op->value.type(), target)) {
        string op_name = "";
        if (is_native_xtensa_vector<int32_t>(op->type, target) && is_native_xtensa_vector<uint32_t>(op->value.type(), target)) {
            op_name = "xb_vecN_2x32Uv_rtor_xb_vecN_2x32v";
        } else if (is_native_xtensa_vector<uint32_t>(op->type, target) && is_native_xtensa_vector<int32_t>(op->value.type(), target)) {
            op_name = "xb_vecN_2x32v_rtor_xb_vecN_2x32Uv";
        } else if (is_native_xtensa_vector<uint32_t>(op->type, target) && is_native_xtensa_vector<float>(op->value.type(), target)) {
            op_name = "IVP_MOVN_2X32_FROMN_2XF32";
        } else if (is_native_xtensa_vector<float>(op->type, target) && is_native_xtensa_vector<uint32_t>(op->value.type(), target)) {
            op_name = "IVP_MOVN_2XF32_FROMN_2X32";
        }
        if (!op_name.empty()) {
            string value = print_expr(op->value);
            id = print_assignment(op->type, op_name + "(" + value + ")");
            return;
        }
    }
    CodeGen_C::visit(op);
}

void CodeGen_Xtensa::visit(const For *op) {
    current_loop_level++;
    string id_min = print_expr(op->min);
    string id_extent = print_expr(op->extent);

    if (op->for_type == ForType::Parallel) {
        stream << get_indent() << "#pragma omp parallel for\n";
    } else {
        internal_assert(op->for_type == ForType::Serial)
            << "Can only emit serial or parallel for loops to C\n";
    }

#if POOR_MANS_PROFILING_LOOP_LEVEL > 0
    std::string n = op->name;
    for (auto &c : n) {
        if (c == '$' || c == '.') {
            c = '_';
        }
    }
    if (current_loop_level <= POOR_MANS_PROFILING_LOOP_LEVEL) {
        open_scope();
        stream << get_indent() << "const int cycles_start_" << n << " = GetCycleCount();\n";
    }
#endif

    stream << get_indent() << "for (int "
           << print_name(op->name)
           << " = " << id_min
           << "; "
           << print_name(op->name)
           << " < " << id_min
           << " + " << id_extent
           << "; "
           << print_name(op->name)
           << "++)\n";
    open_scope();

    op->body.accept(this);

    close_scope("for " + print_name(op->name));
#if POOR_MANS_PROFILING_LOOP_LEVEL > 0
    if (current_loop_level <= POOR_MANS_PROFILING_LOOP_LEVEL) {
        stream << get_indent() << "const int cycles_stop_" << n << " = GetCycleCount();\n";
        stream << get_indent() << "const int cycles_tot_" << n << " = cycles_stop_" << n << " - cycles_start_" << n << ";\n";
        stream << get_indent() << "printf(\"@" << current_loop_level << ": " << op->name << ": %d\\n\", cycles_tot_" << n << ");\n";
        close_scope("profiler" + print_name(op->name));
    }
#endif
    current_loop_level--;
}

void CodeGen_Xtensa::visit(const Shuffle *op) {
    internal_assert(!op->vectors.empty());
    for (size_t i = 1; i < op->vectors.size(); i++) {
        internal_assert(op->vectors[0].type() == op->vectors[i].type());
    }
    internal_assert(op->type.lanes() == (int)op->indices.size());
    const int max_index = (int)(op->vectors[0].type().lanes() * op->vectors.size());
    for (int i : op->indices) {
        internal_assert(i >= -1 && i < max_index);
    }

    // Generate intrinsics for the interleave op.
    int vector_size_in_bytes = target.natural_vector_size<uint8_t>();
    if (op->is_interleave() && (is_native_vector_type(op->vectors[0].type(), target) || is_double_native_vector_type(op->vectors[0].type(), target) || (op->vectors[0].type().is_bool() && op->vectors[0].type().lanes() == vector_size_in_bytes))) {
        string type_suffix = suffix_for_type(op->type);

        Expr call = Call::make(op->type, "halide_xtensa_interleave" + type_suffix,
                               op->vectors, Call::PureExtern);
        call.accept(this);
        return;
    }

    if (op->is_slice() && (op->slice_stride() == 1) && (is_native_xtensa_vector<int8_t>(op->type, target) || is_native_xtensa_vector<uint8_t>(op->type, target) || is_native_xtensa_vector<int16_t>(op->type, target) || is_native_xtensa_vector<uint16_t>(op->type, target) || is_native_xtensa_vector<int32_t>(op->type, target) || is_native_xtensa_vector<uint32_t>(op->type, target) || is_native_xtensa_vector<float>(op->type, target))) {
        string type_suffix = suffix_for_type(op->type);
        string function_name = "halide_xtensa_slice";
        int slice_begin = op->slice_begin();
        if (op->slice_begin() < 5 || (op->slice_begin() == 6) || (op->slice_begin() == 8)) {
            function_name += "_right";
        }
        if ((op->type.lanes() - op->slice_begin() < 5) && (op->type.lanes() > op->slice_begin())) {
            function_name += "_left";
            slice_begin = op->type.lanes() - op->slice_begin();
        }
        Expr call = Call::make(op->type, function_name + type_suffix,
                               {op->vectors[0], slice_begin}, Call::PureExtern);
        call.accept(this);
        return;
    }

    if (op->vectors.size() == 1) {
        if (op->is_slice() && (op->slice_begin() < 2) && (op->slice_stride() == 2) && ((int)op->indices.size() == op->vectors[0].type().lanes() / 2)) {
            string type_suffix = suffix_for_type(op->type);
            string function_name = std::string("halide_xtensa_deinterleave") + ((op->slice_begin() == 0) ? "_even" : "_odd");
            Expr call = Call::make(op->type, function_name + type_suffix,
                                   {op->vectors[0]}, Call::PureExtern);
            call.accept(this);
            return;
        }
        if (op->is_slice() && (op->slice_begin() >= 0 && op->slice_begin() < 4) && (op->slice_stride() == 4) && ((int)op->indices.size() == op->vectors[0].type().lanes() / 4)) {
            string type_suffix = suffix_for_type(op->type);
            string function_name = std::string("halide_xtensa_extract_" + std::to_string(op->slice_begin()) + "_of_4");
            Expr call = Call::make(op->type, function_name + type_suffix,
                                   {op->vectors[0]}, Call::PureExtern);
            call.accept(this);
            return;
        }
    }

    if (op->is_concat() && is_native_vector_type(op->vectors[0].type(), target)) {
        Expr call = Call::make(op->type, "halide_xtensa_concat_from_native", op->vectors, Call::PureExtern);
        call.accept(this);
        return;
    }

    std::vector<string> vecs;
    for (const Expr &v : op->vectors) {
        vecs.push_back(print_expr(v));
    }
    string src = vecs[0];
    Type src_type = op->vectors[0].type();
    if (op->vectors.size() > 1) {
        ostringstream rhs;
        rhs << "concat<"
            << print_type(op->type) << ", "
            << print_type(op->vectors[0].type()) << ", "
            << print_type(op->type.element_of()) << ", "
            << op->type.lanes() << ", "
            << op->vectors[0].type().lanes()
            << ">(" << with_commas(vecs) << ")";
        src = print_assignment(op->type, rhs.str());
        src_type = src_type.with_lanes(src_type.lanes() * op->vectors.size());
    }
    ostringstream rhs;
    if (op->type.is_scalar()) {
        rhs << src << "[" << op->indices[0] << "]";
    } else if (op->is_concat()) {
        // Do nothing if it's just concat.
        return;
    } else if (op->type.bits() == 24 && op->vectors[0].type().lanes() == 128 && op->type.is_int()) {
        if (op->is_slice() && op->slice_begin() == 0 && op->slice_stride() == 1 && op->indices.size() == 64) {
            rhs << src << ".native_vector[0]";
        }
        if (op->is_slice() && op->slice_begin() == 64 &&
            op->slice_stride() == 1 && op->indices.size() == 64) {
            rhs << src << ".native_vector[1]";
        }
    } else {
        string indices_name = unique_name('_');
        stream << get_indent() << "const int32_t " << indices_name << "[" << op->indices.size() << "] = { " << with_commas(op->indices) << " };\n";
        rhs << "shuffle"
            << "<"
            << print_type(src_type) << ", "
            << print_type(op->type) << ", "
            << print_type(op->type.element_of()) << ", " << src_type.lanes()
            << ", " << op->type.lanes()
            << ">(" << src << ", " << indices_name << ")";
    }
    print_assignment(op->type, rhs.str());
}

void CodeGen_Xtensa::visit(const Allocate *op) {
    open_scope();

    string op_name = print_name(op->name);
    string op_type = print_type(op->type, AppendSpace);

    // For sizes less than 8k, do a stack allocation
    bool on_stack = false;
    int32_t constant_size;
    string size_id;
    Type size_id_type;

    if (op->new_expr.defined()) {
        Allocation alloc;
        alloc.type = op->type;
        allocations.push(op->name, alloc);
        heap_allocations.push(op->name);
        stream << op_type << "*" << op_name << " = (" << print_expr(op->new_expr) << ");\n";
    } else {
        constant_size = op->constant_allocation_size();
        if (constant_size > 0) {
            int64_t stack_bytes = constant_size * op->type.bytes();

            if (stack_bytes > ((int64_t(1) << 31) - 1)) {
                user_error << "Total size for allocation "
                           << op->name << " is constant but exceeds 2^31 - 1.\n";
            } else {
                size_id_type = Int(32);
                size_id = print_expr(make_const(size_id_type, constant_size));

                if (op->memory_type == MemoryType::Stack ||
                    op->memory_type == MemoryType::Register) {
                    on_stack = true;
                }
            }
        } else {
            // Check that the allocation is not scalar (if it were scalar
            // it would have constant size).
            internal_assert(!op->extents.empty());

            size_id = print_assignment(Int(64), print_expr(op->extents[0]));
            size_id_type = Int(64);

            for (size_t i = 1; i < op->extents.size(); i++) {
                // Make the code a little less cluttered for two-dimensional case
                string new_size_id_rhs;
                string next_extent = print_expr(op->extents[i]);
                if (i > 1) {
                    new_size_id_rhs = "(" + size_id + " > ((int64_t(1) << 31) - 1)) ? " + size_id + " : (" + size_id + " * " + next_extent + ")";
                } else {
                    new_size_id_rhs = size_id + " * " + next_extent;
                }
                size_id = print_assignment(Int(64), new_size_id_rhs);
            }
        }

        // Check the condition to see if this allocation should actually be created.
        // If the allocation is on the stack, the only condition we can respect is
        // unconditional false (otherwise a non-constant-sized array declaration
        // will be generated).
        if (!on_stack || is_const_zero(op->condition)) {
            Expr conditional_size = Select::make(op->condition,
                                                 Variable::make(size_id_type, size_id),
                                                 make_const(size_id_type, 0));
            conditional_size = simplify(conditional_size);
            size_id = print_assignment(Int(64), print_expr(conditional_size));
        }

        Allocation alloc;
        alloc.type = op->type;
        allocations.push(op->name, alloc);

        stream << get_indent() << op_type;

        if (on_stack) {
            stream << "__attribute__((aligned(XCHAL_VISION_SIMD8))) " << op_name
                   << "[" << size_id << "];\n";
        } else if (op->memory_type == MemoryType::VTCM) {
            stream << "*"
                   << "__attribute__((aligned(XCHAL_VISION_SIMD8))) "
                   << " __restrict "
                   << op_name
                   << " = ("
                   << op_type
                   << " *)halide_tcm_malloc(_ucon, sizeof("
                   << op_type
                   << ")*" << size_id << ");\n";
        } else {
            stream << "*"
                   << "__attribute__((aligned(XCHAL_VISION_SIMD8)))  "
                   << " __restrict "
                   << op_name
                   << " = ("
                   << op_type
                   << " *)halide_malloc(_ucon, sizeof("
                   << op_type
                   << ")*" << size_id << ");\n";
            heap_allocations.push(op->name);
        }
    }

    if (!on_stack) {
        create_assertion(op_name, Call::make(Int(32), "halide_error_out_of_memory", {}, Call::Extern));

        string free_function = op->free_function.empty() ?
                                   (op->memory_type != MemoryType::VTCM ? "halide_free" : "halide_tcm_free") :
                                   op->free_function;

        stream << get_indent();
        stream << "HalideFreeHelper " << op_name << "_free(_ucon, "
               << op_name << ", " << free_function << ");\n";
    }

    op->body.accept(this);

    // Free the memory if it was allocated on the heap and there is no matching
    // Free node.
    print_heap_free(op->name);
    if (allocations.contains(op->name)) {
        allocations.pop(op->name);
    }

    close_scope("alloc " + print_name(op->name));
}

void CodeGen_Xtensa::visit(const Let *op) {
    const auto *call = op->value.as<Call>();
    if (call && (call->name == "clamped_dense_ramp")) {
        Expr body = substitute(op->name, call, op->body);
        body.accept(this);
        return;
    }
    return CodeGen_C::visit(op);
}

void CodeGen_Xtensa::visit(const LetStmt *op) {
    const auto *call = op->value.as<Call>();
    if (call && (call->name == "clamped_dense_ramp")) {
        Stmt body = substitute(op->name, call, op->body);
        body.accept(this);
        return;
    }
    return CodeGen_C::visit(op);
}

}  // namespace Internal
}  // namespace Halide<|MERGE_RESOLUTION|>--- conflicted
+++ resolved
@@ -2485,8 +2485,6 @@
     return native_vector_f32_x2(native_vector_f32_x2::from_native_vector, a, b);
 }
 
-<<<<<<< HEAD
-=======
 template <typename VectorType, typename OffsetType, typename BaseType, int Lanes, bool IsTCM>
 HALIDE_ALWAYS_INLINE VectorType gather_load(const void *base, const OffsetType& offset) {
     BaseType __attribute__((aligned(XCHAL_VISION_SIMD8))) tmp[Lanes];
@@ -2598,37 +2596,6 @@
   );
 }
 
-// TODO(vksnk): this is disabled by default, because iDMA is not part of cstub
-// so we need to get git repo compiling with xt-tools first (b/173159625)
-
-#ifdef __cplusplus
-extern "C" {
-#endif
-
-extern void *halide_tcm_malloc(void *user_context, size_t x);
-extern void halide_tcm_free(void *user_context, void *ptr);
-extern int halide_init_dma();
-extern int32_t halide_xtensa_copy_1d(void* dst, int32_t dst_base, void* src, int32_t src_base, int extent, int item_size);
-extern int32_t halide_xtensa_wait_for_copy(int32_t id);
-extern int halide_release_dma();
-
-#ifdef __cplusplus
-}  // extern "C"
-#endif
-
-class ScopedDmaInitializer {
- public:
-  ScopedDmaInitializer() {
-    int status = halide_init_dma();
-    (void)status;
-  }
-
-  ~ScopedDmaInitializer() {
-    halide_release_dma();
-  }
-};
-
->>>>>>> 80b9a1f1
 )INLINE_CODE";
 
         // Fix: on at least one config (our arm32 buildbot running gcc 5.4),
