#ifndef HALIDE_MODULUS_REMAINDER_H
#define HALIDE_MODULUS_REMAINDER_H

/** \file
 * Routines for statically determining what expressions are divisible by.
 */

#include "Scope.h"

namespace Halide {
namespace Internal {

/** The result of modulus_remainder analysis */
struct ModulusRemainder {
    ModulusRemainder() : modulus(0), remainder(0) {}
    ModulusRemainder(int m, int r) : modulus(m), remainder(r) {}
    int modulus, remainder;
};

/** For things like alignment analysis, often it's helpful to know
 * if an integer expression is some multiple of a constant plus
 * some other constant. For example, it is straight-forward to
 * deduce that ((10*x + 2)*(6*y - 3) - 1) is congruent to five
 * modulo six.
 *
 * We get the most information when the modulus is large. E.g. if
 * something is congruent to 208 modulo 384, then we also know it's
 * congruent to 0 mod 8, and we can possibly use it as an index for an
 * aligned load. If all else fails, we can just say that an integer is
 * congruent to zero modulo one.
 */
EXPORT ModulusRemainder modulus_remainder(Expr e);

/** If we have alignment information about external variables, we can
 * let the analysis know about that using this version of
 * modulus_remainder: */
EXPORT ModulusRemainder modulus_remainder(Expr e, const Scope<ModulusRemainder> &scope);

/** Reduce an expression modulo some integer. Returns true and assigns
 * to remainder if an answer could be found. */
<<<<<<< HEAD
// @{
bool reduce_expr_modulo(Expr e, int modulus, int *remainder);
=======
///@{
EXPORT bool reduce_expr_modulo(Expr e, int modulus, int *remainder);
EXPORT bool reduce_expr_modulo(Expr e, int modulus, int *remainder, const Scope<ModulusRemainder> &scope);
///@}
>>>>>>> e9795921

bool reduce_expr_modulo(Expr e, int modulus, int *remainder, const Scope<ModulusRemainder> &scope);
// @}

EXPORT void modulus_remainder_test();

/** The greatest common divisor of two integers */
EXPORT int gcd(int, int);

/** The least common multiple of two integers */
EXPORT int lcm(int, int);

}
}

#endif<|MERGE_RESOLUTION|>--- conflicted
+++ resolved
@@ -38,18 +38,10 @@
 
 /** Reduce an expression modulo some integer. Returns true and assigns
  * to remainder if an answer could be found. */
-<<<<<<< HEAD
-// @{
-bool reduce_expr_modulo(Expr e, int modulus, int *remainder);
-=======
 ///@{
 EXPORT bool reduce_expr_modulo(Expr e, int modulus, int *remainder);
 EXPORT bool reduce_expr_modulo(Expr e, int modulus, int *remainder, const Scope<ModulusRemainder> &scope);
 ///@}
->>>>>>> e9795921
-
-bool reduce_expr_modulo(Expr e, int modulus, int *remainder, const Scope<ModulusRemainder> &scope);
-// @}
 
 EXPORT void modulus_remainder_test();
 
