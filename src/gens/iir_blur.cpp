--- conflicted
+++ resolved
@@ -133,20 +133,15 @@
 public:
     // This is the input image: a 3D (color) image with 32 bit float
     // pixels.
-<<<<<<< HEAD
+
     Input<Buffer<float>> input{"input", 3};
-=======
-    Input<Buffer<float>> input{"input",3};
->>>>>>> b06f658b
+
     // The filter coefficient, alpha is the weight of the input to the
     // filter.
     Input<float> alpha{"alpha"};
 
-<<<<<<< HEAD
     Output<Buffer<float>> output{"output", 3};
-=======
-    Output<Buffer<float>> output{"output",3};
->>>>>>> b06f658b
+
 
     void generate() {
 
