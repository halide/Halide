--- conflicted
+++ resolved
@@ -267,16 +267,13 @@
     }
 };
 
-<<<<<<< HEAD
-class CSEEveryExprInStmt : public IRMutator {
+class CSEEveryExprInStmt : public IRMutator2 {
     bool lift_all;
-=======
-class CSEEveryExprInStmt : public IRMutator2 {
->>>>>>> 0438d3b9
+
 public:
     using IRMutator2::mutate;
 
-    Expr mutate(const Expr &e) {
+    Expr mutate(const Expr &e) override {
         return common_subexpression_elimination(e, lift_all);
     }
 
