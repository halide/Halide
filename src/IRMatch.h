--- conflicted
+++ resolved
@@ -2773,12 +2773,8 @@
 struct IsInt {
     struct pattern_tag {};
     A a;
-<<<<<<< HEAD
     int bits;
     int lanes;
-=======
-    int bits, lanes;
->>>>>>> 18b06f0e
 
     constexpr static uint32_t binds = bindings<A>::mask;
 
@@ -2823,12 +2819,8 @@
 struct IsUInt {
     struct pattern_tag {};
     A a;
-<<<<<<< HEAD
     int bits;
     int lanes;
-=======
-    int bits, lanes;
->>>>>>> 18b06f0e
 
     constexpr static uint32_t binds = bindings<A>::mask;
 
@@ -3024,117 +3016,6 @@
     return s;
 }
 
-<<<<<<< HEAD
-template<typename... Args>
-struct InterleaveOp {
-    struct pattern_tag {};
-    // TODO: can we generalize to further shuffle nodes?
-    std::tuple<Args...> args;
-
-    static constexpr uint32_t binds = bitwise_or_reduce((bindings<Args>::mask)...);
-
-    constexpr static IRNodeType min_node_type = IRNodeType::Shuffle;
-    constexpr static IRNodeType max_node_type = IRNodeType::Shuffle;
-    constexpr static bool canonical = and_reduce((Args::canonical)...);
-
-    template<int i,
-             uint32_t bound,
-             typename = typename std::enable_if<(i < sizeof...(Args))>::type>
-    HALIDE_ALWAYS_INLINE bool match_args(int, const Shuffle &v, MatcherState &state) const noexcept {
-        using T = decltype(std::get<i>(args));
-        return (std::get<i>(args).template match<bound>(*v.vectors[i].get(), state) &&
-                match_args<i + 1, bound | bindings<T>::mask>(0, v, state));
-    }
-
-    template<int i, uint32_t binds>
-    HALIDE_ALWAYS_INLINE bool match_args(double, const Shuffle &v, MatcherState &state) const noexcept {
-        return true;
-    }
-
-    template<uint32_t bound>
-    HALIDE_ALWAYS_INLINE bool match(const BaseExprNode &e, MatcherState &state) const noexcept {
-        if (e.node_type != IRNodeType::Shuffle) {
-            return false;
-        }
-        const Shuffle &v = (const Shuffle &)e;
-        return (v.is_interleave() && (sizeof...(Args) == v.vectors.size()) && match_args<0, bound>(0, v, state));
-    }
-
-    template<int i,
-             typename = typename std::enable_if<(i < sizeof...(Args))>::type>
-    HALIDE_ALWAYS_INLINE void print_args(int, std::ostream &s) const {
-        s << std::get<i>(args);
-        if (i + 1 < sizeof...(Args)) {
-            s << ", ";
-        }
-        print_args<i + 1>(0, s);
-    }
-
-    template<int i>
-    HALIDE_ALWAYS_INLINE void print_args(double, std::ostream &s) const {
-    }
-
-    HALIDE_ALWAYS_INLINE
-    void print_args(std::ostream &s) const {
-        print_args<0>(0, s);
-    }
-
-    HALIDE_ALWAYS_INLINE
-    Expr make(MatcherState &state, halide_type_t type_hint) const {
-        std::vector<Expr> r_args(sizeof...(Args));
-        // TODO(rootjalex): How do we do type hints for the args?
-        // TODO(rootjalex): Is there a way to do basically an unrolled
-        // loop of the below? this is ugly.
-        // Supposedly C++20 will have constexpr std::transform, perhaps
-        // we can use that when Halide upgrades.
-
-        r_args[0] = std::get<0>(args).make(state, {});
-        if constexpr (sizeof...(Args) > 1) {
-            r_args[1] = std::get<const_min(1, sizeof...(Args) - 1)>(args).make(state, {});
-        }
-        if constexpr (sizeof...(Args) > 2) {
-            r_args[2] = std::get<const_min(2, sizeof...(Args) - 1)>(args).make(state, {});
-        }
-        if constexpr (sizeof...(Args) > 3) {
-            r_args[3] = std::get<const_min(3, sizeof...(Args) - 1)>(args).make(state, {});
-        }
-        if constexpr (sizeof...(Args) > 4) {
-            r_args[4] = std::get<const_min(4, sizeof...(Args) - 1)>(args).make(state, {});
-        }
-
-        // for (int i = 0; i < sizeof...(Args); i++) {
-        //     // TODO(rootjalex): how do we do type-hints here?
-        //     args[i] = std::get<i>(args).make(state, {});
-        // }
-        return Shuffle::make_interleave(r_args);
-    }
-
-    constexpr static bool foldable = false;
-
-    HALIDE_ALWAYS_INLINE
-    InterleaveOp(Args... args) noexcept
-        : args(args...) {
-        static_assert(sizeof...(Args) > 0 && sizeof...(Args) <= 5,
-                      "InterleaveOp must have non-zero arguments, and update make() if more than 5 arguments.");
-    }
-};
-
-
-template<typename... Args>
-std::ostream &operator<<(std::ostream &s, const InterleaveOp<Args...> &op) {
-    s << "interleave(";
-    op.print_args(s);
-    s << ")";
-    return s;
-}
-
-template<typename... Args>
-HALIDE_ALWAYS_INLINE auto interleave(Args... args) noexcept -> InterleaveOp<decltype(pattern_arg(args))...> {
-    return {pattern_arg(args)...};
-}
-
-
-=======
 template<typename A>
 struct HasEvenLanes {
     struct pattern_tag {};
@@ -3172,7 +3053,6 @@
     return s;
 }
 
->>>>>>> 18b06f0e
 // Verify properties of each rewrite rule. Currently just fuzz tests them.
 template<typename Before,
          typename After,
