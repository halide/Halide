--- conflicted
+++ resolved
@@ -384,11 +384,8 @@
     {"llvm_large_code_model", Target::LLVMLargeCodeModel},
     {"rvv", Target::RVV},
     {"armv81a", Target::ARMv81a},
-<<<<<<< HEAD
+    {"sanitizer_coverage", Target::SanitizerCoverage},
     {"vulkan", Target::Vulkan},
-=======
-    {"sanitizer_coverage", Target::SanitizerCoverage},
->>>>>>> 105f7e5b
     // NOTE: When adding features to this map, be sure to update PyEnums.cpp as well.
 };
 
