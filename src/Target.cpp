--- conflicted
+++ resolved
@@ -581,9 +581,7 @@
     {"llvm_large_code_model", Target::LLVMLargeCodeModel},
     {"rvv", Target::RVV},
     {"armv81a", Target::ARMv81a},
-<<<<<<< HEAD
     {"armv83a", Target::ARMv83a},
-=======
     {"sanitizer_coverage", Target::SanitizerCoverage},
     {"profile_by_timer", Target::ProfileByTimer},
     {"spirv", Target::SPIRV},
@@ -599,7 +597,6 @@
     {"semihosting", Target::Semihosting},
     {"avx10_1", Target::AVX10_1},
     {"x86apx", Target::X86APX},
->>>>>>> cab27d83
     // NOTE: When adding features to this map, be sure to update PyEnums.cpp as well.
 };
 
