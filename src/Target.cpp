--- conflicted
+++ resolved
@@ -690,9 +690,6 @@
     {"rvv", Target::RVV},
     {"armv8a", Target::ARMv8a},
     {"armv81a", Target::ARMv81a},
-<<<<<<< HEAD
-    {"arm64e", Target::ARM64e},
-=======
     {"armv82a", Target::ARMv82a},
     {"armv83a", Target::ARMv83a},
     {"armv84a", Target::ARMv84a},
@@ -701,7 +698,7 @@
     {"armv87a", Target::ARMv87a},
     {"armv88a", Target::ARMv88a},
     {"armv89a", Target::ARMv89a},
->>>>>>> 5d1472fa
+    {"arm64e", Target::ARM64e},
     {"sanitizer_coverage", Target::SanitizerCoverage},
     {"profile_by_timer", Target::ProfileByTimer},
     {"spirv", Target::SPIRV},
@@ -1553,15 +1550,9 @@
     // clang-format on
 
     // clang-format off
-<<<<<<< HEAD
-    const std::array<Feature, 16> intersection_features = {{
-        ARMv7s,
-        ARMv81a,
-        ARM64e,
-=======
     const std::array<Feature, 23> intersection_features = {{
         ARMv7s,
->>>>>>> 5d1472fa
+        ARM64e,
         AVX,
         AVX2,
         AVX512,
