--- conflicted
+++ resolved
@@ -935,11 +935,7 @@
 
     const std::array<Feature, 12> intersection_features = {{SSE41, AVX, AVX2, FMA, FMA4, F16C, ARMv7s, VSX, AVX512, AVX512_KNL, AVX512_Skylake, AVX512_Cannonlake}};
 
-<<<<<<< HEAD
-    const std::array<Feature, 10> matching_features = {{SoftFloatABI, Debug, TSAN, ASAN, MSAN, HVX_64, HVX_128, HexagonDma, HVX_shared_object, WasmSimd128, WasmSignExt, WasmSatFloatToInt, WasmThreads}};
-=======
-    const std::array<Feature, 10> matching_features = {{SoftFloatABI, Debug, TSAN, ASAN, MSAN, HVX, HexagonDma, HVX_shared_object}};
->>>>>>> 7142fa77
+    const std::array<Feature, 12> matching_features = {{SoftFloatABI, Debug, TSAN, ASAN, MSAN, HVX, HexagonDma, HVX_shared_object, WasmSimd128, WasmSignExt, WasmSatFloatToInt, WasmThreads}};
 
     // bitsets need to be the same width.
     decltype(result.features) union_mask;
