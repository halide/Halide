#ifndef HALIDE_CODEGEN_LLVM_H
#define HALIDE_CODEGEN_LLVM_H

/** \file
 *
 * Defines the base-class for all architecture-specific code
 * generators that use llvm.
 */

namespace llvm {
class Value;
class Module;
class Function;
class FunctionType;
class IRBuilderDefaultInserter;
class ConstantFolder;
template<typename, typename>
class IRBuilder;
class LLVMContext;
class Type;
class StructType;
class Instruction;
class CallInst;
class ExecutionEngine;
class AllocaInst;
class Constant;
class Triple;
class MDNode;
class NamedMDNode;
class DataLayout;
class BasicBlock;
class GlobalVariable;
class ElementCount;
}  // namespace llvm

#include <map>
#include <memory>
#include <string>
#include <vector>

#include "IRVisitor.h"
#include "Module.h"
#include "Scope.h"
#include "Target.h"

namespace Halide {

struct ExternSignature;

namespace Internal {

/** A code generator abstract base class. Actual code generators
 * (e.g. CodeGen_X86) inherit from this. This class is responsible
 * for taking a Halide Stmt and producing llvm bitcode, machine
 * code in an object file, or machine code accessible through a
 * function pointer.
 */
class CodeGen_LLVM : public IRVisitor {
public:
    /** Create an instance of CodeGen_LLVM suitable for the target. */
    static std::unique_ptr<CodeGen_LLVM> new_for_target(const Target &target, llvm::LLVMContext &context);

    ~CodeGen_LLVM() override;

    /** Takes a halide Module and compiles it to an llvm Module. */
    virtual std::unique_ptr<llvm::Module> compile(const Module &module);

    /** The target we're generating code for */
    const Target &get_target() const {
        return target;
    }

    /** Tell the code generator which LLVM context to use. */
    void set_context(llvm::LLVMContext &context);

    /** Initialize internal llvm state for the enabled targets. */
    static void initialize_llvm();

    static std::unique_ptr<llvm::Module> compile_trampolines(
        const Target &target,
        llvm::LLVMContext &context,
        const std::string &suffix,
        const std::vector<std::pair<std::string, ExternSignature>> &externs);

    size_t get_requested_alloca_total() const {
        return requested_alloca_total;
    }

protected:
    CodeGen_LLVM(const Target &t);

    /** Compile a specific halide declaration into the llvm Module. */
    // @{
    virtual void compile_func(const LoweredFunc &func, const std::string &simple_name, const std::string &extern_name);
    virtual void compile_buffer(const Buffer<> &buffer);
    // @}

    /** Helper functions for compiling Halide functions to llvm
     * functions. begin_func performs all the work necessary to begin
     * generating code for a function with a given argument list with
     * the IRBuilder. A call to begin_func should be a followed by a
     * call to end_func with the same arguments, to generate the
     * appropriate cleanup code. */
    // @{
    virtual void begin_func(LinkageType linkage, const std::string &simple_name,
                            const std::string &extern_name, const std::vector<LoweredArgument> &args);
    virtual void end_func(const std::vector<LoweredArgument> &args);
    // @}

    /** What should be passed as -mcpu (warning: implies attrs!), -mattrs,
     *  and related for compilation. The architecture-specific code generator
     *  should define these.
     *
     *  `mcpu_target()` - target this specific CPU, in the sense of the allowed
     *  ISA sets *and* the CPU-specific tuning/assembly instruction scheduling.
     *
     *  `mcpu_tune()` - expect that we will be running on this specific CPU,
     *  so perform CPU-specific tuning/assembly instruction scheduling, *but*
     *  DON'T sacrifice the portability, support running on other CPUs, only
     *  make use of the ISAs that are enabled by `mcpu_target()`+`mattrs()`.
     */
    // @{
    virtual std::string mcpu_target() const = 0;
    virtual std::string mcpu_tune() const = 0;
    virtual std::string mattrs() const = 0;
    virtual std::string mabi() const;
    virtual bool use_soft_float_abi() const = 0;
    virtual bool use_pic() const;
    // @}

    /** Should indexing math be promoted to 64-bit on platforms with
     * 64-bit pointers? */
    virtual bool promote_indices() const {
        return true;
    }

    /** What's the natural vector bit-width to use for loads, stores, etc. */
    virtual int native_vector_bits() const = 0;

    /** For architectures that have vscale vectors, return the constant vscale to use.
     * Default of 0 means do not use vscale vectors. Generally will depend on
     * the target flags and vector_bits settings.
     */
    virtual int target_vscale() const {
        return 0;
    }

    /** Return the type in which arithmetic should be done for the
     * given storage type. */
    virtual Type upgrade_type_for_arithmetic(const Type &) const;

    /** Return the type that a given Halide type should be
     * stored/loaded from memory as. */
    virtual Type upgrade_type_for_storage(const Type &) const;

    /** Return the type that a Halide type should be passed in and out
     * of functions as. */
    virtual Type upgrade_type_for_argument_passing(const Type &) const;

    std::unique_ptr<llvm::Module> module;
    llvm::Function *function;
    llvm::LLVMContext *context;
    llvm::IRBuilder<llvm::ConstantFolder, llvm::IRBuilderDefaultInserter> *builder;
    llvm::Value *value;
    llvm::MDNode *very_likely_branch;
    llvm::MDNode *default_fp_math_md;
    llvm::MDNode *strict_fp_math_md;
    std::vector<LoweredArgument> current_function_args;

    /** The target we're generating code for */
    Halide::Target target;

    /** Grab all the context specific internal state. */
    virtual void init_context();
    /** Initialize the CodeGen_LLVM internal state to compile a fresh
     * module. This allows reuse of one CodeGen_LLVM object to compiled
     * multiple related modules (e.g. multiple device kernels). */
    virtual void init_module();

#ifdef HALIDE_ALLOW_GENERATOR_EXTERNAL_CODE
    /** Add external_code entries to llvm module. */
    void add_external_code(const Module &halide_module);
#endif

    /** Run all of llvm's optimization passes on the module. */
    void optimize_module();

    /** Add an entry to the symbol table, hiding previous entries with
     * the same name. Call this when new values come into scope. */
    void sym_push(const std::string &name, llvm::Value *value);

    /** Remove an entry for the symbol table, revealing any previous
     * entries with the same name. Call this when values go out of
     * scope. */
    void sym_pop(const std::string &name);

    /** Fetch an entry from the symbol table. If the symbol is not
     * found, it either errors out (if the second arg is true), or
     * returns nullptr. */
    llvm::Value *sym_get(const std::string &name,
                         bool must_succeed = true) const;

    /** Test if an item exists in the symbol table. */
    bool sym_exists(const std::string &name) const;

    /** Given a Halide ExternSignature, return the equivalent llvm::FunctionType. */
    llvm::FunctionType *signature_to_type(const ExternSignature &signature);

    /** Some useful llvm types */
    // @{
    llvm::Type *void_t, *i1_t, *i8_t, *i16_t, *i32_t, *i64_t, *f16_t, *f32_t, *f64_t;
    llvm::StructType *halide_buffer_t_type,
        *type_t_type,
        *dimension_t_type,
        *metadata_t_type,
        *argument_t_type,
        *scalar_value_t_type,
        *device_interface_t_type,
        *pseudostack_slot_t_type,
        *semaphore_t_type;

    // @}

    /** Some wildcard variables used for peephole optimizations in
     * subclasses */
    // @{
    Expr wild_u1x_, wild_i8x_, wild_u8x_, wild_i16x_, wild_u16x_;
    Expr wild_i32x_, wild_u32x_, wild_i64x_, wild_u64x_;
    Expr wild_f32x_, wild_f64x_;

    // Wildcards for scalars.
    Expr wild_u1_, wild_i8_, wild_u8_, wild_i16_, wild_u16_;
    Expr wild_i32_, wild_u32_, wild_i64_, wild_u64_;
    Expr wild_f32_, wild_f64_;
    // @}

    /** Emit code that evaluates an expression, and return the llvm
     * representation of the result of the expression. */
    llvm::Value *codegen(const Expr &);

    /** Emit code that runs a statement. */
    void codegen(const Stmt &);

    /** Codegen a vector Expr by codegenning each lane and combining. */
    void scalarize(const Expr &);

    /** Some destructors should always be called. Others should only
     * be called if the pipeline is exiting with an error code. */
    enum DestructorType { Always,
                          OnError,
                          OnSuccess };

    /* Call this at the location of object creation to register how an
     * object should be destroyed. This does three things:
     * 1) Emits code here that puts the object in a unique
     * null-initialized stack slot
     * 2) Adds an instruction to the destructor block that calls the
     * destructor on that stack slot if it's not null.
     * 3) Returns that stack slot, so you can neuter the destructor
     * (by storing null to the stack slot) or destroy the object early
     * (by calling trigger_destructor).
     */
    llvm::Value *register_destructor(llvm::Function *destructor_fn, llvm::Value *obj, DestructorType when);

    /** Call a destructor early. Pass in the value returned by register destructor. */
    void trigger_destructor(llvm::Function *destructor_fn, llvm::Value *stack_slot);

    /** Retrieves the block containing the error handling
     * code. Creates it if it doesn't already exist for this
     * function. */
    llvm::BasicBlock *get_destructor_block();

    /** Codegen an assertion. If false, returns the error code (if not
     * null), or evaluates and returns the message, which must be an
     * Int(32) expression. */
    // @{
    void create_assertion(llvm::Value *condition, const Expr &message, llvm::Value *error_code = nullptr);
    // @}

    /** Codegen a block of asserts with pure conditions */
    void codegen_asserts(const std::vector<const AssertStmt *> &asserts);

    /** Return the the pipeline with the given error code. Will run
     * the destructor block. */
    void return_with_error_code(llvm::Value *error_code);

    /** Put a string constant in the module as a global variable and return a pointer to it. */
    llvm::Constant *create_string_constant(const std::string &str);

    /** Put a binary blob in the module as a global variable and return a pointer to it. */
    llvm::Constant *create_binary_blob(const std::vector<char> &data, const std::string &name, bool constant = true);

    /** Widen an llvm scalar into an llvm vector with the given number of lanes. */
    llvm::Value *create_broadcast(llvm::Value *, int lanes);

    /** Generate a pointer into a named buffer at a given index, of a
     * given type. The index counts according to the scalar type of
     * the type passed in. */
    // @{
    llvm::Value *codegen_buffer_pointer(const std::string &buffer, Type type, llvm::Value *index);
    llvm::Value *codegen_buffer_pointer(const std::string &buffer, Type type, Expr index);
    llvm::Value *codegen_buffer_pointer(llvm::Value *base_address, Type type, Expr index);
    llvm::Value *codegen_buffer_pointer(llvm::Value *base_address, Type type, llvm::Value *index);
    // @}

    /** Turn a Halide Type into an llvm::Value representing a constant halide_type_t */
    llvm::Value *make_halide_type_t(const Type &);

    /** Mark a load or store with type-based-alias-analysis metadata
     * so that llvm knows it can reorder loads and stores across
     * different buffers */
    void add_tbaa_metadata(llvm::Instruction *inst, std::string buffer, const Expr &index);

    /** Get a unique name for the actual block of memory that an
     * allocate node uses. Used so that alias analysis understands
     * when multiple Allocate nodes shared the same memory. */
    virtual std::string get_allocation_name(const std::string &n) {
        return n;
    }

    using IRVisitor::visit;

    /** Generate code for various IR nodes. These can be overridden by
     * architecture-specific code to perform peephole
     * optimizations. The result of each is stored in \ref value */
    // @{
    void visit(const IntImm *) override;
    void visit(const UIntImm *) override;
    void visit(const FloatImm *) override;
    void visit(const StringImm *) override;
    void visit(const Cast *) override;
    void visit(const Reinterpret *) override;
    void visit(const Variable *) override;
    void visit(const Add *) override;
    void visit(const Sub *) override;
    void visit(const Mul *) override;
    void visit(const Div *) override;
    void visit(const Mod *) override;
    void visit(const Min *) override;
    void visit(const Max *) override;
    void visit(const EQ *) override;
    void visit(const NE *) override;
    void visit(const LT *) override;
    void visit(const LE *) override;
    void visit(const GT *) override;
    void visit(const GE *) override;
    void visit(const And *) override;
    void visit(const Or *) override;
    void visit(const Not *) override;
    void visit(const Select *) override;
    void visit(const Load *) override;
    void visit(const Ramp *) override;
    void visit(const Broadcast *) override;
    void visit(const Call *) override;
    void visit(const Let *) override;
    void visit(const LetStmt *) override;
    void visit(const AssertStmt *) override;
    void visit(const ProducerConsumer *) override;
    void visit(const For *) override;
    void visit(const Store *) override;
    void visit(const Block *) override;
    void visit(const IfThenElse *) override;
    void visit(const Evaluate *) override;
    void visit(const Shuffle *) override;
    void visit(const VectorReduce *) override;
    void visit(const Prefetch *) override;
    void visit(const Atomic *) override;
    // @}

    /** Generate code for an allocate node. It has no default
     * implementation - it must be handled in an architecture-specific
     * way. */
    void visit(const Allocate *) override = 0;

    /** Generate code for a free node. It has no default
     * implementation and must be handled in an architecture-specific
     * way. */
    void visit(const Free *) override = 0;

    /** These IR nodes should have been removed during
     * lowering. CodeGen_LLVM will error out if they are present */
    // @{
    void visit(const Provide *) override;
    void visit(const Realize *) override;
    // @}

    /** If we have to bail out of a pipeline midway, this should
     * inject the appropriate target-specific cleanup code. */
    virtual void prepare_for_early_exit() {
    }

    /** Get the llvm type equivalent to the given halide type in the
     * current context. */
    virtual llvm::Type *llvm_type_of(const Type &) const;

<<<<<<< HEAD
    /** Represents the number of elements in a vector,
     * either fixed size or min size of scalable vector */
    llvm::ElementCount element_count(int e) const;

    /** Return llvm vector type with actual lanes = n.
     * In case of scalable vector, effective_vscale is taken into account and applied to n. */
    llvm::Type *get_vector_type(llvm::Value *vec_or_scalar, int n) const;
    llvm::Type *get_vector_type(llvm::Type *ty, int n) const;

    /** Return true if scalable vector, false if scalar or fixed sized vector */
    bool is_scalable_vector(llvm::Value *v) const;
=======
    /** Get the llvm type equivalent to a given halide type. If
     * effective_vscale is nonzero and the type is a vector type with lanes
     * a multiple of effective_vscale, a scalable vector type is generated
     * with total lanes divided by effective_vscale. That is a scalable
     * vector intended to be used with a fixed vscale of effective_vscale.
     */
    llvm::Type *llvm_type_of(llvm::LLVMContext *context, Halide::Type t,
                             int effective_vscale) const;
>>>>>>> c98f1933

    /** Perform an alloca at the function entrypoint. Will be cleaned
     * on function exit. */
    llvm::Value *create_alloca_at_entry(llvm::Type *type, int n,
                                        bool zero_initialize = false,
                                        const std::string &name = "");

    /** A (very) conservative guess at the size of all alloca() storage requested
     * (including alignment padding). It's currently meant only to be used as
     * a very coarse way to ensure there is enough stack space when testing
     * on the WebAssembly backend.
     *
     * It is *not* meant to be a useful proxy for "stack space needed", for a
     * number of reasons:
     * - allocas with non-overlapping lifetimes will share space
     * - on some backends, LLVM may promote register-sized allocas into registers
     * - while this accounts for alloca() calls we know about, it doesn't attempt
     *   to account for stack spills, function call overhead, etc.
     */
    size_t requested_alloca_total = 0;

    /** The user_context argument. May be a constant null if the
     * function is being compiled without a user context. */
    llvm::Value *get_user_context() const;

    /** Implementation of the intrinsic call to
     * interleave_vectors. This implementation allows for interleaving
     * an arbitrary number of vectors.*/
    virtual llvm::Value *interleave_vectors(const std::vector<llvm::Value *> &);

    /** Description of an intrinsic function overload. Overloads are resolved
     * using both argument and return types. The scalar types of the arguments
     * and return type must match exactly for an overload resolution to succeed. */
    struct Intrinsic {
        Type result_type;
        std::vector<Type> arg_types;
        llvm::Function *impl;

        Intrinsic(Type result_type, std::vector<Type> arg_types, llvm::Function *impl)
            : result_type(result_type), arg_types(std::move(arg_types)), impl(impl) {
        }
    };
    /** Mapping of intrinsic functions to the various overloads implementing it. */
    std::map<std::string, std::vector<Intrinsic>> intrinsics;

    /** Get an LLVM intrinsic declaration. If it doesn't exist, it will be created. */
    llvm::Function *get_llvm_intrin(const Type &ret_type, const std::string &name, const std::vector<Type> &arg_types, bool scalars_are_vectors = false);
    llvm::Function *get_llvm_intrin(llvm::Type *ret_type, const std::string &name, const std::vector<llvm::Type *> &arg_types);
    /** Declare an intrinsic function that participates in overload resolution. */
    llvm::Function *declare_intrin_overload(const std::string &name, const Type &ret_type, const std::string &impl_name, std::vector<Type> arg_types, bool scalars_are_vectors = false);
    void declare_intrin_overload(const std::string &name, const Type &ret_type, llvm::Function *impl, std::vector<Type> arg_types);
    /** Call an overloaded intrinsic function. Returns nullptr if no suitable overload is found. */
    llvm::Value *call_overloaded_intrin(const Type &result_type, const std::string &name, const std::vector<Expr> &args);

    /** Generate a call to a vector intrinsic or runtime inlined
     * function. The arguments are sliced up into vectors of the width
     * given by 'intrin_lanes', the intrinsic is called on each
     * piece, then the results (if any) are concatenated back together
     * into the original type 't'. For the version that takes an
     * llvm::Type *, the type may be void, so the vector width of the
     * arguments must be specified explicitly as
     * 'called_lanes'. */
    // @{
    llvm::Value *call_intrin(const Type &t, int intrin_lanes,
                             const std::string &name, std::vector<Expr>);
    llvm::Value *call_intrin(const Type &t, int intrin_lanes,
                             llvm::Function *intrin, std::vector<Expr>);
    llvm::Value *call_intrin(const llvm::Type *t, int intrin_lanes,
                             const std::string &name, std::vector<llvm::Value *>,
                             bool scalable_vector_result = false);
    llvm::Value *call_intrin(const llvm::Type *t, int intrin_lanes,
                             llvm::Function *intrin, std::vector<llvm::Value *>);
    // @}

    /** Take a slice of lanes out of an llvm vector. Pads with undefs
     * if you ask for more lanes than the vector has. */
    virtual llvm::Value *slice_vector(llvm::Value *vec, int start, int extent);

    /** Concatenate a bunch of llvm vectors. Must be of the same type. */
    virtual llvm::Value *concat_vectors(const std::vector<llvm::Value *> &);

    /** Sub function of concat_vectors, specialized for scalable vector */
    virtual llvm::Value *concat_scalable_vectors(llvm::Value *a, llvm::Value *b);

    /** Equivalent of slice_vector, specialized for scalable vector */
    virtual llvm::Value *slice_scalable_vector(llvm::Value *vec, int start, int extent);

    /** Special simple case of slice_scalable_vector, which extends the vector lanes with undef padding*/
    virtual llvm::Value *extend_scalable_vector(llvm::Value *vec, int extent);

    /** Special simple case of slice_scalable_vector, where lanes[0, extent) are extracted*/
    virtual llvm::Value *shorten_scalable_vector(llvm::Value *vec, int extent);

    /** Extract a sub vector from a vector, all the elements in the sub vector must be in the src vector.
     * Specialized for scalable vector */
    llvm::Value *extract_scalable_vector(llvm::Value *vec, int start, int extract_size);

    /** Insert a vector into the "start" position of a base vector.
     * Specialized for scalable vector */
    llvm::Value *insert_scalable_vector(llvm::Value *base_vec, llvm::Value *new_vec, int start);

    llvm::Value *reverse_vector(llvm::Value *v);

    /** Create an LLVM shuffle vectors instruction. */
    virtual llvm::Value *shuffle_vectors(llvm::Value *a, llvm::Value *b,
                                         const std::vector<int> &indices);
    /** Shorthand for shuffling a single vector. */
    llvm::Value *shuffle_vectors(llvm::Value *v, const std::vector<int> &indices);

    /** Go looking for a vector version of a runtime function. Will
     * return the best match. Matches in the following order:
     *
     * 1) The requested vector width.
     *
     * 2) The width which is the smallest power of two
     * greater than or equal to the vector width.
     *
     * 3) All the factors of 2) greater than one, in decreasing order.
     *
     * 4) The smallest power of two not yet tried.
     *
     * So for a 5-wide vector, it tries: 5, 8, 4, 2, 16.
     *
     * If there's no match, returns (nullptr, 0).
     */
    std::pair<llvm::Function *, int> find_vector_runtime_function(const std::string &name, int lanes);

    virtual bool supports_atomic_add(const Type &t) const;

    /** Compile a horizontal reduction that starts with an explicit
     * initial value. There are lots of complex ways to peephole
     * optimize this pattern, especially with the proliferation of
     * dot-product instructions, and they can usefully share logic
     * across backends. */
    virtual void codegen_vector_reduce(const VectorReduce *op, const Expr &init);

    /** Are we inside an atomic node that uses mutex locks?
        This is used for detecting deadlocks from nested atomics & illegal vectorization. */
    bool inside_atomic_mutex_node;

    /** Emit atomic store instructions? */
    bool emit_atomic_stores;

    /** Cache the result of target_vscale from architecture specific implementation
     * as this is used on every Halide to LLVM type conversion.
     */
    int effective_vscale;

    /** Can we call this operation with float16 type?
        This is used to avoid "emulated" equivalent code-gen in case target has FP16 feature **/
    virtual bool supports_call_as_float16(const Call *op) const;

    /** Ensure that a vector value is either fixed or vscale depending to match desired_type.
     */
    llvm::Value *normalize_fixed_scalable_vector_type(llvm::Type *desired_type, llvm::Value *result);

    /** Convert an LLVM fixed vector value to the corresponding vscale vector value. */
    llvm::Value *fixed_to_scalable_vector_type(llvm::Value *fixed);

    /** Convert an LLVM vscale vector value to the corresponding fixed vector value. */
    llvm::Value *scalable_to_fixed_vector_type(llvm::Value *scalable);

    /** Get number of vector elements, taking into account scalable vectors. Returns 1 for scalars. */
    int get_vector_num_elements(const llvm::Type *t);

<<<<<<< HEAD
    bool is_power_of_two(int x) const;
    int next_power_of_two(int x) const;

    /** A helper routine for generating folded vector reductions. */
    template<typename Op>
    bool try_to_fold_vector_reduce(const Expr &a, Expr b);
=======
    /** Interface to abstract vector code generation as LLVM is now
     * providing multiple options to express even simple vector
     * operations. Specifically traditional fixed length vectors, vscale
     * based variable length vectors, and the vector predicate based approach
     * where an explict length is passed with each instruction.
     */
    // @{
    enum class VectorTypeConstraint {
        None,    /// Use default for current target.
        Fixed,   /// Force use of fixed size vectors.
        VScale,  /// For use of scalable vectors.
    };
    llvm::Type *get_vector_type(llvm::Type *, int n,
                                VectorTypeConstraint type_constraint = VectorTypeConstraint::None) const;
    // @}

    llvm::Constant *get_splat(int lanes, llvm::Constant *value,
                              VectorTypeConstraint type_constraint = VectorTypeConstraint::None) const;
>>>>>>> c98f1933

private:
    /** All the values in scope at the current code location during
     * codegen. Use sym_push and sym_pop to access. */
    Scope<llvm::Value *> symbol_table;

    /** String constants already emitted to the module. Tracked to
     * prevent emitting the same string many times. */
    std::map<std::string, llvm::Constant *> string_constants;

    /** A basic block to branch to on error that triggers all
     * destructors. As destructors are registered, code gets added
     * to this block. */
    llvm::BasicBlock *destructor_block;

    /** Turn off all unsafe math flags in scopes while this is set. */
    bool strict_float;

    /** Use the LLVM large code model when this is set. */
    bool llvm_large_code_model;

    /** Embed an instance of halide_filter_metadata_t in the code, using
     * the given name (by convention, this should be ${FUNCTIONNAME}_metadata)
     * as extern "C" linkage. Note that the return value is a function-returning-
     * pointer-to-constant-data.
     */
    llvm::Function *embed_metadata_getter(const std::string &metadata_getter_name,
                                          const std::string &function_name, const std::vector<LoweredArgument> &args,
                                          const MetadataNameMap &metadata_name_map);

    /** Embed a constant expression as a global variable. */
    llvm::Constant *embed_constant_expr(Expr e, llvm::Type *t);
    llvm::Constant *embed_constant_scalar_value_t(const Expr &e);

    llvm::Function *add_argv_wrapper(llvm::Function *fn, const std::string &name,
                                     bool result_in_argv, std::vector<bool> &arg_is_buffer);

    llvm::Value *codegen_dense_vector_load(const Type &type, const std::string &name, const Expr &base,
                                           const Buffer<> &image, const Parameter &param, const ModulusRemainder &alignment,
                                           llvm::Value *vpred = nullptr, bool slice_to_native = true);
    llvm::Value *codegen_dense_vector_load(const Load *load, llvm::Value *vpred = nullptr, bool slice_to_native = true);

    virtual void codegen_predicated_load(const Load *op);
    virtual void codegen_predicated_store(const Store *op);

    void codegen_atomic_rmw(const Store *op);

    void init_codegen(const std::string &name, bool any_strict_float = false);
    std::unique_ptr<llvm::Module> finish_codegen();

    /** Records the StructType for pointer values returned from
     * make_struct intrinsic. Required for opaque pointer support.
     * This map should never grow without bound as each entry
     * represents a unique struct type created by a closure or similar.
     */
    std::map<llvm::Value *, llvm::Type *> struct_type_recovery;
};

}  // namespace Internal

/** Given a Halide module, generate an llvm::Module. */
std::unique_ptr<llvm::Module> codegen_llvm(const Module &module,
                                           llvm::LLVMContext &context);

}  // namespace Halide

#endif<|MERGE_RESOLUTION|>--- conflicted
+++ resolved
@@ -393,19 +393,6 @@
      * current context. */
     virtual llvm::Type *llvm_type_of(const Type &) const;
 
-<<<<<<< HEAD
-    /** Represents the number of elements in a vector,
-     * either fixed size or min size of scalable vector */
-    llvm::ElementCount element_count(int e) const;
-
-    /** Return llvm vector type with actual lanes = n.
-     * In case of scalable vector, effective_vscale is taken into account and applied to n. */
-    llvm::Type *get_vector_type(llvm::Value *vec_or_scalar, int n) const;
-    llvm::Type *get_vector_type(llvm::Type *ty, int n) const;
-
-    /** Return true if scalable vector, false if scalar or fixed sized vector */
-    bool is_scalable_vector(llvm::Value *v) const;
-=======
     /** Get the llvm type equivalent to a given halide type. If
      * effective_vscale is nonzero and the type is a vector type with lanes
      * a multiple of effective_vscale, a scalable vector type is generated
@@ -414,7 +401,6 @@
      */
     llvm::Type *llvm_type_of(llvm::LLVMContext *context, Halide::Type t,
                              int effective_vscale) const;
->>>>>>> c98f1933
 
     /** Perform an alloca at the function entrypoint. Will be cleaned
      * on function exit. */
@@ -580,14 +566,6 @@
     /** Get number of vector elements, taking into account scalable vectors. Returns 1 for scalars. */
     int get_vector_num_elements(const llvm::Type *t);
 
-<<<<<<< HEAD
-    bool is_power_of_two(int x) const;
-    int next_power_of_two(int x) const;
-
-    /** A helper routine for generating folded vector reductions. */
-    template<typename Op>
-    bool try_to_fold_vector_reduce(const Expr &a, Expr b);
-=======
     /** Interface to abstract vector code generation as LLVM is now
      * providing multiple options to express even simple vector
      * operations. Specifically traditional fixed length vectors, vscale
@@ -604,9 +582,22 @@
                                 VectorTypeConstraint type_constraint = VectorTypeConstraint::None) const;
     // @}
 
+    /** Get LLVM vector type which has the same element type as the given value */
+    llvm::Type *get_vector_type(llvm::Value *vec_or_scalar, int n,
+                                VectorTypeConstraint type_constraint = VectorTypeConstraint::None) const;
+
     llvm::Constant *get_splat(int lanes, llvm::Constant *value,
                               VectorTypeConstraint type_constraint = VectorTypeConstraint::None) const;
->>>>>>> c98f1933
+
+    /** Return true if scalable vector, false if scalar or fixed sized vector */
+    bool is_scalable_vector(llvm::Value *v) const;
+
+    bool is_power_of_two(int x) const;
+    int next_power_of_two(int x) const;
+
+    /** A helper routine for generating folded vector reductions. */
+    template<typename Op>
+    bool try_to_fold_vector_reduce(const Expr &a, Expr b);
 
 private:
     /** All the values in scope at the current code location during
