--- conflicted
+++ resolved
@@ -599,17 +599,6 @@
     llvm::Constant *get_splat(int lanes, llvm::Constant *value,
                               VectorTypeConstraint type_constraint = VectorTypeConstraint::None) const;
 
-<<<<<<< HEAD
-    /** Return true if scalable vector, false if scalar or fixed sized vector */
-    bool is_scalable_vector(llvm::Value *v) const;
-
-    bool is_power_of_two(int x) const;
-    int next_power_of_two(int x) const;
-
-    /** A helper routine for generating folded vector reductions. */
-    template<typename Op>
-    bool try_to_fold_vector_reduce(const Expr &a, Expr b);
-=======
     /** Support for generating LLVM vector predication intrinsics
      * ("@llvm.vp.*" and "@llvm.experimental.vp.*")
      */
@@ -668,7 +657,16 @@
      * Will be set by certain backends (e.g. RISC V) to control codegen. */
     bool use_llvm_vp_intrinsics;
     // @}
->>>>>>> bd15cee6
+
+    /** Return true if scalable vector, false if scalar or fixed sized vector */
+    bool is_scalable_vector(llvm::Value *v) const;
+
+    bool is_power_of_two(int x) const;
+    int next_power_of_two(int x) const;
+
+    /** A helper routine for generating folded vector reductions. */
+    template<typename Op>
+    bool try_to_fold_vector_reduce(const Expr &a, Expr b);
 
 private:
     /** All the values in scope at the current code location during
