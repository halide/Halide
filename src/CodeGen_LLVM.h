#ifndef HALIDE_CODEGEN_LLVM_H
#define HALIDE_CODEGEN_LLVM_H

/** \file
 *
 * Defines the base-class for all architecture-specific code
 * generators that use llvm.
 */

namespace llvm {
class Value;
class Module;
class Function;
class FunctionType;
class IRBuilderDefaultInserter;
class ConstantFolder;
template<typename, typename>
class IRBuilder;
class LLVMContext;
class Type;
class StructType;
class Instruction;
class CallInst;
class ExecutionEngine;
class AllocaInst;
class Constant;
class Triple;
class MDNode;
class NamedMDNode;
class DataLayout;
class BasicBlock;
class GlobalVariable;
}  // namespace llvm

#include <map>
#include <memory>
#include <string>
#include <vector>

#include "IRVisitor.h"
#include "Module.h"
#include "Scope.h"
#include "Target.h"

namespace Halide {

struct ExternSignature;

namespace Internal {

/** A code generator abstract base class. Actual code generators
 * (e.g. CodeGen_X86) inherit from this. This class is responsible
 * for taking a Halide Stmt and producing llvm bitcode, machine
 * code in an object file, or machine code accessible through a
 * function pointer.
 */
class CodeGen_LLVM : public IRVisitor {
public:
    /** Create an instance of CodeGen_LLVM suitable for the target. */
    static std::unique_ptr<CodeGen_LLVM> new_for_target(const Target &target, llvm::LLVMContext &context);

    ~CodeGen_LLVM() override;

    /** Takes a halide Module and compiles it to an llvm Module. */
    virtual std::unique_ptr<llvm::Module> compile(const Module &module);

    /** The target we're generating code for */
    const Target &get_target() const {
        return target;
    }

    /** Tell the code generator which LLVM context to use. */
    void set_context(llvm::LLVMContext &context);

    /* TODO(zalman): Passing a target here is a total hack to allow setting
     * SVE vector register width for fixed size compilation. This will need
     * to be fixed -- likely by a change to LLVM making the option part of
     * the TargetMachine -- if this PR is to be merged to main. */
    /** Initialize internal llvm state for the enabled targets. */
    static void initialize_llvm(const Target &target = Target());

    static std::unique_ptr<llvm::Module> compile_trampolines(
        const Target &target,
        llvm::LLVMContext &context,
        const std::string &suffix,
        const std::vector<std::pair<std::string, ExternSignature>> &externs);

    size_t get_requested_alloca_total() const {
        return requested_alloca_total;
    }

protected:
    CodeGen_LLVM(const Target &t);

    /** Compile a specific halide declaration into the llvm Module. */
    // @{
    virtual void compile_func(const LoweredFunc &func, const std::string &simple_name, const std::string &extern_name);
    virtual void compile_buffer(const Buffer<> &buffer);
    // @}

    /** Helper functions for compiling Halide functions to llvm
     * functions. begin_func performs all the work necessary to begin
     * generating code for a function with a given argument list with
     * the IRBuilder. A call to begin_func should be a followed by a
     * call to end_func with the same arguments, to generate the
     * appropriate cleanup code. */
    // @{
    virtual void begin_func(LinkageType linkage, const std::string &simple_name,
                            const std::string &extern_name, const std::vector<LoweredArgument> &args);
    virtual void end_func(const std::vector<LoweredArgument> &args);
    // @}

    /** What should be passed as -mcpu (warning: implies attrs!), -mattrs,
     *  and related for compilation. The architecture-specific code generator
     *  should define these.
     *
     *  `mcpu_target()` - target this specific CPU, in the sense of the allowed
     *  ISA sets *and* the CPU-specific tuning/assembly instruction scheduling.
     *
     *  `mcpu_tune()` - expect that we will be running on this specific CPU,
     *  so perform CPU-specific tuning/assembly instruction scheduling, *but*
     *  DON'T sacrifice the portability, support running on other CPUs, only
     *  make use of the ISAs that are enabled by `mcpu_target()`+`mattrs()`.
     */
    // @{
    virtual std::string mcpu_target() const = 0;
    virtual std::string mcpu_tune() const = 0;
    virtual std::string mattrs() const = 0;
    virtual std::string mabi() const;
    virtual bool use_soft_float_abi() const = 0;
    virtual bool use_pic() const;
    // @}

    /** Should indexing math be promoted to 64-bit on platforms with
     * 64-bit pointers? */
    virtual bool promote_indices() const {
        return true;
    }

    /** What's the natural vector bit-width to use for loads, stores, etc. */
    virtual int native_vector_bits() const = 0;

    /** For architectures that have vscale vectors, return the constant vscale to use.
<<<<<<< HEAD
     * Default of 0 means do not use vscale vectors.
     */
    virtual int target_vscale() const { return 0; };
=======
     * Default of 0 means do not use vscale vectors. Generally will depend on
     * the target flags and vector_bits settings.
     */
    virtual int target_vscale() const {
        return 0;
    }
>>>>>>> 9e5c5ce6

    /** Return the type in which arithmetic should be done for the
     * given storage type. */
    virtual Type upgrade_type_for_arithmetic(const Type &) const;

    /** Return the type that a given Halide type should be
     * stored/loaded from memory as. */
    virtual Type upgrade_type_for_storage(const Type &) const;

    /** Return the type that a Halide type should be passed in and out
     * of functions as. */
    virtual Type upgrade_type_for_argument_passing(const Type &) const;

    std::unique_ptr<llvm::Module> module;
    llvm::Function *function;
    llvm::LLVMContext *context;
    llvm::IRBuilder<llvm::ConstantFolder, llvm::IRBuilderDefaultInserter> *builder;
    llvm::Value *value;
    llvm::MDNode *very_likely_branch;
    llvm::MDNode *default_fp_math_md;
    llvm::MDNode *strict_fp_math_md;
    std::vector<LoweredArgument> current_function_args;

    /** The target we're generating code for */
    Halide::Target target;

    /** Grab all the context specific internal state. */
    virtual void init_context();
    /** Initialize the CodeGen_LLVM internal state to compile a fresh
     * module. This allows reuse of one CodeGen_LLVM object to compiled
     * multiple related modules (e.g. multiple device kernels). */
    virtual void init_module();

    /** Add external_code entries to llvm module. */
    void add_external_code(const Module &halide_module);

    /** Run all of llvm's optimization passes on the module. */
    void optimize_module();

    /** Add an entry to the symbol table, hiding previous entries with
     * the same name. Call this when new values come into scope. */
    void sym_push(const std::string &name, llvm::Value *value);

    /** Remove an entry for the symbol table, revealing any previous
     * entries with the same name. Call this when values go out of
     * scope. */
    void sym_pop(const std::string &name);

    /** Fetch an entry from the symbol table. If the symbol is not
     * found, it either errors out (if the second arg is true), or
     * returns nullptr. */
    llvm::Value *sym_get(const std::string &name,
                         bool must_succeed = true) const;

    /** Test if an item exists in the symbol table. */
    bool sym_exists(const std::string &name) const;

    /** Given a Halide ExternSignature, return the equivalent llvm::FunctionType. */
    llvm::FunctionType *signature_to_type(const ExternSignature &signature);

    /** Some useful llvm types */
    // @{
    llvm::Type *void_t, *i1_t, *i8_t, *i16_t, *i32_t, *i64_t, *f16_t, *f32_t, *f64_t;
    llvm::StructType *halide_buffer_t_type,
        *type_t_type,
        *dimension_t_type,
        *metadata_t_type,
        *argument_t_type,
        *scalar_value_t_type,
        *device_interface_t_type,
        *pseudostack_slot_t_type,
        *semaphore_t_type;

    // @}

    /** Some wildcard variables used for peephole optimizations in
     * subclasses */
    // @{
    Expr wild_u1x_, wild_i8x_, wild_u8x_, wild_i16x_, wild_u16x_;
    Expr wild_i32x_, wild_u32x_, wild_i64x_, wild_u64x_;
    Expr wild_f32x_, wild_f64x_;

    // Wildcards for scalars.
    Expr wild_u1_, wild_i8_, wild_u8_, wild_i16_, wild_u16_;
    Expr wild_i32_, wild_u32_, wild_i64_, wild_u64_;
    Expr wild_f32_, wild_f64_;
    // @}

    /** Emit code that evaluates an expression, and return the llvm
     * representation of the result of the expression. */
    llvm::Value *codegen(const Expr &);

    /** Emit code that runs a statement. */
    void codegen(const Stmt &);

    /** Codegen a vector Expr by codegenning each lane and combining. */
    void scalarize(const Expr &);

    /** Some destructors should always be called. Others should only
     * be called if the pipeline is exiting with an error code. */
    enum DestructorType { Always,
                          OnError,
                          OnSuccess };

    /* Call this at the location of object creation to register how an
     * object should be destroyed. This does three things:
     * 1) Emits code here that puts the object in a unique
     * null-initialized stack slot
     * 2) Adds an instruction to the destructor block that calls the
     * destructor on that stack slot if it's not null.
     * 3) Returns that stack slot, so you can neuter the destructor
     * (by storing null to the stack slot) or destroy the object early
     * (by calling trigger_destructor).
     */
    llvm::Value *register_destructor(llvm::Function *destructor_fn, llvm::Value *obj, DestructorType when);

    /** Call a destructor early. Pass in the value returned by register destructor. */
    void trigger_destructor(llvm::Function *destructor_fn, llvm::Value *stack_slot);

    /** Retrieves the block containing the error handling
     * code. Creates it if it doesn't already exist for this
     * function. */
    llvm::BasicBlock *get_destructor_block();

    /** Codegen an assertion. If false, returns the error code (if not
     * null), or evaluates and returns the message, which must be an
     * Int(32) expression. */
    // @{
    void create_assertion(llvm::Value *condition, const Expr &message, llvm::Value *error_code = nullptr);
    // @}

    /** Codegen a block of asserts with pure conditions */
    void codegen_asserts(const std::vector<const AssertStmt *> &asserts);

    /** Return the the pipeline with the given error code. Will run
     * the destructor block. */
    void return_with_error_code(llvm::Value *error_code);

    /** Put a string constant in the module as a global variable and return a pointer to it. */
    llvm::Constant *create_string_constant(const std::string &str);

    /** Put a binary blob in the module as a global variable and return a pointer to it. */
    llvm::Constant *create_binary_blob(const std::vector<char> &data, const std::string &name, bool constant = true);

    /** Widen an llvm scalar into an llvm vector with the given number of lanes. */
    llvm::Value *create_broadcast(llvm::Value *, int lanes);

    /** Generate a pointer into a named buffer at a given index, of a
     * given type. The index counts according to the scalar type of
     * the type passed in. */
    // @{
    llvm::Value *codegen_buffer_pointer(const std::string &buffer, Type type, llvm::Value *index);
    llvm::Value *codegen_buffer_pointer(const std::string &buffer, Type type, Expr index);
    llvm::Value *codegen_buffer_pointer(llvm::Value *base_address, Type type, Expr index);
    llvm::Value *codegen_buffer_pointer(llvm::Value *base_address, Type type, llvm::Value *index);
    // @}

    /** Turn a Halide Type into an llvm::Value representing a constant halide_type_t */
    llvm::Value *make_halide_type_t(const Type &);

    /** Mark a load or store with type-based-alias-analysis metadata
     * so that llvm knows it can reorder loads and stores across
     * different buffers */
    void add_tbaa_metadata(llvm::Instruction *inst, std::string buffer, const Expr &index);

    /** Get a unique name for the actual block of memory that an
     * allocate node uses. Used so that alias analysis understands
     * when multiple Allocate nodes shared the same memory. */
    virtual std::string get_allocation_name(const std::string &n) {
        return n;
    }

    using IRVisitor::visit;

    /** Generate code for various IR nodes. These can be overridden by
     * architecture-specific code to perform peephole
     * optimizations. The result of each is stored in \ref value */
    // @{
    void visit(const IntImm *) override;
    void visit(const UIntImm *) override;
    void visit(const FloatImm *) override;
    void visit(const StringImm *) override;
    void visit(const Cast *) override;
    void visit(const Variable *) override;
    void visit(const Add *) override;
    void visit(const Sub *) override;
    void visit(const Mul *) override;
    void visit(const Div *) override;
    void visit(const Mod *) override;
    void visit(const Min *) override;
    void visit(const Max *) override;
    void visit(const EQ *) override;
    void visit(const NE *) override;
    void visit(const LT *) override;
    void visit(const LE *) override;
    void visit(const GT *) override;
    void visit(const GE *) override;
    void visit(const And *) override;
    void visit(const Or *) override;
    void visit(const Not *) override;
    void visit(const Select *) override;
    void visit(const Load *) override;
    void visit(const Ramp *) override;
    void visit(const Broadcast *) override;
    void visit(const Call *) override;
    void visit(const Let *) override;
    void visit(const LetStmt *) override;
    void visit(const AssertStmt *) override;
    void visit(const ProducerConsumer *) override;
    void visit(const For *) override;
    void visit(const Store *) override;
    void visit(const Block *) override;
    void visit(const IfThenElse *) override;
    void visit(const Evaluate *) override;
    void visit(const Shuffle *) override;
    void visit(const VectorReduce *) override;
    void visit(const Prefetch *) override;
    void visit(const Atomic *) override;
    // @}

    /** Generate code for an allocate node. It has no default
     * implementation - it must be handled in an architecture-specific
     * way. */
    void visit(const Allocate *) override = 0;

    /** Generate code for a free node. It has no default
     * implementation and must be handled in an architecture-specific
     * way. */
    void visit(const Free *) override = 0;

    /** These IR nodes should have been removed during
     * lowering. CodeGen_LLVM will error out if they are present */
    // @{
    void visit(const Provide *) override;
    void visit(const Realize *) override;
    // @}

    /** If we have to bail out of a pipeline midway, this should
     * inject the appropriate target-specific cleanup code. */
    virtual void prepare_for_early_exit() {
    }

    /** Get the llvm type equivalent to the given halide type in the
     * current context. */
    virtual llvm::Type *llvm_type_of(const Type &) const;

    /** Perform an alloca at the function entrypoint. Will be cleaned
     * on function exit. */
    llvm::Value *create_alloca_at_entry(llvm::Type *type, int n,
                                        bool zero_initialize = false,
                                        const std::string &name = "");

    /** A (very) conservative guess at the size of all alloca() storage requested
     * (including alignment padding). It's currently meant only to be used as
     * a very coarse way to ensure there is enough stack space when testing
     * on the WebAssembly backend.
     *
     * It is *not* meant to be a useful proxy for "stack space needed", for a
     * number of reasons:
     * - allocas with non-overlapping lifetimes will share space
     * - on some backends, LLVM may promote register-sized allocas into registers
     * - while this accounts for alloca() calls we know about, it doesn't attempt
     *   to account for stack spills, function call overhead, etc.
     */
    size_t requested_alloca_total = 0;

    /** The user_context argument. May be a constant null if the
     * function is being compiled without a user context. */
    llvm::Value *get_user_context() const;

    /** Implementation of the intrinsic call to
     * interleave_vectors. This implementation allows for interleaving
     * an arbitrary number of vectors.*/
    virtual llvm::Value *interleave_vectors(const std::vector<llvm::Value *> &);

    /** Description of an intrinsic function overload. Overloads are resolved
     * using both argument and return types. The scalar types of the arguments
     * and return type must match exactly for an overload resolution to succeed. */
    struct Intrinsic {
        Type result_type;
        std::vector<Type> arg_types;
        llvm::Function *impl;

        Intrinsic(Type result_type, std::vector<Type> arg_types, llvm::Function *impl)
            : result_type(result_type), arg_types(std::move(arg_types)), impl(impl) {
        }
    };
    /** Mapping of intrinsic functions to the various overloads implementing it. */
    std::map<std::string, std::vector<Intrinsic>> intrinsics;

    /** Get an LLVM intrinsic declaration. If it doesn't exist, it will be created. */
    llvm::Function *get_llvm_intrin(const Type &ret_type, const std::string &name, const std::vector<Type> &arg_types, bool scalars_are_vectors = false);
    llvm::Function *get_llvm_intrin(llvm::Type *ret_type, const std::string &name, const std::vector<llvm::Type *> &arg_types);
    /** Declare an intrinsic function that participates in overload resolution. */
    llvm::Function *declare_intrin_overload(const std::string &name, const Type &ret_type, const std::string &impl_name, std::vector<Type> arg_types, bool scalars_are_vectors = false);
    void declare_intrin_overload(const std::string &name, const Type &ret_type, llvm::Function *impl, std::vector<Type> arg_types);
    /** Call an overloaded intrinsic function. Returns nullptr if no suitable overload is found. */
    llvm::Value *call_overloaded_intrin(const Type &result_type, const std::string &name, const std::vector<Expr> &args);

    /** Generate a call to a vector intrinsic or runtime inlined
     * function. The arguments are sliced up into vectors of the width
     * given by 'intrin_lanes', the intrinsic is called on each
     * piece, then the results (if any) are concatenated back together
     * into the original type 't'. For the version that takes an
     * llvm::Type *, the type may be void, so the vector width of the
     * arguments must be specified explicitly as
     * 'called_lanes'. */
    // @{
    llvm::Value *call_intrin(const Type &t, int intrin_lanes,
                             const std::string &name, std::vector<Expr>);
    llvm::Value *call_intrin(const Type &t, int intrin_lanes,
                             llvm::Function *intrin, std::vector<Expr>);
    llvm::Value *call_intrin(const llvm::Type *t, int intrin_lanes,
                             const std::string &name, std::vector<llvm::Value *>,
                             bool scalable_vector_result = false);
    llvm::Value *call_intrin(const llvm::Type *t, int intrin_lanes,
                             llvm::Function *intrin, std::vector<llvm::Value *>);
    // @}

    /** Take a slice of lanes out of an llvm vector. Pads with undefs
     * if you ask for more lanes than the vector has. */
    virtual llvm::Value *slice_vector(llvm::Value *vec, int start, int extent);

    /** Concatenate a bunch of llvm vectors. Must be of the same type. */
    virtual llvm::Value *concat_vectors(const std::vector<llvm::Value *> &);

    /** Create an LLVM shuffle vectors instruction. */
    virtual llvm::Value *shuffle_vectors(llvm::Value *a, llvm::Value *b,
                                         const std::vector<int> &indices);
    /** Shorthand for shuffling a vector with an undef vector. */
    llvm::Value *shuffle_vectors(llvm::Value *v, const std::vector<int> &indices);

    /** Go looking for a vector version of a runtime function. Will
     * return the best match. Matches in the following order:
     *
     * 1) The requested vector width.
     *
     * 2) The width which is the smallest power of two
     * greater than or equal to the vector width.
     *
     * 3) All the factors of 2) greater than one, in decreasing order.
     *
     * 4) The smallest power of two not yet tried.
     *
     * So for a 5-wide vector, it tries: 5, 8, 4, 2, 16.
     *
     * If there's no match, returns (nullptr, 0).
     */
    std::pair<llvm::Function *, int> find_vector_runtime_function(const std::string &name, int lanes);

    virtual bool supports_atomic_add(const Type &t) const;

    /** Compile a horizontal reduction that starts with an explicit
     * initial value. There are lots of complex ways to peephole
     * optimize this pattern, especially with the proliferation of
     * dot-product instructions, and they can usefully share logic
     * across backends. */
    virtual void codegen_vector_reduce(const VectorReduce *op, const Expr &init);

    /** Are we inside an atomic node that uses mutex locks?
        This is used for detecting deadlocks from nested atomics & illegal vectorization. */
    bool inside_atomic_mutex_node;

    /** Emit atomic store instructions? */
    bool emit_atomic_stores;

    /** Can we call this operation with float16 type?
        This is used to avoid "emulated" equivalent code-gen in case target has FP16 feature **/
    virtual bool supports_call_as_float16(const Call *op) const;

<<<<<<< HEAD
    /** Ensure that a vector value is correctly either fixed of vscale
     */
    llvm::Value *normalize_fixed_scalable_vector_type(llvm::Type *desired_type, llvm::Value *result);
  
    /** Convert fixed vector to a vscale one. */
    llvm::Value *fixed_to_scalable_vector_type(llvm::Value *fixed);

    /** Convert vscale vector to a fixed one. */
=======
    /** Ensure that a vector value is either fixed or vscale depending to match desired_type.
     */
    llvm::Value *normalize_fixed_scalable_vector_type(llvm::Type *desired_type, llvm::Value *result);

    /** Convert an LLVM fixed vector value to the corresponding vscale vector value. */
    llvm::Value *fixed_to_scalable_vector_type(llvm::Value *fixed);

    /** Convert an LLVM vscale vector value to the corresponding fixed vector value. */
>>>>>>> 9e5c5ce6
    llvm::Value *scalable_to_fixed_vector_type(llvm::Value *scalable);

    /** Get number of vector elements, taking into account scalable vectors. Returns 1 for scalars. */
    int get_vector_num_elements(const llvm::Type *t);

private:
    /** All the values in scope at the current code location during
     * codegen. Use sym_push and sym_pop to access. */
    Scope<llvm::Value *> symbol_table;

    /** String constants already emitted to the module. Tracked to
     * prevent emitting the same string many times. */
    std::map<std::string, llvm::Constant *> string_constants;

    /** A basic block to branch to on error that triggers all
     * destructors. As destructors are registered, code gets added
     * to this block. */
    llvm::BasicBlock *destructor_block;

    /** Turn off all unsafe math flags in scopes while this is set. */
    bool strict_float;

    /** Use the LLVM large code model when this is set. */
    bool llvm_large_code_model;

    /** Cache the result of target_vscale from architecture specific implementation
     * as this is used on every Halide to LLVM type conversion.
     */
    int effective_vscale;

    /** Embed an instance of halide_filter_metadata_t in the code, using
     * the given name (by convention, this should be ${FUNCTIONNAME}_metadata)
     * as extern "C" linkage. Note that the return value is a function-returning-
     * pointer-to-constant-data.
     */
    llvm::Function *embed_metadata_getter(const std::string &metadata_getter_name,
                                          const std::string &function_name, const std::vector<LoweredArgument> &args,
                                          const MetadataNameMap &metadata_name_map);

    /** Embed a constant expression as a global variable. */
    llvm::Constant *embed_constant_expr(Expr e, llvm::Type *t);
    llvm::Constant *embed_constant_scalar_value_t(const Expr &e);

    llvm::Function *add_argv_wrapper(llvm::Function *fn, const std::string &name,
                                     bool result_in_argv, std::vector<bool> &arg_is_buffer);

    llvm::Value *codegen_dense_vector_load(const Type &type, const std::string &name, const Expr &base,
                                           const Buffer<> &image, const Parameter &param, const ModulusRemainder &alignment,
                                           llvm::Value *vpred = nullptr, bool slice_to_native = true);
    llvm::Value *codegen_dense_vector_load(const Load *load, llvm::Value *vpred = nullptr, bool slice_to_native = true);

    virtual void codegen_predicated_load(const Load *op);
    virtual void codegen_predicated_store(const Store *op);

    void codegen_atomic_rmw(const Store *op);

    void init_codegen(const std::string &name, bool any_strict_float = false);
    std::unique_ptr<llvm::Module> finish_codegen();

    /** A helper routine for generating folded vector reductions. */
    template<typename Op>
    bool try_to_fold_vector_reduce(const Expr &a, Expr b);

    /** Records the StructType for pointer values returned from
     * make_struct intrinsic. Required for opaque pointer support.
     * This map should never grow without bound as each entry
     * represents a unique struct type created by a closure or similar.
     */
    std::map<llvm::Value *, llvm::Type *> struct_type_recovery;
};

}  // namespace Internal

/** Given a Halide module, generate an llvm::Module. */
std::unique_ptr<llvm::Module> codegen_llvm(const Module &module,
                                           llvm::LLVMContext &context);

}  // namespace Halide

#endif<|MERGE_RESOLUTION|>--- conflicted
+++ resolved
@@ -141,18 +141,12 @@
     virtual int native_vector_bits() const = 0;
 
     /** For architectures that have vscale vectors, return the constant vscale to use.
-<<<<<<< HEAD
-     * Default of 0 means do not use vscale vectors.
-     */
-    virtual int target_vscale() const { return 0; };
-=======
      * Default of 0 means do not use vscale vectors. Generally will depend on
      * the target flags and vector_bits settings.
      */
     virtual int target_vscale() const {
         return 0;
     }
->>>>>>> 9e5c5ce6
 
     /** Return the type in which arithmetic should be done for the
      * given storage type. */
@@ -523,16 +517,6 @@
         This is used to avoid "emulated" equivalent code-gen in case target has FP16 feature **/
     virtual bool supports_call_as_float16(const Call *op) const;
 
-<<<<<<< HEAD
-    /** Ensure that a vector value is correctly either fixed of vscale
-     */
-    llvm::Value *normalize_fixed_scalable_vector_type(llvm::Type *desired_type, llvm::Value *result);
-  
-    /** Convert fixed vector to a vscale one. */
-    llvm::Value *fixed_to_scalable_vector_type(llvm::Value *fixed);
-
-    /** Convert vscale vector to a fixed one. */
-=======
     /** Ensure that a vector value is either fixed or vscale depending to match desired_type.
      */
     llvm::Value *normalize_fixed_scalable_vector_type(llvm::Type *desired_type, llvm::Value *result);
@@ -541,7 +525,6 @@
     llvm::Value *fixed_to_scalable_vector_type(llvm::Value *fixed);
 
     /** Convert an LLVM vscale vector value to the corresponding fixed vector value. */
->>>>>>> 9e5c5ce6
     llvm::Value *scalable_to_fixed_vector_type(llvm::Value *scalable);
 
     /** Get number of vector elements, taking into account scalable vectors. Returns 1 for scalars. */
