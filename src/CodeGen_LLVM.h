--- conflicted
+++ resolved
@@ -330,48 +330,6 @@
      * architecture-specific code to perform peephole
      * optimizations. The result of each is stored in \ref value */
     // @{
-<<<<<<< HEAD
-    virtual void visit(const IntImm *);
-    virtual void visit(const UIntImm *);
-    virtual void visit(const FloatImm *);
-    virtual void visit(const StringImm *);
-    virtual void visit(const Cast *);
-    virtual void visit(const Variable *);
-    virtual void visit(const Add *);
-    virtual void visit(const Sub *);
-    virtual void visit(const Mul *);
-    virtual void visit(const Div *);
-    virtual void visit(const Mod *);
-    virtual void visit(const Min *);
-    virtual void visit(const Max *);
-    virtual void visit(const EQ *);
-    virtual void visit(const NE *);
-    virtual void visit(const LT *);
-    virtual void visit(const LE *);
-    virtual void visit(const GT *);
-    virtual void visit(const GE *);
-    virtual void visit(const And *);
-    virtual void visit(const Or *);
-    virtual void visit(const Not *);
-    virtual void visit(const Select *);
-    virtual void visit(const Load *);
-    virtual void visit(const Ramp *);
-    virtual void visit(const Broadcast *);
-    virtual void visit(const Call *);
-    virtual void visit(const Let *);
-    virtual void visit(const LetStmt *);
-    virtual void visit(const AssertStmt *);
-    virtual void visit(const ProducerConsumer *);
-    virtual void visit(const For *);
-    virtual void visit(const Acquire *);
-    virtual void visit(const Store *);
-    virtual void visit(const Block *);
-    virtual void visit(const Fork *);
-    virtual void visit(const IfThenElse *);
-    virtual void visit(const Evaluate *);
-    virtual void visit(const Shuffle *);
-    virtual void visit(const Prefetch *);
-=======
     void visit(const IntImm *) override;
     void visit(const UIntImm *) override;
     void visit(const FloatImm *) override;
@@ -412,7 +370,6 @@
     void visit(const Evaluate *) override;
     void visit(const Shuffle *) override;
     void visit(const Prefetch *) override;
->>>>>>> 78673c20
     // @}
 
     /** Generate code for an allocate node. It has no default
