#include <iostream>
#include <limits>
#include <sstream>
#include <mutex>

#include "IRPrinter.h"
#include "CodeGen_LLVM.h"
#include "CPlusPlusMangle.h"
#include "IROperator.h"
#include "Debug.h"
#include "Deinterleave.h"
#include "Simplify.h"
#include "JITModule.h"
#include "CodeGen_Internal.h"
#include "Lerp.h"
#include "Util.h"
#include "LLVM_Runtime_Linker.h"
#include "MatlabWrapper.h"
#include "IntegerDivisionTable.h"

#include "CodeGen_X86.h"
#include "CodeGen_GPU_Host.h"
#include "CodeGen_ARM.h"
#include "CodeGen_MIPS.h"
#include "CodeGen_PowerPC.h"
#include "CodeGen_PNaCl.h"
#include "CodeGen_Hexagon.h"

#if !(__cplusplus > 199711L || _MSC_VER >= 1800)

// VS2013 isn't fully C++11 compatible, but it supports enough of what Halide
// needs for now to be an acceptable minimum for Windows.
#error "Halide requires C++11 or VS2013+; please upgrade your compiler."

#endif

namespace Halide {

std::unique_ptr<llvm::Module> codegen_llvm(const Module &module, llvm::LLVMContext &context) {
    std::unique_ptr<Internal::CodeGen_LLVM> cg(Internal::CodeGen_LLVM::new_for_target(module.target(), context));
    return cg->compile(module);
}

namespace Internal {

using namespace llvm;
using std::ostringstream;
using std::cout;
using std::endl;
using std::string;
using std::vector;
using std::pair;
using std::map;
using std::stack;

// Define a local empty inline function for each target
// to disable initialization.
#define LLVM_TARGET(target) \
    inline void Initialize##target##Target() {}
#include <llvm/Config/Targets.def>
#undef LLVM_TARGET

#define LLVM_ASM_PARSER(target)     \
    inline void Initialize##target##AsmParser() {}
#include <llvm/Config/AsmParsers.def>
#undef LLVM_ASM_PARSER

#define LLVM_ASM_PRINTER(target)    \
    inline void Initialize##target##AsmPrinter() {}
#include <llvm/Config/AsmPrinters.def>
#undef LLVM_ASM_PRINTER

#define InitializeTarget(target)              \
        LLVMInitialize##target##Target();     \
        LLVMInitialize##target##TargetInfo(); \
        LLVMInitialize##target##TargetMC();   \
        llvm_##target##_enabled = true;

#define InitializeAsmParser(target)           \
        LLVMInitialize##target##AsmParser();  \

#define InitializeAsmPrinter(target)          \
        LLVMInitialize##target##AsmPrinter(); \

// Override above empty init function with macro for supported targets.
#ifdef WITH_X86
#define InitializeX86Target()       InitializeTarget(X86)
#define InitializeX86AsmParser()    InitializeAsmParser(X86)
#define InitializeX86AsmPrinter()   InitializeAsmPrinter(X86)
#endif

#ifdef WITH_ARM
#define InitializeARMTarget()       InitializeTarget(ARM)
#define InitializeARMAsmParser()    InitializeAsmParser(ARM)
#define InitializeARMAsmPrinter()   InitializeAsmPrinter(ARM)
#endif

#ifdef WITH_PTX
#define InitializeNVPTXTarget()       InitializeTarget(NVPTX)
#define InitializeNVPTXAsmParser()    InitializeAsmParser(NVPTX)
#define InitializeNVPTXAsmPrinter()   InitializeAsmPrinter(NVPTX)
#endif

#ifdef WITH_AARCH64
#define InitializeAArch64Target()       InitializeTarget(AArch64)
#define InitializeAArch64AsmParser()    InitializeAsmParser(AArch64)
#define InitializeAArch64AsmPrinter()   InitializeAsmPrinter(AArch64)
#endif

#ifdef WITH_MIPS
#define InitializeMipsTarget()       InitializeTarget(Mips)
#define InitializeMipsAsmParser()    InitializeAsmParser(Mips)
#define InitializeMipsAsmPrinter()   InitializeAsmPrinter(Mips)
#endif

#ifdef WITH_POWERPC
#define InitializePowerPCTarget()       InitializeTarget(PowerPC)
#define InitializePowerPCAsmParser()    InitializeAsmParser(PowerPC)
#define InitializePowerPCAsmPrinter()   InitializeAsmPrinter(PowerPC)
#endif

#ifdef WITH_HEXAGON
#define InitializeHexagonTarget()       InitializeTarget(Hexagon)
#define InitializeHexagonAsmParser()    InitializeAsmParser(Hexagon)
#define InitializeHexagonAsmPrinter()   InitializeAsmPrinter(Hexagon)
#endif

namespace {

// Get the LLVM linkage corresponding to a Halide linkage type.
llvm::GlobalValue::LinkageTypes llvm_linkage(LoweredFunc::LinkageType t) {
    // TODO(dsharlet): For some reason, marking internal functions as
    // private linkage on OSX is causing some of the static tests to
    // fail. Figure out why so we can remove this.
    return llvm::GlobalValue::ExternalLinkage;

    switch (t) {
    case LoweredFunc::External: return llvm::GlobalValue::ExternalLinkage;
    default: return llvm::GlobalValue::PrivateLinkage;
    }
}

}

CodeGen_LLVM::CodeGen_LLVM(Target t) :
    function(nullptr), context(nullptr),
    builder(nullptr),
    value(nullptr),
    very_likely_branch(nullptr),
    target(t),
    void_t(nullptr), i1(nullptr), i8(nullptr), i16(nullptr), i32(nullptr), i64(nullptr),
    f16(nullptr), f32(nullptr), f64(nullptr),
    buffer_t_type(nullptr),
    metadata_t_type(nullptr),
    argument_t_type(nullptr),
    scalar_value_t_type(nullptr),

    // Vector types. These need an LLVMContext before they can be initialized.
    i8x8(nullptr),
    i8x16(nullptr),
    i8x32(nullptr),
    i16x4(nullptr),
    i16x8(nullptr),
    i16x16(nullptr),
    i32x2(nullptr),
    i32x4(nullptr),
    i32x8(nullptr),
    i64x2(nullptr),
    i64x4(nullptr),
    f32x2(nullptr),
    f32x4(nullptr),
    f32x8(nullptr),
    f64x2(nullptr),
    f64x4(nullptr),
    i32x16(nullptr),

    // Wildcards for pattern matching
    wild_i8x8(Variable::make(Int(8, 8), "*")),
    wild_i16x4(Variable::make(Int(16, 4), "*")),
    wild_i32x2(Variable::make(Int(32, 2), "*")),

    wild_u8x8(Variable::make(UInt(8, 8), "*")),
    wild_u16x4(Variable::make(UInt(16, 4), "*")),
    wild_u32x2(Variable::make(UInt(32, 2), "*")),

    wild_i8x16(Variable::make(Int(8, 16), "*")),
    wild_i16x8(Variable::make(Int(16, 8), "*")),
    wild_i32x4(Variable::make(Int(32, 4), "*")),
    wild_i64x2(Variable::make(Int(64, 2), "*")),

    wild_u8x16(Variable::make(UInt(8, 16), "*")),
    wild_u16x8(Variable::make(UInt(16, 8), "*")),
    wild_u32x4(Variable::make(UInt(32, 4), "*")),
    wild_u64x2(Variable::make(UInt(64, 2), "*")),

    wild_i8x32(Variable::make(Int(8, 32), "*")),
    wild_i16x16(Variable::make(Int(16, 16), "*")),
    wild_i32x8(Variable::make(Int(32, 8), "*")),
    wild_i64x4(Variable::make(Int(64, 4), "*")),

    wild_u8x32(Variable::make(UInt(8, 32), "*")),
    wild_u16x16(Variable::make(UInt(16, 16), "*")),
    wild_u32x8(Variable::make(UInt(32, 8), "*")),
    wild_u64x4(Variable::make(UInt(64, 4), "*")),

    wild_i32x16(Variable::make(Int(32, 16), "*")),
    wild_u32x16(Variable::make(UInt(32, 16), "*")),
    wild_i8x64(Variable::make(Int(8, 64), "*")),
    wild_u8x64(Variable::make(UInt(8, 64), "*")),
    wild_i16x32(Variable::make(Int(16, 32), "*")),
    wild_u16x32(Variable::make(UInt(16, 32), "*")),

    wild_i32x32(Variable::make(Int(32, 32), "*")),
    wild_u32x32(Variable::make(UInt(32, 32), "*")),
    wild_i8x128(Variable::make(Int(8, 128), "*")),
    wild_u8x128(Variable::make(UInt(8, 128), "*")),
    wild_i16x64(Variable::make(Int(16, 64), "*")),
    wild_u16x64(Variable::make(UInt(16, 64), "*")),

    wild_i32x64(Variable::make(Int(32, 64), "*")),
    wild_u32x64(Variable::make(UInt(32, 64), "*")),
    wild_i8x256(Variable::make(Int(8, 256), "*")),
    wild_u8x256(Variable::make(UInt(8, 256), "*")),
    wild_i16x128(Variable::make(Int(16, 128), "*")),
    wild_u16x128(Variable::make(UInt(16, 128), "*")),

    wild_i32x128(Variable::make(Int(32, 128), "*")),
    wild_u32x128(Variable::make(UInt(32, 128), "*")),
    wild_i8x512(Variable::make(Int(8, 512), "*")),
    wild_u8x512(Variable::make(UInt(8, 512), "*")),
    wild_i16x256(Variable::make(Int(16, 256), "*")),
    wild_u16x256(Variable::make(UInt(16, 256), "*")),
    wild_f32x2(Variable::make(Float(32, 2), "*")),

    wild_f32x4(Variable::make(Float(32, 4), "*")),
    wild_f64x2(Variable::make(Float(64, 2), "*")),

    wild_f32x8(Variable::make(Float(32, 8), "*")),
    wild_f64x4(Variable::make(Float(64, 4), "*")),

    wild_u1x_ (Variable::make(UInt(1, 0), "*")),
    wild_i8x_ (Variable::make(Int(8, 0), "*")),
    wild_u8x_ (Variable::make(UInt(8, 0), "*")),
    wild_i16x_(Variable::make(Int(16, 0), "*")),
    wild_u16x_(Variable::make(UInt(16, 0), "*")),
    wild_i32x_(Variable::make(Int(32, 0), "*")),
    wild_u32x_(Variable::make(UInt(32, 0), "*")),
    wild_i64x_(Variable::make(Int(64, 0), "*")),
    wild_u64x_(Variable::make(UInt(64, 0), "*")),
    wild_f32x_(Variable::make(Float(32, 0), "*")),
    wild_f64x_(Variable::make(Float(64, 0), "*")),

    // Bounds of types
    min_i8(Int(8).min()),
    max_i8(Int(8).max()),
    max_u8(UInt(8).max()),

    min_i16(Int(16).min()),
    max_i16(Int(16).max()),
    max_u16(UInt(16).max()),

    min_i32(Int(32).min()),
    max_i32(Int(32).max()),
    max_u32(UInt(32).max()),

    min_i64(Int(64).min()),
    max_i64(Int(64).max()),
    max_u64(UInt(64).max()),

    min_f32(Float(32).min()),
    max_f32(Float(32).max()),

    min_f64(Float(64).min()),
    max_f64(Float(64).max()),
    destructor_block(nullptr) {
    initialize_llvm();
}

namespace {

template <typename T>
CodeGen_LLVM *make_codegen(const Target &target,
                           llvm::LLVMContext &context) {
    CodeGen_LLVM *ret = new T(target);
    ret->set_context(context);
    return ret;
}

}

void CodeGen_LLVM::set_context(llvm::LLVMContext &context) {
    this->context = &context;
}

CodeGen_LLVM *CodeGen_LLVM::new_for_target(const Target &target,
                                           llvm::LLVMContext &context) {
    // The awkward mapping from targets to code generators
    if (target.features_any_of({Target::CUDA,
                                Target::OpenCL,
                                Target::OpenGL,
                                Target::OpenGLCompute,
                                Target::Renderscript,
                                Target::Metal})) {
#ifdef WITH_X86
        if (target.arch == Target::X86) {
            return make_codegen<CodeGen_GPU_Host<CodeGen_X86>>(target, context);
        }
#endif
#if defined(WITH_ARM) || defined(WITH_AARCH64)
        if (target.arch == Target::ARM) {
            return make_codegen<CodeGen_GPU_Host<CodeGen_ARM>>(target, context);
        }
#endif
#ifdef WITH_MIPS
        if (target.arch == Target::MIPS) {
            return make_codegen<CodeGen_GPU_Host<CodeGen_MIPS>>(target, context);
        }
#endif
#ifdef WITH_POWERPC
        if (target.arch == Target::POWERPC) {
            return make_codegen<CodeGen_GPU_Host<CodeGen_PowerPC>>(target, context);
        }
#endif
#ifdef WITH_NATIVE_CLIENT
        if (target.arch == Target::PNaCl) {
            return make_codegen<CodeGen_GPU_Host<CodeGen_PNaCl>>(target, context);
        }
#endif

        user_error << "Invalid target architecture for GPU backend: "
                   << target.to_string() << "\n";
        return nullptr;

    } else if (target.arch == Target::X86) {
        return make_codegen<CodeGen_X86>(target, context);
    } else if (target.arch == Target::ARM) {
        return make_codegen<CodeGen_ARM>(target, context);
    } else if (target.arch == Target::MIPS) {
        return make_codegen<CodeGen_MIPS>(target, context);
    } else if (target.arch == Target::POWERPC) {
        return make_codegen<CodeGen_PowerPC>(target, context);
    } else if (target.arch == Target::PNaCl) {
        return make_codegen<CodeGen_PNaCl>(target, context);
<<<<<<< HEAD
    } else if (target.arch == Target::Hexagon) {
        return make_codegen<CodeGen_Hexagon>(target, context);
=======
#ifdef WITH_HEXAGON
    } else if (target.arch == Target::Hexagon) {
      user_warning << "Invoking codegen hexagon\n";
      if (target.os != Target::OSUnknown
          && target.os != Target::HexagonStandalone)
        user_error << "Hexagon not setup yet" << target.os << "\n";
      return make_codegen<CodeGen_Hexagon>(target, context);
#endif
>>>>>>> 26551f6a
    }

    user_error << "Unknown target architecture: "
               << target.to_string() << "\n";
    return nullptr;
}

void CodeGen_LLVM::initialize_llvm() {
    static std::mutex initialize_llvm_mutex;
    std::lock_guard<std::mutex> lock(initialize_llvm_mutex);

    // Initialize the targets we want to generate code for which are enabled
    // in llvm configuration
    if (!llvm_initialized) {

        #if LLVM_VERSION >= 36
        // You can hack in command-line args to llvm with the
        // environment variable HL_LLVM_ARGS, e.g. HL_LLVM_ARGS="-print-after-all"
        size_t defined = 0;
        std::string args = get_env_variable("HL_LLVM_ARGS", defined);
        if (!args.empty()) {
            vector<std::string> arg_vec = split_string(args, " ");
            vector<const char *> c_arg_vec;
            c_arg_vec.push_back("llc");
            for (const std::string &s : arg_vec) {
                c_arg_vec.push_back(s.c_str());
            }
            cl::ParseCommandLineOptions((int)(c_arg_vec.size()), &c_arg_vec[0], "Halide compiler\n");
        }
        #endif

        InitializeNativeTarget();
        InitializeNativeTargetAsmPrinter();
        InitializeNativeTargetAsmParser();

        #define LLVM_TARGET(target)         \
            Initialize##target##Target();
        #include <llvm/Config/Targets.def>
        #undef LLVM_TARGET

        #define LLVM_ASM_PARSER(target)     \
            Initialize##target##AsmParser();
        #include <llvm/Config/AsmParsers.def>
        #undef LLVM_ASM_PARSER

        #define LLVM_ASM_PRINTER(target)    \
            Initialize##target##AsmPrinter();
        #include <llvm/Config/AsmPrinters.def>
        #undef LLVM_ASM_PRINTER

        llvm_initialized = true;
    }
}

void CodeGen_LLVM::init_context() {
    // Ensure our IRBuilder is using the current context.
    delete builder;
    builder = new IRBuilder<>(*context);

    // Branch weights for very likely branches
    llvm::MDBuilder md_builder(*context);
    very_likely_branch = md_builder.createBranchWeights(1 << 30, 0);

    // Define some types
    void_t = llvm::Type::getVoidTy(*context);
    i1 = llvm::Type::getInt1Ty(*context);
    i8 = llvm::Type::getInt8Ty(*context);
    i16 = llvm::Type::getInt16Ty(*context);
    i32 = llvm::Type::getInt32Ty(*context);
    i64 = llvm::Type::getInt64Ty(*context);
    f16 = llvm::Type::getHalfTy(*context);
    f32 = llvm::Type::getFloatTy(*context);
    f64 = llvm::Type::getDoubleTy(*context);

    i8x8 = VectorType::get(i8, 8);
    i8x16 = VectorType::get(i8, 16);
    i8x32 = VectorType::get(i8, 32);
    i16x4 = VectorType::get(i16, 4);
    i16x8 = VectorType::get(i16, 8);
    i16x16 = VectorType::get(i16, 16);
    i32x2 = VectorType::get(i32, 2);
    i32x4 = VectorType::get(i32, 4);
    i32x8 = VectorType::get(i32, 8);
    i64x2 = VectorType::get(i64, 2);
    i64x4 = VectorType::get(i64, 4);
    f32x2 = VectorType::get(f32, 2);
    f32x4 = VectorType::get(f32, 4);
    f32x8 = VectorType::get(f32, 8);
    f64x2 = VectorType::get(f64, 2);
    f64x4 = VectorType::get(f64, 4);
}


void CodeGen_LLVM::init_module() {
    init_context();

    // Start with a module containing the initial module for this target.
    module = get_initial_module_for_target(target, context);
}

CodeGen_LLVM::~CodeGen_LLVM() {
    delete builder;
}

bool CodeGen_LLVM::llvm_initialized = false;
bool CodeGen_LLVM::llvm_X86_enabled = false;
bool CodeGen_LLVM::llvm_ARM_enabled = false;
bool CodeGen_LLVM::llvm_Hexagon_enabled = false;
bool CodeGen_LLVM::llvm_AArch64_enabled = false;
bool CodeGen_LLVM::llvm_NVPTX_enabled = false;
bool CodeGen_LLVM::llvm_Mips_enabled = false;
bool CodeGen_LLVM::llvm_PowerPC_enabled = false;


namespace {

void mangled_names(const LoweredFunc &f, const Target &target, std::string &simple_name,
                   std::string &extern_name, std::string &argv_name, std::string &metadata_name) {
    std::vector<std::string> namespaces;
    simple_name = extract_namespaces(f.name, namespaces);
    argv_name = simple_name + "_argv";
    metadata_name = simple_name + "_metadata";
    const std::vector<Argument> &args = f.args;

    if (f.linkage == LoweredFunc::External &&
        target.has_feature(Target::CPlusPlusMangling) &&
        !target.has_feature(Target::JIT)) { // TODO: make this work with JIT or remove mangling flag in JIT target setup
        std::vector<ExternFuncArgument> mangle_args;
        for (const auto &arg : args) {
            if (arg.kind == Argument::InputScalar) {
                mangle_args.push_back(ExternFuncArgument(make_zero(arg.type)));
            } else if (arg.kind == Argument::InputBuffer ||
                       arg.kind == Argument::OutputBuffer) {
                mangle_args.push_back(ExternFuncArgument(Buffer()));
            }
        }
        extern_name = cplusplus_function_mangled_name(simple_name, namespaces, type_of<int>(), mangle_args, target);
        halide_handle_cplusplus_type inner_type(halide_cplusplus_type_name(halide_cplusplus_type_name::Simple, "void"), {}, {},
                                                { halide_handle_cplusplus_type::Pointer, halide_handle_cplusplus_type::Pointer } );
        Type void_star_star(Handle(1, &inner_type));
        argv_name = cplusplus_function_mangled_name(argv_name, namespaces, type_of<int>(), { ExternFuncArgument(make_zero(void_star_star)) }, target);
    } else {
        extern_name = simple_name;
    }
}

// Make a wrapper to call the function with an array of pointer
// args. This is easier for the JIT to call than a function with an
// unknown (at compile time) argument list.
llvm::Function *add_argv_wrapper(llvm::Module *m, llvm::Function *fn, const std::string &name) {
    llvm::Type *buffer_t_type = m->getTypeByName("struct.buffer_t");
    llvm::Type *i8 = llvm::Type::getInt8Ty(m->getContext());
    llvm::Type *i32 = llvm::Type::getInt32Ty(m->getContext());

    llvm::Type *args_t[] = {i8->getPointerTo()->getPointerTo()};
    llvm::FunctionType *func_t = llvm::FunctionType::get(i32, args_t, false);
    llvm::Function *wrapper = llvm::Function::Create(func_t, llvm::GlobalValue::ExternalLinkage, name, m);
    llvm::BasicBlock *block = llvm::BasicBlock::Create(m->getContext(), "entry", wrapper);
    llvm::IRBuilder<> builder(m->getContext());
    builder.SetInsertPoint(block);

    llvm::Value *arg_array = iterator_to_pointer(wrapper->arg_begin());

    std::vector<llvm::Value *> wrapper_args;
    for (llvm::Function::arg_iterator i = fn->arg_begin(); i != fn->arg_end(); i++) {
        // Get the address of the nth argument
        llvm::Value *ptr = builder.CreateConstGEP1_32(arg_array, wrapper_args.size());
        ptr = builder.CreateLoad(ptr);
        if (i->getType() == buffer_t_type->getPointerTo()) {
            // Cast the argument to a buffer_t *
            wrapper_args.push_back(builder.CreatePointerCast(ptr, buffer_t_type->getPointerTo()));
        } else {
            // Cast to the appropriate type and load
            ptr = builder.CreatePointerCast(ptr, i->getType()->getPointerTo());
            wrapper_args.push_back(builder.CreateLoad(ptr));
        }
    }
    debug(4) << "Creating call from wrapper to actual function\n";
    llvm::Value *result = builder.CreateCall(fn, wrapper_args);
    builder.CreateRet(result);
    llvm::verifyFunction(*wrapper);
    return wrapper;
}

}  // namespace

std::unique_ptr<llvm::Module> CodeGen_LLVM::compile(const Module &input) {
    init_module();

    debug(1) << "Target triple of initial module: " << module->getTargetTriple() << "\n";

    module->setModuleIdentifier(input.name());

    // Add some target specific info to the module as metadata.
    module->addModuleFlag(llvm::Module::Warning, "halide_use_soft_float_abi", use_soft_float_abi() ? 1 : 0);
    #if LLVM_VERSION < 36
    module->addModuleFlag(llvm::Module::Warning, "halide_mcpu", ConstantDataArray::getString(*context, mcpu()));
    module->addModuleFlag(llvm::Module::Warning, "halide_mattrs", ConstantDataArray::getString(*context, mattrs()));
    #else
    module->addModuleFlag(llvm::Module::Warning, "halide_mcpu", MDString::get(*context, mcpu()));
    module->addModuleFlag(llvm::Module::Warning, "halide_mattrs", MDString::get(*context, mattrs()));
    #endif

    internal_assert(module && context && builder)
        << "The CodeGen_LLVM subclass should have made an initial module before calling CodeGen_LLVM::compile\n";

    // Ensure some types we need are defined
    buffer_t_type = module->getTypeByName("struct.buffer_t");
    internal_assert(buffer_t_type) << "Did not find buffer_t in initial module";

    metadata_t_type = module->getTypeByName("struct.halide_filter_metadata_t");
    internal_assert(metadata_t_type) << "Did not find halide_filter_metadata_t in initial module";

    argument_t_type = module->getTypeByName("struct.halide_filter_argument_t");
    internal_assert(argument_t_type) << "Did not find halide_filter_argument_t in initial module";

    scalar_value_t_type = module->getTypeByName("struct.halide_scalar_value_t");
    internal_assert(scalar_value_t_type) << "Did not find halide_scalar_value_t in initial module";

    // Generate the code for this module.
    debug(1) << "Generating llvm bitcode...\n";
    for (size_t i = 0; i < input.buffers.size(); i++) {
        compile_buffer(input.buffers[i]);
    }
    for (size_t i = 0; i < input.functions.size(); i++) {
        const LoweredFunc &f = input.functions[i];

        std::string simple_name;
        std::string extern_name;
        std::string argv_name;
        std::string metadata_name;

        mangled_names(f, get_target(), simple_name, extern_name, argv_name, metadata_name);

        compile_func(f, simple_name, extern_name);

        // If the Func is externally visible, also create the argv wrapper
        // (useful for calling from JIT and other machine interfaces).
        if (f.linkage == LoweredFunc::External) {
            llvm::Function *wrapper = add_argv_wrapper(module.get(), function, argv_name);
            llvm::Constant *metadata = embed_metadata(metadata_name, simple_name, f.args);
            if (target.has_feature(Target::RegisterMetadata)) {
                register_metadata(simple_name, metadata, wrapper);
            }

            if (target.has_feature(Target::Matlab)) {
                define_matlab_wrapper(module.get(), wrapper, metadata);
            }
        }
    }

    debug(2) << module.get() << "\n";

    // Verify the module is ok
    verifyModule(*module);
    debug(2) << "Done generating llvm bitcode\n";

//  compile_for_device(stmt, name, args,images_to_embed);

    // Optimize
    CodeGen_LLVM::optimize_module();

    // Disown the module and return it.
    return std::move(module);
}


void CodeGen_LLVM::begin_func(LoweredFunc::LinkageType linkage, const std::string& name,
                              const std::string& extern_name, const std::vector<Argument>& args) {
    // Deduce the types of the arguments to our function
    vector<llvm::Type *> arg_types(args.size());
    for (size_t i = 0; i < args.size(); i++) {
        if (args[i].is_buffer()) {
            arg_types[i] = buffer_t_type->getPointerTo();
        } else {
            arg_types[i] = llvm_type_of(args[i].type);
        }
    }

    // Make our function
    FunctionType *func_t = FunctionType::get(i32, arg_types, false);
    function = llvm::Function::Create(func_t, llvm_linkage(linkage), extern_name, module.get());

    // Mark the buffer args as no alias
    for (size_t i = 0; i < args.size(); i++) {
        if (args[i].is_buffer()) {
            function->setDoesNotAlias(i+1);
        }
    }

    debug(1) << "Generating llvm bitcode prolog for function " << name << "...\n";

    // Null out the destructor block.
    destructor_block = nullptr;

    // Make the initial basic block
    BasicBlock *block = BasicBlock::Create(*context, "entry", function);
    builder->SetInsertPoint(block);

    // Put the arguments in the symbol table
    {
        size_t i = 0;
        for (auto &arg : function->args()) {
            sym_push(args[i].name, &arg);
            if (args[i].is_buffer()) {
                push_buffer(args[i].name, &arg);
            }

            i++;
        }
    }
}

void CodeGen_LLVM::end_func(const std::vector<Argument>& args) {
    return_with_error_code(ConstantInt::get(i32, 0));

    // Remove the arguments from the symbol table
    for (size_t i = 0; i < args.size(); i++) {
        sym_pop(args[i].name);
        if (args[i].is_buffer()) {
            pop_buffer(args[i].name);
        }
    }

    internal_assert(!verifyFunction(*function));
}

  void CodeGen_LLVM::compile_func(const LoweredFunc &f, const std::string &simple_name,
                                  const std::string &extern_name) {
    // Generate the function declaration and argument unpacking code.
    begin_func(f.linkage, simple_name, extern_name, f.args);

    // Generate the function body.
    debug(1) << "Generating llvm bitcode for function " << f.name << "...\n";
    f.body.accept(this);

    // Clean up and return.
    end_func(f.args);
}

// Given a range of iterators of constant ints, get a corresponding vector of llvm::Constant.
template<typename It>
std::vector<llvm::Constant*> get_constants(llvm::Type *t, It begin, It end) {
    std::vector<llvm::Constant*> ret;
    for (It i = begin; i != end; i++) {
        ret.push_back(ConstantInt::get(t, *i));
    }
    return ret;
}

BasicBlock *CodeGen_LLVM::get_destructor_block() {
    if (!destructor_block) {
        // Create it if it doesn't exist.
        IRBuilderBase::InsertPoint here = builder->saveIP();
        destructor_block = BasicBlock::Create(*context, "destructor_block", function);
        builder->SetInsertPoint(destructor_block);
        // The first instruction in the destructor block is a phi node
        // that collects the error code.
        PHINode *error_code = builder->CreatePHI(i32, 0);

        // Calls to destructors will get inserted here.

        // The last instruction is the return op that returns it.
        builder->CreateRet(error_code);

        // Jump back to where we were.
        builder->restoreIP(here);

    }
    internal_assert(destructor_block->getParent() == function);
    return destructor_block;
}

Value *CodeGen_LLVM::register_destructor(llvm::Function *destructor_fn, Value *obj, DestructorType when) {

    // Create a null-initialized stack slot to track this object
    llvm::Type *void_ptr = i8->getPointerTo();
    llvm::Value *stack_slot = create_alloca_at_entry(void_ptr, 1, true);

    // Cast the object to llvm's representation of void *
    obj = builder->CreatePointerCast(obj, void_ptr);

    // Put it in the stack slot
    builder->CreateStore(obj, stack_slot);

    // Passing the constant null as the object means the destructor
    // will never get called.
    {
        llvm::Constant *c = dyn_cast<llvm::Constant>(obj);
        if (c && c->isNullValue()) {
            internal_error << "Destructors must take a non-null object\n";
        }
    }

    // Switch to the destructor block, and add code that cleans up
    // this object if the contents of the stack slot is not nullptr.
    IRBuilderBase::InsertPoint here = builder->saveIP();
    BasicBlock *dtors = get_destructor_block();

    builder->SetInsertPoint(dtors->getFirstNonPHI());

    PHINode *error_code = dyn_cast<PHINode>(dtors->begin());
    internal_assert(error_code) << "The destructor block is supposed to start with a phi node\n";

    llvm::Value *should_call =
        (when == Always) ?
        ConstantInt::get(i1, 1) :
        builder->CreateIsNotNull(error_code);

    llvm::Function *call_destructor = module->getFunction("call_destructor");
    internal_assert(call_destructor);
    internal_assert(destructor_fn);
    Value *args[] = {get_user_context(), destructor_fn, stack_slot, should_call};
    builder->CreateCall(call_destructor, args);

    // Switch back to the original location
    builder->restoreIP(here);

    // Return the stack slot so that it's possible to cleanup the object early.
    return stack_slot;
}

void CodeGen_LLVM::trigger_destructor(llvm::Function *destructor_fn, Value *stack_slot) {
    llvm::Function *call_destructor = module->getFunction("call_destructor");
    internal_assert(call_destructor);
    internal_assert(destructor_fn);
    Value *should_call = ConstantInt::get(i1, 1);
    Value *args[] = {get_user_context(), destructor_fn, stack_slot, should_call};
    builder->CreateCall(call_destructor, args);
}

void CodeGen_LLVM::compile_buffer(const Buffer &buf) {
    // Embed the buffer declaration as a global.
    internal_assert(buf.defined());

    buffer_t b = *(buf.raw_buffer());
    user_assert(b.host)
        << "Can't embed buffer " << buf.name() << " because it has a null host pointer.\n";
    user_assert(!b.dev_dirty)
        << "Can't embed Image \"" << buf.name() << "\""
        << " because it has a dirty device pointer\n";

    // Figure out the offset of the last pixel.
    size_t num_elems = 1;
    for (int d = 0; b.extent[d]; d++) {
        num_elems += b.stride[d] * (b.extent[d] - 1);
    }
    vector<char> array(b.host, b.host + num_elems * b.elem_size);

    // Embed the buffer_t and make it point to the data array.
    GlobalVariable *global = new GlobalVariable(*module, buffer_t_type,
                                                false, GlobalValue::PrivateLinkage,
                                                0, buf.name() + ".buffer");
    llvm::ArrayType *i32_array = ArrayType::get(i32, 4);

    llvm::Type *padding_bytes_type =
        buffer_t_type->getElementType(buffer_t_type->getNumElements()-1);

    Constant *fields[] = {
        ConstantInt::get(i64, 0), // dev
        create_binary_blob(array, buf.name() + ".data"), // host
        ConstantArray::get(i32_array, get_constants(i32, b.extent, b.extent + 4)),
        ConstantArray::get(i32_array, get_constants(i32, b.stride, b.stride + 4)),
        ConstantArray::get(i32_array, get_constants(i32, b.min, b.min + 4)),
        ConstantInt::get(i32, b.elem_size),
        ConstantInt::get(i8, 1), // host_dirty
        ConstantInt::get(i8, 0), // dev_dirty
        Constant::getNullValue(padding_bytes_type)
    };
    Constant *buffer_struct = ConstantStruct::get(buffer_t_type, fields);
    global->setInitializer(buffer_struct);


    // Finally, dump it in the symbol table
    Constant *zero[] = {ConstantInt::get(i32, 0)};
#if LLVM_VERSION >= 37
    Constant *global_ptr = ConstantExpr::getInBoundsGetElementPtr(buffer_t_type, global, zero);
#else
    Constant *global_ptr = ConstantExpr::getInBoundsGetElementPtr(global, zero);
#endif
    sym_push(buf.name(), global_ptr);
    sym_push(buf.name() + ".buffer", global_ptr);
}

Constant* CodeGen_LLVM::embed_constant_expr(Expr e) {
    if (!e.defined() || e.type().is_handle()) {
        // Handle is always emitted into metadata "undefined", regardless of
        // what sort of Expr is provided.
        return Constant::getNullValue(scalar_value_t_type->getPointerTo());
    }

    llvm::Value *val = codegen(e);
    llvm::Constant *constant = dyn_cast<llvm::Constant>(val);
    internal_assert(constant);

    GlobalVariable *storage = new GlobalVariable(
            *module,
            constant->getType(),
            /*isConstant*/ true,
            GlobalValue::PrivateLinkage,
            constant);

    Constant *zero[] = {ConstantInt::get(i32, 0)};
    return ConstantExpr::getBitCast(
#if LLVM_VERSION >= 37
        ConstantExpr::getInBoundsGetElementPtr(constant->getType(), storage, zero),
#else
        ConstantExpr::getInBoundsGetElementPtr(storage, zero),
#endif
        scalar_value_t_type->getPointerTo());
}

llvm::Constant *CodeGen_LLVM::embed_metadata(const std::string &metadata_name,
        const std::string &function_name, const std::vector<Argument> &args) {
    Constant *zero = ConstantInt::get(i32, 0);

    const int num_args = (int) args.size();

    vector<Constant *> arguments_array_entries;
    for (int arg = 0; arg < num_args; ++arg) {
        Constant *argument_fields[] = {
            create_string_constant(args[arg].name),
            ConstantInt::get(i32, args[arg].kind),
            ConstantInt::get(i32, args[arg].dimensions),
            ConstantInt::get(i32, args[arg].type.code()),
            ConstantInt::get(i32, args[arg].type.bits()),
            embed_constant_expr(args[arg].def),
            embed_constant_expr(args[arg].min),
            embed_constant_expr(args[arg].max)
        };
        arguments_array_entries.push_back(ConstantStruct::get(argument_t_type, argument_fields));
    }
    llvm::ArrayType *arguments_array = ArrayType::get(argument_t_type, num_args);
    GlobalVariable *arguments_array_storage = new GlobalVariable(
        *module,
        arguments_array,
        /*isConstant*/ true,
        GlobalValue::PrivateLinkage,
        ConstantArray::get(arguments_array, arguments_array_entries));

    Value *zeros[] = {zero, zero};
    Constant *metadata_fields[] = {
        /* version */ zero,
        /* num_arguments */ ConstantInt::get(i32, num_args),
#if LLVM_VERSION >= 37
        /* arguments */ ConstantExpr::getInBoundsGetElementPtr(arguments_array, arguments_array_storage, zeros),
#else
        /* arguments */ ConstantExpr::getInBoundsGetElementPtr(arguments_array_storage, zeros),
#endif
        /* target */ create_string_constant(target.to_string()),
        /* name */ create_string_constant(function_name)
    };

    GlobalVariable *metadata = new GlobalVariable(
        *module,
        metadata_t_type,
        /*isConstant*/ true,
        GlobalValue::ExternalLinkage,
        ConstantStruct::get(metadata_t_type, metadata_fields),
        metadata_name);

    return metadata;
}

void CodeGen_LLVM::register_metadata(const std::string &name, llvm::Constant *metadata, llvm::Function *argv_wrapper) {
    llvm::Function *register_metadata = module->getFunction("halide_runtime_internal_register_metadata");
    internal_assert(register_metadata) << "Could not find register_metadata in initial module\n";

    llvm::StructType *register_t_type = module->getTypeByName("struct._halide_runtime_internal_registered_filter_t");
    internal_assert(register_t_type) << "Could not find register_t_type in initial module\n";

    Constant *list_node_fields[] = {
        Constant::getNullValue(i8->getPointerTo()),
        metadata,
        argv_wrapper
    };

    GlobalVariable *list_node = new GlobalVariable(
        *module,
        register_t_type,
        /*isConstant*/ false,
        GlobalValue::PrivateLinkage,
        ConstantStruct::get(register_t_type, list_node_fields));

    llvm::FunctionType *func_t = llvm::FunctionType::get(void_t, false);
    llvm::Function *ctor = llvm::Function::Create(func_t, llvm::GlobalValue::PrivateLinkage, name + ".register_metadata", module.get());
    llvm::BasicBlock *block = llvm::BasicBlock::Create(module->getContext(), "entry", ctor);
    builder->SetInsertPoint(block);
    llvm::Value *call_args[] = {list_node};
    llvm::CallInst *call = builder->CreateCall(register_metadata, call_args);
    call->setDoesNotThrow();
    builder->CreateRet(call);
    llvm::verifyFunction(*ctor);

    llvm::appendToGlobalCtors(*module, ctor, 0);
}

llvm::Type *CodeGen_LLVM::llvm_type_of(Type t) {
    return Internal::llvm_type_of(context, t);
}

void CodeGen_LLVM::optimize_module() {
    debug(3) << "Optimizing module\n";

    if (debug::debug_level >= 3) {
        module->dump();
    }

    #if LLVM_VERSION < 37
    FunctionPassManager function_pass_manager(module.get());
    PassManager module_pass_manager;
    #else
    legacy::FunctionPassManager function_pass_manager(module.get());
    legacy::PassManager module_pass_manager;
    #endif

    #if (LLVM_VERSION >= 36) && (LLVM_VERSION < 37)
    internal_assert(module->getDataLayout()) << "Optimizing module with no data layout, probably will crash in LLVM.\n";
    module_pass_manager.add(new DataLayoutPass());
    #endif

    // Make sure things marked as always-inline get inlined
    module_pass_manager.add(createAlwaysInlinerPass());

    PassManagerBuilder b;
    b.OptLevel = 3;
    b.populateFunctionPassManager(function_pass_manager);
    b.populateModulePassManager(module_pass_manager);

    // Run optimization passes
    module_pass_manager.run(*module);
    function_pass_manager.doInitialization();
    for (llvm::Module::iterator i = module->begin(); i != module->end(); i++) {
        function_pass_manager.run(*i);
    }
    function_pass_manager.doFinalization();

    debug(3) << "After LLVM optimizations:\n";
    if (debug::debug_level >= 2) {
        module->dump();
    }
}

void CodeGen_LLVM::sym_push(const string &name, llvm::Value *value) {
    if (!value->getType()->isVoidTy()) {
        value->setName(name);
    }
    symbol_table.push(name, value);
}

void CodeGen_LLVM::sym_pop(const string &name) {
    symbol_table.pop(name);
}

llvm::Value *CodeGen_LLVM::sym_get(const string &name, bool must_succeed) const {
    // look in the symbol table
    if (!symbol_table.contains(name)) {
        if (must_succeed) {
            std::ostringstream err;
            err << "Symbol not found: " << name << "\n";

            if (debug::debug_level > 0) {
                err << "The following names are in scope:\n"
                    << symbol_table << "\n";
            }

            internal_error << err.str();
        } else {
            return nullptr;
        }
    }
    return symbol_table.get(name);
}

bool CodeGen_LLVM::sym_exists(const string &name) const {
    return symbol_table.contains(name);
}

// Take an llvm Value representing a pointer to a buffer_t,
// and populate the symbol table with its constituent parts
void CodeGen_LLVM::push_buffer(const string &name, llvm::Value *buffer) {
    // Make sure the buffer object itself is not null
    create_assertion(builder->CreateIsNotNull(buffer),
                     Call::make(Int(32), "halide_error_buffer_argument_is_null",
                                {name}, Call::Extern));

    Value *host_ptr = buffer_host(buffer);
    Value *dev_ptr = buffer_dev(buffer);

    // Instead track this buffer name so that loads and stores from it
    // don't try to be too aligned.
    external_buffer.insert(name);

    // Push the buffer pointer as well, for backends that care.
    sym_push(name + ".buffer", buffer);

    sym_push(name + ".host", host_ptr);
    sym_push(name + ".dev", dev_ptr);
    Value *nullity_test = builder->CreateAnd(builder->CreateIsNull(host_ptr),
                                             builder->CreateIsNull(dev_ptr));
    sym_push(name + ".host_and_dev_are_null", nullity_test);
    sym_push(name + ".host_dirty", buffer_host_dirty(buffer));
    sym_push(name + ".dev_dirty", buffer_dev_dirty(buffer));
    sym_push(name + ".extent.0", buffer_extent(buffer, 0));
    sym_push(name + ".extent.1", buffer_extent(buffer, 1));
    sym_push(name + ".extent.2", buffer_extent(buffer, 2));
    sym_push(name + ".extent.3", buffer_extent(buffer, 3));
    sym_push(name + ".stride.0", buffer_stride(buffer, 0));
    sym_push(name + ".stride.1", buffer_stride(buffer, 1));
    sym_push(name + ".stride.2", buffer_stride(buffer, 2));
    sym_push(name + ".stride.3", buffer_stride(buffer, 3));
    sym_push(name + ".min.0", buffer_min(buffer, 0));
    sym_push(name + ".min.1", buffer_min(buffer, 1));
    sym_push(name + ".min.2", buffer_min(buffer, 2));
    sym_push(name + ".min.3", buffer_min(buffer, 3));
    sym_push(name + ".elem_size", buffer_elem_size(buffer));
}

void CodeGen_LLVM::pop_buffer(const string &name) {
    sym_pop(name + ".buffer");
    sym_pop(name + ".host");
    sym_pop(name + ".dev");
    sym_pop(name + ".host_and_dev_are_null");
    sym_pop(name + ".host_dirty");
    sym_pop(name + ".dev_dirty");
    sym_pop(name + ".extent.0");
    sym_pop(name + ".extent.1");
    sym_pop(name + ".extent.2");
    sym_pop(name + ".extent.3");
    sym_pop(name + ".stride.0");
    sym_pop(name + ".stride.1");
    sym_pop(name + ".stride.2");
    sym_pop(name + ".stride.3");
    sym_pop(name + ".min.0");
    sym_pop(name + ".min.1");
    sym_pop(name + ".min.2");
    sym_pop(name + ".min.3");
    sym_pop(name + ".elem_size");
}

// Given an llvm value representing a pointer to a buffer_t, extract various subfields
Value *CodeGen_LLVM::buffer_host(Value *buffer) {
    return builder->CreateLoad(buffer_host_ptr(buffer));
}

Value *CodeGen_LLVM::buffer_dev(Value *buffer) {
    return builder->CreateLoad(buffer_dev_ptr(buffer));
}

Value *CodeGen_LLVM::buffer_host_dirty(Value *buffer) {
    return builder->CreateLoad(buffer_host_dirty_ptr(buffer));
}

Value *CodeGen_LLVM::buffer_dev_dirty(Value *buffer) {
    return builder->CreateLoad(buffer_dev_dirty_ptr(buffer));
}

Value *CodeGen_LLVM::buffer_extent(Value *buffer, int i) {
    return builder->CreateLoad(buffer_extent_ptr(buffer, i));
}

Value *CodeGen_LLVM::buffer_stride(Value *buffer, int i) {
    return builder->CreateLoad(buffer_stride_ptr(buffer, i));
}

Value *CodeGen_LLVM::buffer_min(Value *buffer, int i) {
    return builder->CreateLoad(buffer_min_ptr(buffer, i));
}

Value *CodeGen_LLVM::buffer_elem_size(Value *buffer) {
    return builder->CreateLoad(buffer_elem_size_ptr(buffer));
}

Value *CodeGen_LLVM::buffer_host_ptr(Value *buffer) {
    return builder->CreateConstInBoundsGEP2_32(
#if LLVM_VERSION >= 37
        buffer_t_type,
#endif
        buffer,
        0,
        1,
        "buf_host");
}

Value *CodeGen_LLVM::buffer_dev_ptr(Value *buffer) {
    return builder->CreateConstInBoundsGEP2_32(
#if LLVM_VERSION >= 37
        buffer_t_type,
#endif
        buffer,
        0,
        0,
        "buf_dev");
}

Value *CodeGen_LLVM::buffer_host_dirty_ptr(Value *buffer) {
    return builder->CreateConstInBoundsGEP2_32(
#if LLVM_VERSION >= 37
        buffer_t_type,
#endif
        buffer,
        0,
        6,
        "buffer_host_dirty");
}

Value *CodeGen_LLVM::buffer_dev_dirty_ptr(Value *buffer) {
    return builder->CreateConstInBoundsGEP2_32(
#if LLVM_VERSION >= 37
        buffer_t_type,
#endif
        buffer,
        0,
        7,
        "buffer_dev_dirty");
}

Value *CodeGen_LLVM::buffer_extent_ptr(Value *buffer, int i) {
    llvm::Value *zero = ConstantInt::get(i32, 0);
    llvm::Value *field = ConstantInt::get(i32, 2);
    llvm::Value *idx = ConstantInt::get(i32, i);
    vector<llvm::Value *> args = {zero, field, idx};
    return builder->CreateInBoundsGEP(
#if LLVM_VERSION >= 37
        buffer_t_type,
#endif
        buffer,
        args,
        "buf_extent");
}

Value *CodeGen_LLVM::buffer_stride_ptr(Value *buffer, int i) {
    llvm::Value *zero = ConstantInt::get(i32, 0);
    llvm::Value *field = ConstantInt::get(i32, 3);
    llvm::Value *idx = ConstantInt::get(i32, i);
    vector<llvm::Value *> args = {zero, field, idx};
    return builder->CreateInBoundsGEP(
#if LLVM_VERSION >= 37
        buffer_t_type,
#endif
        buffer,
        args,
        "buf_stride");
}

Value *CodeGen_LLVM::buffer_min_ptr(Value *buffer, int i) {
    llvm::Value *zero = ConstantInt::get(i32, 0);
    llvm::Value *field = ConstantInt::get(i32, 4);
    llvm::Value *idx = ConstantInt::get(i32, i);
    vector<llvm::Value *> args = {zero, field, idx};
    return builder->CreateInBoundsGEP(
#if LLVM_VERSION >= 37
        buffer_t_type,
#endif
        buffer,
        args,
        "buf_min");
}

Value *CodeGen_LLVM::buffer_elem_size_ptr(Value *buffer) {
    return builder->CreateConstInBoundsGEP2_32(
#if LLVM_VERSION >= 37
        buffer_t_type,
#endif
        buffer,
        0,
        5,
        "buf_elem_size");
}

Value *CodeGen_LLVM::codegen(Expr e) {
    internal_assert(e.defined());
    debug(4) << "Codegen: " << e.type() << ", " << e << "\n";
    value = nullptr;
    e.accept(this);
    internal_assert(value) << "Codegen of an expr did not produce an llvm value\n";
    return value;
}

void CodeGen_LLVM::codegen(Stmt s) {
    internal_assert(s.defined());
    debug(3) << "Codegen: " << s << "\n";
    value = nullptr;
    s.accept(this);
}

void CodeGen_LLVM::visit(const IntImm *op) {
    value = ConstantInt::getSigned(llvm_type_of(op->type), op->value);
}

void CodeGen_LLVM::visit(const UIntImm *op) {
    value = ConstantInt::get(llvm_type_of(op->type), op->value);
}

void CodeGen_LLVM::visit(const FloatImm *op) {
    value = ConstantFP::get(llvm_type_of(op->type), op->value);
}

void CodeGen_LLVM::visit(const StringImm *op) {
    value = create_string_constant(op->value);
}

void CodeGen_LLVM::visit(const Cast *op) {
    Halide::Type src = op->value.type();
    Halide::Type dst = op->type;

    value = codegen(op->value);

    llvm::Type *llvm_dst = llvm_type_of(dst);

    if (dst.is_handle() && src.is_handle()) {
        value = builder->CreateBitCast(value, llvm_dst);
    } else if (dst.is_handle() || src.is_handle()) {
        internal_error << "Can't cast from " << src << " to " << dst << "\n";
    } else if (!src.is_float() && !dst.is_float()) {
        // Widening integer casts either zero extend or sign extend,
        // depending on the source type. Narrowing integer casts
        // always truncate.
        value = builder->CreateIntCast(value, llvm_dst, src.is_int());
    } else if (src.is_float() && dst.is_int()) {
        value = builder->CreateFPToSI(value, llvm_dst);
    } else if (src.is_float() && dst.is_uint()) {
        // fptoui has undefined behavior on overflow. Seems reasonable
        // to get an unspecified uint on overflow, but because uint1s
        // are stored in uint8s for float->uint1 casts this undefined
        // behavior manifests itself as uint1 values greater than 1,
        // which could in turn break our bounds inference
        // guarantees. So go via uint8 in this case.
        if (dst.bits() < 8) {
            value = builder->CreateFPToUI(value, llvm_type_of(dst.with_bits(8)));
            value = builder->CreateIntCast(value, llvm_dst, false);
        } else {
            value = builder->CreateFPToUI(value, llvm_dst);
        }
    } else if (src.is_int() && dst.is_float()) {
        value = builder->CreateSIToFP(value, llvm_dst);
    } else if (src.is_uint() && dst.is_float()) {
        value = builder->CreateUIToFP(value, llvm_dst);
    } else {
        internal_assert(src.is_float() && dst.is_float());
        // Float widening or narrowing
        value = builder->CreateFPCast(value, llvm_dst);
    }
}

void CodeGen_LLVM::visit(const Variable *op) {
    value = sym_get(op->name);
}

void CodeGen_LLVM::visit(const Add *op) {
    if (op->type.is_float()) {
        value = builder->CreateFAdd(codegen(op->a), codegen(op->b));
    } else if (op->type.is_int()) {
        // We tell llvm integers don't wrap, so that it generates good
        // code for loop indices.
        value = builder->CreateNSWAdd(codegen(op->a), codegen(op->b));
    } else {
        value = builder->CreateAdd(codegen(op->a), codegen(op->b));
    }
}

void CodeGen_LLVM::visit(const Sub *op) {
    if (op->type.is_float()) {
        value = builder->CreateFSub(codegen(op->a), codegen(op->b));
    } else if (op->type.is_int()) {
        // We tell llvm integers don't wrap, so that it generates good
        // code for loop indices.
        value = builder->CreateNSWSub(codegen(op->a), codegen(op->b));
    } else {
        value = builder->CreateSub(codegen(op->a), codegen(op->b));
    }
}

void CodeGen_LLVM::visit(const Mul *op) {
    if (op->type.is_float()) {
        value = builder->CreateFMul(codegen(op->a), codegen(op->b));
    } else if (op->type.is_int()) {
        // We tell llvm integers don't wrap, so that it generates good
        // code for loop indices.
        value = builder->CreateNSWMul(codegen(op->a), codegen(op->b));
    } else {
        value = builder->CreateMul(codegen(op->a), codegen(op->b));
    }
}

Expr CodeGen_LLVM::mulhi_shr(Expr a, Expr b, int shr) {
    Type ty = a.type();
    Type wide_ty = ty.with_bits(ty.bits() * 2);

    Expr p_wide = cast(wide_ty, a) * cast(wide_ty, b);
    return cast(ty, p_wide >> (shr + ty.bits()));
}

Expr CodeGen_LLVM::sorted_avg(Expr a, Expr b) {
    // b > a, so the following works without widening:
    // a + (b - a)/2
    return a + (b - a)/2;
}

void CodeGen_LLVM::visit(const Div *op) {
    user_assert(!is_zero(op->b)) << "Division by constant zero in expression: " << Expr(op) << "\n";

    // Detect if it's a small int division
    const int64_t *const_int_divisor = as_const_int(op->b);
    const uint64_t *const_uint_divisor = as_const_uint(op->b);

    int shift_amount;
    bool power_of_two = is_const_power_of_two_integer(op->b, &shift_amount);

    if (op->type.is_float()) {
        value = builder->CreateFDiv(codegen(op->a), codegen(op->b));
    } else if (power_of_two && op->type.is_int()) {
        Value *numerator = codegen(op->a);
        Constant *shift = ConstantInt::get(llvm_type_of(op->type), shift_amount);
        value = builder->CreateAShr(numerator, shift);
    } else if (power_of_two && op->type.is_uint()) {
        Value *numerator = codegen(op->a);
        Constant *shift = ConstantInt::get(llvm_type_of(op->type), shift_amount);
        value = builder->CreateLShr(numerator, shift);
    } else if (const_int_divisor &&
               op->type.is_int() &&
               (op->type.bits() == 8 || op->type.bits() == 16 || op->type.bits() == 32) &&
               *const_int_divisor > 1 &&
               ((op->type.bits() > 8 && *const_int_divisor < 256) || *const_int_divisor < 128)) {

        int64_t multiplier, shift;
        if (op->type.bits() == 32) {
            multiplier = IntegerDivision::table_s32[*const_int_divisor][2];
            shift      = IntegerDivision::table_s32[*const_int_divisor][3];
        } else if (op->type.bits() == 16) {
            multiplier = IntegerDivision::table_s16[*const_int_divisor][2];
            shift      = IntegerDivision::table_s16[*const_int_divisor][3];
        } else {
            // 8 bit
            multiplier = IntegerDivision::table_s8[*const_int_divisor][2];
            shift      = IntegerDivision::table_s8[*const_int_divisor][3];
        }
        Expr num = op->a;

        // Make an all-ones mask if the numerator is negative
        Expr sign = num >> make_const(op->type, op->type.bits() - 1);

        // Flip the numerator bits if the mask is high.
        num = cast(num.type().with_code(Type::UInt), num);
        num = num ^ sign;

        // Multiply and keep the high half of the
        // result, and then apply the shift.
        Expr mult = make_const(num.type(), multiplier);
        num = mulhi_shr(num, mult, shift);

        // Maybe flip the bits back again.
        num = num ^ sign;

        value = codegen(num);

    } else if (const_uint_divisor &&
               op->type.is_uint() &&
               (op->type.bits() == 8 || op->type.bits() == 16 || op->type.bits() == 32) &&
               *const_uint_divisor > 1 && *const_uint_divisor < 256) {

        int64_t method, multiplier, shift;
        if (op->type.bits() == 32) {
            method     = IntegerDivision::table_u32[*const_uint_divisor][1];
            multiplier = IntegerDivision::table_u32[*const_uint_divisor][2];
            shift      = IntegerDivision::table_u32[*const_uint_divisor][3];
        } else if (op->type.bits() == 16) {
            method     = IntegerDivision::table_u16[*const_uint_divisor][1];
            multiplier = IntegerDivision::table_u16[*const_uint_divisor][2];
            shift      = IntegerDivision::table_u16[*const_uint_divisor][3];
        } else {
            method     = IntegerDivision::table_u8[*const_uint_divisor][1];
            multiplier = IntegerDivision::table_u8[*const_uint_divisor][2];
            shift      = IntegerDivision::table_u8[*const_uint_divisor][3];
        }

        internal_assert(method != 0)
            << "method 0 division is for powers of two and should have been handled elsewhere\n";
        Expr num = op->a;

        // Widen, multiply, narrow
        Expr mult = make_const(num.type(), multiplier);
        Expr val = mulhi_shr(num, mult, method == 1 ? shift : 0);

        if (method == 2) {
            // Average with original numerator.
            val = sorted_avg(val, num);

            // Do the final shift
            if (shift) {
                val = val >> make_const(op->type, shift);
            }
        }

        value = codegen(val);
    } else if (op->type.is_uint()) {
        value = builder->CreateUDiv(codegen(op->a), codegen(op->b));
    } else {
        // Signed integer division sucks. It should be defined such
        // that it satisifies (a/b)*b + a%b = a, where 0 <= a%b < |b|,
        // i.e. Euclidean division.

        // If it's a small const power of two, then we can just
        // arithmetic right shift. This rounds towards negative
        // infinity.
        for (int bits = 1; bits < 30; bits++) {
            if (is_const(op->b, 1 << bits)) {
                Value *shift = codegen(make_const(op->a.type(), bits));
                value = builder->CreateAShr(codegen(op->a), shift);
                return;
            }
        }

        // We get rounding to work by examining the implied remainder
        // and correcting the quotient.

        /* Here's the C code that we're trying to match:
        int q = a / b;
        int r = a - q * b;
        int bs = b >> (t.bits() - 1);
        int rs = r >> (t.bits() - 1);
        return q - (rs & bs) + (rs & ~bs);
        */

        Value *a = codegen(op->a), *b = codegen(op->b);

        Value *q = builder->CreateSDiv(a, b);
        Value *r = builder->CreateSub(a, builder->CreateMul(q, b));
        Value *shift = ConstantInt::get(a->getType(), op->a.type().bits()-1);
        Value *bs = builder->CreateAShr(b, shift);
        Value *rs = builder->CreateAShr(r, shift);
        Value *round_up = builder->CreateAnd(rs, bs);
        Value *round_down = builder->CreateAnd(rs, builder->CreateNot(bs));
        value = builder->CreateAdd(builder->CreateSub(q, round_up), round_down);
    }
}

void CodeGen_LLVM::visit(const Mod *op) {
    // To match our definition of division, mod should be between 0
    // and |b|.

    if (op->type.is_float()) {
        value = codegen(simplify(op->a - op->b * floor(op->a/op->b)));
    } else if (op->type.is_uint()) {
        int bits;
        if (is_const_power_of_two_integer(op->b, &bits)) {
            Expr one = make_one(op->b.type());
            value = builder->CreateAnd(codegen(op->a), codegen(op->b - one));
        } else {
            value = builder->CreateURem(codegen(op->a), codegen(op->b));
        }
    } else {
        int bits;
        if (is_const_power_of_two_integer(op->b, &bits)) {
            Expr one = make_one(op->b.type());
            value = builder->CreateAnd(codegen(op->a), codegen(op->b - one));
        } else {
            Value *a = codegen(op->a);
            Value *b = codegen(op->b);

            // Match this non-overflowing C code
            /*
              T r = a % b;
              r = r + (r < 0 ? abs(b) : 0);
            */

            Value *r = builder->CreateSRem(a, b);
            Value *zero = ConstantInt::get(r->getType(), 0);
            Value *b_lt_0 = builder->CreateICmpSLT(b, zero);
            Value *abs_b = builder->CreateSelect(b_lt_0, builder->CreateNeg(b), b);
            Value *r_lt_0 = builder->CreateICmpSLT(r, zero);
            value = builder->CreateSelect(r_lt_0, builder->CreateAdd(r, abs_b), r);
        }
    }
}

void CodeGen_LLVM::visit(const Min *op) {
    string a_name = unique_name('a');
    string b_name = unique_name('b');
    Expr a = Variable::make(op->a.type(), a_name);
    Expr b = Variable::make(op->b.type(), b_name);
    value = codegen(Let::make(a_name, op->a,
                              Let::make(b_name, op->b,
                                        select(a < b, a, b))));
}

void CodeGen_LLVM::visit(const Max *op) {
    string a_name = unique_name('a');
    string b_name = unique_name('b');
    Expr a = Variable::make(op->a.type(), a_name);
    Expr b = Variable::make(op->b.type(), b_name);
    value = codegen(Let::make(a_name, op->a,
                              Let::make(b_name, op->b,
                                        select(a > b, a, b))));
}

void CodeGen_LLVM::visit(const EQ *op) {
    Value *a = codegen(op->a);
    Value *b = codegen(op->b);
    Halide::Type t = op->a.type();
    if (t.is_float()) {
        value = builder->CreateFCmpOEQ(a, b);
    } else {
        value = builder->CreateICmpEQ(a, b);
    }
}

void CodeGen_LLVM::visit(const NE *op) {
    Value *a = codegen(op->a);
    Value *b = codegen(op->b);
    Halide::Type t = op->a.type();
    if (t.is_float()) {
        value = builder->CreateFCmpONE(a, b);
    } else {
        value = builder->CreateICmpNE(a, b);
    }
}

void CodeGen_LLVM::visit(const LT *op) {
    Value *a = codegen(op->a);
    Value *b = codegen(op->b);

    Halide::Type t = op->a.type();
    if (t.is_float()) {
        value = builder->CreateFCmpOLT(a, b);
    } else if (t.is_int()) {
        value = builder->CreateICmpSLT(a, b);
    } else {
        value = builder->CreateICmpULT(a, b);
    }
}

void CodeGen_LLVM::visit(const LE *op) {
    Value *a = codegen(op->a);
    Value *b = codegen(op->b);
    Halide::Type t = op->a.type();
    if (t.is_float()) {
        value = builder->CreateFCmpOLE(a, b);
    } else if (t.is_int()) {
        value = builder->CreateICmpSLE(a, b);
    } else {
        value = builder->CreateICmpULE(a, b);
    }
}

void CodeGen_LLVM::visit(const GT *op) {
    Value *a = codegen(op->a);
    Value *b = codegen(op->b);
    Halide::Type t = op->a.type();
    if (t.is_float()) {
        value = builder->CreateFCmpOGT(a, b);
    } else if (t.is_int()) {
        value = builder->CreateICmpSGT(a, b);
    } else {
        value = builder->CreateICmpUGT(a, b);
    }
}

void CodeGen_LLVM::visit(const GE *op) {
    Value *a = codegen(op->a);
    Value *b = codegen(op->b);
    Halide::Type t = op->a.type();
    if (t.is_float()) {
        value = builder->CreateFCmpOGE(a, b);
    } else if (t.is_int()) {
        value = builder->CreateICmpSGE(a, b);
    } else {
        value = builder->CreateICmpUGE(a, b);
    }
}

void CodeGen_LLVM::visit(const And *op) {
    value = builder->CreateAnd(codegen(op->a), codegen(op->b));
}

void CodeGen_LLVM::visit(const Or *op) {
    value = builder->CreateOr(codegen(op->a), codegen(op->b));
}

void CodeGen_LLVM::visit(const Not *op) {
    value = builder->CreateNot(codegen(op->a));
}


void CodeGen_LLVM::visit(const Select *op) {
    // For now we always generate select nodes, but the code is here
    // for if then elses if we need it
    if (false && op->condition.type().is_scalar()) {
        // Codegen an if-then-else so we don't go to the expense of
        // generating both vectors

        BasicBlock *true_bb = BasicBlock::Create(*context, "true_bb", function);
        BasicBlock *false_bb = BasicBlock::Create(*context, "false_bb", function);
        BasicBlock *after_bb = BasicBlock::Create(*context, "after_bb", function);
        builder->CreateCondBr(codegen(op->condition), true_bb, false_bb);

        builder->SetInsertPoint(true_bb);
        Value *true_value = codegen(op->true_value);
        builder->CreateBr(after_bb);

        builder->SetInsertPoint(false_bb);
        Value *false_value = codegen(op->false_value);
        builder->CreateBr(after_bb);

        builder->SetInsertPoint(after_bb);
        PHINode *phi = builder->CreatePHI(true_value->getType(), 2);
        phi->addIncoming(true_value, true_bb);
        phi->addIncoming(false_value, false_bb);

        value = phi;
    } else if (op->type == Int(32)) {
        // llvm has a performance bug inside of loop strength
        // reduction that barfs on long chains of selects. To avoid
        // it, we use bit-masking instead.
        Value *cmp = codegen(op->condition);
        Value *a = codegen(op->true_value);
        Value *b = codegen(op->false_value);
        cmp = builder->CreateIntCast(cmp, i32, true);
        a = builder->CreateAnd(a, cmp);
        cmp = builder->CreateNot(cmp);
        b = builder->CreateAnd(b, cmp);
        value = builder->CreateOr(a, b);
    } else {
        value = builder->CreateSelect(codegen(op->condition),
                                      codegen(op->true_value),
                                      codegen(op->false_value));
    }
}

namespace {
Expr promote_64(Expr e) {
    if (const Add *a = e.as<Add>()) {
        return Add::make(promote_64(a->a), promote_64(a->b));
    } else if (const Sub *s = e.as<Sub>()) {
        return Sub::make(promote_64(s->a), promote_64(s->b));
    } else if (const Mul *m = e.as<Mul>()) {
        return Mul::make(promote_64(m->a), promote_64(m->b));
    } else if (const Min *m = e.as<Min>()) {
        return Min::make(promote_64(m->a), promote_64(m->b));
    } else if (const Max *m = e.as<Max>()) {
        return Max::make(promote_64(m->a), promote_64(m->b));
    } else {
        return cast(Int(64), e);
    }
}
}

Value *CodeGen_LLVM::codegen_buffer_pointer(string buffer, Halide::Type type, Expr index) {
    // Promote index to 64-bit on targets that use 64-bit pointers.
    llvm::DataLayout d(module.get());
    if (promote_indices() && d.getPointerSize() == 8) {
        index = promote_64(index);
    }

    // Handles are always indexed as 64-bit.
    if (type.is_handle()) {
        return codegen_buffer_pointer(buffer, UInt(64, type.lanes()), index);
    } else {
        return codegen_buffer_pointer(buffer, type, codegen(index));
    }
}


Value *CodeGen_LLVM::codegen_buffer_pointer(string buffer, Halide::Type type, Value *index) {
    // Find the base address from the symbol table
    Value *base_address = symbol_table.get(buffer + ".host");
    llvm::Type *base_address_type = base_address->getType();
    unsigned address_space = base_address_type->getPointerAddressSpace();

    llvm::Type *load_type = llvm_type_of(type)->getPointerTo(address_space);

    // If the type doesn't match the expected type, we need to pointer cast
    if (load_type != base_address_type) {
        base_address = builder->CreatePointerCast(base_address, load_type);
    }

    llvm::Constant *constant_index = dyn_cast<llvm::Constant>(index);
    if (constant_index && constant_index->isZeroValue()) {
        return base_address;
    }

    // Promote index to 64-bit on targets that use 64-bit pointers.
    llvm::DataLayout d(module.get());
    if (d.getPointerSize() == 8) {
        index = builder->CreateIntCast(index, i64, true);
    }

    return builder->CreateInBoundsGEP(base_address, index);
}

namespace {
int next_power_of_two(int x) {
    for (int p2 = 1; ; p2 *= 2) {
        if (p2 >= x) {
            return p2;
        }
    }
    // unreachable.
}
}

void CodeGen_LLVM::add_tbaa_metadata(llvm::Instruction *inst, string buffer, Expr index) {
    // If the index is constant, we generate some TBAA info that helps
    // LLVM understand our loads/stores aren't aliased.
    bool constant_index = false;
    int64_t base = 0;
    int64_t width = 1;

    if (index.defined()) {
        if (const Ramp *ramp = index.as<Ramp>()) {
            const int64_t *pstride = as_const_int(ramp->stride);
            const int64_t *pbase = as_const_int(ramp->base);
            if (pstride && pbase) {
                // We want to find the smallest aligned width and offset
                // that contains this ramp.
                int64_t stride = *pstride;
                base = *pbase;
                assert(base >= 0);
                width = next_power_of_two(ramp->lanes * stride);

                while (base % width) {
                    base -= base % width;
                    width *= 2;
                }
                constant_index = true;
            }
        } else {
            const int64_t *pbase = as_const_int(index);
            if (pbase) {
                base = *pbase;
                constant_index = true;
            }
        }
    }

    // Add type-based-alias-analysis metadata to the pointer, so that
    // loads and stores to different buffers can get reordered.
    LLVMMDNodeArgumentType root_buffer_type[] = {MDString::get(*context, "Halide buffer")};
    MDNode *tbaa = MDNode::get(*context, root_buffer_type);

    LLVMMDNodeArgumentType this_buffer_type[] = {MDString::get(*context, buffer), tbaa};
    tbaa = MDNode::get(*context, this_buffer_type);

    // We also add metadata for constant indices to allow loads and
    // stores to the same buffer to get reordered.
    if (constant_index) {
        for (int w = 1024; w >= width; w /= 2) {
            int64_t b = (base / w) * w;

            std::stringstream level;
            level << buffer << ".width" << w << ".base" << b;
            LLVMMDNodeArgumentType this_level_type[] = {MDString::get(*context, level.str()), tbaa};
            tbaa = MDNode::get(*context, this_level_type);
        }
    }

    inst->setMetadata("tbaa", tbaa);
}

void CodeGen_LLVM::visit(const Load *op) {
    bool is_external = (external_buffer.find(op->name) != external_buffer.end());

    // If it's a Handle, load it as a uint64_t and then cast
    if (op->type.is_handle()) {
        codegen(reinterpret(op->type, Load::make(UInt(64, op->type.lanes()), op->name, op->index, op->image, op->param)));
        return;
    }

    // There are several cases. Different architectures may wish to override some.
    if (op->type.is_scalar()) {
        // Scalar loads
        Value *ptr = codegen_buffer_pointer(op->name, op->type, op->index);
        LoadInst *load = builder->CreateAlignedLoad(ptr, op->type.bytes());
        add_tbaa_metadata(load, op->name, op->index);
        value = load;
    } else {
        const Ramp *ramp = op->index.as<Ramp>();
        const IntImm *stride = ramp ? ramp->stride.as<IntImm>() : nullptr;

        if (ramp && stride && stride->value == 1) {
            int alignment = op->type.bytes(); // The size of a single element

            int native_bits = native_vector_bits();
            int native_bytes = native_bits / 8;
            // We assume halide_malloc for the platform returns
            // buffers aligned to at least the native vector
            // width. (i.e. 16-byte alignment on arm, and 32-byte
            // alignment on x86), so this is the maximum alignment we
            // can infer based on the index alone.

            // Boost the alignment if possible, up to the native vector width.
            ModulusRemainder mod_rem = modulus_remainder(ramp->base, alignment_info);
            while ((mod_rem.remainder & 1) == 0 &&
                   (mod_rem.modulus & 1) == 0 &&
                   alignment < native_bytes) {
                mod_rem.modulus /= 2;
                mod_rem.remainder /= 2;
                alignment *= 2;
            }

            // If it is an external buffer, then we cannot assume that the host pointer
            // is aligned to at least native vector width. However, we may be able to do
            // better than just assuming that it is unaligned.
            if (is_external && op->param.defined()) {
                int host_alignment = op->param.host_alignment();
                alignment = gcd(alignment, host_alignment);
            }

            // For dense vector loads wider than the native vector
            // width, bust them up into native vectors
            debug(4) << "Generating load w/ alignment: " << alignment << "\n";
            debug(4) << "Type: " << op->type << "\n";
            debug(4) << "Index: " << op->index << "\n";
            int load_lanes = op->type.lanes();
            int native_lanes = native_bits / op->type.bits();
            vector<Value *> slices;
            for (int i = 0; i < load_lanes; i += native_lanes) {
                int slice_lanes = std::min(native_lanes, load_lanes - i);
                Expr slice_base = simplify(ramp->base + i);
                Expr slice_index = slice_lanes == 1 ? slice_base : Ramp::make(slice_base, 1, slice_lanes);
                llvm::Type *slice_type = VectorType::get(llvm_type_of(op->type.element_of()), slice_lanes);
                Value *elt_ptr = codegen_buffer_pointer(op->name, op->type.element_of(), slice_base);
                Value *vec_ptr = builder->CreatePointerCast(elt_ptr, slice_type->getPointerTo());
                LoadInst *load = builder->CreateAlignedLoad(vec_ptr, alignment);
                add_tbaa_metadata(load, op->name, slice_index);
                slices.push_back(load);
            }
            value = concat_vectors(slices);
            debug(2) << "Concat_vectors 1:\n";
            if (debug::debug_level >= 2) value -> dump();
        } else if (ramp && stride && stride->value == 2) {
            // Load two vectors worth and then shuffle
            Expr base_a = ramp->base, base_b = ramp->base + ramp->lanes;

            // False indicates we should take the even-numbered lanes
            // from the load, true indicates we should take the
            // odd-numbered-lanes.
            bool shifted_a = false, shifted_b = false;

            bool external = op->param.defined() || op->image.defined();

            // Don't read beyond the end of an external buffer.
            if (external) {
                base_b -= 1;
                shifted_b = true;
            } else {
                // If the base ends in an odd constant, then subtract one
                // and do a different shuffle. This helps expressions like
                // (f(2*x) + f(2*x+1) share loads
                const Add *add = ramp->base.as<Add>();
                const IntImm *offset = add ? add->b.as<IntImm>() : nullptr;
                if (offset && offset->value & 1) {
                    base_a -= 1;
                    shifted_a = true;
                    base_b -= 1;
                    shifted_b = true;
                }
            }

            // Do each load.
            Expr ramp_a = Ramp::make(base_a, 1, ramp->lanes);
            Expr ramp_b = Ramp::make(base_b, 1, ramp->lanes);
            Expr load_a = Load::make(op->type, op->name, ramp_a, op->image, op->param);
            Expr load_b = Load::make(op->type, op->name, ramp_b, op->image, op->param);
            Value *vec_a = codegen(load_a);
            Value *vec_b = codegen(load_b);

            // Shuffle together the results.
            vector<Constant *> indices(ramp->lanes);
            for (int i = 0; i < (ramp->lanes + 1)/2; i++) {
                indices[i] = ConstantInt::get(i32, i*2 + (shifted_a ? 1 : 0));
            }
            for (int i = (ramp->lanes + 1)/2; i < ramp->lanes; i++) {
                indices[i] = ConstantInt::get(i32, i*2 + (shifted_b ? 1 : 0));
            }

            debug(2) << "Loading two vectors and shuffle: \n";

            value = builder->CreateShuffleVector(vec_a, vec_b, ConstantVector::get(indices));
            if (debug::debug_level >= 2) value -> dump();
        } else if (ramp && stride && stride->value == -1) {
            // Load the vector and then flip it in-place
            Expr flipped_base = ramp->base - ramp->lanes + 1;
            Expr flipped_index = Ramp::make(flipped_base, 1, ramp->lanes);
            Expr flipped_load = Load::make(op->type, op->name, flipped_index, op->image, op->param);

            Value *flipped = codegen(flipped_load);

            vector<Constant *> indices(ramp->lanes);
            for (int i = 0; i < ramp->lanes; i++) {
                indices[i] = ConstantInt::get(i32, ramp->lanes-1-i);
            }

            Constant *undef = UndefValue::get(flipped->getType());
            debug(2) << "Load the vector and then flip it in-place\n";
            value = builder->CreateShuffleVector(flipped, undef, ConstantVector::get(indices));
            if (debug::debug_level >= 2) value -> dump();
        } else if (ramp) {
            // Gather without generating the indices as a vector
            Value *ptr = codegen_buffer_pointer(op->name, op->type.element_of(), ramp->base);
            Value *stride = codegen(ramp->stride);
            value = UndefValue::get(llvm_type_of(op->type));
            for (int i = 0; i < ramp->lanes; i++) {
                Value *lane = ConstantInt::get(i32, i);
                LoadInst *val = builder->CreateLoad(ptr);
                add_tbaa_metadata(val, op->name, op->index);
                value = builder->CreateInsertElement(value, val, lane);
                debug(2) << "Generate InsertElement without indices\n";
                if (debug::debug_level >= 2) value -> dump();
                ptr = builder->CreateInBoundsGEP(ptr, stride);
            }
        } else if (false /* should_scalarize(op->index) */) {
            // TODO: put something sensible in for
            // should_scalarize. Probably a good idea if there are no
            // loads in it, and it's all int32.

            // Compute the index as scalars, and then do a gather
            Value *vec = UndefValue::get(llvm_type_of(op->type));
            for (int i = 0; i < op->type.lanes(); i++) {
                Expr idx = extract_lane(op->index, i);
                Value *ptr = codegen_buffer_pointer(op->name, op->type.element_of(), idx);
                LoadInst *val = builder->CreateLoad(ptr);
                add_tbaa_metadata(val, op->name, op->index);
                vec = builder->CreateInsertElement(vec, val, ConstantInt::get(i32, i));
                debug(2) << "Generate InsertElement with index as scalars\n";
                if (debug::debug_level >= 2) vec -> dump();
            }
            value = vec;
        } else {
            // General gathers
            Value *index = codegen(op->index);
            Value *vec = UndefValue::get(llvm_type_of(op->type));
            for (int i = 0; i < op->type.lanes(); i++) {
                Value *idx = builder->CreateExtractElement(index, ConstantInt::get(i32, i));
                Value *ptr = codegen_buffer_pointer(op->name, op->type.element_of(), idx);
                LoadInst *val = builder->CreateLoad(ptr);
                add_tbaa_metadata(val, op->name, op->index);
                vec = builder->CreateInsertElement(vec, val, ConstantInt::get(i32, i));
                debug(2) << "Generate InsertElement general gathers\n";
                if (debug::debug_level >= 2) vec -> dump();
            }
            value = vec;
        }
    }

}

void CodeGen_LLVM::visit(const Ramp *op) {
    if (is_const(op->stride) && !is_const(op->base)) {
        // If the stride is const and the base is not (e.g. ramp(x, 1,
        // 4)), we can lift out the stride and broadcast the base so
        // we can do a single vector broadcast and add instead of
        // repeated insertion
        Expr broadcast = Broadcast::make(op->base, op->lanes);
        Expr ramp = Ramp::make(make_zero(op->base.type()), op->stride, op->lanes);
        value = codegen(broadcast + ramp);
    } else {
        // Otherwise we generate element by element by adding the stride to the base repeatedly

        Value *base = codegen(op->base);
        Value *stride = codegen(op->stride);

        value = UndefValue::get(llvm_type_of(op->type));
        for (int i = 0; i < op->type.lanes(); i++) {
            if (i > 0) {
                if (op->type.is_float()) {
                    base = builder->CreateFAdd(base, stride);
                } else {
                    base = builder->CreateNSWAdd(base, stride);
                }
            }
            value = builder->CreateInsertElement(value, base, ConstantInt::get(i32, i));
            debug(2) << "Generate InsertElement Ramp adding stride to base\n";
            if (debug::debug_level >= 2) value -> dump();
        }
    }
}

llvm::Value *CodeGen_LLVM::create_broadcast(llvm::Value *v, int lanes) {
    Constant *undef = UndefValue::get(VectorType::get(v->getType(), lanes));
    Constant *zero = ConstantInt::get(i32, 0);
    v = builder->CreateInsertElement(undef, v, zero);
    debug(2) << "Generate InsertElement broadcast v\n";
    if (debug::debug_level >= 2) v -> dump();
    Constant *zeros = ConstantVector::getSplat(lanes, zero);
    debug(2) << "Creating broadcast via shufflevector of zeros and V\n";
    Value *value = builder->CreateShuffleVector(v, undef, zeros);
    if (debug::debug_level >= 2) value -> dump();
    return value;
}

void CodeGen_LLVM::visit(const Broadcast *op) {
    value = create_broadcast(codegen(op->value), op->lanes);
    if (debug::debug_level >= 2) value -> dump();
}

// Pass through scalars, and unpack broadcasts. Assert if it's a non-vector broadcast.
Expr unbroadcast(Expr e) {
    if (e.type().is_vector()) {
        const Broadcast *broadcast = e.as<Broadcast>();
        internal_assert(broadcast);
        return broadcast->value;
    } else {
        return e;
    }
}

Value *CodeGen_LLVM::interleave_vectors(Type type, const std::vector<Expr>& vecs) {
    if(vecs.size() == 1) {
        return codegen(vecs[0]);
    } else if(vecs.size() == 2) {
        Expr a = vecs[0], b = vecs[1];
        debug(3) << "Vectors to interleave: " << a << ", " << b << "\n";

        vector<Constant *> indices(type.lanes());
        for (int i = 0; i < type.lanes(); i++) {
            int idx = i/2;
            if (i % 2 == 1) idx += a.type().lanes();
            indices[i] = ConstantInt::get(i32, idx);
        }

        debug(2) << "Interleaving vectors\n";
        Value *value = builder->CreateShuffleVector(codegen(a), codegen(b), ConstantVector::get(indices));
        if (debug::debug_level >= 2) value -> dump();
        return value;
    } else if(vecs.size() == 3) {
        Expr a = vecs[0], b = vecs[1], c = vecs[2];
        debug(3) << "Vectors to interleave: " << a << ", " << b << ", " << c << "\n";

        // First we shuffle a & b together...
        vector<Constant *> indices(type.lanes());
        for (int i = 0; i < type.lanes(); i++) {
            if (i % 3 == 0) {
                indices[i] = ConstantInt::get(i32, i/3);
            } else if (i % 3 == 1) {
                indices[i] = ConstantInt::get(i32, i/3 + a.type().lanes());
            } else {
                indices[i] = UndefValue::get(i32);
            }
        }
        debug(2) << "Interleaving 3 vectors, ab first\n";
        Value *value_ab = builder->CreateShuffleVector(codegen(a), codegen(b), ConstantVector::get(indices));
        if (debug::debug_level >= 2) value_ab -> dump();

        // Then we create a vector of the output size that contains c...
        for (int i = 0; i < type.lanes(); i++) {
            if (i < c.type().lanes()) {
                indices[i] = ConstantInt::get(i32, i);
            } else {
                indices[i] = UndefValue::get(i32);
            }
        }

        Value *none = UndefValue::get(llvm_type_of(c.type()));
        debug(2) << "Interleaving 3 vectors, now c\n";
        Value *value_c = builder->CreateShuffleVector(codegen(c), none, ConstantVector::get(indices));
        if (debug::debug_level >= 2) value_c -> dump();


        // Finally, we shuffle the above 2 vectors together into the result.
        for (int i = 0; i < type.lanes(); i++) {
            if (i % 3 < 2) {
                indices[i] = ConstantInt::get(i32, i);
            } else {
                indices[i] = ConstantInt::get(i32, i/3 + type.lanes());
            }
        }
        debug(2) << "Interleaving 3 vectors, last c\n";
        Value *value = builder->CreateShuffleVector(value_ab, value_c, ConstantVector::get(indices));
        if (debug::debug_level >= 2) value -> dump();
        return value;
    } else if (vecs.size() == 4 && vecs[0].type().bits() <= 32) {
        Expr a = vecs[0], b = vecs[1], c = vecs[2], d = vecs[3];
        debug(3) << "Vectors to interleave: " << a << ", " << b << ", " << c << ", " << d << "\n";

        int half_lanes = type.lanes() / 2;
        vector<Constant *> indices(half_lanes);
        for (int i = 0; i < half_lanes; i++) {
            int idx = i/2;
            if (i % 2 == 1) idx += a.type().lanes();
            indices[i] = ConstantInt::get(i32, idx);
        }

        // First we shuffle a & b together...
        debug(2) << "Interleaving 4 vectors, a & b \n";
        Value *value_ab = builder->CreateShuffleVector(codegen(a), codegen(b), ConstantVector::get(indices));
        if (debug::debug_level >= 2) value_ab -> dump();


        // Next we shuffle c & d together...
        debug(2) << "Interleaving 4 vectors, c & d \n";
        Value *value_cd = builder->CreateShuffleVector(codegen(c), codegen(d), ConstantVector::get(indices));
        if (debug::debug_level >= 2) value_cd -> dump();


        // Now we reinterpret the shuffled vectors as vectors of pairs...
        Type t = a.type().with_bits(a.type().bits() * 2);
        Value *vec_ab = builder->CreateBitCast(value_ab, llvm_type_of(t));
        Value *vec_cd = builder->CreateBitCast(value_cd, llvm_type_of(t));

        // Finally, we shuffle the above 2 vectors together into the result.
        debug(2) << "Interleaving 4 vectors, ab & cd \n";
        Value *vec = builder->CreateShuffleVector(vec_ab, vec_cd, ConstantVector::get(indices));
        if (debug::debug_level >= 2) vec -> dump();

        Value *value = builder->CreateBitCast(vec, llvm_type_of(type));
        if (debug::debug_level >= 2) value -> dump();
        return value;
    } else {
        Type even_t = type.with_lanes(0);
        Type odd_t  = type.with_lanes(0);
        std::vector<Expr> even_vecs, odd_vecs;
        int odd_num_vecs = vecs.size() % 2;
        for (size_t i = 0; i < vecs.size() - odd_num_vecs; ++i) {
            if (i % 2 == 0) {
                even_t = even_t.with_lanes(even_t.lanes() + vecs[i].type().lanes());
                even_vecs.push_back(vecs[i]);
            } else {
                odd_t = odd_t.with_lanes(odd_t.lanes() + vecs[i].type().lanes());
                odd_vecs.push_back(vecs[i]);
            }
        }

        Expr last;
        if (odd_num_vecs) {
            last = vecs.back();
        }

        Value* a = interleave_vectors(even_t, even_vecs);
        Value* b = interleave_vectors(odd_t, odd_vecs);

        if (odd_num_vecs == 0 ) {
            vector<Constant *> indices(type.lanes());
            for (int i = 0; i < type.lanes(); i++) {
                int idx = i/2;
                if (i % 2 == 1) idx += even_t.lanes();
                indices[i] = ConstantInt::get(i32, idx);
            }

            debug(2) << "Interleaving 2 vectors, p1\n";
            Value *value = builder->CreateShuffleVector(a, b, ConstantVector::get(indices));
            if (debug::debug_level >= 2) value -> dump();
            return value;
        } else {
            vector<Constant *> indices(type.lanes());
            for (int i = 0, idx = 0; i < type.lanes(); i++) {
                if (i % vecs.size() < vecs.size()-1) {
                    if (idx % 2 == 0) {
                        indices[i] = ConstantInt::get(i32, idx / 2);
                    } else {
                        indices[i] = ConstantInt::get(i32, idx / 2 + even_t.lanes());
                    }

                    ++idx;
                } else {
                    indices[i] = UndefValue::get(i32);
                }
            }

            debug(2) << "Interleaving 2 vectors, p2\n";
            Value *ab = builder->CreateShuffleVector(a, b, ConstantVector::get(indices));

            for (int i = 0; i < type.lanes(); i++) {
                if (i < last.type().lanes()) {
                    indices[i] = ConstantInt::get(i32, i);
                } else {
                    indices[i] = UndefValue::get(i32);
                }
            }

            debug(2) << "Interleaving 2 vectors, p3\n";
            Value *none = UndefValue::get(llvm_type_of(last.type()));
            Value *c = builder->CreateShuffleVector(codegen(last), none, ConstantVector::get(indices));
            if (debug::debug_level >= 2) c -> dump();


            for (int i = 0; i < type.lanes(); i++) {
                if (i % vecs.size() < vecs.size()-1) {
                    indices[i] = ConstantInt::get(i32, i);
                } else {
                    indices[i] = ConstantInt::get(i32, i/vecs.size() + type.lanes());
                }
            }

            debug(2) << "Interleaving 2 vectors, p4\n";
            Value *value = builder->CreateShuffleVector(ab, c, ConstantVector::get(indices));
            if (debug::debug_level >= 2) value -> dump();
            return value;
        }
    }
}

void CodeGen_LLVM::scalarize(Expr e) {
    llvm::Type *result_type = llvm_type_of(e.type());

    Value *result = UndefValue::get(result_type);

    for (int i = 0; i < e.type().lanes(); i++) {
        Value *v = codegen(extract_lane(e, i));
        result = builder->CreateInsertElement(result, v, ConstantInt::get(i32, i));
        debug(2) << "Generate InsertElement scalarize\n";
        if (debug::debug_level >= 2) result -> dump();
    }
    value = result;
}

void CodeGen_LLVM::visit(const Call *op) {
    internal_assert(op->call_type == Call::Extern ||
                    op->call_type == Call::ExternCPlusPlus ||
                    op->call_type == Call::Intrinsic ||
                    op->call_type == Call::PureExtern ||
                    op->call_type == Call::PureIntrinsic)
        << "Can only codegen extern calls and intrinsics\n";

    // Some call nodes are actually injected at various stages as a
    // cue for llvm to generate particular ops. In general these are
    // handled in the standard library, but ones with e.g. varying
    // types are handled here.
    if (op->is_intrinsic(Call::shuffle_vector)) {
        internal_assert((int) op->args.size() == 1 + op->type.lanes());
        vector<int> indices(op->type.lanes());
        for (size_t i = 0; i < indices.size(); i++) {
            const IntImm *idx = op->args[i+1].as<IntImm>();
            internal_assert(idx);
            internal_assert(idx->value >= 0 && idx->value <= op->args[0].type().lanes());
            indices[i] = idx->value;
        }

<<<<<<< HEAD
        // If the indices are a contiguous ramp, generate a call to slice_vector instead.
        bool is_ramp = true;
        for (size_t i = 0; i + 1 < indices.size(); i++) {
            if (indices[i] + 1 != indices[i + 1]) {
                is_ramp = false;
                break;
            }
        }
        if (is_ramp) {
            debug(0) << "Using slice_vector for shuffle_vector " << Expr(op) << "\n";
            value = slice_vector(codegen(op->args[0]), indices[0], op->type.lanes());
        } else {
            vector<Constant *> indices_values(op->type.lanes());
            for (size_t i = 0; i < indices_values.size(); i++) {
                indices_values[i] = ConstantInt::get(i32, indices[i]);
            }
            Value *arg = codegen(op->args[0]);

            // Make a size 1 vector of undef at the end to mix in undef values.
            Value *undefs = UndefValue::get(arg->getType());
            value = builder->CreateShuffleVector(arg, undefs, ConstantVector::get(indices_values));
        }
=======
        // Make a size 1 vector of undef at the end to mix in undef values.
        Value *undefs = UndefValue::get(arg->getType());
        value = builder->CreateShuffleVector(arg, undefs, ConstantVector::get(indices));
>>>>>>> 26551f6a

        if (op->type.is_scalar()) {
            value = builder->CreateExtractElement(value, ConstantInt::get(i32, 0));
        }
    } else if (op->is_intrinsic(Call::interleave_vectors)) {
        internal_assert(0 < op->args.size());
        value = interleave_vectors(op->type, op->args);
    } else if (op->is_intrinsic(Call::debug_to_file)) {
        internal_assert(op->args.size() == 3);
        const StringImm *filename = op->args[0].as<StringImm>();
        internal_assert(filename) << "Malformed debug_to_file node\n";
        // Grab the function from the initial module
        llvm::Function *debug_to_file = module->getFunction("halide_debug_to_file");
        internal_assert(debug_to_file) << "Could not find halide_debug_to_file function in initial module\n";

        // Make the filename a global string constant
        Value *user_context = get_user_context();
        Value *char_ptr = codegen(Expr(filename));
        vector<Value *> args = {user_context, char_ptr, codegen(op->args[1])};

        Value *buffer = codegen(op->args[2]);
        buffer = builder->CreatePointerCast(buffer, buffer_t_type->getPointerTo());
        args.push_back(buffer);

        value = builder->CreateCall(debug_to_file, args);

    } else if (op->is_intrinsic(Call::bitwise_and)) {
        internal_assert(op->args.size() == 2);
        value = builder->CreateAnd(codegen(op->args[0]), codegen(op->args[1]));
    } else if (op->is_intrinsic(Call::bitwise_xor)) {
        internal_assert(op->args.size() == 2);
        value = builder->CreateXor(codegen(op->args[0]), codegen(op->args[1]));
    } else if (op->is_intrinsic(Call::bitwise_or)) {
        internal_assert(op->args.size() == 2);
        value = builder->CreateOr(codegen(op->args[0]), codegen(op->args[1]));
    } else if (op->is_intrinsic(Call::bitwise_not)) {
        internal_assert(op->args.size() == 1);
        value = builder->CreateNot(codegen(op->args[0]));
    } else if (op->is_intrinsic(Call::reinterpret)) {
        internal_assert(op->args.size() == 1);
        Type dst = op->type;
        Type src = op->args[0].type();
        llvm::Type *llvm_dst = llvm_type_of(dst);
        value = codegen(op->args[0]);
        if (src.is_handle() && !dst.is_handle()) {
            internal_assert(dst.is_uint() && dst.bits() == 64);

            // Handle -> UInt64
            llvm::DataLayout d(module.get());
            if (d.getPointerSize() == 4) {
                llvm::Type *intermediate = llvm_type_of(UInt(32, dst.lanes()));
                value = builder->CreatePtrToInt(value, intermediate);
                value = builder->CreateZExt(value, llvm_dst);
            } else if (d.getPointerSize() == 8) {
                value = builder->CreatePtrToInt(value, llvm_dst);
            } else {
                internal_error << "Pointer size is neither 4 nor 8 bytes\n";
            }

        } else if (dst.is_handle() && !src.is_handle()) {
            internal_assert(src.is_uint() && src.bits() == 64);

            // UInt64 -> Handle
            llvm::DataLayout d(module.get());
            if (d.getPointerSize() == 4) {
                llvm::Type *intermediate = llvm_type_of(UInt(32, src.lanes()));
                value = builder->CreateTrunc(value, intermediate);
                value = builder->CreateIntToPtr(value, llvm_dst);
            } else if (d.getPointerSize() == 8) {
                value = builder->CreateIntToPtr(value, llvm_dst);
            } else {
                internal_error << "Pointer size is neither 4 nor 8 bytes\n";
            }

        } else {
            value = builder->CreateBitCast(codegen(op->args[0]), llvm_dst);
        }
    } else if (op->is_intrinsic(Call::shift_left)) {
        internal_assert(op->args.size() == 2);
        value = builder->CreateShl(codegen(op->args[0]), codegen(op->args[1]));
    } else if (op->is_intrinsic(Call::shift_right)) {
        internal_assert(op->args.size() == 2);
        if (op->type.is_int()) {
            value = builder->CreateAShr(codegen(op->args[0]), codegen(op->args[1]));
        } else {
            value = builder->CreateLShr(codegen(op->args[0]), codegen(op->args[1]));
        }
    } else if (op->is_intrinsic(Call::abs)) {

        internal_assert(op->args.size() == 1);

        // Check if an appropriate vector abs for this type exists in the initial module
        Type t = op->args[0].type();
        string name = (t.is_float() ? "abs_f" : "abs_i") + std::to_string(t.bits());
        llvm::Function * builtin_abs =
            find_vector_runtime_function(name, op->type.lanes()).first;

        if (t.is_vector() && builtin_abs) {
            codegen(Call::make(op->type, name, op->args, Call::Extern));
        } else {
            // Generate select(x >= 0, x, -x) instead
            string x_name = unique_name('x');
            Expr x = Variable::make(op->args[0].type(), x_name);
            value = codegen(Let::make(x_name, op->args[0], select(x >= 0, x, -x)));
        }
    } else if (op->is_intrinsic(Call::absd)) {

        internal_assert(op->args.size() == 2);

        Expr a = op->args[0];
        Expr b = op->args[1];

        // Check if an appropriate vector abs for this type exists in the initial module
        Type t = a.type();
        string name;
        if (t.is_float()) {
            codegen(abs(a - b));
            return;
        } else if (t.is_int()) {
            name = "absd_i" + std::to_string(t.bits());
        } else {
            name = "absd_u" + std::to_string(t.bits());
        }

        llvm::Function *builtin_absd =
            find_vector_runtime_function(name, op->type.lanes()).first;

        if (t.is_vector() && builtin_absd) {
            codegen(Call::make(op->type, name, op->args, Call::Extern));
        } else {
            // Use a select instead
            string a_name = unique_name('a');
            string b_name = unique_name('b');
            Expr a_var = Variable::make(op->args[0].type(), a_name);
            Expr b_var = Variable::make(op->args[1].type(), b_name);
            codegen(Let::make(a_name, op->args[0],
                              Let::make(b_name, op->args[1],
                                        Select::make(a_var < b_var, b_var - a_var, a_var - b_var))));
        }
    } else if (op->is_intrinsic(Call::copy_buffer_t)) {
        // Make some memory for this buffer_t
        Value *dst = create_alloca_at_entry(buffer_t_type, 1);
        Value *src = codegen(op->args[0]);
        src = builder->CreatePointerCast(src, buffer_t_type->getPointerTo());
        src = builder->CreateLoad(src);
        builder->CreateStore(src, dst);
        value = dst;
    } else if (op->is_intrinsic(Call::create_buffer_t)) {
        // Make some memory for this buffer_t
        Value *buffer = create_alloca_at_entry(buffer_t_type, 1);

        // Populate the fields
        internal_assert(op->args[0].type().is_handle())
            << "The first argument to create_buffer_t must be a Handle\n";
        Value *host_ptr = codegen(op->args[0]);
        host_ptr = builder->CreatePointerCast(host_ptr, i8->getPointerTo());
        builder->CreateStore(host_ptr, buffer_host_ptr(buffer));

        // Type check integer arguments
        for (size_t i = 2; i < op->args.size(); i++) {
            internal_assert(op->args[i].type() == Int(32))
                << "All arguments to create_buffer_t beyond the second must have type Int(32)\n";
        }

        // Second argument is used solely for its Type. Value is unimportant.
        // Currenty, only the size matters, but ultimately we will encode
        // complete type info in buffer_t.
        Value *elem_size = codegen(op->args[1].type().bytes());
        builder->CreateStore(elem_size, buffer_elem_size_ptr(buffer));

        int dims = (op->args.size() - 2) / 3;
        user_assert(dims <= 4)
            << "Halide currently has a limit of four dimensions on "
            << "Funcs used on the GPU or passed to extern stages.\n";
        for (int i = 0; i < 4; i++) {
            Value *min, *extent, *stride;
            if (i < dims) {
                min    = codegen(op->args[i*3+2]);
                extent = codegen(op->args[i*3+3]);
                stride = codegen(op->args[i*3+4]);
            } else {
                min = extent = stride = ConstantInt::get(i32, 0);
            }
            builder->CreateStore(min, buffer_min_ptr(buffer, i));
            builder->CreateStore(extent, buffer_extent_ptr(buffer, i));
            builder->CreateStore(stride, buffer_stride_ptr(buffer, i));
        }

        builder->CreateStore(ConstantInt::get(i8, 0), buffer_host_dirty_ptr(buffer));
        builder->CreateStore(ConstantInt::get(i8, 0), buffer_dev_dirty_ptr(buffer));
        builder->CreateStore(ConstantInt::get(i64, 0), buffer_dev_ptr(buffer));

        value = buffer;
    } else if (op->is_intrinsic(Call::extract_buffer_host)) {
        internal_assert(op->args.size() == 1);
        Value *buffer = codegen(op->args[0]);
        buffer = builder->CreatePointerCast(buffer, buffer_t_type->getPointerTo());
        value = buffer_host(buffer);
    } else if (op->is_intrinsic(Call::extract_buffer_min)) {
        internal_assert(op->args.size() == 2);
        const IntImm *idx = op->args[1].as<IntImm>();
        internal_assert(idx);
        Value *buffer = codegen(op->args[0]);
        buffer = builder->CreatePointerCast(buffer, buffer_t_type->getPointerTo());
        value = buffer_min(buffer, idx->value);
    } else if (op->is_intrinsic(Call::extract_buffer_max)) {
        internal_assert(op->args.size() == 2);
        const IntImm *idx = op->args[1].as<IntImm>();
        internal_assert(idx);
        Value *buffer = codegen(op->args[0]);
        buffer = builder->CreatePointerCast(buffer, buffer_t_type->getPointerTo());
        Value *extent = buffer_extent(buffer, idx->value);
        Value *min = buffer_min(buffer, idx->value);
        Value *max_plus_one = builder->CreateNSWAdd(min, extent);
        value = builder->CreateNSWSub(max_plus_one, ConstantInt::get(i32, 1));
    } else if (op->is_intrinsic(Call::rewrite_buffer)) {
        int dims = ((int)(op->args.size())-2)/3;
        internal_assert((int)(op->args.size()) == dims*3 + 2);
        internal_assert(dims <= 4);

        Value *buffer = codegen(op->args[0]);

        // Rewrite the buffer_t using the args
        builder->CreateStore(codegen(op->args[1]), buffer_elem_size_ptr(buffer));
        for (int i = 0; i < dims; i++) {
            builder->CreateStore(codegen(op->args[i*3+2]), buffer_min_ptr(buffer, i));
            builder->CreateStore(codegen(op->args[i*3+3]), buffer_extent_ptr(buffer, i));
            builder->CreateStore(codegen(op->args[i*3+4]), buffer_stride_ptr(buffer, i));
        }
        for (int i = dims; i < 4; i++) {
            builder->CreateStore(ConstantInt::get(i32, 0), buffer_min_ptr(buffer, i));
            builder->CreateStore(ConstantInt::get(i32, 0), buffer_extent_ptr(buffer, i));
            builder->CreateStore(ConstantInt::get(i32, 0), buffer_stride_ptr(buffer, i));
        }

        // From the point of view of the continued code (a containing assert stmt), this returns true.
        value = codegen(const_true());
    } else if (op->is_intrinsic(Call::set_host_dirty)) {
        internal_assert(op->args.size() == 2);
        Value *buffer = codegen(op->args[0]);
        Value *arg = codegen(op->args[1]);
        builder->CreateStore(arg, buffer_host_dirty_ptr(buffer));
        value = ConstantInt::get(i32, 0);
    } else if (op->is_intrinsic(Call::set_dev_dirty)) {
        internal_assert(op->args.size() == 2);
        Value *buffer = codegen(op->args[0]);
        Value *arg = codegen(op->args[1]);
        builder->CreateStore(arg, buffer_dev_dirty_ptr(buffer));
        value = ConstantInt::get(i32, 0);
    } else if (op->is_intrinsic(Call::null_handle)) {
        internal_assert(op->args.size() == 0) << "null_handle takes no arguments\n";
        internal_assert(op->type.is_handle()) << "null_handle must return a Handle type\n";
        value = ConstantPointerNull::get(i8->getPointerTo());
    } else if (op->is_intrinsic(Call::address_of)) {
        internal_assert(op->args.size() == 1) << "address_of takes one argument\n";
        internal_assert(op->type.is_handle()) << "address_of must return a Handle type\n";
        const Load *load = op->args[0].as<Load>();
        internal_assert(load) << "The sole argument to address_of must be a Load node\n";
        internal_assert(load->index.type().is_scalar()) << "Can't take the address of a vector load\n";

        value = codegen_buffer_pointer(load->name, load->type, load->index);

    } else if (op->is_intrinsic(Call::trace) ||
               op->is_intrinsic(Call::trace_expr)) {

        int int_args = (int)(op->args.size()) - 5;
        internal_assert(int_args >= 0);

        // Make a global string for the func name. Should be the same for all lanes.
        Value *name = codegen(unbroadcast(op->args[0]));

        // Codegen the event type. Should be the same for all lanes.
        Value *event_type = codegen(unbroadcast(op->args[1]));

        // Codegen the buffer id
        Expr id = op->args[2];
        Value *realization_id;
        if (id.as<Broadcast>()) {
            realization_id = codegen(unbroadcast(id));
        } else {
            realization_id = codegen(id);
        }

        // Codegen the value index. Should be the same for all lanes.
        Value *value_index = codegen(unbroadcast(op->args[3]));

        // Allocate and populate a stack entry for the value arg
        Type type = op->args[4].type();
        Value *value_stored_array = create_alloca_at_entry(llvm_type_of(type), 1);
        Value *value_stored = codegen(op->args[4]);
        builder->CreateStore(value_stored, value_stored_array);
        value_stored_array = builder->CreatePointerCast(value_stored_array, i8->getPointerTo());

        // Allocate and populate a stack array for the integer args
        Value *coords;
        if (int_args > 0) {
            llvm::Type *coords_type = llvm_type_of(op->args[5].type());
            coords = create_alloca_at_entry(coords_type, int_args);
            for (int i = 0; i < int_args; i++) {
                Value *coord_ptr =
                    builder->CreateConstInBoundsGEP1_32(
#if LLVM_VERSION >= 37
                        coords_type,
#endif
                        coords,
                        i);
                builder->CreateStore(codegen(op->args[5+i]), coord_ptr);
            }
            coords = builder->CreatePointerCast(coords, i32->getPointerTo());
        } else {
            coords = Constant::getNullValue(i32->getPointerTo());
        }

        StructType *trace_event_type = module->getTypeByName("struct.halide_trace_event");
        user_assert(trace_event_type) << "The module being generated does not support tracing.\n";
        Value *trace_event = create_alloca_at_entry(trace_event_type, 1);

        Value *members[10] = {
            name,
            event_type,
            realization_id,
            ConstantInt::get(i32, type.code()),
            ConstantInt::get(i32, type.bits()),
            ConstantInt::get(i32, type.lanes()),
            value_index,
            value_stored_array,
            ConstantInt::get(i32, int_args * type.lanes()),
            coords};

        for (size_t i = 0; i < sizeof(members)/sizeof(members[0]); i++) {
            Value *field_ptr =
                builder->CreateConstInBoundsGEP2_32(
#if LLVM_VERSION >= 37
                    trace_event_type,
#endif
                    trace_event,
                    0,
                    i);
            builder->CreateStore(members[i], field_ptr);
        }

        // Call the runtime function
        vector<Value *> args(2);
        args[0] = get_user_context();
        args[1] = trace_event;

        llvm::Function *trace_fn = module->getFunction("halide_trace");
        internal_assert(trace_fn);

        value = builder->CreateCall(trace_fn, args);

        if (op->is_intrinsic(Call::trace_expr)) {
            value = value_stored;
        }

    } else if (op->is_intrinsic(Call::lerp)) {
        internal_assert(op->args.size() == 3);
        value = codegen(lower_lerp(op->args[0], op->args[1], op->args[2]));
    } else if (op->is_intrinsic(Call::popcount)) {
        internal_assert(op->args.size() == 1);
        std::vector<llvm::Type*> arg_type(1);
        arg_type[0] = llvm_type_of(op->args[0].type());
        llvm::Function *fn = Intrinsic::getDeclaration(module.get(), Intrinsic::ctpop, arg_type);
        CallInst *call = builder->CreateCall(fn, codegen(op->args[0]));
        value = call;
    } else if (op->is_intrinsic(Call::count_leading_zeros) ||
               op->is_intrinsic(Call::count_trailing_zeros)) {
        internal_assert(op->args.size() == 1);
        std::vector<llvm::Type*> arg_type(1);
        arg_type[0] = llvm_type_of(op->args[0].type());
        llvm::Function *fn = Intrinsic::getDeclaration(module.get(),
                                                       (op->is_intrinsic(Call::count_leading_zeros)) ? Intrinsic::ctlz :
                                                       Intrinsic::cttz,
                                                       arg_type);
        llvm::Value *zero_is_not_undef = llvm::ConstantInt::getFalse(*context);
        llvm::Value *args[2] = { codegen(op->args[0]), zero_is_not_undef };
        CallInst *call = builder->CreateCall(fn, args);
        value = call;
    } else if (op->is_intrinsic(Call::return_second)) {
        internal_assert(op->args.size() == 2);
        codegen(op->args[0]);
        value = codegen(op->args[1]);
    } else if (op->is_intrinsic(Call::if_then_else)) {
        if (op->type.is_vector()) {
            scalarize(op);

        } else {

            internal_assert(op->args.size() == 3);

            BasicBlock *true_bb = BasicBlock::Create(*context, "true_bb", function);
            BasicBlock *false_bb = BasicBlock::Create(*context, "false_bb", function);
            BasicBlock *after_bb = BasicBlock::Create(*context, "after_bb", function);
            builder->CreateCondBr(codegen(op->args[0]), true_bb, false_bb);
            builder->SetInsertPoint(true_bb);
            Value *true_value = codegen(op->args[1]);
            builder->CreateBr(after_bb);

            builder->SetInsertPoint(false_bb);
            Value *false_value = codegen(op->args[2]);
            builder->CreateBr(after_bb);

            builder->SetInsertPoint(after_bb);

            PHINode *phi = builder->CreatePHI(true_value->getType(), 2);
            phi->addIncoming(true_value, true_bb);
            phi->addIncoming(false_value, false_bb);

            value = phi;
        }
    } else if (op->is_intrinsic(Call::make_struct)) {
        if (op->type.is_vector()) {
            // Make a vector-of-structs
            scalarize(op);
        } else {
            // Codegen each element.
            assert(!op->args.empty());
            vector<llvm::Value *> args(op->args.size());
            vector<llvm::Type *> types(op->args.size());
            for (size_t i = 0; i < op->args.size(); i++) {
                args[i] = codegen(op->args[i]);
                types[i] = args[i]->getType();
            }

            // Create an struct on the stack.
            StructType *struct_t = StructType::create(types);
            Value *ptr = create_alloca_at_entry(struct_t, 1);

            // Put the elements in the struct.
            for (size_t i = 0; i < args.size(); i++) {
                Value *field_ptr =
                    builder->CreateConstInBoundsGEP2_32(
#if LLVM_VERSION >= 37
                        struct_t,
#endif
                        ptr,
                        0,
                        i);
                builder->CreateStore(args[i], field_ptr);
            }

            value = ptr;
        }

    } else if (op->is_intrinsic(Call::stringify)) {
        assert(!op->args.empty());

        if (op->type.is_vector()) {
            scalarize(op);
        } else {

            // Compute the maximum possible size of the message.
            int buf_size = 1; // One for the terminating zero.
            for (size_t i = 0; i < op->args.size(); i++) {
                Type t = op->args[i].type();
                if (op->args[i].as<StringImm>()) {
                    buf_size += op->args[i].as<StringImm>()->value.size();
                } else if (t.is_int() || t.is_uint()) {
                    buf_size += 19; // 2^64 = 18446744073709551616
                } else if (t.is_float()) {
                    if (t.bits() == 32) {
                        buf_size += 47; // %f format of max negative float
                    } else {
                        buf_size += 14; // Scientific notation with 6 decimal places.
                    }
                } else {
                    internal_assert(t.is_handle());
                    buf_size += 18; // 0x0123456789abcdef
                }
            }
            // Round up to a multiple of 16 bytes.
            buf_size = ((buf_size + 15)/16)*16;

            // Clamp to at most 8k.
            if (buf_size > 8192) buf_size = 8192;

            // Allocate a stack array to hold the message.
            llvm::Value *buf = create_alloca_at_entry(i8, buf_size);

            llvm::Value *dst = buf;
            llvm::Value *buf_end = builder->CreateConstGEP1_32(buf, buf_size);

            llvm::Function *append_string  = module->getFunction("halide_string_to_string");
            llvm::Function *append_int64   = module->getFunction("halide_int64_to_string");
            llvm::Function *append_uint64  = module->getFunction("halide_uint64_to_string");
            llvm::Function *append_double  = module->getFunction("halide_double_to_string");
            llvm::Function *append_pointer = module->getFunction("halide_pointer_to_string");

            internal_assert(append_string);
            internal_assert(append_int64);
            internal_assert(append_uint64);
            internal_assert(append_double);
            internal_assert(append_pointer);

            for (size_t i = 0; i < op->args.size(); i++) {
                const StringImm *s = op->args[i].as<StringImm>();
                Type t = op->args[i].type();
                internal_assert(t.lanes() == 1);
                vector<Value *> call_args(2);
                call_args[0] = dst;
                call_args[1] = buf_end;

                if (s) {
                    call_args.push_back(codegen(op->args[i]));
                    dst = builder->CreateCall(append_string, call_args);
                } else if (t.is_int()) {
                    call_args.push_back(codegen(Cast::make(Int(64), op->args[i])));
                    call_args.push_back(ConstantInt::get(i32, 1));
                    dst = builder->CreateCall(append_int64, call_args);
                } else if (t.is_uint()) {
                    call_args.push_back(codegen(Cast::make(UInt(64), op->args[i])));
                    call_args.push_back(ConstantInt::get(i32, 1));
                    dst = builder->CreateCall(append_uint64, call_args);
                } else if (t.is_float()) {
                    call_args.push_back(codegen(Cast::make(Float(64), op->args[i])));
                    // Use scientific notation for doubles
                    call_args.push_back(ConstantInt::get(i32, t.bits() == 64 ? 1 : 0));
                    dst = builder->CreateCall(append_double, call_args);
                } else {
                    internal_assert(t.is_handle());
                    call_args.push_back(codegen(op->args[i]));
                    dst = builder->CreateCall(append_pointer, call_args);
                }
            }
            value = buf;
        }
    } else if (op->is_intrinsic(Call::memoize_expr)) {
        // Used as an annotation for caching, should be invisible to
        // codegen. Ignore arguments beyond the first as they are only
        // used in the cache key.
        internal_assert(op->args.size() > 0);
        value = codegen(op->args[0]);
    } else if (op->is_intrinsic(Call::copy_memory)) {
        value = builder->CreateMemCpy(codegen(op->args[0]),
                                      codegen(op->args[1]),
                                      codegen(op->args[2]), 0);
    } else if (op->is_intrinsic(Call::register_destructor)) {
        internal_assert(op->args.size() == 2);
        const StringImm *fn = op->args[0].as<StringImm>();
        internal_assert(fn);
        Expr arg = op->args[1];
        internal_assert(arg.type().is_handle());
        llvm::Function *f = module->getFunction(fn->value);
        if (!f) {
            llvm::Type *arg_types[] = {i8->getPointerTo(), i8->getPointerTo()};
            FunctionType *func_t = FunctionType::get(void_t, arg_types, false);
            f = llvm::Function::Create(func_t, llvm::Function::ExternalLinkage, fn->value, module.get());
            f->setCallingConv(CallingConv::C);
        }
        register_destructor(f, codegen(arg), Always);
    } else if (op->call_type == Call::Intrinsic ||
               op->call_type == Call::PureIntrinsic) {
        internal_error << "Unknown intrinsic: " << op->name << "\n";
    } else if (op->call_type == Call::PureExtern && op->name == "pow_f32") {
        internal_assert(op->args.size() == 2);
        Expr x = op->args[0];
        Expr y = op->args[1];
        Expr e = Internal::halide_exp(Internal::halide_log(x) * y);
        e.accept(this);
    } else if (op->call_type == Call::PureExtern && op->name == "log_f32") {
        internal_assert(op->args.size() == 1);
        Expr e = Internal::halide_log(op->args[0]);
        e.accept(this);
    } else if (op->call_type == Call::PureExtern && op->name == "exp_f32") {
        internal_assert(op->args.size() == 1);
        Expr e = Internal::halide_exp(op->args[0]);
        e.accept(this);
    } else if (op->call_type == Call::PureExtern &&
               (op->name == "is_nan_f32" || op->name == "is_nan_f64")) {
        internal_assert(op->args.size() == 1);
        Value *a = codegen(op->args[0]);
        value = builder->CreateFCmpUNO(a, a);
    } else {
        // It's an extern call.

        std::string name;
        if (op->call_type == Call::ExternCPlusPlus) {
            user_assert(get_target().has_feature(Target::CPlusPlusMangling)) <<
                "Target must specify C++ name mangling (\"c_plus_plus_name_mangling\") in order to call C++ externs. (" <<
                op->name << ")\n";

            std::vector<std::string> namespaces;
            name = extract_namespaces(op->name, namespaces);
            std::vector<ExternFuncArgument> mangle_args;
            for (const auto &arg : op->args) {
                mangle_args.push_back(ExternFuncArgument(arg));
            }
            name = cplusplus_function_mangled_name(name, namespaces, op->type, mangle_args, get_target());
        } else {
            name = op->name;
        }

        // Codegen the args
        vector<Value *> args(op->args.size());
        for (size_t i = 0; i < op->args.size(); i++) {
            args[i] = codegen(op->args[i]);
        }

        llvm::Function *fn = module->getFunction(name);

        llvm::Type *result_type = llvm_type_of(op->type);

        // Add a user context arg as needed. It's never a vector.
        bool takes_user_context = function_takes_user_context(op->name);
        if (takes_user_context) {
            internal_assert(fn) << "External function " << op->name << " is marked as taking user_context, but is not in the runtime module. Check if runtime_api.cpp needs to be rebuilt.\n";
            debug(4) << "Adding user_context to " << op->name << " args\n";
            args.insert(args.begin(), get_user_context());
        }

        // If we can't find it, declare it extern "C"
        if (!fn) {
            vector<llvm::Type *> arg_types(args.size());
            for (size_t i = 0; i < args.size(); i++) {
                arg_types[i] = args[i]->getType();
                if (arg_types[i]->isVectorTy()) {
                    VectorType *vt = dyn_cast<VectorType>(arg_types[i]);
                    arg_types[i] = vt->getElementType();
                }
            }

            llvm::Type *scalar_result_type = result_type;
            if (result_type->isVectorTy()) {
                VectorType *vt = dyn_cast<VectorType>(result_type);
                scalar_result_type = vt->getElementType();
            }

            FunctionType *func_t = FunctionType::get(scalar_result_type, arg_types, false);

            fn = llvm::Function::Create(func_t, llvm::Function::ExternalLinkage, name, module.get());
            fn->setCallingConv(CallingConv::C);
            debug(4) << "Did not find " << op->name << ". Declared it extern \"C\".\n";
        } else {
            debug(4) << "Found " << op->name << "\n";

            // TODO: Say something more accurate here as there is now
            // partial information in the handle_type field, but it is
            // not clear it can be matched to the LLVM types and it is
            // not always there.
            // Halide's type system doesn't preserve pointer types
            // correctly (they just get called "Handle()"), so we may
            // need to pointer cast to the appropriate type. Only look at
            // fixed params (not varags) in llvm function.
            FunctionType *func_t = fn->getFunctionType();
            for (size_t i = takes_user_context ? 1 : 0;
                 i < std::min(args.size(), (size_t)(func_t->getNumParams()));
                 i++) {
                Expr halide_arg = takes_user_context ? op->args[i-1] : op->args[i];
                if (halide_arg.type().is_handle()) {
                    llvm::Type *t = func_t->getParamType(i);

                    // Widen to vector-width as needed. If the
                    // function doesn't actually take a vector,
                    // individual lanes will be extracted below.
                    if (halide_arg.type().is_vector() &&
                        !t->isVectorTy()) {
                        t = VectorType::get(t, halide_arg.type().lanes());
                    }

                    if (t != args[i]->getType()) {
                        debug(4) << "Pointer casting argument to extern call: "
                                 << halide_arg << "\n";
                        args[i] = builder->CreatePointerCast(args[i], t);
                    }
                }
            }
        }

        if (op->type.is_scalar()) {
            CallInst *call = builder->CreateCall(fn, args);
            if (op->is_pure()) {
                call->setDoesNotAccessMemory();
            }
            call->setDoesNotThrow();
            value = call;
        } else {

            // Check if a vector version of the function already
            // exists at some useful width.
            pair<llvm::Function *, int> vec =
                find_vector_runtime_function(name, op->type.lanes());
            llvm::Function *vec_fn = vec.first;
            int w = vec.second;

            if (vec_fn) {
                value = call_intrin(llvm_type_of(op->type), w,
                                    vec_fn->getName(), args);
            } else {

                // No vector version found. Scalarize. Extract each simd
                // lane in turn and do one scalar call to the function.
                value = UndefValue::get(result_type);
                for (int i = 0; i < op->type.lanes(); i++) {
                    Value *idx = ConstantInt::get(i32, i);
                    vector<Value *> arg_lane(args.size());
                    for (size_t j = 0; j < args.size(); j++) {
                        if (args[j]->getType()->isVectorTy()) {
                            arg_lane[j] = builder->CreateExtractElement(args[j], idx);
                        } else {
                            arg_lane[j] = args[j];
                        }
                    }
                    CallInst *call = builder->CreateCall(fn, arg_lane);
                    if (op->is_pure()) {
                        call->setDoesNotAccessMemory();
                    }
                    call->setDoesNotThrow();
                    if (!call->getType()->isVoidTy()) {
                        value = builder->CreateInsertElement(value, call, idx);
                        debug(2) << "Generate InsertElement call\n";
                        if (debug::debug_level >= 2) value -> dump();
                    } // otherwise leave it as undef.
                }
            }
        }
    }
}

void CodeGen_LLVM::visit(const Let *op) {
    sym_push(op->name, codegen(op->value));
    if (op->value.type() == Int(32)) {
        alignment_info.push(op->name, modulus_remainder(op->value, alignment_info));
    }
    value = codegen(op->body);
    if (op->value.type() == Int(32)) {
        alignment_info.pop(op->name);
    }
    sym_pop(op->name);
}

void CodeGen_LLVM::visit(const LetStmt *op) {
    sym_push(op->name, codegen(op->value));

    if (op->value.type() == Int(32)) {
        alignment_info.push(op->name, modulus_remainder(op->value, alignment_info));
    }

    codegen(op->body);

    if (op->value.type() == Int(32)) {
        alignment_info.pop(op->name);
    }

    sym_pop(op->name);
}

void CodeGen_LLVM::visit(const AssertStmt *op) {
    create_assertion(codegen(op->condition), op->message);
}

Constant *CodeGen_LLVM::create_string_constant(const string &s) {
    map<string, Constant *>::iterator iter = string_constants.find(s);
    if (iter == string_constants.end()) {
        vector<char> data;
        data.reserve(s.size()+1);
        data.insert(data.end(), s.begin(), s.end());
        data.push_back(0);
        Constant *val = create_binary_blob(data, "str");
        string_constants[s] = val;
        return val;
    } else {
        return iter->second;
    }
}

Constant *CodeGen_LLVM::create_binary_blob(const vector<char> &data, const string &name) {
    llvm::Type *type = ArrayType::get(i8, data.size());
    bool constant = data.size() > 1024;
    GlobalVariable *global = new GlobalVariable(*module, type,
                                                constant, GlobalValue::PrivateLinkage,
                                                0, name);
    ArrayRef<unsigned char> data_array((const unsigned char *)&data[0], data.size());
    global->setInitializer(ConstantDataArray::get(*context, data_array));
    global->setAlignment(32);

    Constant *zero = ConstantInt::get(i32, 0);
    Constant *zeros[] = {zero, zero};
#if LLVM_VERSION >= 37
    Constant *ptr = ConstantExpr::getInBoundsGetElementPtr(type, global, zeros);
#else
    Constant *ptr = ConstantExpr::getInBoundsGetElementPtr(global, zeros);
#endif
    return ptr;
}

void CodeGen_LLVM::create_assertion(Value *cond, Expr message, llvm::Value *error_code) {

    internal_assert(!message.defined() || message.type() == Int(32))
        << "Assertion result is not an int: " << message;

    if (target.has_feature(Target::NoAsserts)) return;

    // If the condition is a vector, fold it down to a scalar
    VectorType *vt = dyn_cast<VectorType>(cond->getType());
    if (vt) {
        Value *scalar_cond = builder->CreateExtractElement(cond, ConstantInt::get(i32, 0));
        for (unsigned i = 1; i < vt->getNumElements(); i++) {
            Value *lane = builder->CreateExtractElement(cond, ConstantInt::get(i32, i));
            scalar_cond = builder->CreateAnd(scalar_cond, lane);
        }
        cond = scalar_cond;
    }

    // Make a new basic block for the assert
    BasicBlock *assert_fails_bb = BasicBlock::Create(*context, "assert failed", function);
    BasicBlock *assert_succeeds_bb = BasicBlock::Create(*context, "assert succeeded", function);

    // If the condition fails, enter the assert body, otherwise, enter the block after
    builder->CreateCondBr(cond, assert_succeeds_bb, assert_fails_bb, very_likely_branch);

    // Build the failure case
    builder->SetInsertPoint(assert_fails_bb);

    // Call the error handler
    if (!error_code) error_code = codegen(message);

    return_with_error_code(error_code);

    // Continue on using the success case
    builder->SetInsertPoint(assert_succeeds_bb);
}

void CodeGen_LLVM::return_with_error_code(llvm::Value *error_code) {
    // Branch to the destructor block, which cleans up and then bails out.
    BasicBlock *dtors = get_destructor_block();

    // Hook up our error code to the phi node that the destructor block starts with.
    PHINode *phi = dyn_cast<PHINode>(dtors->begin());
    internal_assert(phi) << "The destructor block is supposed to start with a phi node\n";
    phi->addIncoming(error_code, builder->GetInsertBlock());

    builder->CreateBr(get_destructor_block());
}

void CodeGen_LLVM::visit(const ProducerConsumer *op) {
    BasicBlock *produce = BasicBlock::Create(*context, std::string("produce ") + op->name, function);
    builder->CreateBr(produce);
    builder->SetInsertPoint(produce);
    codegen(op->produce);

    if (op->update.defined()) {
        BasicBlock *update = BasicBlock::Create(*context, std::string("update ") + op->name, function);
        builder->CreateBr(update);
        builder->SetInsertPoint(update);
        codegen(op->update);
    }

    BasicBlock *consume = BasicBlock::Create(*context, std::string("consume ") + op->name, function);
    builder->CreateBr(consume);
    builder->SetInsertPoint(consume);
    codegen(op->consume);
}

void CodeGen_LLVM::visit(const For *op) {
    Value *min = codegen(op->min);
    Value *extent = codegen(op->extent);

    if (op->for_type == ForType::Serial) {
        Value *max = builder->CreateNSWAdd(min, extent);

        BasicBlock *preheader_bb = builder->GetInsertBlock();

        // Make a new basic block for the loop
        BasicBlock *loop_bb = BasicBlock::Create(*context, std::string("for ") + op->name, function);
        // Create the block that comes after the loop
        BasicBlock *after_bb = BasicBlock::Create(*context, std::string("end for ") + op->name, function);

        // If min < max, fall through to the loop bb
        Value *enter_condition = builder->CreateICmpSLT(min, max);
        builder->CreateCondBr(enter_condition, loop_bb, after_bb, very_likely_branch);
        builder->SetInsertPoint(loop_bb);

        // Make our phi node.
        PHINode *phi = builder->CreatePHI(i32, 2);
        phi->addIncoming(min, preheader_bb);

        // Within the loop, the variable is equal to the phi value
        sym_push(op->name, phi);

        // Emit the loop body
        codegen(op->body);

        // Update the counter
        Value *next_var = builder->CreateNSWAdd(phi, ConstantInt::get(i32, 1));

        // Add the back-edge to the phi node
        phi->addIncoming(next_var, builder->GetInsertBlock());

        // Maybe exit the loop
        Value *end_condition = builder->CreateICmpNE(next_var, max);
        builder->CreateCondBr(end_condition, loop_bb, after_bb);

        builder->SetInsertPoint(after_bb);

        // Pop the loop variable from the scope
        sym_pop(op->name);
    } else if (op->for_type == ForType::Parallel) {

        debug(3) << "Entering parallel for loop over " << op->name << "\n";

        // Find every symbol that the body of this loop refers to
        // and dump it into a closure
        Closure closure(op->body, op->name);

        // Allocate a closure
        StructType *closure_t = build_closure_type(closure, buffer_t_type, context);
        Value *ptr = create_alloca_at_entry(closure_t, 1);

        // Fill in the closure
        pack_closure(closure_t, ptr, closure, symbol_table, buffer_t_type, builder);

        // Make a new function that does one iteration of the body of the loop
        llvm::Type *voidPointerType = (llvm::Type *)(i8->getPointerTo());
        llvm::Type *args_t[] = {voidPointerType, i32, voidPointerType};
        FunctionType *func_t = FunctionType::get(i32, args_t, false);
        llvm::Function *containing_function = function;
        function = llvm::Function::Create(func_t, llvm::Function::InternalLinkage,
                                          "par for " + function->getName() + "_" + op->name, module.get());
        function->setDoesNotAlias(3);

        // Make the initial basic block and jump the builder into the new function
        IRBuilderBase::InsertPoint call_site = builder->saveIP();
        BasicBlock *block = BasicBlock::Create(*context, "entry", function);
        builder->SetInsertPoint(block);

        // Get the user context value before swapping out the symbol table.
        Value *user_context = get_user_context();

        // Save the destructor block
        BasicBlock *parent_destructor_block = destructor_block;
        destructor_block = nullptr;

        // Make a new scope to use
        Scope<Value *> saved_symbol_table;
        symbol_table.swap(saved_symbol_table);

        // Get the function arguments

        // The user context is first argument of the function; it's
        // important that we override the name to be "__user_context",
        // since the LLVM function has a random auto-generated name for
        // this argument.
        llvm::Function::arg_iterator iter = function->arg_begin();
        sym_push("__user_context", iterator_to_pointer(iter));

        // Next is the loop variable.
        ++iter;
        sym_push(op->name, iterator_to_pointer(iter));

        // The closure pointer is the third and last argument.
        ++iter;
        iter->setName("closure");
        Value *closure_handle = builder->CreatePointerCast(iterator_to_pointer(iter),
                                                           closure_t->getPointerTo());
        // Load everything from the closure into the new scope
        unpack_closure(closure, symbol_table, closure_t, closure_handle, builder);

        // Generate the new function body
        codegen(op->body);

        // Return success
        return_with_error_code(ConstantInt::get(i32, 0));

        // Move the builder back to the main function and call do_par_for
        builder->restoreIP(call_site);
        llvm::Function *do_par_for = module->getFunction("halide_do_par_for");
        internal_assert(do_par_for) << "Could not find halide_do_par_for in initial module\n";
        do_par_for->setDoesNotAlias(5);
        //do_par_for->setDoesNotCapture(5);
        ptr = builder->CreatePointerCast(ptr, i8->getPointerTo());
        Value *args[] = {user_context, function, min, extent, ptr};
        debug(4) << "Creating call to do_par_for\n";
        Value *result = builder->CreateCall(do_par_for, args);

        debug(3) << "Leaving parallel for loop over " << op->name << "\n";

        // Now restore the scope
        symbol_table.swap(saved_symbol_table);
        function = containing_function;

        // Restore the destructor block
        destructor_block = parent_destructor_block;

        // Check for success
        Value *did_succeed = builder->CreateICmpEQ(result, ConstantInt::get(i32, 0));
        create_assertion(did_succeed, Expr(), result);

    } else {
        internal_error << "Unknown type of For node. Only Serial and Parallel For nodes should survive down to codegen.\n";
    }
}

void CodeGen_LLVM::visit(const Store *op) {
    // Even on 32-bit systems, Handles are treated as 64-bit in
    // memory, so convert stores of handles to stores of uint64_ts.
    if (op->value.type().is_handle()) {
        Expr v = reinterpret(UInt(64, op->value.type().lanes()), op->value);
        codegen(Store::make(op->name, v, op->index, op->param));
        return;
    }

    Halide::Type value_type = op->value.type();
    Value *val = codegen(op->value);
    bool is_external = (external_buffer.find(op->name) != external_buffer.end());
    // Scalar
    if (value_type.is_scalar()) {
        Value *ptr = codegen_buffer_pointer(op->name, value_type, op->index);
        StoreInst *store = builder->CreateAlignedStore(val, ptr, value_type.bytes());
        add_tbaa_metadata(store, op->name, op->index);
    } else {
        int alignment = value_type.bytes();
        const Ramp *ramp = op->index.as<Ramp>();
        if (ramp && is_one(ramp->stride)) {

            int native_bits = native_vector_bits();
            int native_bytes = native_bits / 8;

            // Boost the alignment if possible, up to the native vector width.
            ModulusRemainder mod_rem = modulus_remainder(ramp->base, alignment_info);
            while ((mod_rem.remainder & 1) == 0 &&
                   (mod_rem.modulus & 1) == 0 &&
                   alignment < native_bytes) {
                mod_rem.modulus /= 2;
                mod_rem.remainder /= 2;
                alignment *= 2;
            }

            // If it is an external buffer, then we cannot assume that the host pointer
            // is aligned to at least the native vector width. However, we may be able to do
            // better than just assuming that it is unaligned.
            if (is_external && op->param.defined()) {
                int host_alignment = op->param.host_alignment();
                alignment = gcd(alignment, host_alignment);
            }

            // For dense vector stores wider than the native vector
            // width, bust them up into native vectors.
            debug(4) << "Generating store w/ alignment: " << alignment << "\n";
            debug(4) << "Type: " << value_type << "\n";
            debug(4) << "Index: " << op->index << "\n";
            int store_lanes = value_type.lanes();
            int native_lanes = native_bits / value_type.bits();

            for (int i = 0; i < store_lanes; i += native_lanes) {
                int slice_lanes = std::min(native_lanes, store_lanes - i);
                Expr slice_base = simplify(ramp->base + i);
                Expr slice_index = slice_lanes == 1 ? slice_base : Ramp::make(slice_base, 1, slice_lanes);
                Value *slice_val = slice_vector(val, i, slice_lanes);
                Value *elt_ptr = codegen_buffer_pointer(op->name, value_type.element_of(), slice_base);
                Value *vec_ptr = builder->CreatePointerCast(elt_ptr, slice_val->getType()->getPointerTo());
                StoreInst *store = builder->CreateAlignedStore(slice_val, vec_ptr, alignment);
                add_tbaa_metadata(store, op->name, slice_index);
            }
        } else if (ramp) {
            Type ptr_type = value_type.element_of();
            Value *ptr = codegen_buffer_pointer(op->name, ptr_type, ramp->base);
            const IntImm *const_stride = ramp->stride.as<IntImm>();
            Value *stride = codegen(ramp->stride);
            // Scatter without generating the indices as a vector
            for (int i = 0; i < ramp->lanes; i++) {
                Constant *lane = ConstantInt::get(i32, i);
                Value *v = builder->CreateExtractElement(val, lane);
                if (const_stride) {
                    // Use a constant offset from the base pointer
                    Value *p =
                        builder->CreateConstInBoundsGEP1_32(
#if LLVM_VERSION >= 37
                            llvm_type_of(ptr_type),
#endif
                            ptr,
                            const_stride->value * i);
                    StoreInst *store = builder->CreateStore(v, p);
                    add_tbaa_metadata(store, op->name, op->index);
                } else {
                    // Increment the pointer by the stride for each element
                    StoreInst *store = builder->CreateStore(v, ptr);
                    add_tbaa_metadata(store, op->name, op->index);
                    ptr = builder->CreateInBoundsGEP(ptr, stride);
                }
            }
        } else {
            // Scatter
            Value *index = codegen(op->index);
            for (int i = 0; i < value_type.lanes(); i++) {
                Value *lane = ConstantInt::get(i32, i);
                Value *idx = builder->CreateExtractElement(index, lane);
                Value *v = builder->CreateExtractElement(val, lane);
                Value *ptr = codegen_buffer_pointer(op->name, value_type.element_of(), idx);
                StoreInst *store = builder->CreateStore(v, ptr);
                add_tbaa_metadata(store, op->name, op->index);
            }
        }
    }

}


void CodeGen_LLVM::visit(const Block *op) {
    codegen(op->first);
    if (op->rest.defined()) codegen(op->rest);
}

void CodeGen_LLVM::visit(const Realize *op) {
    internal_error << "Realize encountered during codegen\n";
}

void CodeGen_LLVM::visit(const Provide *op) {
    internal_error << "Provide encountered during codegen\n";
}

void CodeGen_LLVM::visit(const IfThenElse *op) {
    BasicBlock *true_bb = BasicBlock::Create(*context, "true_bb", function);
    BasicBlock *false_bb = BasicBlock::Create(*context, "false_bb", function);
    BasicBlock *after_bb = BasicBlock::Create(*context, "after_bb", function);
    builder->CreateCondBr(codegen(op->condition), true_bb, false_bb);

    builder->SetInsertPoint(true_bb);
    codegen(op->then_case);
    builder->CreateBr(after_bb);

    builder->SetInsertPoint(false_bb);
    if (op->else_case.defined()) {
        codegen(op->else_case);
    }
    builder->CreateBr(after_bb);

    builder->SetInsertPoint(after_bb);
}

void CodeGen_LLVM::visit(const Evaluate *op) {
    codegen(op->value);

    // Discard result
    value = nullptr;
}

Value *CodeGen_LLVM::create_alloca_at_entry(llvm::Type *t, int n, bool zero_initialize, const string &name) {
    IRBuilderBase::InsertPoint here = builder->saveIP();
    BasicBlock *entry = &builder->GetInsertBlock()->getParent()->getEntryBlock();
    if (entry->empty()) {
        builder->SetInsertPoint(entry);
    } else {
        builder->SetInsertPoint(entry, entry->getFirstInsertionPt());
    }
    Value *size = ConstantInt::get(i32, n);
    AllocaInst *ptr = builder->CreateAlloca(t, size, name);
    if (t->isVectorTy() || n > 1) {
        ptr->setAlignment(native_vector_bits() / 8);
    }

    if (zero_initialize) {
        internal_assert(n == 1) << "Zero initialization for stack arrays not implemented\n";
        builder->CreateStore(Constant::getNullValue(t), ptr);
    }
    builder->restoreIP(here);
    return ptr;
}

Value *CodeGen_LLVM::get_user_context() const {
    Value *ctx = sym_get("__user_context", false);
    if (!ctx) {
        ctx = ConstantPointerNull::get(i8->getPointerTo()); // void*
    }
    return ctx;
}

Value *CodeGen_LLVM::call_intrin(Type result_type, int intrin_lanes,
                                 const string &name, vector<Expr> args) {
    vector<Value *> arg_values(args.size());
    for (size_t i = 0; i < args.size(); i++) {
        arg_values[i] = codegen(args[i]);
    }

    return call_intrin(llvm_type_of(result_type),
                       intrin_lanes,
                       name, arg_values);
}

Value *CodeGen_LLVM::call_intrin(llvm::Type *result_type, int intrin_lanes,
                                 const string &name, vector<Value *> arg_values) {
    internal_assert(result_type->isVectorTy()) << "call_intrin is for vector intrinsics only\n";

    int arg_lanes = (int)(result_type->getVectorNumElements());

    if (intrin_lanes != arg_lanes) {
        // Cut up each arg into appropriately-sized pieces, call the
        // intrinsic on each, then splice together the results.
        vector<Value *> results;
        for (int start = 0; start < arg_lanes; start += intrin_lanes) {
            vector<Value *> args;
            for (size_t i = 0; i < arg_values.size(); i++) {
                if (arg_values[i]->getType()->isVectorTy()) {
                    internal_assert((int)arg_values[i]->getType()->getVectorNumElements() == arg_lanes);
                    args.push_back(slice_vector(arg_values[i], start, intrin_lanes));
                } else {
                    args.push_back(arg_values[i]);
                }
            }

            llvm::Type *result_slice_type =
                llvm::VectorType::get(result_type->getScalarType(), intrin_lanes);

            results.push_back(call_intrin(result_slice_type, intrin_lanes, name, args));
        }
        Value *result = concat_vectors(results);
        debug(2) << "Concat_vectors 2:\n";
        if (debug::debug_level >= 2) result -> dump();

        return slice_vector(result, 0, arg_lanes);
    }

    vector<llvm::Type *> arg_types(arg_values.size());
    for (size_t i = 0; i < arg_values.size(); i++) {
        arg_types[i] = arg_values[i]->getType();
    }

    llvm::Function *fn = module->getFunction(name);

    if (!fn) {
        llvm::Type *intrinsic_result_type = VectorType::get(result_type->getScalarType(), intrin_lanes);
        FunctionType *func_t = FunctionType::get(intrinsic_result_type, arg_types, false);
        fn = llvm::Function::Create(func_t, llvm::Function::ExternalLinkage, name, module.get());
        fn->setCallingConv(CallingConv::C);
    }

    CallInst *call = builder->CreateCall(fn, arg_values);

    call->setDoesNotAccessMemory();
    call->setDoesNotThrow();

    return call;
}

Value *CodeGen_LLVM::slice_vector(Value *vec, int start, int size) {
    int vec_lanes = vec->getType()->getVectorNumElements();

    if (start == 0 && size == vec_lanes) {
        return vec;
    }

    vector<Constant *> indices(size);
    for (int i = 0; i < size; i++) {
        int idx = start + i;
        if (idx >= 0 && idx < vec_lanes) {
            indices[i] = ConstantInt::get(i32, idx);
        } else {
            indices[i] = UndefValue::get(i32);
        }
    }
    Constant *indices_vec = ConstantVector::get(indices);
    Value *undefs = UndefValue::get(vec->getType());
    debug(2) << "shuffle slice vector\n";
    Value *value = builder->CreateShuffleVector(vec, undefs, indices_vec);
    if (debug::debug_level >= 2) value -> dump();
    return value;
}

Value *CodeGen_LLVM::concat_vectors(const vector<Value *> &v) {
    if (v.size() == 1) return v[0];

    internal_assert(!v.empty());

    vector<Value *> vecs = v;

    while (vecs.size() > 1) {
        vector<Value *> new_vecs;

        for (size_t i = 0; i < vecs.size()-1; i += 2) {
            Value *v1 = vecs[i];
            Value *v2 = vecs[i+1];

            int w1 = v1->getType()->getVectorNumElements();
            int w2 = v2->getType()->getVectorNumElements();

            // Possibly pad one of the vectors to match widths.
            if (w1 < w2) {
                v1 = slice_vector(v1, 0, w2);
            } else if (w2 < w1) {
                v2 = slice_vector(v2, 0, w1);
            }
            int w_matched = std::max(w1, w2);

            internal_assert(v1->getType() == v2->getType());

            vector<Constant *> indices(w1 + w2);
            for (int i = 0; i < w1; i++) {
                indices[i] = ConstantInt::get(i32, i);
            }
            for (int i = 0; i < w2; i++) {
                indices[w1 + i] = ConstantInt::get(i32, w_matched + i);
            }
            Constant *indices_vec = ConstantVector::get(indices);
            debug(2) << "shuffle concat vectors\n";
            Value *merged = builder->CreateShuffleVector(v1, v2, indices_vec);
            if (debug::debug_level >= 2) merged -> dump();

            new_vecs.push_back(merged);
        }

        // If there were an odd number of them, we need to also push
        // the one that didn't get merged.
        if (vecs.size() & 1) {
            new_vecs.push_back(vecs.back());
        }

        vecs.swap(new_vecs);
    }

    return vecs[0];
}

std::pair<llvm::Function *, int> CodeGen_LLVM::find_vector_runtime_function(const std::string &name, int lanes) {
    // Check if a vector version of the function already
    // exists at some useful width. We use the naming
    // convention that a N-wide version of a function foo is
    // called fooxN. All of our intrinsics are power-of-two
    // sized, so starting at the first power of two >= the
    // vector width, we'll try all powers of two in decreasing
    // order.
    vector<int> sizes_to_try;
    int l = 1;
    while (l < lanes) l *= 2;
    for (int i = l; i > 1; i /= 2) {
        sizes_to_try.push_back(i);
    }

    // If none of those match, we'll also try doubling
    // the lanes up to the next power of two (this is to catch
    // cases where we're a 64-bit vector and have a 128-bit
    // vector implementation).
    sizes_to_try.push_back(l*2);

    for (size_t i = 0; i < sizes_to_try.size(); i++) {
        int l = sizes_to_try[i];
        llvm::Function *vec_fn = module->getFunction(name + "x" + std::to_string(l));
        if (vec_fn) {
            return std::make_pair(vec_fn, l);
        }
    }

    return std::make_pair<llvm::Function *, int>(nullptr, 0);
}

ModulusRemainder CodeGen_LLVM::get_alignment_info(Expr e) {
    return modulus_remainder(e, alignment_info);
}

}}<|MERGE_RESOLUTION|>--- conflicted
+++ resolved
@@ -341,19 +341,8 @@
         return make_codegen<CodeGen_PowerPC>(target, context);
     } else if (target.arch == Target::PNaCl) {
         return make_codegen<CodeGen_PNaCl>(target, context);
-<<<<<<< HEAD
     } else if (target.arch == Target::Hexagon) {
         return make_codegen<CodeGen_Hexagon>(target, context);
-=======
-#ifdef WITH_HEXAGON
-    } else if (target.arch == Target::Hexagon) {
-      user_warning << "Invoking codegen hexagon\n";
-      if (target.os != Target::OSUnknown
-          && target.os != Target::HexagonStandalone)
-        user_error << "Hexagon not setup yet" << target.os << "\n";
-      return make_codegen<CodeGen_Hexagon>(target, context);
-#endif
->>>>>>> 26551f6a
     }
 
     user_error << "Unknown target architecture: "
@@ -2282,7 +2271,6 @@
             indices[i] = idx->value;
         }
 
-<<<<<<< HEAD
         // If the indices are a contiguous ramp, generate a call to slice_vector instead.
         bool is_ramp = true;
         for (size_t i = 0; i + 1 < indices.size(); i++) {
@@ -2305,11 +2293,6 @@
             Value *undefs = UndefValue::get(arg->getType());
             value = builder->CreateShuffleVector(arg, undefs, ConstantVector::get(indices_values));
         }
-=======
-        // Make a size 1 vector of undef at the end to mix in undef values.
-        Value *undefs = UndefValue::get(arg->getType());
-        value = builder->CreateShuffleVector(arg, undefs, ConstantVector::get(indices));
->>>>>>> 26551f6a
 
         if (op->type.is_scalar()) {
             value = builder->CreateExtractElement(value, ConstantInt::get(i32, 0));
