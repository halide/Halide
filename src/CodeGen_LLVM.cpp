--- conflicted
+++ resolved
@@ -4662,11 +4662,7 @@
                                  llvm::Function *intrin, vector<Value *> arg_values) {
     internal_assert(intrin);
     int arg_lanes = 1;
-<<<<<<< HEAD
-    if (result_type == void_t) {
-=======
     if (result_type->isVoidTy()) {
->>>>>>> a8174147
         arg_lanes = intrin_lanes;
     } else if (result_type->isVectorTy()) {
         arg_lanes = get_vector_num_elements(result_type);
@@ -5058,11 +5054,7 @@
     if (t->isVoidTy()) {
         return t;
     }
-<<<<<<< HEAD
-      
-=======
-
->>>>>>> a8174147
+
     switch (type_constraint) {
     case VectorTypeConstraint::None:
         scalable = effective_vscale != 0 &&
