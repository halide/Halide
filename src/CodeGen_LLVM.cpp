#include <limits>
#include <memory>
#include <sstream>

#include "CPlusPlusMangle.h"
#include "CSE.h"
#include "CodeGen_Internal.h"
#include "CodeGen_LLVM.h"
#include "CodeGen_Posix.h"
#include "CodeGen_Targets.h"
#include "CompilerLogger.h"
#include "Debug.h"
#include "Deinterleave.h"
#include "EmulateFloat16Math.h"
#include "ExprUsesVar.h"
#include "FindIntrinsics.h"
#include "IREquality.h"
#include "IROperator.h"
#include "IRPrinter.h"
#include "IntegerDivisionTable.h"
#include "JITModule.h"
#include "LLVM_Headers.h"
#include "LLVM_Runtime_Linker.h"
#include "Lerp.h"
#include "LowerParallelTasks.h"
#include "Pipeline.h"
#include "Simplify.h"
#include "Util.h"

// MSVC won't set __cplusplus correctly unless certain compiler flags are set
// (and CMake doesn't set those flags for you even if you specify C++17),
// so we need to check against _MSVC_LANG as well, for completeness.
#if !(__cplusplus >= 201703L || _MSVC_LANG >= 201703L)
#error "Halide requires C++17 or later; please upgrade your compiler."
#endif

namespace Halide {

std::unique_ptr<llvm::Module> codegen_llvm(const Module &module, llvm::LLVMContext &context) {
    std::unique_ptr<Internal::CodeGen_LLVM> cg(Internal::CodeGen_LLVM::new_for_target(module.target(), context));
    return cg->compile(module);
}

namespace Internal {

using namespace llvm;
using std::map;
using std::ostringstream;
using std::pair;
using std::string;
using std::vector;

// Define a local empty inline function for each target
// to disable initialization.
#define LLVM_TARGET(target)                    \
    inline void Initialize##target##Target() { \
    }
#include <llvm/Config/Targets.def>
#undef LLVM_TARGET

#define LLVM_ASM_PARSER(target)                   \
    inline void Initialize##target##AsmParser() { \
    }
#include <llvm/Config/AsmParsers.def>
#undef LLVM_ASM_PARSER

#define LLVM_ASM_PRINTER(target)                   \
    inline void Initialize##target##AsmPrinter() { \
    }
#include <llvm/Config/AsmPrinters.def>
#undef LLVM_ASM_PRINTER

#define InitializeTarget(target)          \
    LLVMInitialize##target##Target();     \
    LLVMInitialize##target##TargetInfo(); \
    LLVMInitialize##target##TargetMC();

#define InitializeAsmParser(target) \
    LLVMInitialize##target##AsmParser();

#define InitializeAsmPrinter(target) \
    LLVMInitialize##target##AsmPrinter();

// Override above empty init function with macro for supported targets.
#ifdef WITH_ARM
#define InitializeARMTarget() InitializeTarget(ARM)
#define InitializeARMAsmParser() InitializeAsmParser(ARM)
#define InitializeARMAsmPrinter() InitializeAsmPrinter(ARM)
#endif

#ifdef WITH_NVPTX
#define InitializeNVPTXTarget() InitializeTarget(NVPTX)
// #define InitializeNVPTXAsmParser() InitializeAsmParser(NVPTX) // there is no ASM parser for NVPTX
#define InitializeNVPTXAsmPrinter() InitializeAsmPrinter(NVPTX)
#endif

#ifdef WITH_AMDGPU
#define InitializeAMDGPUTarget() InitializeTarget(AMDGPU)
#define InitializeAMDGPUAsmParser() InitializeAsmParser(AMDGPU)
#define InitializeAMDGPUAsmPrinter() InitializeAsmParser(AMDGPU)
#endif

#ifdef WITH_AARCH64
#define InitializeAArch64Target() InitializeTarget(AArch64)
#define InitializeAArch64AsmParser() InitializeAsmParser(AArch64)
#define InitializeAArch64AsmPrinter() InitializeAsmPrinter(AArch64)
#endif

#ifdef WITH_HEXAGON
#define InitializeHexagonTarget() InitializeTarget(Hexagon)
#define InitializeHexagonAsmParser() InitializeAsmParser(Hexagon)
#define InitializeHexagonAsmPrinter() InitializeAsmPrinter(Hexagon)
#endif

#ifdef WITH_MIPS
#define InitializeMipsTarget() InitializeTarget(Mips)
#define InitializeMipsAsmParser() InitializeAsmParser(Mips)
#define InitializeMipsAsmPrinter() InitializeAsmPrinter(Mips)
#endif

#ifdef WITH_POWERPC
#define InitializePowerPCTarget() InitializeTarget(PowerPC)
#define InitializePowerPCAsmParser() InitializeAsmParser(PowerPC)
#define InitializePowerPCAsmPrinter() InitializeAsmPrinter(PowerPC)
#endif

#ifdef WITH_RISCV
#define InitializeRISCVTarget() InitializeTarget(RISCV)
#define InitializeRISCVAsmParser() InitializeAsmParser(RISCV)
#define InitializeRISCVAsmPrinter() InitializeAsmPrinter(RISCV)
#endif

#ifdef WITH_X86
#define InitializeX86Target() InitializeTarget(X86)
#define InitializeX86AsmParser() InitializeAsmParser(X86)
#define InitializeX86AsmPrinter() InitializeAsmPrinter(X86)
#endif

#ifdef WITH_WEBASSEMBLY
#define InitializeWebAssemblyTarget() InitializeTarget(WebAssembly)
#define InitializeWebAssemblyAsmParser() InitializeAsmParser(WebAssembly)
#define InitializeWebAssemblyAsmPrinter() InitializeAsmPrinter(WebAssembly)
#endif

namespace {

llvm::Value *CreateConstGEP1_32(IRBuilderBase *builder, llvm::Type *gep_type,
                                Value *ptr, unsigned index) {
    return builder->CreateConstGEP1_32(gep_type, ptr, index);
}

llvm::Value *CreateInBoundsGEP(IRBuilderBase *builder, llvm::Type *gep_type,
                               Value *ptr, ArrayRef<Value *> index_list) {
    return builder->CreateInBoundsGEP(gep_type, ptr, index_list);
}

// Get the LLVM linkage corresponding to a Halide linkage type.
llvm::GlobalValue::LinkageTypes llvm_linkage(LinkageType t) {
    // TODO(dsharlet): For some reason, marking internal functions as
    // private linkage on OSX is causing some of the static tests to
    // fail. Figure out why so we can remove this.
    return llvm::GlobalValue::ExternalLinkage;

    // switch (t) {
    // case LinkageType::ExternalPlusArgv:
    // case LinkageType::ExternalPlusMetadata:
    // case LinkageType::External:
    //     return llvm::GlobalValue::ExternalLinkage;
    // default:
    //     return llvm::GlobalValue::PrivateLinkage;
    // }
}

}  // namespace

CodeGen_LLVM::CodeGen_LLVM(const Target &t)
    : function(nullptr), context(nullptr),
      builder(nullptr),
      value(nullptr),
      very_likely_branch(nullptr),
      default_fp_math_md(nullptr),
      strict_fp_math_md(nullptr),
      target(t),
      void_t(nullptr), i1_t(nullptr), i8_t(nullptr),
      i16_t(nullptr), i32_t(nullptr), i64_t(nullptr),
      f16_t(nullptr), f32_t(nullptr), f64_t(nullptr),
      halide_buffer_t_type(nullptr),
      metadata_t_type(nullptr),
      argument_t_type(nullptr),
      scalar_value_t_type(nullptr),
      device_interface_t_type(nullptr),
      pseudostack_slot_t_type(nullptr),

      wild_u1x_(Variable::make(UInt(1, 0), "*")),
      wild_i8x_(Variable::make(Int(8, 0), "*")),
      wild_u8x_(Variable::make(UInt(8, 0), "*")),
      wild_i16x_(Variable::make(Int(16, 0), "*")),
      wild_u16x_(Variable::make(UInt(16, 0), "*")),
      wild_i32x_(Variable::make(Int(32, 0), "*")),
      wild_u32x_(Variable::make(UInt(32, 0), "*")),
      wild_i64x_(Variable::make(Int(64, 0), "*")),
      wild_u64x_(Variable::make(UInt(64, 0), "*")),
      wild_f32x_(Variable::make(Float(32, 0), "*")),
      wild_f64x_(Variable::make(Float(64, 0), "*")),

      wild_u1_(Variable::make(UInt(1), "*")),
      wild_i8_(Variable::make(Int(8), "*")),
      wild_u8_(Variable::make(UInt(8), "*")),
      wild_i16_(Variable::make(Int(16), "*")),
      wild_u16_(Variable::make(UInt(16), "*")),
      wild_i32_(Variable::make(Int(32), "*")),
      wild_u32_(Variable::make(UInt(32), "*")),
      wild_i64_(Variable::make(Int(64), "*")),
      wild_u64_(Variable::make(UInt(64), "*")),
      wild_f32_(Variable::make(Float(32), "*")),
      wild_f64_(Variable::make(Float(64), "*")),

      inside_atomic_mutex_node(false),
      emit_atomic_stores(false),
<<<<<<< HEAD
      effective_vscale(0),
=======
      use_llvm_vp_intrinsics(false),
>>>>>>> bd15cee6

      destructor_block(nullptr),
      strict_float(t.has_feature(Target::StrictFloat)),
      llvm_large_code_model(t.has_feature(Target::LLVMLargeCodeModel)) {
    initialize_llvm();
}

void CodeGen_LLVM::set_context(llvm::LLVMContext &context) {
    this->context = &context;
    effective_vscale = target_vscale();
}

std::unique_ptr<CodeGen_LLVM> CodeGen_LLVM::new_for_target(const Target &target, llvm::LLVMContext &context) {
    std::unique_ptr<CodeGen_LLVM> result;
    if (target.arch == Target::X86) {
        result = new_CodeGen_X86(target);
    } else if (target.arch == Target::ARM) {
        result = new_CodeGen_ARM(target);
    } else if (target.arch == Target::MIPS) {
        result = new_CodeGen_MIPS(target);
    } else if (target.arch == Target::POWERPC) {
        result = new_CodeGen_PowerPC(target);
    } else if (target.arch == Target::Hexagon) {
        result = new_CodeGen_Hexagon(target);
    } else if (target.arch == Target::WebAssembly) {
        result = new_CodeGen_WebAssembly(target);
    } else if (target.arch == Target::RISCV) {
        result = new_CodeGen_RISCV(target);
    }
    user_assert(result) << "Unknown target architecture: " << target.to_string() << "\n";
    result->set_context(context);
    return result;
}

void CodeGen_LLVM::initialize_llvm() {
    static std::once_flag init_llvm_once;
    std::call_once(init_llvm_once, []() {
        // You can hack in command-line args to llvm with the
        // environment variable HL_LLVM_ARGS, e.g. HL_LLVM_ARGS="-print-after-all"
        std::string args = get_env_variable("HL_LLVM_ARGS");
        if (!args.empty()) {
            vector<std::string> arg_vec = split_string(args, " ");
            vector<const char *> c_arg_vec;
            c_arg_vec.push_back("llc");
            for (const std::string &s : arg_vec) {
                c_arg_vec.push_back(s.c_str());
            }
            // TODO: Remove after opaque pointers become the default in LLVM.
            // This is here to document how to turn on opaque pointers, for testing, in LLVM 15
            //            c_arg_vec.push_back("-opaque-pointers");
            cl::ParseCommandLineOptions((int)(c_arg_vec.size()), &c_arg_vec[0], "Halide compiler\n");
        }

        InitializeNativeTarget();
        InitializeNativeTargetAsmPrinter();
        InitializeNativeTargetAsmParser();

#define LLVM_TARGET(target) \
    Initialize##target##Target();
#include <llvm/Config/Targets.def>
#undef LLVM_TARGET

#define LLVM_ASM_PARSER(target) \
    Initialize##target##AsmParser();
#include <llvm/Config/AsmParsers.def>
#undef LLVM_ASM_PARSER

#define LLVM_ASM_PRINTER(target) \
    Initialize##target##AsmPrinter();
#include <llvm/Config/AsmPrinters.def>
#undef LLVM_ASM_PRINTER
    });
}

void CodeGen_LLVM::init_context() {
    // Ensure our IRBuilder is using the current context.
    delete builder;
    builder = new IRBuilder<>(*context);

    // Branch weights for very likely branches
    llvm::MDBuilder md_builder(*context);
    very_likely_branch = md_builder.createBranchWeights(1 << 30, 0);
    default_fp_math_md = md_builder.createFPMath(0.0);
    strict_fp_math_md = md_builder.createFPMath(0.0);
    builder->setDefaultFPMathTag(default_fp_math_md);
    llvm::FastMathFlags fast_flags;
    fast_flags.setNoNaNs();
    fast_flags.setNoInfs();
    fast_flags.setNoSignedZeros();
    // Don't use approximate reciprocals for division. It's too inaccurate even for Halide.
    // fast_flags.setAllowReciprocal();
    // Theoretically, setAllowReassoc could be setUnsafeAlgebra for earlier versions, but that
    // turns on all the flags.
    fast_flags.setAllowReassoc();
    fast_flags.setAllowContract(true);
    fast_flags.setApproxFunc();
    builder->setFastMathFlags(fast_flags);

    // Define some types
    void_t = llvm::Type::getVoidTy(*context);
    i1_t = llvm::Type::getInt1Ty(*context);
    i8_t = llvm::Type::getInt8Ty(*context);
    i16_t = llvm::Type::getInt16Ty(*context);
    i32_t = llvm::Type::getInt32Ty(*context);
    i64_t = llvm::Type::getInt64Ty(*context);
    f16_t = llvm::Type::getHalfTy(*context);
    f32_t = llvm::Type::getFloatTy(*context);
    f64_t = llvm::Type::getDoubleTy(*context);

    // Ensure no Value pointers carry over from previous context.
    struct_type_recovery.clear();
}

void CodeGen_LLVM::init_module() {
    init_context();

    // Start with a module containing the initial module for this target.
    module = get_initial_module_for_target(target, context);
}

CodeGen_LLVM::~CodeGen_LLVM() {
    delete builder;
}

namespace {

struct MangledNames {
    string simple_name;
    string extern_name;
    string argv_name;
    string metadata_name;
};

MangledNames get_mangled_names(const std::string &name,
                               LinkageType linkage,
                               NameMangling mangling,
                               const std::vector<LoweredArgument> &args,
                               const Target &target) {
    std::vector<std::string> namespaces;
    MangledNames names;
    names.simple_name = extract_namespaces(name, namespaces);
    names.extern_name = names.simple_name;
    names.argv_name = names.simple_name + "_argv";
    names.metadata_name = names.simple_name + "_metadata";

    if (linkage != LinkageType::Internal &&
        ((mangling == NameMangling::Default &&
          target.has_feature(Target::CPlusPlusMangling)) ||
         mangling == NameMangling::CPlusPlus)) {
        std::vector<ExternFuncArgument> mangle_args;
        for (const auto &arg : args) {
            if (arg.kind == Argument::InputScalar) {
                mangle_args.emplace_back(make_zero(arg.type));
            } else if (arg.kind == Argument::InputBuffer ||
                       arg.kind == Argument::OutputBuffer) {
                mangle_args.emplace_back(Buffer<>());
            }
        }
        names.extern_name = cplusplus_function_mangled_name(names.simple_name, namespaces, type_of<int>(), mangle_args, target);
        halide_handle_cplusplus_type inner_type(halide_cplusplus_type_name(halide_cplusplus_type_name::Simple, "void"), {}, {},
                                                {halide_handle_cplusplus_type::Pointer, halide_handle_cplusplus_type::Pointer});
        Type void_star_star(Handle(1, &inner_type));
        names.argv_name = cplusplus_function_mangled_name(names.argv_name, namespaces, type_of<int>(), {ExternFuncArgument(make_zero(void_star_star))}, target);
        names.metadata_name = cplusplus_function_mangled_name(names.metadata_name, namespaces, type_of<const struct halide_filter_metadata_t *>(), {}, target);
    }
    return names;
}

MangledNames get_mangled_names(const LoweredFunc &f, const Target &target) {
    return get_mangled_names(f.name, f.linkage, f.name_mangling, f.args, target);
}

}  // namespace

llvm::FunctionType *CodeGen_LLVM::signature_to_type(const ExternSignature &signature) {
    internal_assert(void_t != nullptr && halide_buffer_t_type != nullptr);
    llvm::Type *ret_type =
        signature.is_void_return() ? void_t : llvm_type_of(upgrade_type_for_argument_passing(signature.ret_type()));
    std::vector<llvm::Type *> llvm_arg_types;
    for (const Type &t : signature.arg_types()) {
        if (t == type_of<struct halide_buffer_t *>()) {
            llvm_arg_types.push_back(halide_buffer_t_type->getPointerTo());
        } else {
            llvm_arg_types.push_back(llvm_type_of(upgrade_type_for_argument_passing(t)));
        }
    }

    return llvm::FunctionType::get(ret_type, llvm_arg_types, false);
}

/*static*/
std::unique_ptr<llvm::Module> CodeGen_LLVM::compile_trampolines(
    const Target &target,
    llvm::LLVMContext &context,
    const std::string &suffix,
    const std::vector<std::pair<std::string, ExternSignature>> &externs) {
    std::unique_ptr<CodeGen_LLVM> codegen(new_for_target(target, context));
    codegen->init_codegen("trampolines" + suffix);
    for (const std::pair<std::string, ExternSignature> &e : externs) {
        const std::string &callee_name = e.first;
        const std::string wrapper_name = callee_name + suffix;

        llvm::FunctionType *fn_type = codegen->signature_to_type(e.second);
        // callee might already be present for builtins, e.g. halide_print
        llvm::Function *callee = codegen->module->getFunction(callee_name);
        if (!callee) {
            callee = llvm::Function::Create(fn_type, llvm::Function::ExternalLinkage, callee_name, codegen->module.get());
        }

        std::vector<bool> buffer_args(e.second.arg_types().size());
        size_t index = 0;
        for (const Type &t : e.second.arg_types()) {
            buffer_args[index++] = (t == type_of<struct halide_buffer_t *>());
        }
        codegen->add_argv_wrapper(callee, wrapper_name, /*result_in_argv*/ true, buffer_args);
    }
    return codegen->finish_codegen();
}

void CodeGen_LLVM::init_codegen(const std::string &name, bool any_strict_float) {
    init_module();

    internal_assert(module && context);

    debug(1) << "Target triple of initial module: " << module->getTargetTriple() << "\n";

    module->setModuleIdentifier(name);

    // Add some target specific info to the module as metadata.
    module->addModuleFlag(llvm::Module::Warning, "halide_use_soft_float_abi", use_soft_float_abi() ? 1 : 0);
    module->addModuleFlag(llvm::Module::Warning, "halide_mcpu_target", MDString::get(*context, mcpu_target()));
    module->addModuleFlag(llvm::Module::Warning, "halide_mcpu_tune", MDString::get(*context, mcpu_tune()));
    module->addModuleFlag(llvm::Module::Warning, "halide_mattrs", MDString::get(*context, mattrs()));
    module->addModuleFlag(llvm::Module::Warning, "halide_mabi", MDString::get(*context, mabi()));
    module->addModuleFlag(llvm::Module::Warning, "halide_use_pic", use_pic() ? 1 : 0);
    module->addModuleFlag(llvm::Module::Warning, "halide_use_large_code_model", llvm_large_code_model ? 1 : 0);
    module->addModuleFlag(llvm::Module::Warning, "halide_per_instruction_fast_math_flags", any_strict_float);
    if (effective_vscale != 0) {
        module->addModuleFlag(llvm::Module::Warning, "halide_vscale_range",
                              MDString::get(*context, std::to_string(effective_vscale) + ", " + std::to_string(effective_vscale)));
    }

    // Ensure some types we need are defined
    halide_buffer_t_type = get_llvm_struct_type_by_name(module.get(), "struct.halide_buffer_t");
    internal_assert(halide_buffer_t_type) << "Did not find halide_buffer_t in initial module";

    type_t_type = get_llvm_struct_type_by_name(module.get(), "struct.halide_type_t");
    internal_assert(type_t_type) << "Did not find halide_type_t in initial module";

    dimension_t_type = get_llvm_struct_type_by_name(module.get(), "struct.halide_dimension_t");
    internal_assert(dimension_t_type) << "Did not find halide_dimension_t in initial module";

    metadata_t_type = get_llvm_struct_type_by_name(module.get(), "struct.halide_filter_metadata_t");
    internal_assert(metadata_t_type) << "Did not find halide_filter_metadata_t in initial module";

    argument_t_type = get_llvm_struct_type_by_name(module.get(), "struct.halide_filter_argument_t");
    internal_assert(argument_t_type) << "Did not find halide_filter_argument_t in initial module";

    scalar_value_t_type = get_llvm_struct_type_by_name(module.get(), "struct.halide_scalar_value_t");
    internal_assert(scalar_value_t_type) << "Did not find halide_scalar_value_t in initial module";

    device_interface_t_type = get_llvm_struct_type_by_name(module.get(), "struct.halide_device_interface_t");
    internal_assert(device_interface_t_type) << "Did not find halide_device_interface_t in initial module";

    pseudostack_slot_t_type = get_llvm_struct_type_by_name(module.get(), "struct.halide_pseudostack_slot_t");
    internal_assert(pseudostack_slot_t_type) << "Did not find halide_pseudostack_slot_t in initial module";

    semaphore_t_type = get_llvm_struct_type_by_name(module.get(), "struct.halide_semaphore_t");
    internal_assert(semaphore_t_type) << "Did not find halide_semaphore_t in initial module";
}

std::unique_ptr<llvm::Module> CodeGen_LLVM::compile(const Module &input) {
    init_codegen(input.name(), input.any_strict_float());

    internal_assert(module && context && builder)
        << "The CodeGen_LLVM subclass should have made an initial module before calling CodeGen_LLVM::compile\n";

    // Generate the code for this module.
    debug(1) << "Generating llvm bitcode...\n";
    for (const auto &b : input.buffers()) {
        compile_buffer(b);
    }

    vector<MangledNames> function_names;

    // Declare all functions
    for (const auto &f : input.functions()) {
        const auto names = get_mangled_names(f, get_target());
        function_names.push_back(names);

        // Deduce the types of the arguments to our function
        vector<llvm::Type *> arg_types(f.args.size());
        for (size_t i = 0; i < f.args.size(); i++) {
            if (f.args[i].is_buffer()) {
                arg_types[i] = halide_buffer_t_type->getPointerTo();
            } else {
                arg_types[i] = llvm_type_of(upgrade_type_for_argument_passing(f.args[i].type));
            }
        }
        FunctionType *func_t = FunctionType::get(i32_t, arg_types, false);
        function = llvm::Function::Create(func_t, llvm_linkage(f.linkage), names.extern_name, module.get());
        set_function_attributes_from_halide_target_options(*function);

        // Mark the buffer args as no alias and save indication for add_argv_wrapper if needed
        std::vector<bool> buffer_args(f.args.size());
        for (size_t i = 0; i < f.args.size(); i++) {
            bool is_buffer = f.args[i].is_buffer();
            buffer_args[i] = is_buffer;
            if (is_buffer) {
                function->addParamAttr(i, Attribute::NoAlias);
            }
        }

        // sym_push helpfully calls setName, which we don't want
        symbol_table.push("::" + f.name, function);

        // If the Func is externally visible, also create the argv wrapper and metadata.
        // (useful for calling from JIT and other machine interfaces).
        if (f.linkage == LinkageType::ExternalPlusArgv || f.linkage == LinkageType::ExternalPlusMetadata) {
            add_argv_wrapper(function, names.argv_name, false, buffer_args);
            if (f.linkage == LinkageType::ExternalPlusMetadata) {
                embed_metadata_getter(names.metadata_name,
                                      names.simple_name, f.args, input.get_metadata_name_map());
            }
        }
    }
    // Define all functions
    int idx = 0;
    for (const auto &f : input.functions()) {
        const auto names = function_names[idx++];

        run_with_large_stack([&]() {
            compile_func(f, names.simple_name, names.extern_name);
        });
    }

    debug(2) << "llvm::Module pointer: " << module.get() << "\n";

    return finish_codegen();
}

std::unique_ptr<llvm::Module> CodeGen_LLVM::finish_codegen() {
    llvm::for_each(*module, set_function_attributes_from_halide_target_options);

    // Verify the module is ok
    internal_assert(!verifyModule(*module, &llvm::errs()));
    debug(2) << "Done generating llvm bitcode\n";

    // Optimize
    CodeGen_LLVM::optimize_module();

    if (target.has_feature(Target::EmbedBitcode)) {
        std::string halide_command = "halide target=" + target.to_string();
        embed_bitcode(module.get(), halide_command);
    }

    // Disown the module and return it.
    return std::move(module);
}

void CodeGen_LLVM::begin_func(LinkageType linkage, const std::string &name,
                              const std::string &extern_name, const std::vector<LoweredArgument> &args) {
    current_function_args = args;
    function = module->getFunction(extern_name);
    if (!function) {
        internal_assert(function) << "Could not find a function of name " << extern_name << " in module\n";
    }

    debug(1) << "Generating llvm bitcode prolog for function " << name << "...\n";

    // Null out the destructor block.
    destructor_block = nullptr;

    // Make the initial basic block
    BasicBlock *block = BasicBlock::Create(*context, "entry", function);
    builder->SetInsertPoint(block);

    // Put the arguments in the symbol table
    {
        size_t i = 0;
        for (auto &arg : function->args()) {
            if (args[i].is_buffer()) {
                sym_push(args[i].name + ".buffer", &arg);
            } else {
                Type passed_type = upgrade_type_for_argument_passing(args[i].type);
                if (args[i].type != passed_type) {
                    llvm::Value *a = builder->CreateBitCast(&arg, llvm_type_of(args[i].type));
                    sym_push(args[i].name, a);
                } else {
                    sym_push(args[i].name, &arg);
                }
            }

            i++;
        }
    }
}

void CodeGen_LLVM::end_func(const std::vector<LoweredArgument> &args) {
    return_with_error_code(ConstantInt::get(i32_t, 0));

    // Remove the arguments from the symbol table
    for (const auto &arg : args) {
        if (arg.is_buffer()) {
            sym_pop(arg.name + ".buffer");
        } else {
            sym_pop(arg.name);
        }
    }

    internal_assert(!verifyFunction(*function, &llvm::errs()));

    current_function_args.clear();
}

void CodeGen_LLVM::compile_func(const LoweredFunc &f, const std::string &simple_name,
                                const std::string &extern_name) {
    // Generate the function declaration and argument unpacking code.
    begin_func(f.linkage, simple_name, extern_name, f.args);

    // If building with MSAN, ensure that calls to halide_msan_annotate_buffer_is_initialized()
    // happen for every output buffer if the function succeeds.
    if (f.linkage != LinkageType::Internal &&
        target.has_feature(Target::MSAN)) {
        llvm::Function *annotate_buffer_fn =
            module->getFunction("halide_msan_annotate_buffer_is_initialized_as_destructor");
        internal_assert(annotate_buffer_fn)
            << "Could not find halide_msan_annotate_buffer_is_initialized_as_destructor in module\n";
        annotate_buffer_fn->addParamAttr(0, Attribute::NoAlias);
        for (const auto &arg : f.args) {
            if (arg.kind == Argument::OutputBuffer) {
                register_destructor(annotate_buffer_fn, sym_get(arg.name + ".buffer"), OnSuccess);
            }
        }
    }

    // Generate the function body.
    debug(1) << "Generating llvm bitcode for function " << f.name << "...\n";
    f.body.accept(this);

    // Clean up and return.
    end_func(f.args);
}

// Given a range of iterators of constant ints, get a corresponding vector of llvm::Constant.
template<typename It>
std::vector<llvm::Constant *> get_constants(llvm::Type *t, It begin, It end) {
    std::vector<llvm::Constant *> ret;
    for (It i = begin; i != end; i++) {
        ret.push_back(ConstantInt::get(t, *i));
    }
    return ret;
}

BasicBlock *CodeGen_LLVM::get_destructor_block() {
    if (!destructor_block) {
        // Create it if it doesn't exist.
        IRBuilderBase::InsertPoint here = builder->saveIP();
        destructor_block = BasicBlock::Create(*context, "destructor_block", function);
        builder->SetInsertPoint(destructor_block);
        // The first instruction in the destructor block is a phi node
        // that collects the error code.
        PHINode *error_code = builder->CreatePHI(i32_t, 0);

        // Calls to destructors will get inserted here.

        // The last instruction is the return op that returns it.
        builder->CreateRet(error_code);

        // Jump back to where we were.
        builder->restoreIP(here);
    }
    internal_assert(destructor_block->getParent() == function);
    return destructor_block;
}

Value *CodeGen_LLVM::register_destructor(llvm::Function *destructor_fn, Value *obj, DestructorType when) {

    // Create a null-initialized stack slot to track this object
    llvm::Type *void_ptr = i8_t->getPointerTo();
    llvm::Value *stack_slot = create_alloca_at_entry(void_ptr, 1, true);

    // Cast the object to llvm's representation of void *
    obj = builder->CreatePointerCast(obj, void_ptr);

    // Put it in the stack slot
    builder->CreateStore(obj, stack_slot);

    // Passing the constant null as the object means the destructor
    // will never get called.
    {
        llvm::Constant *c = dyn_cast<llvm::Constant>(obj);
        if (c && c->isNullValue()) {
            internal_error << "Destructors must take a non-null object\n";
        }
    }

    // Switch to the destructor block, and add code that cleans up
    // this object if the contents of the stack slot is not nullptr.
    IRBuilderBase::InsertPoint here = builder->saveIP();
    BasicBlock *dtors = get_destructor_block();

    builder->SetInsertPoint(dtors->getFirstNonPHI());

    PHINode *error_code = dyn_cast<PHINode>(dtors->begin());
    internal_assert(error_code) << "The destructor block is supposed to start with a phi node\n";

    llvm::Value *should_call = nullptr;
    switch (when) {
    case Always:
        should_call = ConstantInt::get(i1_t, 1);
        break;
    case OnError:
        should_call = builder->CreateIsNotNull(error_code);
        break;
    case OnSuccess:
        should_call = builder->CreateIsNull(error_code);
        break;
    }
    llvm::Function *call_destructor = module->getFunction("call_destructor");
    internal_assert(call_destructor);
    internal_assert(destructor_fn);
    internal_assert(should_call);
    Value *args[] = {get_user_context(), destructor_fn, stack_slot, should_call};
    builder->CreateCall(call_destructor, args);

    // Switch back to the original location
    builder->restoreIP(here);

    // Return the stack slot so that it's possible to cleanup the object early.
    return stack_slot;
}

void CodeGen_LLVM::trigger_destructor(llvm::Function *destructor_fn, Value *stack_slot) {
    llvm::Function *call_destructor = module->getFunction("call_destructor");
    internal_assert(call_destructor);
    internal_assert(destructor_fn);
    stack_slot = builder->CreatePointerCast(stack_slot, i8_t->getPointerTo()->getPointerTo());
    Value *should_call = ConstantInt::get(i1_t, 1);
    Value *args[] = {get_user_context(), destructor_fn, stack_slot, should_call};
    builder->CreateCall(call_destructor, args);
}

void CodeGen_LLVM::compile_buffer(const Buffer<> &buf) {
    // Embed the buffer declaration as a global.
    internal_assert(buf.defined());

    user_assert(buf.data())
        << "Can't embed buffer " << buf.name() << " because it has a null host pointer.\n";
    user_assert(!buf.device_dirty())
        << "Can't embed Image \"" << buf.name() << "\""
        << " because it has a dirty device pointer\n";

    Constant *type_fields[] = {
        ConstantInt::get(i8_t, buf.type().code()),
        ConstantInt::get(i8_t, buf.type().bits()),
        ConstantInt::get(i16_t, buf.type().lanes())};

    Constant *shape = nullptr;
    if (buf.dimensions()) {
        size_t shape_size = buf.dimensions() * sizeof(halide_dimension_t);
        vector<char> shape_blob((char *)buf.raw_buffer()->dim, (char *)buf.raw_buffer()->dim + shape_size);
        shape = create_binary_blob(shape_blob, buf.name() + ".shape");
        shape = ConstantExpr::getPointerCast(shape, dimension_t_type->getPointerTo());
    } else {
        shape = ConstantPointerNull::get(dimension_t_type->getPointerTo());
    }

    // For now, we assume buffers that aren't scalar are constant,
    // while scalars can be mutated. This accommodates all our existing
    // use cases, which is that all buffers are constant, except those
    // used to store stateful module information in offloading runtimes.
    bool constant = buf.dimensions() != 0;

    vector<char> data_blob((const char *)buf.data(), (const char *)buf.data() + buf.size_in_bytes());

    Constant *fields[] = {
        ConstantInt::get(i64_t, 0),                                         // device
        ConstantPointerNull::get(device_interface_t_type->getPointerTo()),  // device_interface
        create_binary_blob(data_blob, buf.name() + ".data", constant),      // host
        ConstantInt::get(i64_t, halide_buffer_flag_host_dirty),             // flags
        ConstantStruct::get(type_t_type, type_fields),                      // type
        ConstantInt::get(i32_t, buf.dimensions()),                          // dimensions
        shape,                                                              // dim
        ConstantPointerNull::get(i8_t->getPointerTo()),                     // padding
    };
    Constant *buffer_struct = ConstantStruct::get(halide_buffer_t_type, fields);

    // Embed the halide_buffer_t and make it point to the data array.
    GlobalVariable *global = new GlobalVariable(*module, halide_buffer_t_type,
                                                false, GlobalValue::PrivateLinkage,
                                                nullptr, buf.name() + ".buffer");
    global->setInitializer(buffer_struct);

    // Finally, dump it in the symbol table
    Constant *zero[] = {ConstantInt::get(i32_t, 0)};
    Constant *global_ptr = ConstantExpr::getInBoundsGetElementPtr(halide_buffer_t_type, global, zero);
    sym_push(buf.name() + ".buffer", global_ptr);
}

Constant *CodeGen_LLVM::embed_constant_scalar_value_t(const Expr &e) {
    if (!e.defined()) {
        return Constant::getNullValue(scalar_value_t_type->getPointerTo());
    }

    internal_assert(!e.type().is_handle()) << "Should never see Handle types here.";

    llvm::Value *val = codegen(e);
    llvm::Constant *constant = dyn_cast<llvm::Constant>(val);
    internal_assert(constant);

    // Verify that the size of the LLVM value is the size we expected.
    internal_assert((uint64_t)constant->getType()->getPrimitiveSizeInBits() == (uint64_t)e.type().bits());

    // It's important that we allocate a full scalar_value_t_type here,
    // even if the type of the value is smaller; downstream consumers should
    // be able to correctly load an entire scalar_value_t_type regardless of its
    // type, and if we emit just (say) a uint8 value here, the pointer may be
    // misaligned and/or the storage after may be unmapped. LLVM doesn't support
    // unions directly, so we'll fake it by making a constant array of the elements
    // we need, setting the first to the constant we want, and setting the rest
    // to all-zeros. (This happens to work because sizeof(halide_scalar_value_t) is evenly
    // divisible by sizeof(any-union-field.)

    const size_t value_size = e.type().bytes();
    internal_assert(value_size > 0 && value_size <= sizeof(halide_scalar_value_t));

    const size_t array_size = sizeof(halide_scalar_value_t) / value_size;
    internal_assert(array_size * value_size == sizeof(halide_scalar_value_t));

    vector<Constant *> array_entries(array_size, Constant::getNullValue(constant->getType()));
    array_entries[0] = constant;

    llvm::ArrayType *array_type = ArrayType::get(constant->getType(), array_size);
    GlobalVariable *storage = new GlobalVariable(
        *module,
        array_type,
        /*isConstant*/ true,
        GlobalValue::PrivateLinkage,
        ConstantArray::get(array_type, array_entries));

    // Ensure that the storage is aligned for halide_scalar_value_t
    storage->setAlignment(llvm::Align((int)sizeof(halide_scalar_value_t)));

    Constant *zero[] = {ConstantInt::get(i32_t, 0)};
    return ConstantExpr::getBitCast(
        ConstantExpr::getInBoundsGetElementPtr(array_type, storage, zero),
        scalar_value_t_type->getPointerTo());
}

Constant *CodeGen_LLVM::embed_constant_expr(Expr e, llvm::Type *t) {
    internal_assert(t != scalar_value_t_type);

    if (!e.defined()) {
        return Constant::getNullValue(t->getPointerTo());
    }

    internal_assert(!e.type().is_handle()) << "Should never see Handle types here.";
    if (!is_const(e)) {
        e = simplify(e);
        internal_assert(is_const(e)) << "Should only see constant values for estimates.";
    }

    llvm::Value *val = codegen(e);
    llvm::Constant *constant = dyn_cast<llvm::Constant>(val);
    internal_assert(constant);

    GlobalVariable *storage = new GlobalVariable(
        *module,
        constant->getType(),
        /*isConstant*/ true,
        GlobalValue::PrivateLinkage,
        constant);

    Constant *zero[] = {ConstantInt::get(i32_t, 0)};
    return ConstantExpr::getBitCast(
        ConstantExpr::getInBoundsGetElementPtr(constant->getType(), storage, zero),
        t->getPointerTo());
}

// Make a wrapper to call the function with an array of pointer
// args. This is easier for the JIT to call than a function with an
// unknown (at compile time) argument list. If result_in_argv is false,
// the internal function result is returned as the wrapper function
// result; if result_in_argv is true, the internal function result
// is stored as the last item in the argv list (which must be one
// longer than the number of arguments), and the wrapper's actual
// return type is always 'void'.
llvm::Function *CodeGen_LLVM::add_argv_wrapper(llvm::Function *fn,
                                               const std::string &name,
                                               bool result_in_argv,
                                               std::vector<bool> &arg_is_buffer) {
    llvm::Type *wrapper_result_type = result_in_argv ? void_t : i32_t;
    llvm::Type *wrapper_args_t[] = {i8_t->getPointerTo()->getPointerTo()};
    llvm::FunctionType *wrapper_func_t = llvm::FunctionType::get(wrapper_result_type, wrapper_args_t, false);
    llvm::Function *wrapper_func = llvm::Function::Create(wrapper_func_t, llvm::GlobalValue::ExternalLinkage, name, module.get());
    llvm::BasicBlock *wrapper_block = llvm::BasicBlock::Create(module->getContext(), "entry", wrapper_func);
    builder->SetInsertPoint(wrapper_block);

    llvm::Value *arg_array = iterator_to_pointer(wrapper_func->arg_begin());
    std::vector<llvm::Value *> wrapper_args;
    for (llvm::Function::arg_iterator i = fn->arg_begin(); i != fn->arg_end(); i++) {
        // Get the address of the nth argument
        llvm::Value *ptr = CreateConstGEP1_32(builder, i8_t->getPointerTo(),
                                              arg_array, wrapper_args.size());
        ptr = builder->CreateLoad(i8_t->getPointerTo(), ptr);
        if (arg_is_buffer[i->getArgNo()]) {
            // Cast the argument to a halide_buffer_t *
            wrapper_args.push_back(builder->CreatePointerCast(ptr, halide_buffer_t_type->getPointerTo()));
        } else {
            // Cast to the appropriate type and load
            ptr = builder->CreatePointerCast(ptr, i->getType()->getPointerTo());
            wrapper_args.push_back(builder->CreateLoad(i->getType(), ptr));
        }
    }
    debug(4) << "Creating call from wrapper to actual function\n";
    llvm::CallInst *result = builder->CreateCall(fn, wrapper_args);
    // This call should never inline
    result->setIsNoInline();

    if (result_in_argv) {
        llvm::Value *result_in_argv_ptr = CreateConstGEP1_32(builder, i8_t->getPointerTo(),
                                                             arg_array, wrapper_args.size());
        if (fn->getReturnType() != void_t) {
            result_in_argv_ptr = builder->CreateLoad(i8_t->getPointerTo(), result_in_argv_ptr);
            // Cast to the appropriate type and store
            result_in_argv_ptr = builder->CreatePointerCast(result_in_argv_ptr, fn->getReturnType()->getPointerTo());
            builder->CreateStore(result, result_in_argv_ptr);
        }
        builder->CreateRetVoid();
    } else {
        // We could probably support other types as return values,
        // but int32 results are all that have actually been tested.
        internal_assert(fn->getReturnType() == i32_t);
        builder->CreateRet(result);
    }
    internal_assert(!verifyFunction(*wrapper_func, &llvm::errs()));
    return wrapper_func;
}

llvm::Function *CodeGen_LLVM::embed_metadata_getter(const std::string &metadata_name,
                                                    const std::string &function_name, const std::vector<LoweredArgument> &args,
                                                    const MetadataNameMap &metadata_name_map) {
    Constant *zero = ConstantInt::get(i32_t, 0);

    const int num_args = (int)args.size();

    auto map_string = [&metadata_name_map](const std::string &from) -> std::string {
        auto it = metadata_name_map.find(from);
        return it == metadata_name_map.end() ? from : it->second;
    };

    vector<Constant *> arguments_array_entries;
    for (int arg = 0; arg < num_args; ++arg) {

        llvm::StructType *type_t_type = get_llvm_struct_type_by_name(module.get(), "struct.halide_type_t");
        internal_assert(type_t_type) << "Did not find halide_type_t in module.\n";

        Constant *type_fields[] = {
            ConstantInt::get(i8_t, args[arg].type.code()),
            ConstantInt::get(i8_t, args[arg].type.bits()),
            ConstantInt::get(i16_t, 1)};
        Constant *type = ConstantStruct::get(type_t_type, type_fields);

        auto argument_estimates = args[arg].argument_estimates;
        if (args[arg].type.is_handle()) {
            // Handle values are always emitted into metadata as "undefined", regardless of
            // what sort of Expr is provided.
            argument_estimates = ArgumentEstimates{};
        }

        Constant *buffer_estimates_array_ptr;
        if (args[arg].is_buffer() && !argument_estimates.buffer_estimates.empty()) {
            internal_assert((int)argument_estimates.buffer_estimates.size() == args[arg].dimensions);
            vector<Constant *> buffer_estimates_array_entries;
            for (const auto &be : argument_estimates.buffer_estimates) {
                Expr min = be.min;
                if (min.defined()) {
                    min = cast<int64_t>(min);
                }
                Expr extent = be.extent;
                if (extent.defined()) {
                    extent = cast<int64_t>(extent);
                }
                buffer_estimates_array_entries.push_back(embed_constant_expr(min, i64_t));
                buffer_estimates_array_entries.push_back(embed_constant_expr(extent, i64_t));
            }

            llvm::ArrayType *buffer_estimates_array = ArrayType::get(i64_t->getPointerTo(), buffer_estimates_array_entries.size());
            GlobalVariable *buffer_estimates_array_storage = new GlobalVariable(
                *module,
                buffer_estimates_array,
                /*isConstant*/ true,
                GlobalValue::PrivateLinkage,
                ConstantArray::get(buffer_estimates_array, buffer_estimates_array_entries));

            Value *zeros[] = {zero, zero};
            buffer_estimates_array_ptr = ConstantExpr::getInBoundsGetElementPtr(buffer_estimates_array, buffer_estimates_array_storage, zeros);
        } else {
            buffer_estimates_array_ptr = Constant::getNullValue(i64_t->getPointerTo()->getPointerTo());
        }

        Constant *argument_fields[] = {
            create_string_constant(map_string(args[arg].name)),
            ConstantInt::get(i32_t, args[arg].kind),
            ConstantInt::get(i32_t, args[arg].dimensions),
            type,
            embed_constant_scalar_value_t(argument_estimates.scalar_def),
            embed_constant_scalar_value_t(argument_estimates.scalar_min),
            embed_constant_scalar_value_t(argument_estimates.scalar_max),
            embed_constant_scalar_value_t(argument_estimates.scalar_estimate),
            buffer_estimates_array_ptr};
        arguments_array_entries.push_back(ConstantStruct::get(argument_t_type, argument_fields));
    }
    llvm::ArrayType *arguments_array = ArrayType::get(argument_t_type, num_args);
    GlobalVariable *arguments_array_storage = new GlobalVariable(
        *module,
        arguments_array,
        /*isConstant*/ true,
        GlobalValue::PrivateLinkage,
        ConstantArray::get(arguments_array, arguments_array_entries));

    Constant *version = ConstantInt::get(i32_t, halide_filter_metadata_t::VERSION);

    Value *zeros[] = {zero, zero};
    Constant *metadata_fields[] = {
        /* version */ version,
        /* num_arguments */ ConstantInt::get(i32_t, num_args),
        /* arguments */ ConstantExpr::getInBoundsGetElementPtr(arguments_array, arguments_array_storage, zeros),
        /* target */ create_string_constant(target.to_string()),
        /* name */ create_string_constant(function_name)};

    GlobalVariable *metadata_storage = new GlobalVariable(
        *module,
        metadata_t_type,
        /*isConstant*/ true,
        GlobalValue::PrivateLinkage,
        ConstantStruct::get(metadata_t_type, metadata_fields),
        metadata_name + "_storage");

    llvm::FunctionType *func_t = llvm::FunctionType::get(metadata_t_type->getPointerTo(), false);
    llvm::Function *metadata_getter = llvm::Function::Create(func_t, llvm::GlobalValue::ExternalLinkage, metadata_name, module.get());
    llvm::BasicBlock *block = llvm::BasicBlock::Create(module->getContext(), "entry", metadata_getter);
    builder->SetInsertPoint(block);
    builder->CreateRet(metadata_storage);
    internal_assert(!verifyFunction(*metadata_getter, &llvm::errs()));

    return metadata_getter;
}

llvm::Type *CodeGen_LLVM::llvm_type_of(const Type &t) const {
    return llvm_type_of(context, t, effective_vscale);
}

void CodeGen_LLVM::optimize_module() {
    debug(3) << "Optimizing module\n";

    auto time_start = std::chrono::high_resolution_clock::now();

    if (debug::debug_level() >= 3) {
        module->print(dbgs(), nullptr, false, true);
    }

    std::unique_ptr<TargetMachine> tm = make_target_machine(*module);

    // halide_target_feature_disable_llvm_loop_opt is deprecated in Halide 15
    // (and will be removed in Halide 16). Halide 15 now defaults to disabling
    // LLVM loop optimization, unless halide_target_feature_enable_llvm_loop_opt is set.
    if (get_target().has_feature(Target::DisableLLVMLoopOpt)) {
        user_warning << "halide_target_feature_disable_llvm_loop_opt is deprecated in Halide 15 "
                        "(and will be removed in Halide 16). Halide 15 now defaults to disabling "
                        "LLVM loop optimization, unless halide_target_feature_enable_llvm_loop_opt is set.\n";
    }
    const bool do_loop_opt = get_target().has_feature(Target::EnableLLVMLoopOpt);

    PipelineTuningOptions pto;
    pto.LoopInterleaving = do_loop_opt;
    pto.LoopVectorization = do_loop_opt;
    pto.SLPVectorization = true;  // Note: SLP vectorization has no analogue in the Halide scheduling model
    pto.LoopUnrolling = do_loop_opt;
    // Clear ScEv info for all loops. Certain Halide applications spend a very
    // long time compiling in forgetLoop, and prefer to forget everything
    // and rebuild SCEV (aka "Scalar Evolution") from scratch.
    // Sample difference in compile time reduction at the time of this change was
    // 21.04 -> 14.78 using current ToT release build. (See also https://reviews.llvm.org/rL358304)
    pto.ForgetAllSCEVInLoopUnroll = true;

    llvm::PassBuilder pb(tm.get(), pto);

    bool debug_pass_manager = false;
    // These analysis managers have to be declared in this order.
    llvm::LoopAnalysisManager lam;
    llvm::FunctionAnalysisManager fam;
    llvm::CGSCCAnalysisManager cgam;
    llvm::ModuleAnalysisManager mam;

    // Register all the basic analyses with the managers.
    pb.registerModuleAnalyses(mam);
    pb.registerCGSCCAnalyses(cgam);
    pb.registerFunctionAnalyses(fam);
    pb.registerLoopAnalyses(lam);
    pb.crossRegisterProxies(lam, fam, cgam, mam);
    ModulePassManager mpm;

    using OptimizationLevel = llvm::OptimizationLevel;
    OptimizationLevel level = OptimizationLevel::O3;

    if (get_target().has_feature(Target::SanitizerCoverage)) {
        pb.registerOptimizerLastEPCallback(
            [&](ModulePassManager &mpm, OptimizationLevel level) {
                SanitizerCoverageOptions sanitizercoverage_options;
                // Mirror what -fsanitize=fuzzer-no-link would enable.
                // See https://github.com/halide/Halide/issues/6528
                sanitizercoverage_options.CoverageType = SanitizerCoverageOptions::SCK_Edge;
                sanitizercoverage_options.IndirectCalls = true;
                sanitizercoverage_options.TraceCmp = true;
                sanitizercoverage_options.Inline8bitCounters = true;
                sanitizercoverage_options.PCTable = true;
                // Due to TLS differences, stack depth tracking is only enabled on Linux
                if (get_target().os == Target::OS::Linux) {
                    sanitizercoverage_options.StackDepth = true;
                }
#if LLVM_VERSION >= 160
                mpm.addPass(SanitizerCoveragePass(sanitizercoverage_options));
#else
                mpm.addPass(ModuleSanitizerCoveragePass(sanitizercoverage_options));
#endif
            });
    }

    if (get_target().has_feature(Target::ASAN)) {
#if LLVM_VERSION >= 150
        // Nothing, ASanGlobalsMetadataAnalysis no longer exists
#else
        pb.registerPipelineStartEPCallback([&](ModulePassManager &mpm, OptimizationLevel) {
            mpm.addPass(RequireAnalysisPass<ASanGlobalsMetadataAnalysis, llvm::Module>());
        });
#endif
        pb.registerPipelineStartEPCallback([](ModulePassManager &mpm, OptimizationLevel) {
            AddressSanitizerOptions asan_options;  // default values are good...
            asan_options.UseAfterScope = true;     // ...except this one
            constexpr bool use_global_gc = false;
            constexpr bool use_odr_indicator = true;
            constexpr auto destructor_kind = AsanDtorKind::Global;
#if LLVM_VERSION >= 160
            mpm.addPass(AddressSanitizerPass(
                asan_options, use_global_gc, use_odr_indicator, destructor_kind));
#else
            mpm.addPass(ModuleAddressSanitizerPass(
                asan_options, use_global_gc, use_odr_indicator, destructor_kind));
#endif
        });
    }

    // Target::MSAN handling is sprinkled throughout the codebase,
    // there is no need to run MemorySanitizerPass here.

    if (get_target().has_feature(Target::TSAN)) {
        pb.registerOptimizerLastEPCallback(
            [](ModulePassManager &mpm, OptimizationLevel level) {
                mpm.addPass(
                    createModuleToFunctionPassAdaptor(ThreadSanitizerPass()));
            });
    }

    for (auto &function : *module) {
        if (get_target().has_feature(Target::ASAN)) {
            function.addFnAttr(Attribute::SanitizeAddress);
        }
        if (get_target().has_feature(Target::MSAN)) {
            function.addFnAttr(Attribute::SanitizeMemory);
        }
        if (get_target().has_feature(Target::TSAN)) {
            // Do not annotate any of Halide's low-level synchronization code as it has
            // tsan interface calls to mark its behavior and is much faster if
            // it is not analyzed instruction by instruction.
            if (!(function.getName().startswith("_ZN6Halide7Runtime8Internal15Synchronization") ||
                  // TODO: this is a benign data race that re-initializes the detected features;
                  // we should really fix it properly inside the implementation, rather than disabling
                  // it here as a band-aid.
                  function.getName().startswith("halide_default_can_use_target_features") ||
                  function.getName().startswith("halide_mutex_") ||
                  function.getName().startswith("halide_cond_"))) {
                function.addFnAttr(Attribute::SanitizeThread);
            }
        }
    }

    if (tm) {
        tm->registerPassBuilderCallbacks(pb);
    }

    mpm = pb.buildPerModuleDefaultPipeline(level, debug_pass_manager);
    mpm.run(*module, mam);

    if (llvm::verifyModule(*module, &errs())) {
        report_fatal_error("Transformation resulted in an invalid module\n");
    }

    debug(3) << "After LLVM optimizations:\n";
    if (debug::debug_level() >= 2) {
        module->print(dbgs(), nullptr, false, true);
    }

    auto *logger = get_compiler_logger();
    if (logger) {
        auto time_end = std::chrono::high_resolution_clock::now();
        std::chrono::duration<double> diff = time_end - time_start;
        logger->record_compilation_time(CompilerLogger::Phase::LLVM, diff.count());
    }
}

void CodeGen_LLVM::sym_push(const string &name, llvm::Value *value) {
    if (!value->getType()->isVoidTy()) {
        value->setName(name);
    }
    symbol_table.push(name, value);
}

void CodeGen_LLVM::sym_pop(const string &name) {
    symbol_table.pop(name);
}

llvm::Value *CodeGen_LLVM::sym_get(const string &name, bool must_succeed) const {
    // look in the symbol table
    if (!symbol_table.contains(name)) {
        if (must_succeed) {
            std::ostringstream err;
            err << "Symbol not found: " << name << "\n";

            if (debug::debug_level() > 0) {
                err << "The following names are in scope:\n"
                    << symbol_table << "\n";
            }

            internal_error << err.str();
        } else {
            return nullptr;
        }
    }
    return symbol_table.get(name);
}

bool CodeGen_LLVM::sym_exists(const string &name) const {
    return symbol_table.contains(name);
}

Value *CodeGen_LLVM::codegen(const Expr &e) {
    internal_assert(e.defined());
    debug(4) << "Codegen: " << e.type() << ", " << e << "\n";
    value = nullptr;
    e.accept(this);
    internal_assert(value) << "Codegen of an expr did not produce an llvm value\n"
                           << e;

    // Halide's type system doesn't distinguish between scalars and
    // vectors of size 1, so if a codegen method returned a vector of
    // size one, just extract it out as a scalar.
    if (e.type().is_scalar() &&
        value->getType()->isVectorTy()) {
        internal_assert(get_vector_num_elements(value->getType()) == 1);
        value = builder->CreateExtractElement(value, ConstantInt::get(i32_t, 0));
    }

    // Make sure fixed/vscale property of vector types match what is exepected.
    value = normalize_fixed_scalable_vector_type(llvm_type_of(e.type()), value);

    // TODO: skip this correctness check for bool vectors,
    // as eliminate_bool_vectors() will cause a discrepancy for some backends
    // (eg OpenCL, HVX, WASM); for now we're just ignoring the assert, but
    // in the long run we should improve the smarts. See https://github.com/halide/Halide/issues/4194.
    const bool is_bool_vector = e.type().is_bool() && e.type().lanes() > 1;
    // TODO: skip this correctness check for prefetch, because the return type
    // of prefetch indicates the type being prefetched, which does not match the
    // implementation of prefetch.
    // See https://github.com/halide/Halide/issues/4211.
    const bool is_prefetch = Call::as_intrinsic(e, {Call::prefetch});
    bool types_match = is_bool_vector || is_prefetch ||
                       e.type().is_handle() ||
                       value->getType()->isVoidTy() ||
                       value->getType() == llvm_type_of(e.type());
    if (!types_match && debug::debug_level() > 0) {
        debug(1) << "Unexpected LLVM type for generated expression. Expected (llvm_type_of(e.type())): ";
        llvm_type_of(e.type())->print(dbgs(), true);
        debug(1) << " got (value->getType()): ";
        value->print(dbgs(), true);
        debug(1) << "\n";
    }
    internal_assert(types_match)
        << "Codegen of Expr " << e
        << " of type " << e.type()
        << " did not produce llvm IR of the corresponding llvm type.\n";
    return value;
}

void CodeGen_LLVM::codegen(const Stmt &s) {
    internal_assert(s.defined());
    debug(4) << "Codegen: " << s << "\n";
    value = nullptr;
    s.accept(this);
}

bool CodeGen_LLVM::is_power_of_two(int x) const {
    return (x & (x - 1)) == 0;
}

int CodeGen_LLVM::next_power_of_two(int x) const {
    return static_cast<int>(1) << static_cast<int>(std::ceil(std::log2(x)));
}

Type CodeGen_LLVM::upgrade_type_for_arithmetic(const Type &t) const {
    if (t.is_bfloat() || (t.is_float() && t.bits() < 32)) {
        return Float(32, t.lanes());
    } else if (t.is_int_or_uint() && !is_power_of_two(t.bits())) {
        return t.with_bits(next_power_of_two(t.bits()));
    } else {
        return t;
    }
}

Type CodeGen_LLVM::upgrade_type_for_argument_passing(const Type &t) const {
    if (t.is_bfloat() || (t.is_float() && t.bits() < 32)) {
        return t.with_code(halide_type_uint);
    } else {
        return t;
    }
}

Type CodeGen_LLVM::upgrade_type_for_storage(const Type &t) const {
    if (t.is_bfloat() || (t.is_float() && t.bits() < 32)) {
        return t.with_code(halide_type_uint);
    } else if (t.is_bool()) {
        return t.with_bits(8);
    } else if (t.is_handle()) {
        return UInt(64, t.lanes());
    } else if (t.is_int_or_uint() && !is_power_of_two(t.bits())) {
        return t.with_bits(next_power_of_two(t.bits()));
    } else {
        return t;
    }
}

void CodeGen_LLVM::visit(const IntImm *op) {
    value = ConstantInt::getSigned(llvm_type_of(op->type), op->value);
}

void CodeGen_LLVM::visit(const UIntImm *op) {
    value = ConstantInt::get(llvm_type_of(op->type), op->value);
}

void CodeGen_LLVM::visit(const FloatImm *op) {
    if (op->type.is_bfloat()) {
        codegen(reinterpret(BFloat(16), make_const(UInt(16), bfloat16_t(op->value).to_bits())));
    } else if (op->type.bits() == 16) {
        codegen(reinterpret(Float(16), make_const(UInt(16), float16_t(op->value).to_bits())));
    } else {
        value = ConstantFP::get(llvm_type_of(op->type), op->value);
    }
}

void CodeGen_LLVM::visit(const StringImm *op) {
    value = create_string_constant(op->value);
}

void CodeGen_LLVM::visit(const Cast *op) {
    Halide::Type src = op->value.type();
    Halide::Type dst = op->type;

    if (upgrade_type_for_arithmetic(src) != src ||
        upgrade_type_for_arithmetic(dst) != dst) {
        // Handle casts to and from types for which we don't have native support.
        debug(4) << "Emulating cast from " << src << " to " << dst << "\n";
        if ((src.is_float() && src.bits() < 32) ||
            (dst.is_float() && dst.bits() < 32)) {
            Expr equiv = lower_float16_cast(op);
            internal_assert(equiv.type() == op->type);
            codegen(equiv);
        } else {
            internal_error << "Cast from type: " << src
                           << " to " << dst
                           << " unimplemented\n";
        }
        return;
    }

    if (const Call *c = Call::as_intrinsic(op->value, {Call::lerp})) {
        // We want to codegen a cast of a lerp as a single thing, because it can
        // be done more intelligently than a lerp followed by a cast.
        Type t = upgrade_type_for_arithmetic(c->type);
        Type wt = upgrade_type_for_arithmetic(c->args[2].type());
        Expr e = lower_lerp(op->type,
                            cast(t, c->args[0]),
                            cast(t, c->args[1]),
                            cast(wt, c->args[2]),
                            target);
        codegen(e);
        return;
    }

    value = codegen(op->value);
    llvm::Type *llvm_dst = llvm_type_of(dst);

    if (dst.is_handle() && src.is_handle()) {
        value = builder->CreateBitCast(value, llvm_dst);
    } else if (dst.is_handle() || src.is_handle()) {
        internal_error << "Can't cast from " << src << " to " << dst << "\n";
    } else if (!src.is_float() && !dst.is_float()) {
        // Widening integer casts either zero extend or sign extend,
        // depending on the source type. Narrowing integer casts
        // always truncate.
        value = builder->CreateIntCast(value, llvm_dst, src.is_int());
    } else if (src.is_float() && dst.is_int()) {
        value = builder->CreateFPToSI(value, llvm_dst);
    } else if (src.is_float() && dst.is_uint()) {
        // fptoui has undefined behavior on overflow. Seems reasonable
        // to get an unspecified uint on overflow, but because uint1s
        // are stored in uint8s for float->uint1 casts this undefined
        // behavior manifests itself as uint1 values greater than 1,
        // which could in turn break our bounds inference
        // guarantees. So go via uint8 in this case.
        if (dst.bits() < 8) {
            value = builder->CreateFPToUI(value, llvm_type_of(dst.with_bits(8)));
            value = builder->CreateIntCast(value, llvm_dst, false);
        } else {
            value = builder->CreateFPToUI(value, llvm_dst);
        }
    } else if (src.is_int() && dst.is_float()) {
        value = builder->CreateSIToFP(value, llvm_dst);
    } else if (src.is_uint() && dst.is_float()) {
        value = builder->CreateUIToFP(value, llvm_dst);
    } else {
        internal_assert(src.is_float() && dst.is_float());
        // Float widening or narrowing
        value = builder->CreateFPCast(value, llvm_dst);
    }
}

void CodeGen_LLVM::visit(const Reinterpret *op) {
    Type dst = op->type;
    llvm::Type *llvm_dst = llvm_type_of(dst);
    value = codegen(op->value);

    // Bitcast between ScalableVector and scalar is invalid in LLVM
    if (isa<ScalableVectorType>(value->getType()) && dst.is_scalar()) {
        value = scalable_to_fixed_vector_type(value);
        value = builder->CreateBitOrPointerCast(value, llvm_dst);
    } else if (isa<ScalableVectorType>(llvm_dst) && op->value.type().is_scalar()) {
        llvm::Type *llvm_dst_fixed = llvm_type_of(context, dst, 0);
        value = builder->CreateBitOrPointerCast(value, llvm_dst_fixed);
        value = fixed_to_scalable_vector_type(value);
    } else {
        // Our `Reinterpret` expr directly maps to LLVM IR bitcast/ptrtoint/inttoptr
        // instructions with no additional handling required:
        // * bitcast between vectors and scalars is well-formed.
        // * ptrtoint/inttoptr implicitly truncates/zero-extends the integer
        //   to match the pointer size.
        value = builder->CreateBitOrPointerCast(value, llvm_dst);
    }
}

void CodeGen_LLVM::visit(const Variable *op) {
    value = sym_get(op->name);
}

template<typename Op>
bool CodeGen_LLVM::try_to_fold_vector_reduce(const Expr &a, Expr b) {
    const VectorReduce *red = a.as<VectorReduce>();
    if (!red) {
        red = b.as<VectorReduce>();
        b = a;
    }
    if (red &&
        ((std::is_same<Op, Add>::value && red->op == VectorReduce::Add) ||
         (std::is_same<Op, Min>::value && red->op == VectorReduce::Min) ||
         (std::is_same<Op, Max>::value && red->op == VectorReduce::Max) ||
         (std::is_same<Op, Mul>::value && red->op == VectorReduce::Mul) ||
         (std::is_same<Op, And>::value && red->op == VectorReduce::And) ||
         (std::is_same<Op, Or>::value && red->op == VectorReduce::Or) ||
         (std::is_same<Op, Call>::value && red->op == VectorReduce::SaturatingAdd))) {
        codegen_vector_reduce(red, b);
        return true;
    }
    return false;
}

void CodeGen_LLVM::visit(const Add *op) {
    Type t = upgrade_type_for_arithmetic(op->type);
    if (t != op->type) {
        codegen(cast(op->type, Add::make(cast(t, op->a), cast(t, op->b))));
        return;
    }

    // Some backends can fold the add into a vector reduce
    if (try_to_fold_vector_reduce<Add>(op->a, op->b)) {
        return;
    }

    Value *a = codegen(op->a);
    Value *b = codegen(op->b);
    if (op->type.is_float()) {
        if (!try_vector_predication_intrinsic("llvm.vp.fadd", llvm_type_of(t), t.lanes(), AllEnabledMask(),
                                              {VPArg(a, 0), VPArg(b)})) {
            value = builder->CreateFAdd(a, b);
        }
    } else if (op->type.is_int() && op->type.bits() >= 32) {
        // We tell llvm integers don't wrap, so that it generates good
        // code for loop indices.
        // TODO(zvookin): This needs vector predication, but I can't
        // see a way to do it. May go away in introducing correct
        // index type instead of using int32_t.
        value = builder->CreateNSWAdd(a, b);
    } else {
        if (!try_vector_predication_intrinsic("llvm.vp.add", llvm_type_of(t), t.lanes(), AllEnabledMask(),
                                              {VPArg(a, 0), VPArg(b)})) {
            value = builder->CreateAdd(a, b);
        }
    }
}

void CodeGen_LLVM::visit(const Sub *op) {
    Type t = upgrade_type_for_arithmetic(op->type);
    if (t != op->type) {
        codegen(cast(op->type, Sub::make(cast(t, op->a), cast(t, op->b))));
        return;
    }

    Value *a = codegen(op->a);
    Value *b = codegen(op->b);
    if (op->type.is_float()) {
        if (!try_vector_predication_intrinsic("llvm.vp.fsub", llvm_type_of(t), t.lanes(), AllEnabledMask(),
                                              {VPArg(a, 0), VPArg(b)})) {
            value = builder->CreateFSub(a, b);
        }
    } else if (op->type.is_int() && op->type.bits() >= 32) {
        // We tell llvm integers don't wrap, so that it generates good
        // code for loop indices.
        // TODO(zvookin): This needs vector predication, but I can't
        // see a way to do it. May go away in introducing correct
        // index type instead of using int32_t.
        value = builder->CreateNSWSub(a, b);
    } else {
        if (!try_vector_predication_intrinsic("llvm.vp.sub", llvm_type_of(t), t.lanes(), AllEnabledMask(),
                                              {VPArg(a, 0), VPArg(b)})) {
            value = builder->CreateSub(a, b);
        }
    }
}

void CodeGen_LLVM::visit(const Mul *op) {
    Type t = upgrade_type_for_arithmetic(op->type);
    if (t != op->type) {
        codegen(cast(op->type, Mul::make(cast(t, op->a), cast(t, op->b))));
        return;
    }

    if (try_to_fold_vector_reduce<Mul>(op->a, op->b)) {
        return;
    }

    Value *a = codegen(op->a);
    Value *b = codegen(op->b);
    if (op->type.is_float()) {
        if (!try_vector_predication_intrinsic("llvm.vp.fmul", llvm_type_of(t), t.lanes(), AllEnabledMask(),
                                              {VPArg(a, 0), VPArg(b)})) {
            value = builder->CreateFMul(a, b);
        }
    } else if (op->type.is_int() && op->type.bits() >= 32) {
        // We tell llvm integers don't wrap, so that it generates good
        // code for loop indices.
        // TODO(zvookin): This needs vector predication, but I can't
        // see a way to do it. May go away in introducing correct
        // index type instead of using int32_t.
        value = builder->CreateNSWMul(a, b);
    } else {
        if (!try_vector_predication_intrinsic("llvm.vp.mul", llvm_type_of(t), t.lanes(), AllEnabledMask(),
                                              {VPArg(a, 0), VPArg(b)})) {
            value = builder->CreateMul(a, b);
        }
    }
}

void CodeGen_LLVM::visit(const Div *op) {
    user_assert(!is_const_zero(op->b)) << "Division by constant zero in expression: " << Expr(op) << "\n";

    Type t = upgrade_type_for_arithmetic(op->type);
    if (t != op->type) {
        codegen(cast(op->type, Div::make(cast(t, op->a), cast(t, op->b))));
        return;
    }

    if (op->type.is_float()) {
        // Don't call codegen() multiple times within an argument list:
        // order-of-evaluation isn't guaranteed and can vary by compiler,
        // leading to different LLVM IR ordering, which makes comparing
        // output hard.
        Value *a = codegen(op->a);
        Value *b = codegen(op->b);
        if (!try_vector_predication_intrinsic("llvm.vp.fdiv", llvm_type_of(t), t.lanes(), AllEnabledMask(),
                                              {VPArg(a, 0), VPArg(b)})) {
            value = builder->CreateFDiv(a, b);
        }
    } else {
        value = codegen(lower_int_uint_div(op->a, op->b));
    }
}

void CodeGen_LLVM::visit(const Mod *op) {
    Type t = upgrade_type_for_arithmetic(op->type);
    if (t != op->type) {
        codegen(cast(op->type, Mod::make(cast(t, op->a), cast(t, op->b))));
        return;
    }

    if (op->type.is_float()) {
        value = codegen(simplify(op->a - op->b * floor(op->a / op->b)));
    } else {
        value = codegen(lower_int_uint_mod(op->a, op->b));
    }
}

void CodeGen_LLVM::visit(const Min *op) {
    Type t = upgrade_type_for_arithmetic(op->type);
    if (t != op->type) {
        codegen(cast(op->type, Min::make(cast(t, op->a), cast(t, op->b))));
        return;
    }

    if (try_to_fold_vector_reduce<Min>(op->a, op->b)) {
        return;
    }

    string a_name = unique_name('a');
    string b_name = unique_name('b');
    Expr a = Variable::make(op->a.type(), a_name);
    Expr b = Variable::make(op->b.type(), b_name);
    value = codegen(Let::make(a_name, op->a,
                              Let::make(b_name, op->b,
                                        select(a < b, a, b))));
}

void CodeGen_LLVM::visit(const Max *op) {
    Type t = upgrade_type_for_arithmetic(op->type);
    if (t != op->type) {
        codegen(cast(op->type, Max::make(cast(t, op->a), cast(t, op->b))));
        return;
    }

    if (try_to_fold_vector_reduce<Max>(op->a, op->b)) {
        return;
    }

    string a_name = unique_name('a');
    string b_name = unique_name('b');
    Expr a = Variable::make(op->a.type(), a_name);
    Expr b = Variable::make(op->b.type(), b_name);
    value = codegen(Let::make(a_name, op->a,
                              Let::make(b_name, op->b,
                                        select(a > b, a, b))));
}

void CodeGen_LLVM::visit(const EQ *op) {
    Type t = upgrade_type_for_arithmetic(op->a.type());
    if (t != op->a.type()) {
        codegen(EQ::make(cast(t, op->a), cast(t, op->b)));
        return;
    }

    Value *a = codegen(op->a);
    Value *b = codegen(op->b);
    if (t.is_float()) {
        if (!try_vector_predication_comparison("llvm.vp.fcmp", t, AllEnabledMask(), a, b, "oeq")) {
            value = builder->CreateFCmpOEQ(a, b);
        }
    } else {
        if (!try_vector_predication_comparison("llvm.vp.icmp", t, AllEnabledMask(), a, b, "eq")) {
            value = builder->CreateICmpEQ(a, b);
        }
    }
}

void CodeGen_LLVM::visit(const NE *op) {
    Type t = upgrade_type_for_arithmetic(op->a.type());
    if (t != op->a.type()) {
        codegen(NE::make(cast(t, op->a), cast(t, op->b)));
        return;
    }

    Value *a = codegen(op->a);
    Value *b = codegen(op->b);
    if (t.is_float()) {
        if (!try_vector_predication_comparison("llvm.vp.fcmp", t, AllEnabledMask(), a, b, "one")) {
            value = builder->CreateFCmpONE(a, b);
        }
    } else {
        if (!try_vector_predication_comparison("llvm.vp.icmp", t, AllEnabledMask(), a, b, "ne")) {
            value = builder->CreateICmpNE(a, b);
        }
    }
}

void CodeGen_LLVM::visit(const LT *op) {
    Type t = upgrade_type_for_arithmetic(op->a.type());
    if (t != op->a.type()) {
        codegen(LT::make(cast(t, op->a), cast(t, op->b)));
        return;
    }

    Value *a = codegen(op->a);
    Value *b = codegen(op->b);
    if (t.is_float()) {
        if (!try_vector_predication_comparison("llvm.vp.fcmp", t, AllEnabledMask(), a, b, "olt")) {
            value = builder->CreateFCmpOLT(a, b);
        }
    } else if (t.is_int()) {
        if (!try_vector_predication_comparison("llvm.vp.icmp", t, AllEnabledMask(), a, b, "slt")) {
            value = builder->CreateICmpSLT(a, b);
        }
    } else {
        if (!try_vector_predication_comparison("llvm.vp.icmp", t, AllEnabledMask(), a, b, "ult")) {
            value = builder->CreateICmpULT(a, b);
        }
    }
}

void CodeGen_LLVM::visit(const LE *op) {
    Type t = upgrade_type_for_arithmetic(op->a.type());
    if (t != op->a.type()) {
        codegen(LE::make(cast(t, op->a), cast(t, op->b)));
        return;
    }

    Value *a = codegen(op->a);
    Value *b = codegen(op->b);
    if (t.is_float()) {
        if (!try_vector_predication_comparison("llvm.vp.fcmp", t, AllEnabledMask(), a, b, "ole")) {
            value = builder->CreateFCmpOLE(a, b);
        }
    } else if (t.is_int()) {
        if (!try_vector_predication_comparison("llvm.vp.icmp", t, AllEnabledMask(), a, b, "sle")) {
            value = builder->CreateICmpSLE(a, b);
        }
    } else {
        if (!try_vector_predication_comparison("llvm.vp.icmp", t, AllEnabledMask(), a, b, "ule")) {
            value = builder->CreateICmpULE(a, b);
        }
    }
}

void CodeGen_LLVM::visit(const GT *op) {
    Type t = upgrade_type_for_arithmetic(op->a.type());
    if (t != op->a.type()) {
        codegen(GT::make(cast(t, op->a), cast(t, op->b)));
        return;
    }

    Value *a = codegen(op->a);
    Value *b = codegen(op->b);

    if (t.is_float()) {
        if (!try_vector_predication_comparison("llvm.vp.fcmp", t, AllEnabledMask(), a, b, "ogt")) {
            value = builder->CreateFCmpOGT(a, b);
        }
    } else if (t.is_int()) {
        if (!try_vector_predication_comparison("llvm.vp.icmp", t, AllEnabledMask(), a, b, "sgt")) {
            value = builder->CreateICmpSGT(a, b);
        }
    } else {
        if (!try_vector_predication_comparison("llvm.vp.icmp", t, AllEnabledMask(), a, b, "ugt")) {
            value = builder->CreateICmpUGT(a, b);
        }
    }
}

void CodeGen_LLVM::visit(const GE *op) {
    Type t = upgrade_type_for_arithmetic(op->a.type());
    if (t != op->a.type()) {
        codegen(GE::make(cast(t, op->a), cast(t, op->b)));
        return;
    }

    Value *a = codegen(op->a);
    Value *b = codegen(op->b);
    if (t.is_float()) {
        if (!try_vector_predication_comparison("llvm.vp.fcmp", t, AllEnabledMask(), a, b, "oge")) {
            value = builder->CreateFCmpOGE(a, b);
        }
    } else if (t.is_int()) {
        if (!try_vector_predication_comparison("llvm.vp.icmp", t, AllEnabledMask(), a, b, "sge")) {
            value = builder->CreateICmpSGE(a, b);
        }
    } else {
        if (!try_vector_predication_comparison("llvm.vp.icmp", t, AllEnabledMask(), a, b, "uge")) {
            value = builder->CreateICmpUGE(a, b);
        }
    }
}

void CodeGen_LLVM::visit(const And *op) {
    if (try_to_fold_vector_reduce<And>(op->a, op->b)) {
        return;
    }

    Value *a = codegen(op->a);
    Value *b = codegen(op->b);
    if (!try_vector_predication_intrinsic("llvm.vp.and", llvm_type_of(op->type), op->type.lanes(),
                                          AllEnabledMask(), {VPArg(a, 0), VPArg(b)})) {
        value = builder->CreateAnd(a, b);
    }
}

void CodeGen_LLVM::visit(const Or *op) {
    if (try_to_fold_vector_reduce<Or>(op->a, op->b)) {
        return;
    }

    Value *a = codegen(op->a);
    Value *b = codegen(op->b);
    if (!try_vector_predication_intrinsic("llvm.vp.or", llvm_type_of(op->type), op->type.lanes(),
                                          AllEnabledMask(), {VPArg(a, 0), VPArg(b)})) {
        value = builder->CreateOr(a, b);
    }
}

void CodeGen_LLVM::visit(const Not *op) {
    Value *a = codegen(op->a);
    if (!try_vector_predication_intrinsic("llvm.vp.not", llvm_type_of(op->type), op->type.lanes(),
                                          AllEnabledMask(), {VPArg(a, 0)})) {
        value = builder->CreateNot(a);
    }
}

void CodeGen_LLVM::visit(const Select *op) {
    Value *cmp = codegen(op->condition);
    if (use_llvm_vp_intrinsics &&
        op->type.is_vector() &&
        op->condition.type().is_scalar()) {
        cmp = create_broadcast(cmp, op->type.lanes());
    }

    Value *a = codegen(op->true_value);
    Value *b = codegen(op->false_value);
    if (!try_vector_predication_intrinsic("llvm.vp.select", llvm_type_of(op->type), op->type.lanes(),
                                          AllEnabledMask(), {VPArg(cmp), VPArg(a, 0), VPArg(b)})) {
        value = builder->CreateSelect(cmp, a, b);
    }
}

namespace {
Expr promote_64(const Expr &e) {
    if (const Add *a = e.as<Add>()) {
        return Add::make(promote_64(a->a), promote_64(a->b));
    } else if (const Sub *s = e.as<Sub>()) {
        return Sub::make(promote_64(s->a), promote_64(s->b));
    } else if (const Mul *m = e.as<Mul>()) {
        return Mul::make(promote_64(m->a), promote_64(m->b));
    } else if (const Min *m = e.as<Min>()) {
        return Min::make(promote_64(m->a), promote_64(m->b));
    } else if (const Max *m = e.as<Max>()) {
        return Max::make(promote_64(m->a), promote_64(m->b));
    } else {
        return cast(Int(64), e);
    }
}
}  // namespace

Value *CodeGen_LLVM::codegen_buffer_pointer(const string &buffer, Halide::Type type, Expr index) {
    // Find the base address from the symbol table
    Value *base_address = symbol_table.get(buffer);
    return codegen_buffer_pointer(base_address, type, std::move(index));
}

Value *CodeGen_LLVM::codegen_buffer_pointer(Value *base_address, Halide::Type type, Expr index) {
    // Promote index to 64-bit on targets that use 64-bit pointers.
    llvm::DataLayout d(module.get());
    if (promote_indices() && d.getPointerSize() == 8) {
        index = promote_64(index);
    }

    // Peel off a constant offset as a second GEP. This helps LLVM's
    // aliasing analysis, especially for backends that do address
    // computation in 32 bits but use 64-bit pointers.
    if (const Add *add = index.as<Add>()) {
        if (const int64_t *offset = as_const_int(add->b)) {
            Value *base = codegen_buffer_pointer(base_address, type, add->a);
            Value *off = codegen(make_const(Int(8 * d.getPointerSize()), *offset));
            return CreateInBoundsGEP(builder, llvm_type_of(type), base, off);
        }
    }

    return codegen_buffer_pointer(base_address, type, codegen(index));
}

Value *CodeGen_LLVM::codegen_buffer_pointer(const string &buffer, Halide::Type type, Value *index) {
    // Find the base address from the symbol table
    Value *base_address = symbol_table.get(buffer);
    return codegen_buffer_pointer(base_address, type, index);
}

Value *CodeGen_LLVM::codegen_buffer_pointer(Value *base_address, Halide::Type type, Value *index) {
    type = upgrade_type_for_storage(type);
    llvm::Type *load_type = llvm_type_of(type);
    unsigned address_space = base_address->getType()->getPointerAddressSpace();
    llvm::Type *pointer_load_type = load_type->getPointerTo(address_space);

    // TODO: This can likely be removed once opaque pointers are default
    // in all supported LLVM versions.
    base_address = builder->CreatePointerCast(base_address, pointer_load_type);

    llvm::Constant *constant_index = dyn_cast<llvm::Constant>(index);
    if (constant_index && constant_index->isZeroValue()) {
        return base_address;
    }

    // Promote index to 64-bit on targets that use 64-bit pointers.
    llvm::DataLayout d(module.get());
    if (d.getPointerSize() == 8) {
        llvm::Type *index_type = index->getType();
        llvm::Type *desired_index_type = i64_t;
        if (isa<VectorType>(index_type)) {
            desired_index_type = VectorType::get(desired_index_type,
                                                 dyn_cast<VectorType>(index_type)->getElementCount());
        }
        index = builder->CreateIntCast(index, desired_index_type, true);
    }

    return CreateInBoundsGEP(builder, load_type, base_address, index);
}

void CodeGen_LLVM::add_tbaa_metadata(llvm::Instruction *inst, string buffer, const Expr &index) {

    // Get the unique name for the block of memory this allocate node
    // is using.
    buffer = get_allocation_name(buffer);

    // If the index is constant, we generate some TBAA info that helps
    // LLVM understand our loads/stores aren't aliased.
    bool constant_index = false;
    int64_t base = 0;
    int64_t width = 1;

    if (index.defined()) {
        if (const Ramp *ramp = index.as<Ramp>()) {
            const int64_t *pstride = as_const_int(ramp->stride);
            const int64_t *pbase = as_const_int(ramp->base);
            if (pstride && pbase) {
                // We want to find the smallest aligned width and offset
                // that contains this ramp.
                int64_t stride = *pstride;
                base = *pbase;
                internal_assert(base >= 0);
                width = next_power_of_two(ramp->lanes * stride);

                while (base % width) {
                    base -= base % width;
                    width *= 2;
                }
                constant_index = true;
            }
        } else {
            const int64_t *pbase = as_const_int(index);
            if (pbase) {
                base = *pbase;
                constant_index = true;
            }
        }
    }

    llvm::MDBuilder builder(*context);

    // Add type-based-alias-analysis metadata to the pointer, so that
    // loads and stores to different buffers can get reordered.
    MDNode *tbaa = builder.createTBAARoot("Halide buffer");

    tbaa = builder.createTBAAScalarTypeNode(buffer, tbaa);

    // We also add metadata for constant indices to allow loads and
    // stores to the same buffer to get reordered.
    if (constant_index) {
        for (int w = 1024; w >= width; w /= 2) {
            int64_t b = (base / w) * w;

            std::stringstream level;
            level << buffer << ".width" << w << ".base" << b;
            tbaa = builder.createTBAAScalarTypeNode(level.str(), tbaa);
        }
    }

    tbaa = builder.createTBAAStructTagNode(tbaa, tbaa, 0);

    inst->setMetadata("tbaa", tbaa);
}

void CodeGen_LLVM::visit(const Load *op) {
    // If the type should be stored as some other type, insert a reinterpret cast.
    Type storage_type = upgrade_type_for_storage(op->type);
    if (op->type != storage_type) {
        codegen(reinterpret(op->type, Load::make(storage_type, op->name,
                                                 op->index, op->image,
                                                 op->param, op->predicate, op->alignment)));
        return;
    }

    // Predicated load
    if (!is_const_one(op->predicate)) {
        codegen_predicated_load(op);
        return;
    }

    // There are several cases. Different architectures may wish to override some.
    if (op->type.is_scalar()) {
        // Scalar loads
        Value *ptr = codegen_buffer_pointer(op->name, op->type, op->index);
        LoadInst *load = builder->CreateAlignedLoad(llvm_type_of(op->type), ptr, llvm::Align(op->type.bytes()));
        add_tbaa_metadata(load, op->name, op->index);
        value = load;
    } else {
        const Ramp *ramp = op->index.as<Ramp>();
        const IntImm *stride = ramp ? ramp->stride.as<IntImm>() : nullptr;

        llvm::Type *load_type = llvm_type_of(op->type.element_of());
        if (ramp && stride && stride->value == 1) {
            value = codegen_dense_vector_load(op);
        } else if (ramp && stride && 2 <= stride->value && stride->value <= 4) {
            // Try to rewrite strided loads as shuffles of dense loads,
            // aligned to the stride. This makes adjacent strided loads
            // share the same underlying dense loads.
            Expr base = ramp->base;
            // The variable align will track the alignment of the
            // base. Every time we change base, we also need to update
            // align.
            ModulusRemainder align = op->alignment;

            int aligned_stride = gcd(stride->value, align.modulus);
            int offset = 0;
            if (aligned_stride == stride->value) {
                offset = mod_imp((int)align.remainder, aligned_stride);
            } else {
                const Add *add = base.as<Add>();
                if (const IntImm *add_c = add ? add->b.as<IntImm>() : base.as<IntImm>()) {
                    offset = mod_imp(add_c->value, stride->value);
                }
            }

            if (offset) {
                base = simplify(base - offset);
                align.remainder = mod_imp(align.remainder - offset, align.modulus);
            }

            // We want to load a few more bytes than the original load did.
            // We know this is safe for internal buffers because we allocate
            // padding.
            // (In ASAN mode, don't read beyond the end of internal buffers either,
            // as ASAN will complain even about harmless stack overreads.)
            // The min moves lower by offset.
            int load_lanes = ramp->lanes * stride->value;
            bool external = op->param.defined() || op->image.defined();
            if (external || target.has_feature(Target::ASAN)) {
                load_lanes -= (stride->value - 1 - offset);
            }

            int slice_lanes = native_vector_bits() / op->type.bits();

            // We're going to add multiples of slice_lanes to base in
            // the loop below, so reduce alignment modulo slice_lanes.
            align.modulus = gcd(align.modulus, slice_lanes);
            align.remainder = mod_imp(align.remainder, align.modulus);

            // We need to slice the result in to native vector lanes, otherwise
            // LLVM misses optimizations like using ldN on ARM.
            vector<Value *> results;
            for (int i = 0; i < op->type.lanes(); i += slice_lanes) {
                int load_base_i = i * stride->value;
                int load_lanes_i = std::min<int>(slice_lanes * stride->value, load_lanes - load_base_i);
                int lanes_i = std::min<int>(slice_lanes, op->type.lanes() - i);
                Expr slice_base = simplify(base + load_base_i);

                Value *load_i = codegen_vector_load(op->type.with_lanes(load_lanes_i), op->name, slice_base,
                                                    op->image, op->param, align, /*vpred=*/nullptr,
                                                    /*slice_to_native=*/false);

                std::vector<int> constants;
                for (int j = 0; j < lanes_i; j++) {
                    constants.push_back(j * stride->value + offset);
                }
                results.push_back(shuffle_vectors(load_i, constants));
            }

            // Concat the results
            value = concat_vectors(results);
        } else if (ramp && stride && stride->value == -1) {
            // Load the vector and then flip it in-place
            Expr flipped_base = ramp->base - ramp->lanes + 1;
            Expr flipped_stride = make_one(flipped_base.type());
            Expr flipped_index = Ramp::make(flipped_base, flipped_stride, ramp->lanes);
            ModulusRemainder align = op->alignment;
            // Switch to the alignment of the last lane
            align = align - (ramp->lanes - 1);
            Expr flipped_load = Load::make(op->type, op->name, flipped_index, op->image, op->param, op->predicate, align);

            Value *flipped = codegen(flipped_load);

            value = reverse_vector(flipped);
        } else if (ramp) {
            // Gather without generating the indices as a vector
            Value *ptr = codegen_buffer_pointer(op->name, op->type.element_of(), ramp->base);
            Value *stride = codegen(ramp->stride);
            value = PoisonValue::get(llvm_type_of(op->type));
            for (int i = 0; i < ramp->lanes; i++) {
                Value *lane = ConstantInt::get(i32_t, i);
                LoadInst *val = builder->CreateLoad(load_type, ptr);
                add_tbaa_metadata(val, op->name, op->index);
                value = builder->CreateInsertElement(value, val, lane);
                ptr = CreateInBoundsGEP(builder, load_type, ptr, stride);
            }
        } else if ((false)) { /* should_scalarize(op->index) */
            // TODO: put something sensible in for
            // should_scalarize. Probably a good idea if there are no
            // loads in it, and it's all int32.

            // Compute the index as scalars, and then do a gather
            Value *vec = PoisonValue::get(llvm_type_of(op->type));
            for (int i = 0; i < op->type.lanes(); i++) {
                Expr idx = extract_lane(op->index, i);
                Value *ptr = codegen_buffer_pointer(op->name, op->type.element_of(), idx);
                LoadInst *val = builder->CreateLoad(load_type, ptr);
                add_tbaa_metadata(val, op->name, op->index);
                vec = builder->CreateInsertElement(vec, val, ConstantInt::get(i32_t, i));
            }
            value = vec;
        } else {
            // General gathers
            Value *index = codegen(op->index);
            Value *vec = PoisonValue::get(llvm_type_of(op->type));
            for (int i = 0; i < op->type.lanes(); i++) {
                Value *idx = builder->CreateExtractElement(index, ConstantInt::get(i32_t, i));
                Value *ptr = codegen_buffer_pointer(op->name, op->type.element_of(), idx);
                LoadInst *val = builder->CreateLoad(load_type, ptr);
                add_tbaa_metadata(val, op->name, op->index);
                vec = builder->CreateInsertElement(vec, val, ConstantInt::get(i32_t, i));
            }
            value = vec;
        }
    }
}

void CodeGen_LLVM::visit(const Ramp *op) {
    if (is_const(op->stride) && !is_const(op->base)) {
        // If the stride is const and the base is not (e.g. ramp(x, 1,
        // 4)), we can lift out the stride and broadcast the base so
        // we can do a single vector broadcast and add instead of
        // repeated insertion
        Expr broadcast = Broadcast::make(op->base, op->lanes);
        Expr ramp = Ramp::make(make_zero(op->base.type()), op->stride, op->lanes);
        value = codegen(broadcast + ramp);
    } else if (!is_const(op->stride)) {
        Expr broadcast_base = Broadcast::make(op->base, op->lanes);
        Expr broadcast_stride = Broadcast::make(op->stride, op->lanes);
        Expr ramp = Ramp::make(make_zero(op->base.type()), make_one(op->base.type()), op->lanes);
        value = codegen(broadcast_base + broadcast_stride * ramp);
    } else {
        internal_assert(is_const(op->base) && is_const(op->stride));
        // At this point base and stride should be constant. Generate
        // an insert element sequence. The code will be lifted to a
        // constant vector stored in .rodata or similar.
        Value *base = codegen(op->base);
        Value *stride = codegen(op->stride);

        value = PoisonValue::get(llvm_type_of(op->type));
        for (int i = 0; i < op->type.lanes(); i++) {
            if (i > 0) {
                if (op->type.is_float()) {
                    base = builder->CreateFAdd(base, stride);
                } else if (op->type.is_int() && op->type.bits() >= 32) {
                    base = builder->CreateNSWAdd(base, stride);
                } else {
                    base = builder->CreateAdd(base, stride);
                }
            }
            value = builder->CreateInsertElement(value, base, ConstantInt::get(i32_t, i));
        }
    }
}

llvm::Value *CodeGen_LLVM::create_broadcast(llvm::Value *v, int lanes) {
    Constant *poison = PoisonValue::get(get_vector_type(v->getType(), lanes));
    Constant *zero = ConstantInt::get(i32_t, 0);
    v = builder->CreateInsertElement(poison, v, zero);
    Constant *zeros = get_splat(lanes, zero);
    return builder->CreateShuffleVector(v, poison, zeros);
}

void CodeGen_LLVM::visit(const Broadcast *op) {
    Value *v = codegen(op->value);
    value = create_broadcast(v, op->lanes);
}

Value *CodeGen_LLVM::interleave_vectors(const std::vector<Value *> &vecs) {
    internal_assert(!vecs.empty());
    for (size_t i = 1; i < vecs.size(); i++) {
        internal_assert(vecs[0]->getType() == vecs[i]->getType());
    }
    int vec_elements = get_vector_num_elements(vecs[0]->getType());

    if (vecs.size() == 1) {
        return vecs[0];
    } else if (vecs.size() == 2) {
        Value *a = vecs[0];
        Value *b = vecs[1];
        vector<int> indices(vec_elements * 2);
        for (int i = 0; i < vec_elements * 2; i++) {
            indices[i] = i % 2 == 0 ? i / 2 : i / 2 + vec_elements;
        }
        return shuffle_vectors(a, b, indices);
    } else {
        // Grab the even and odd elements of vecs.
        vector<Value *> even_vecs;
        vector<Value *> odd_vecs;
        for (size_t i = 0; i < vecs.size(); i++) {
            if (i % 2 == 0) {
                even_vecs.push_back(vecs[i]);
            } else {
                odd_vecs.push_back(vecs[i]);
            }
        }

        // If the number of vecs is odd, save the last one for later.
        Value *last = nullptr;
        if (even_vecs.size() > odd_vecs.size()) {
            last = even_vecs.back();
            even_vecs.pop_back();
        }
        internal_assert(even_vecs.size() == odd_vecs.size());

        // Interleave the even and odd parts.
        Value *even = interleave_vectors(even_vecs);
        Value *odd = interleave_vectors(odd_vecs);

        if (last) {
            int result_elements = vec_elements * vecs.size();

            // Interleave even and odd, leaving a space for the last element.
            vector<int> indices(result_elements, -1);
            for (int i = 0, idx = 0; i < result_elements; i++) {
                if (i % vecs.size() < vecs.size() - 1) {
                    indices[i] = idx % 2 == 0 ? idx / 2 : idx / 2 + vec_elements * even_vecs.size();
                    idx++;
                }
            }
            Value *even_odd = shuffle_vectors(even, odd, indices);

            // Interleave the last vector into the result.
            last = slice_vector(last, 0, result_elements);
            for (int i = 0; i < result_elements; i++) {
                if (i % vecs.size() < vecs.size() - 1) {
                    indices[i] = i;
                } else {
                    indices[i] = i / vecs.size() + result_elements;
                }
            }

            return shuffle_vectors(even_odd, last, indices);
        } else {
            return interleave_vectors({even, odd});
        }
    }
}

void CodeGen_LLVM::scalarize(const Expr &e) {
    llvm::Type *result_type = llvm_type_of(e.type());

    Value *result = PoisonValue::get(result_type);

    for (int i = 0; i < e.type().lanes(); i++) {
        Value *v = codegen(extract_lane(e, i));
        result = builder->CreateInsertElement(result, v, ConstantInt::get(i32_t, i));
    }
    value = result;
}

void CodeGen_LLVM::codegen_predicated_store(const Store *op) {
    const Ramp *ramp = op->index.as<Ramp>();
    if (ramp && is_const_one(ramp->stride) && !emit_atomic_stores) {  // Dense vector store
        debug(4) << "Predicated dense vector store\n\t" << Stmt(op) << "\n";
        Value *vpred = codegen(op->predicate);
        Halide::Type value_type = op->value.type();
        Value *val = codegen(op->value);
        int alignment = value_type.bytes();
        int native_bytes = native_vector_bits() / 8;

        // Boost the alignment if possible, up to the native vector width.
        ModulusRemainder mod_rem = op->alignment;
        while ((mod_rem.remainder & 1) == 0 &&
               (mod_rem.modulus & 1) == 0 &&
               alignment < native_bytes) {
            mod_rem.modulus /= 2;
            mod_rem.remainder /= 2;
            alignment *= 2;
        }

        // If it is an external buffer, then we cannot assume that the host pointer
        // is aligned to at least the native vector width. However, we may be able to do
        // better than just assuming that it is unaligned.
        if (op->param.defined()) {
            int host_alignment = op->param.host_alignment();
            alignment = gcd(alignment, host_alignment);
        }

        // For dense vector stores wider than the native vector
        // width, bust them up into native vectors.
        int store_lanes = value_type.lanes();
        int native_lanes = maximum_vector_bits() / value_type.bits();

        for (int i = 0; i < store_lanes; i += native_lanes) {
            int slice_lanes = std::min(native_lanes, store_lanes - i);
            Expr slice_base = simplify(ramp->base + i);
            Expr slice_stride = make_one(slice_base.type());
            Expr slice_index = slice_lanes == 1 ? slice_base : Ramp::make(slice_base, slice_stride, slice_lanes);
            Value *slice_val = slice_vector(val, i, slice_lanes);
            Value *elt_ptr = codegen_buffer_pointer(op->name, value_type.element_of(), slice_base);
            Value *vec_ptr = builder->CreatePointerCast(elt_ptr, slice_val->getType()->getPointerTo());

            Value *slice_mask = slice_vector(vpred, i, slice_lanes);
            Instruction *store;
            if (try_vector_predication_intrinsic("llvm.vp.store", void_t, slice_lanes, slice_mask,
                                                 {VPArg(slice_val, 0), VPArg(vec_ptr, 1, alignment)})) {
                store = dyn_cast<Instruction>(value);
            } else {
                store = builder->CreateMaskedStore(slice_val, vec_ptr, llvm::Align(alignment), slice_mask);
            }
            add_tbaa_metadata(store, op->name, slice_index);
        }
    } else {  // It's not dense vector store, we need to scalarize it
        debug(4) << "Scalarize predicated vector store\n";
        Type value_type = op->value.type().element_of();
        Value *vpred = codegen(op->predicate);
        Value *vval = codegen(op->value);
        Value *vindex = codegen(op->index);
        for (int i = 0; i < op->index.type().lanes(); i++) {
            Constant *lane = ConstantInt::get(i32_t, i);
            Value *p = vpred;
            Value *v = vval;
            Value *idx = vindex;
            if (op->index.type().lanes() > 1) {
                p = builder->CreateExtractElement(p, lane);
                v = builder->CreateExtractElement(v, lane);
                idx = builder->CreateExtractElement(idx, lane);
            }
            internal_assert(p && v && idx);

            if (p->getType() != i1_t) {
                p = builder->CreateIsNotNull(p);
            }

            BasicBlock *true_bb = BasicBlock::Create(*context, "true_bb", function);
            BasicBlock *after_bb = BasicBlock::Create(*context, "after_bb", function);
            builder->CreateCondBr(p, true_bb, after_bb);

            builder->SetInsertPoint(true_bb);

            // Scalar
            Value *ptr = codegen_buffer_pointer(op->name, value_type, idx);
            StoreInst *store = builder->CreateAlignedStore(v, ptr, llvm::Align(value_type.bytes()));
            if (emit_atomic_stores) {
                store->setAtomic(AtomicOrdering::Monotonic);
            }

            builder->CreateBr(after_bb);
            builder->SetInsertPoint(after_bb);
        }
    }
}

llvm::Value *CodeGen_LLVM::codegen_vector_load(const Type &type, const std::string &name, const Expr &base,
                                               const Buffer<> &image, const Parameter &param, const ModulusRemainder &alignment,
                                               llvm::Value *vpred, bool slice_to_native, llvm::Value *stride) {
    debug(4) << "Vectorize predicated dense vector load:\n\t"
             << "(" << type << ")" << name << "[ramp(base, 1, " << type.lanes() << ")]\n";

    int align_bytes = type.bytes();  // The size of a single element

    int native_bits = native_vector_bits();
    int native_bytes = native_bits / 8;

    // We assume halide_malloc for the platform returns buffers
    // aligned to at least the native vector width. So this is the
    // maximum alignment we can infer based on the index alone.

    // Boost the alignment if possible, up to the native vector width.
    ModulusRemainder mod_rem = alignment;
    while ((mod_rem.remainder & 1) == 0 &&
           (mod_rem.modulus & 1) == 0 &&
           align_bytes < native_bytes) {
        mod_rem.modulus /= 2;
        mod_rem.remainder /= 2;
        align_bytes *= 2;
    }

    // If it is an external buffer, then we cannot assume that the host pointer
    // is aligned to at least native vector width. However, we may be able to do
    // better than just assuming that it is unaligned.
    if (param.defined()) {
        int host_alignment = param.host_alignment();
        align_bytes = gcd(align_bytes, host_alignment);
    } else if (get_target().has_feature(Target::JIT) && image.defined()) {
        // If we're JITting, use the actual pointer value to determine alignment for embedded buffers.
        align_bytes = gcd(align_bytes, (int)(((uintptr_t)image.data()) & std::numeric_limits<int>::max()));
    }

    // For dense vector loads wider than the native vector
    // width, bust them up into native vectors
    int load_lanes = type.lanes();
    int native_lanes = slice_to_native ? std::max(1, maximum_vector_bits() / type.bits()) : load_lanes;
    vector<Value *> slices;
    for (int i = 0; i < load_lanes; i += native_lanes) {
        int slice_lanes = std::min(native_lanes, load_lanes - i);
        Expr slice_base = simplify(base + i);
        Expr slice_stride = make_one(slice_base.type());
        Expr slice_index = slice_lanes == 1 ? slice_base : Ramp::make(slice_base, slice_stride, slice_lanes);
        llvm::Type *slice_type = get_vector_type(llvm_type_of(type.element_of()), slice_lanes);
        Value *elt_ptr = codegen_buffer_pointer(name, type.element_of(), slice_base);
        Value *vec_ptr = builder->CreatePointerCast(elt_ptr, slice_type->getPointerTo());

        Value *slice_mask = (vpred != nullptr) ? slice_vector(vpred, i, slice_lanes) : nullptr;
        MaskVariant vp_slice_mask = slice_mask ? MaskVariant(slice_mask) : AllEnabledMask();

        Instruction *load_inst = nullptr;
        // In this path, strided predicated loads are only handled if vector
        // predication is enabled. Otherwise this would be scalarized at a higher
        // level. Assume that if stride is passed, this is not dense, though
        // LLVM should codegen the same thing for a constant 1 strided load as
        // for a non-strided load.
        if (stride) {
            if (get_target().bits == 64 && !stride->getType()->isIntegerTy(64)) {
                stride = builder->CreateIntCast(stride, i64_t, true);
            }
            if (try_vector_predication_intrinsic("llvm.experimental.vp.strided.load", VPResultType(slice_type, 0),
                                                 slice_lanes, vp_slice_mask,
                                                 {VPArg(vec_ptr, 1, align_bytes), VPArg(stride, 1)})) {
                load_inst = dyn_cast<Instruction>(value);
            } else {
                internal_error << "Vector predicated strided load should not be requested if not supported.\n";
            }
        } else {
            if (try_vector_predication_intrinsic("llvm.vp.load", VPResultType(slice_type, 0), slice_lanes, vp_slice_mask,
                                                 {VPArg(vec_ptr, 1, align_bytes)})) {
                load_inst = dyn_cast<Instruction>(value);
            } else {
                if (slice_mask != nullptr) {
                    load_inst = builder->CreateMaskedLoad(slice_type, vec_ptr, llvm::Align(align_bytes), slice_mask);
                } else {
                    load_inst = builder->CreateAlignedLoad(slice_type, vec_ptr, llvm::Align(align_bytes));
                }
            }
        }
        add_tbaa_metadata(load_inst, name, slice_index);
        slices.push_back(load_inst);
    }
    value = concat_vectors(slices);
    return value;
}

Value *CodeGen_LLVM::codegen_dense_vector_load(const Load *load, Value *vpred, bool slice_to_native) {
    const Ramp *ramp = load->index.as<Ramp>();
    internal_assert(ramp && is_const_one(ramp->stride)) << "Should be dense vector load\n";

    return codegen_vector_load(load->type, load->name, ramp->base, load->image, load->param,
                               load->alignment, vpred, slice_to_native, nullptr);
}

void CodeGen_LLVM::codegen_predicated_load(const Load *op) {
    const Ramp *ramp = op->index.as<Ramp>();
    const IntImm *stride = ramp ? ramp->stride.as<IntImm>() : nullptr;

    if (ramp && is_const_one(ramp->stride)) {  // Dense vector load
        Value *vpred = codegen(op->predicate);
        value = codegen_dense_vector_load(op, vpred);
    } else if (use_llvm_vp_intrinsics && stride) {  // Case only handled by vector predication, otherwise must scalarize.
        Value *vpred = codegen(op->predicate);
        Value *llvm_stride = codegen(stride);  // Not 1 (dense) as that was caught above.
        value = codegen_vector_load(op->type, op->name, ramp->base, op->image, op->param,
                                    op->alignment, vpred, true, llvm_stride);
    } else if (ramp && stride && stride->value == -1) {
        debug(4) << "Predicated dense vector load with stride -1\n\t" << Expr(op) << "\n";

        // Flip the predicate
        Value *vpred = codegen(op->predicate);
        vpred = reverse_vector(vpred);

        // Load the vector and then flip it in-place
        Expr flipped_base = ramp->base - ramp->lanes + 1;
        Expr flipped_stride = make_one(flipped_base.type());
        Expr flipped_index = Ramp::make(flipped_base, flipped_stride, ramp->lanes);
        ModulusRemainder align = op->alignment;
        align = align - (ramp->lanes - 1);

        Expr flipped_load = Load::make(op->type, op->name, flipped_index, op->image,
                                       op->param, const_true(op->type.lanes()), align);

        Value *flipped = codegen_dense_vector_load(flipped_load.as<Load>(), vpred);
        value = reverse_vector(flipped);
    } else {  // It's not dense vector load, we need to scalarize it
        Expr load_expr = Load::make(op->type, op->name, op->index, op->image,
                                    op->param, const_true(op->type.lanes()), op->alignment);
        debug(4) << "Scalarize predicated vector load\n\t" << load_expr << "\n";
        Expr pred_load = Call::make(load_expr.type(),
                                    Call::if_then_else,
                                    {op->predicate, load_expr},
                                    Internal::Call::PureIntrinsic);
        value = codegen(pred_load);
    }
}

void CodeGen_LLVM::codegen_atomic_rmw(const Store *op) {
    // TODO: predicated store (see https://github.com/halide/Halide/issues/4298).
    user_assert(is_const_one(op->predicate)) << "Atomic predicated store is not supported.\n";

    // Detect whether we can describe this as an atomic-read-modify-write,
    // otherwise fallback to a compare-and-swap loop.
    // Currently we only test for atomicAdd.
    Expr val_expr = op->value;
    Halide::Type value_type = op->value.type();

    // For atomicAdd, we check if op->value - store[index] is independent of store.
    // For llvm version < 9, the atomicRMW operations only support integers so we also check that.
    Expr equiv_load = Load::make(value_type, op->name,
                                 op->index,
                                 Buffer<>(),
                                 op->param,
                                 op->predicate,
                                 op->alignment);
    Expr delta = simplify(common_subexpression_elimination(op->value - equiv_load));
    bool is_atomic_add = supports_atomic_add(value_type) && !expr_uses_var(delta, op->name);
    if (is_atomic_add) {
        Value *val = codegen(delta);
        if (value_type.is_scalar()) {
            Value *ptr = codegen_buffer_pointer(op->name,
                                                op->value.type(),
                                                op->index);
            if (value_type.is_float()) {
                builder->CreateAtomicRMW(AtomicRMWInst::FAdd, ptr, val, llvm::MaybeAlign(), AtomicOrdering::Monotonic);
            } else {
                builder->CreateAtomicRMW(AtomicRMWInst::Add, ptr, val, llvm::MaybeAlign(), AtomicOrdering::Monotonic);
            }
        } else {
            Value *index = codegen(op->index);
            // Scalarize vector store.
            for (int i = 0; i < value_type.lanes(); i++) {
                Value *lane = ConstantInt::get(i32_t, i);
                Value *idx = builder->CreateExtractElement(index, lane);
                Value *v = builder->CreateExtractElement(val, lane);
                Value *ptr = codegen_buffer_pointer(op->name, value_type.element_of(), idx);
                if (value_type.is_float()) {
                    builder->CreateAtomicRMW(AtomicRMWInst::FAdd, ptr, v, llvm::MaybeAlign(), AtomicOrdering::Monotonic);
                } else {
                    builder->CreateAtomicRMW(AtomicRMWInst::Add, ptr, v, llvm::MaybeAlign(), AtomicOrdering::Monotonic);
                }
            }
        }
    } else {
        // We want to create the following CAS loop:
        // entry:
        //   %orig = load atomic op->name[op->index]
        //   br label %casloop.start
        // casloop.start:
        //   %cmp = phi [%orig, %entry], [%value_loaded %casloop.start]
        //   %val = ...
        //   %val_success = cmpxchg %ptr, %cmp, %val, monotonic
        //   %val_loaded = extractvalue %val_success, 0
        //   %success = extractvalue %val_success, 1
        //   br %success, label %casloop.end, label %casloop.start
        // casloop.end:
        Value *vec_index = nullptr;
        if (!value_type.is_scalar()) {
            // Precompute index for vector store.
            vec_index = codegen(op->index);
        }
        // Scalarize vector store.
        for (int lane_id = 0; lane_id < value_type.lanes(); lane_id++) {
            LLVMContext &ctx = builder->getContext();
            BasicBlock *bb = builder->GetInsertBlock();
            llvm::Function *f = bb->getParent();
            BasicBlock *loop_bb =
                BasicBlock::Create(ctx, "casloop.start", f);
            // Load the old value for compare and swap test.
            Value *ptr = nullptr;
            if (value_type.is_scalar()) {
                ptr = codegen_buffer_pointer(op->name, value_type, op->index);
            } else {
                Value *idx = builder->CreateExtractElement(vec_index, ConstantInt::get(i32_t, lane_id));
                ptr = codegen_buffer_pointer(op->name, value_type.element_of(), idx);
            }
            llvm::Type *load_type = llvm_type_of(value_type.element_of());
            LoadInst *orig = builder->CreateAlignedLoad(load_type, ptr, llvm::Align(value_type.bytes()));
            orig->setOrdering(AtomicOrdering::Monotonic);
            add_tbaa_metadata(orig, op->name, op->index);
            // Explicit fall through from the current block to the cas loop body.
            builder->CreateBr(loop_bb);

            // CAS loop body:
            builder->SetInsertPoint(loop_bb);
            PHINode *cmp = builder->CreatePHI(load_type, 2, "loaded");
            Value *cmp_val = cmp;
            cmp->addIncoming(orig, bb);
            Value *val = nullptr;
            if (value_type.is_scalar()) {
                val = codegen(op->value);
            } else {
                val = codegen(extract_lane(op->value, lane_id));
            }
            llvm::Type *val_type = val->getType();
            bool need_bit_cast = val_type->isFloatingPointTy();
            if (need_bit_cast) {
                IntegerType *int_type = builder->getIntNTy(val_type->getPrimitiveSizeInBits());
                unsigned int addr_space = ptr->getType()->getPointerAddressSpace();
                ptr = builder->CreateBitCast(ptr, int_type->getPointerTo(addr_space));
                val = builder->CreateBitCast(val, int_type);
                cmp_val = builder->CreateBitCast(cmp_val, int_type);
            }
            Value *cmpxchg_pair = builder->CreateAtomicCmpXchg(
                ptr, cmp_val, val, llvm::MaybeAlign(), AtomicOrdering::Monotonic, AtomicOrdering::Monotonic);
            Value *val_loaded = builder->CreateExtractValue(cmpxchg_pair, 0, "val_loaded");
            Value *success = builder->CreateExtractValue(cmpxchg_pair, 1, "success");
            if (need_bit_cast) {
                val_loaded = builder->CreateBitCast(val_loaded, val_type);
            }
            cmp->addIncoming(val_loaded, loop_bb);
            BasicBlock *exit_bb =
                BasicBlock::Create(ctx, "casloop.end", f);
            builder->CreateCondBr(success, exit_bb, loop_bb);
            builder->SetInsertPoint(exit_bb);
        }
    }
}

void CodeGen_LLVM::visit(const Call *op) {
    internal_assert(op->is_extern() || op->is_intrinsic())
        << "Can only codegen extern calls and intrinsics\n";

    value = call_overloaded_intrin(op->type, op->name, op->args);
    if (value) {
        return;
    }

    // Some call nodes are actually injected at various stages as a
    // cue for llvm to generate particular ops. In general these are
    // handled in the standard library, but ones with e.g. varying
    // types are handled here.
    if (op->is_intrinsic(Call::debug_to_file)) {
        internal_assert(op->args.size() == 3);
        const StringImm *filename = op->args[0].as<StringImm>();
        internal_assert(filename) << "Malformed debug_to_file node\n";
        // Grab the function from the initial module
        llvm::Function *debug_to_file = module->getFunction("halide_debug_to_file");
        internal_assert(debug_to_file) << "Could not find halide_debug_to_file function in initial module\n";

        // Make the filename a global string constant
        Value *user_context = get_user_context();
        Value *char_ptr = codegen(Expr(filename));
        vector<Value *> args = {user_context, char_ptr, codegen(op->args[1])};

        Value *buffer = codegen(op->args[2]);
        buffer = builder->CreatePointerCast(buffer, debug_to_file->getFunctionType()->getParamType(3));
        args.push_back(buffer);

        value = builder->CreateCall(debug_to_file, args);

    } else if (op->is_intrinsic(Call::bitwise_and)) {
        internal_assert(op->args.size() == 2);
        Value *a = codegen(op->args[0]);
        Value *b = codegen(op->args[1]);
        if (!try_vector_predication_intrinsic("llvm.vp.and", llvm_type_of(op->type), op->type.lanes(),
                                              AllEnabledMask(), {VPArg(a, 0), VPArg(b)})) {
            value = builder->CreateAnd(a, b);
        }
    } else if (op->is_intrinsic(Call::bitwise_xor)) {
        internal_assert(op->args.size() == 2);
        Value *a = codegen(op->args[0]);
        Value *b = codegen(op->args[1]);
        if (!try_vector_predication_intrinsic("llvm.vp.xor", llvm_type_of(op->type), op->type.lanes(),
                                              AllEnabledMask(), {VPArg(a, 0), VPArg(b)})) {
            value = builder->CreateXor(a, b);
        }
    } else if (op->is_intrinsic(Call::bitwise_or)) {
        internal_assert(op->args.size() == 2);
        Value *a = codegen(op->args[0]);
        Value *b = codegen(op->args[1]);
        if (!try_vector_predication_intrinsic("llvm.vp.or", llvm_type_of(op->type), op->type.lanes(),
                                              AllEnabledMask(), {VPArg(a, 0), VPArg(b)})) {
            value = builder->CreateOr(a, b);
        }
    } else if (op->is_intrinsic(Call::bitwise_not)) {
        internal_assert(op->args.size() == 1);
        Value *a = codegen(op->args[0]);
        if (!try_vector_predication_intrinsic("llvm.vp.not", llvm_type_of(op->type), op->type.lanes(),
                                              AllEnabledMask(), {VPArg(a, 0)})) {
            value = builder->CreateNot(a);
        }
    } else if (op->is_intrinsic(Call::shift_left)) {
        internal_assert(op->args.size() == 2);
        if (op->args[1].type().is_uint()) {
            Value *a = codegen(op->args[0]);
            Value *b = codegen(op->args[1]);
            if (!try_vector_predication_intrinsic("llvm.vp.shl", llvm_type_of(op->type), op->type.lanes(),
                                                  AllEnabledMask(), {VPArg(a, 0), VPArg(b)})) {
                value = builder->CreateShl(a, b);
            }
        } else {
            value = codegen(lower_signed_shift_left(op->args[0], op->args[1]));
        }
    } else if (op->is_intrinsic(Call::shift_right)) {
        internal_assert(op->args.size() == 2);
        if (op->args[1].type().is_uint()) {
            Value *a = codegen(op->args[0]);
            Value *b = codegen(op->args[1]);
            if (op->type.is_int()) {
                if (!try_vector_predication_intrinsic("llvm.vp.ashr", llvm_type_of(op->type), op->type.lanes(),
                                                      AllEnabledMask(), {VPArg(a, 0), VPArg(b)})) {
                    value = builder->CreateAShr(a, b);
                }
            } else {
                if (!try_vector_predication_intrinsic("llvm.vp.lshr", llvm_type_of(op->type), op->type.lanes(),
                                                      AllEnabledMask(), {VPArg(a, 0), VPArg(b)})) {
                    value = builder->CreateLShr(a, b);
                }
            }
        } else {
            value = codegen(lower_signed_shift_right(op->args[0], op->args[1]));
        }
    } else if (op->is_intrinsic(Call::abs)) {
        internal_assert(op->args.size() == 1);
        // Generate select(x >= 0, x, -x) instead
        string x_name = unique_name('x');
        Expr x = Variable::make(op->args[0].type(), x_name);
        value = codegen(Let::make(x_name, op->args[0], select(x >= 0, x, -x)));
    } else if (op->is_intrinsic(Call::absd)) {
        internal_assert(op->args.size() == 2);
        Expr a = op->args[0];
        Expr b = op->args[1];
        string a_name = unique_name('a');
        string b_name = unique_name('b');
        Expr a_var = Variable::make(op->args[0].type(), a_name);
        Expr b_var = Variable::make(op->args[1].type(), b_name);
        codegen(Let::make(a_name, op->args[0],
                          Let::make(b_name, op->args[1],
                                    Select::make(a_var < b_var, b_var - a_var, a_var - b_var))));
    } else if (op->is_intrinsic(Call::div_round_to_zero)) {
        // See if we can rewrite it to something faster (e.g. a shift)
        Expr e = lower_int_uint_div(op->args[0], op->args[1], /** round to zero */ true);
        if (!e.as<Call>()) {
            codegen(e);
            return;
        }
        internal_assert(op->args.size() == 2);
        Value *a = codegen(op->args[0]);
        Value *b = codegen(op->args[1]);
        if (op->type.is_int()) {
            value = builder->CreateSDiv(a, b);
        } else if (op->type.is_uint()) {
            value = builder->CreateUDiv(a, b);
        } else {
            internal_error << "div_round_to_zero of non-integer type.\n";
        }
    } else if (op->is_intrinsic(Call::mod_round_to_zero)) {
        internal_assert(op->args.size() == 2);
        Value *a = codegen(op->args[0]);
        Value *b = codegen(op->args[1]);
        if (op->type.is_int()) {
            value = builder->CreateSRem(a, b);
        } else if (op->type.is_uint()) {
            value = builder->CreateURem(a, b);
        } else {
            internal_error << "mod_round_to_zero of non-integer type.\n";
        }
    } else if (op->is_intrinsic(Call::lerp)) {
        internal_assert(op->args.size() == 3);
        // If we need to upgrade the type, do the entire lerp in the
        // upgraded type for better precision.
        // TODO: This might be surprising behavior?
        Type t = upgrade_type_for_arithmetic(op->type);
        Type wt = upgrade_type_for_arithmetic(op->args[2].type());
        Expr e = lower_lerp(op->type,
                            cast(t, op->args[0]),
                            cast(t, op->args[1]),
                            cast(wt, op->args[2]),
                            target);
        codegen(e);
    } else if (op->is_intrinsic(Call::popcount)) {
        internal_assert(op->args.size() == 1);
        std::vector<llvm::Type *> arg_type(1);
        arg_type[0] = llvm_type_of(op->args[0].type());
        llvm::Function *fn = llvm::Intrinsic::getDeclaration(module.get(), llvm::Intrinsic::ctpop, arg_type);
        Value *a = codegen(op->args[0]);
        CallInst *call = builder->CreateCall(fn, a);
        value = call;
    } else if (op->is_intrinsic(Call::count_leading_zeros) ||
               op->is_intrinsic(Call::count_trailing_zeros)) {
        internal_assert(op->args.size() == 1);
        std::vector<llvm::Type *> arg_type(1);
        arg_type[0] = llvm_type_of(op->args[0].type());
        llvm::Function *fn = llvm::Intrinsic::getDeclaration(module.get(),
                                                             (op->is_intrinsic(Call::count_leading_zeros)) ? llvm::Intrinsic::ctlz : llvm::Intrinsic::cttz,
                                                             arg_type);
        llvm::Value *is_const_zero_poison = llvm::ConstantInt::getFalse(*context);
        llvm::Value *args[2] = {codegen(op->args[0]), is_const_zero_poison};
        CallInst *call = builder->CreateCall(fn, args);
        value = call;
    } else if (op->is_intrinsic(Call::return_second)) {
        internal_assert(op->args.size() == 2);
        codegen(op->args[0]);
        value = codegen(op->args[1]);
    } else if (op->is_intrinsic(Call::if_then_else)) {
        Expr cond = op->args[0];
        if (const Broadcast *b = cond.as<Broadcast>()) {
            cond = b->value;
        }
        if (cond.type().is_vector()) {
            scalarize(op);
        } else {

            internal_assert(op->args.size() == 2 || op->args.size() == 3);

            BasicBlock *true_bb = BasicBlock::Create(*context, "true_bb", function);
            BasicBlock *false_bb = BasicBlock::Create(*context, "false_bb", function);
            BasicBlock *after_bb = BasicBlock::Create(*context, "after_bb", function);
            Value *c = codegen(cond);
            if (c->getType() != i1_t) {
                c = builder->CreateIsNotNull(c);
            }
            builder->CreateCondBr(c, true_bb, false_bb);
            builder->SetInsertPoint(true_bb);
            Value *true_value = codegen(op->args[1]);
            builder->CreateBr(after_bb);
            BasicBlock *true_pred = builder->GetInsertBlock();

            builder->SetInsertPoint(false_bb);
            Value *false_value = codegen(op->args.size() == 3 ? op->args[2] : make_zero(op->type));
            builder->CreateBr(after_bb);
            BasicBlock *false_pred = builder->GetInsertBlock();

            builder->SetInsertPoint(after_bb);
            PHINode *phi = builder->CreatePHI(true_value->getType(), 2);
            phi->addIncoming(true_value, true_pred);
            phi->addIncoming(false_value, false_pred);

            value = phi;
        }
    } else if (op->is_intrinsic(Call::round)) {
        value = codegen(lower_round_to_nearest_ties_to_even(op->args[0]));
    } else if (op->is_intrinsic(Call::require)) {
        internal_assert(op->args.size() == 3);
        Expr cond = op->args[0];
        if (cond.type().is_vector()) {
            scalarize(op);
        } else {
            Value *c = codegen(cond);
            create_assertion(c, op->args[2]);
            value = codegen(op->args[1]);
        }
    } else if (op->is_intrinsic(Call::make_struct)) {
        if (op->type.is_vector()) {
            // Make a vector of pointers to distinct structs
            scalarize(op);
        } else if (op->args.empty()) {
            // Empty structs can be emitted for arrays of size zero
            // (e.g. the shape of a zero-dimensional buffer). We
            // generate a null in this situation. */
            value = ConstantPointerNull::get(dyn_cast<PointerType>(llvm_type_of(op->type)));
        } else {
            // Codegen each element.
            bool all_same_type = true;
            vector<llvm::Value *> args(op->args.size());
            vector<llvm::Type *> types(op->args.size());

            for (size_t i = 0; i < op->args.size(); i++) {
                Expr e = op->args[i];
                args[i] = codegen(e);
                if (e.type().is_vector() && effective_vscale != 0) {
                    // Convert ScalableVector to FixedSizedVector for now,
                    // as LLVM doesn't accept it for an element in aggregate.
                    const int total_lanes = e.type().lanes();
                    llvm::Type *elt = llvm_type_of(e.type().element_of());
                    types[i] = get_vector_type(elt, total_lanes, VectorTypeConstraint::Fixed);
                } else {
                    types[i] = args[i]->getType();
                }
                all_same_type &= (types[0] == types[i]);
            }

            auto cast_to_scalable_vector_ptr_if_necessasry = [&](Value *ptr, Value *val) {
                if (is_scalable_vector(val)) {
                    llvm::Type *scalable_ptr_ty = val->getType()->getPointerTo();
                    return builder->CreateBitCast(ptr, scalable_ptr_ty);
                } else {
                    return ptr;
                }
            };

            // Use either a single scalar, a fixed-size array, or a
            // struct. The struct type would always be correct, but
            // the array or scalar type produce slightly simpler IR.
            if (args.size() == 1) {
                value = create_alloca_at_entry(types[0], 1);
                value = cast_to_scalable_vector_ptr_if_necessasry(value, args[0]);
                builder->CreateStore(args[0], value);
            } else {
                llvm::Type *aggregate_t = (all_same_type ? (llvm::Type *)ArrayType::get(types[0], types.size()) : (llvm::Type *)llvm::StructType::get(*context, types));

                value = create_alloca_at_entry(aggregate_t, 1);
                struct_type_recovery[value] = aggregate_t;
                for (size_t i = 0; i < args.size(); i++) {
                    Value *elem_ptr = builder->CreateConstInBoundsGEP2_32(aggregate_t, value, 0, i);
                    elem_ptr = cast_to_scalable_vector_ptr_if_necessasry(elem_ptr, args[i]);
                    builder->CreateStore(args[i], elem_ptr);
                }
            }
        }
    } else if (op->is_intrinsic(Call::load_typed_struct_member)) {
        // Given a void * instance of a typed struct, an in-scope prototype
        // struct of the same type, and the index of a slot, load the value of
        // that slot.
        //
        // It is assumed that the slot index is valid for the given typed struct.
        //
        // TODO: this comment is replicated in CodeGen_LLVM and should be updated there too.
        // TODO: https://github.com/halide/Halide/issues/6468
        internal_assert(op->args.size() == 3);
        llvm::Value *struct_instance = codegen(op->args[0]);
        llvm::Value *struct_prototype = codegen(op->args[1]);
        llvm::Value *typed_struct_instance = builder->CreatePointerCast(struct_instance, struct_prototype->getType());
        const int64_t *index = as_const_int(op->args[2]);

        // make_struct can use a fixed-size struct, an array type, or a scalar
        llvm::Type *pointee_type;
        auto iter = struct_type_recovery.find(struct_prototype);
        if (iter != struct_type_recovery.end()) {
            pointee_type = iter->second;
        } else {
            pointee_type = llvm_type_of(op->type);
        }
        llvm::StructType *struct_type = llvm::dyn_cast<llvm::StructType>(pointee_type);
        llvm::Type *array_type = llvm::dyn_cast<llvm::ArrayType>(pointee_type);
        if (struct_type || array_type) {
            internal_assert(index != nullptr);
            llvm::Value *gep = CreateInBoundsGEP(builder, pointee_type, typed_struct_instance,
                                                 {ConstantInt::get(i32_t, 0),
                                                  ConstantInt::get(i32_t, (int)*index)});
            llvm::Type *result_type = struct_type ? struct_type->getElementType(*index) : array_type->getArrayElementType();
            value = builder->CreateLoad(result_type, gep);
        } else {
            // The struct is actually just a scalar
            internal_assert(index == nullptr || *index == 0);
            value = builder->CreateLoad(pointee_type, typed_struct_instance);
        }
    } else if (op->is_intrinsic(Call::get_user_context)) {
        internal_assert(op->args.empty());
        value = get_user_context();
    } else if (op->is_intrinsic(Call::saturating_add) || op->is_intrinsic(Call::saturating_sub)) {
        internal_assert(op->args.size() == 2);

        // Try to fold the vector reduce for a call to saturating_add
        const bool folded = op->is_intrinsic(Call::saturating_add) && try_to_fold_vector_reduce<Call>(op->args[0], op->args[1]);

        if (!folded) {
            std::string intrin;
            if (op->type.is_int()) {
                intrin = "llvm.s";
            } else {
                internal_assert(op->type.is_uint());
                intrin = "llvm.u";
            }
            if (op->is_intrinsic(Call::saturating_add)) {
                intrin += "add.sat.";
            } else {
                internal_assert(op->is_intrinsic(Call::saturating_sub));
                intrin += "sub.sat.";
            }
            if (op->type.lanes() > 1) {
                int lanes = op->type.lanes();
                llvm::Type *llvm_type = llvm_type_of(op->type);
                if (isa<ScalableVectorType>(llvm_type)) {
                    internal_assert((effective_vscale != 0) && ((lanes % effective_vscale) == 0));
                    intrin += "nx";
                    lanes /= effective_vscale;
                }
                intrin += "v" + std::to_string(lanes);
            }
            intrin += "i" + std::to_string(op->type.bits());
            value = call_intrin(op->type, op->type.lanes(), intrin, op->args);
        }
    } else if (op->is_intrinsic(Call::stringify)) {
        internal_assert(!op->args.empty());

        if (op->type.is_vector()) {
            scalarize(op);
        } else {

            // Compute the maximum possible size of the message.
            int buf_size = 1;  // One for the terminating zero.
            for (const auto &arg : op->args) {
                Type t = arg.type();
                if (arg.as<StringImm>()) {
                    buf_size += arg.as<StringImm>()->value.size();
                } else if (t.is_int() || t.is_uint()) {
                    buf_size += 19;  // 2^64 = 18446744073709551616
                } else if (t.is_float()) {
                    if (t.bits() == 32) {
                        buf_size += 47;  // %f format of max negative float
                    } else {
                        buf_size += 14;  // Scientific notation with 6 decimal places.
                    }
                } else if (t == type_of<halide_buffer_t *>()) {
                    // Not a strict upper bound (there isn't one), but ought to be enough for most buffers.
                    buf_size += 512;
                } else {
                    internal_assert(t.is_handle());
                    buf_size += 18;  // 0x0123456789abcdef
                }
            }
            // Round up to a multiple of 16 bytes.
            buf_size = ((buf_size + 15) / 16) * 16;

            // Clamp to at most 8k.
            buf_size = std::min(8 * 1024, buf_size);

            // Allocate a stack array to hold the message.
            llvm::Value *buf = create_alloca_at_entry(i8_t, buf_size);

            llvm::Value *dst = buf;
            llvm::Value *buf_end = CreateConstGEP1_32(builder, i8_t, buf, buf_size);

            llvm::Function *append_string = module->getFunction("halide_string_to_string");
            llvm::Function *append_int64 = module->getFunction("halide_int64_to_string");
            llvm::Function *append_uint64 = module->getFunction("halide_uint64_to_string");
            llvm::Function *append_double = module->getFunction("halide_double_to_string");
            llvm::Function *append_pointer = module->getFunction("halide_pointer_to_string");
            llvm::Function *append_buffer = module->getFunction("halide_buffer_to_string");

            internal_assert(append_string);
            internal_assert(append_int64);
            internal_assert(append_uint64);
            internal_assert(append_double);
            internal_assert(append_pointer);
            internal_assert(append_buffer);

            for (const auto &arg : op->args) {
                const StringImm *s = arg.as<StringImm>();
                Type t = arg.type();
                internal_assert(t.lanes() == 1);
                vector<Value *> call_args(2);
                call_args[0] = dst;
                call_args[1] = buf_end;

                if (s) {
                    call_args.push_back(codegen(arg));
                    dst = builder->CreateCall(append_string, call_args);
                } else if (t.is_bool()) {
                    Value *a = codegen(arg);
                    Value *t = codegen(StringImm::make("true"));
                    Value *f = codegen(StringImm::make("false"));
                    call_args.push_back(builder->CreateSelect(a, t, f));
                    dst = builder->CreateCall(append_string, call_args);
                } else if (t.is_int()) {
                    call_args.push_back(codegen(Cast::make(Int(64), arg)));
                    call_args.push_back(ConstantInt::get(i32_t, 1));
                    dst = builder->CreateCall(append_int64, call_args);
                } else if (t.is_uint()) {
                    call_args.push_back(codegen(Cast::make(UInt(64), arg)));
                    call_args.push_back(ConstantInt::get(i32_t, 1));
                    dst = builder->CreateCall(append_uint64, call_args);
                } else if (t.is_float()) {
                    call_args.push_back(codegen(Cast::make(Float(64), arg)));
                    // Use scientific notation for doubles
                    call_args.push_back(ConstantInt::get(i32_t, t.bits() == 64 ? 1 : 0));
                    dst = builder->CreateCall(append_double, call_args);
                } else if (t == type_of<halide_buffer_t *>()) {
                    Value *buf = codegen(arg);
                    buf = builder->CreatePointerCast(buf, append_buffer->getFunctionType()->getParamType(2));
                    call_args.push_back(buf);
                    dst = builder->CreateCall(append_buffer, call_args);
                } else {
                    internal_assert(t.is_handle());
                    Value *ptr = codegen(arg);
                    ptr = builder->CreatePointerCast(ptr, i8_t->getPointerTo());
                    call_args.push_back(ptr);
                    dst = builder->CreateCall(append_pointer, call_args);
                }
            }
            if (get_target().has_feature(Target::MSAN)) {
                // Note that we mark the entire buffer as initialized;
                // it would be more accurate to just mark (dst - buf)
                llvm::Function *annotate = module->getFunction("halide_msan_annotate_memory_is_initialized");
                vector<Value *> annotate_args(3);
                annotate_args[0] = get_user_context();
                annotate_args[1] = buf;
                annotate_args[2] = codegen(Cast::make(Int(64), buf_size));
                builder->CreateCall(annotate, annotate_args);
            }
            value = buf;
        }
    } else if (op->is_intrinsic(Call::memoize_expr)) {
        // Used as an annotation for caching, should be invisible to
        // codegen. Ignore arguments beyond the first as they are only
        // used in the cache key.
        internal_assert(!op->args.empty());
        value = codegen(op->args[0]);
    } else if (op->is_intrinsic(Call::alloca)) {
        // The argument is the number of bytes. For now it must be
        // const, or a call to size_of_halide_buffer_t.
        internal_assert(op->args.size() == 1);

        // We can generate slightly cleaner IR with fewer alignment
        // restrictions if we recognize the most common types we
        // expect to get alloca'd.
        const Call *call = op->args[0].as<Call>();
        const int64_t *sz = as_const_int(op->args[0]);
        if (op->type == type_of<struct halide_buffer_t *>() &&
            call && call->is_intrinsic(Call::size_of_halide_buffer_t)) {
            value = create_alloca_at_entry(halide_buffer_t_type, 1);
        } else if (op->type == type_of<struct halide_semaphore_t *>() &&
                   semaphore_t_type != nullptr &&
                   sz && *sz == 16) {
            value = create_alloca_at_entry(semaphore_t_type, 1);
        } else {
            internal_assert(sz != nullptr);
            if (op->type == type_of<struct halide_dimension_t *>()) {
                value = create_alloca_at_entry(dimension_t_type, *sz / sizeof(halide_dimension_t));
            } else {
                // Just use an i8* and make the users bitcast it.
                value = create_alloca_at_entry(i8_t, *sz);
            }
        }
    } else if (op->is_intrinsic(Call::register_destructor)) {
        internal_assert(op->args.size() == 2);
        const StringImm *fn = op->args[0].as<StringImm>();
        internal_assert(fn);
        llvm::Function *f = module->getFunction(fn->value);
        if (!f) {
            llvm::Type *arg_types[] = {i8_t->getPointerTo(), i8_t->getPointerTo()};
            FunctionType *func_t = FunctionType::get(void_t, arg_types, false);
            f = llvm::Function::Create(func_t, llvm::Function::ExternalLinkage, fn->value, module.get());
            f->setCallingConv(CallingConv::C);
        }
        internal_assert(op->args[1].type().is_handle());
        Value *arg = codegen(op->args[1]);
        value = register_destructor(f, arg, Always);
    } else if (op->is_intrinsic(Call::call_cached_indirect_function)) {
        // Arguments to call_cached_indirect_function are of the form
        //
        //    cond_1, "sub_function_name_1",
        //    cond_2, "sub_function_name_2",
        //    ...
        //    cond_N, "sub_function_name_N"
        //
        // This will generate code that corresponds (roughly) to
        //
        //    static FunctionPtr f = []{
        //      if (cond_1) return sub_function_name_1;
        //      if (cond_2) return sub_function_name_2;
        //      ...
        //      if (cond_N) return sub_function_name_N;
        //    }
        //    return f(args)
        //
        // i.e.: the conditions will be evaluated *in order*; the first one
        // evaluating to true will have its corresponding function cached,
        // which will be used to complete this (and all subsequent) calls.
        //
        // The final condition (cond_N) must evaluate to a constant TRUE
        // value (so that the final function will be selected if all others
        // fail); failure to do so will cause unpredictable results.
        //
        // There is currently no way to clear the cached function pointer.
        //
        // It is assumed/required that all of the conditions are "pure"; each
        // must evaluate to the same value (within a given runtime environment)
        // across multiple evaluations.
        //
        // It is assumed/required that all of the sub-functions have arguments
        // (and return values) that are identical to those of this->function.
        //
        // Note that we require >= 4 arguments: fewer would imply
        // only one condition+function pair, which is pointless to use
        // (the function should always be called directly).
        //
        internal_assert(op->args.size() >= 4);
        internal_assert(!(op->args.size() & 1));

        // Gather information we need about each function.
        struct SubFn {
            llvm::Function *fn;
            llvm::GlobalValue *fn_ptr;
            Expr cond;
        };
        vector<SubFn> sub_fns;
        for (size_t i = 0; i < op->args.size(); i += 2) {
            const string sub_fn_name = op->args[i + 1].as<StringImm>()->value;
            string extern_sub_fn_name = sub_fn_name;
            llvm::Function *sub_fn = module->getFunction(sub_fn_name);
            if (!sub_fn) {
                extern_sub_fn_name = get_mangled_names(sub_fn_name,
                                                       LinkageType::External,
                                                       NameMangling::Default,
                                                       current_function_args,
                                                       get_target())
                                         .extern_name;
                debug(1) << "Did not find function " << sub_fn_name
                         << ", assuming extern \"C\" " << extern_sub_fn_name << "\n";
                vector<llvm::Type *> arg_types;
                for (const auto &arg : function->args()) {
                    arg_types.push_back(arg.getType());
                }
                llvm::Type *result_type = llvm_type_of(upgrade_type_for_argument_passing(op->type));
                FunctionType *func_t = FunctionType::get(result_type, arg_types, false);
                sub_fn = llvm::Function::Create(func_t, llvm::Function::ExternalLinkage,
                                                extern_sub_fn_name, module.get());
                sub_fn->setCallingConv(CallingConv::C);
            }

            llvm::GlobalValue *sub_fn_ptr = module->getNamedValue(extern_sub_fn_name);
            if (!sub_fn_ptr) {
                debug(1) << "Did not find function ptr " << extern_sub_fn_name << ", assuming extern \"C\".\n";
                sub_fn_ptr = new GlobalVariable(*module, sub_fn->getType(),
                                                /*isConstant*/ true, GlobalValue::ExternalLinkage,
                                                /*initializer*/ nullptr, extern_sub_fn_name);
            }
            auto cond = op->args[i];
            sub_fns.push_back({sub_fn, sub_fn_ptr, cond});
        }

        // Create a null-initialized global to track this object.
        auto *const base_fn = sub_fns.back().fn;
        const string global_name = unique_name(base_fn->getName().str() + "_indirect_fn_ptr");
        GlobalVariable *global = new GlobalVariable(
            *module,
            base_fn->getType(),
            /*isConstant*/ false,
            GlobalValue::PrivateLinkage,
            ConstantPointerNull::get(base_fn->getType()),
            global_name);
        LoadInst *loaded_value = builder->CreateLoad(base_fn->getType(), global);

        BasicBlock *global_inited_bb = BasicBlock::Create(*context, "global_inited_bb", function);
        BasicBlock *global_not_inited_bb = BasicBlock::Create(*context, "global_not_inited_bb", function);
        BasicBlock *call_fn_bb = BasicBlock::Create(*context, "call_fn_bb", function);

        // Only init the global if not already inited.
        //
        // Note that we deliberately do not attempt to make this threadsafe via (e.g.) mutexes;
        // the requirements of the conditions above mean that multiple writes *should* only
        // be able to re-write the same value, which is harmless for our purposes, and
        // avoiding such code simplifies and speeds the resulting code.
        //
        // (Note that if we ever need to add a way to clear the cached function pointer,
        // we may need to reconsider this, to avoid amusingly horrible race conditions.)
        builder->CreateCondBr(builder->CreateIsNotNull(loaded_value),
                              global_inited_bb, global_not_inited_bb, very_likely_branch);

        // Build the not-already-inited case
        builder->SetInsertPoint(global_not_inited_bb);
        llvm::Value *selected_value = nullptr;
        for (int i = sub_fns.size() - 1; i >= 0; i--) {
            const auto sub_fn = sub_fns[i];
            if (!selected_value) {
                selected_value = sub_fn.fn_ptr;
            } else {
                Value *c = codegen(sub_fn.cond);
                selected_value = builder->CreateSelect(c, sub_fn.fn_ptr, selected_value);
            }
        }
        builder->CreateStore(selected_value, global);
        builder->CreateBr(call_fn_bb);

        // Just an incoming edge for the Phi node
        builder->SetInsertPoint(global_inited_bb);
        builder->CreateBr(call_fn_bb);

        builder->SetInsertPoint(call_fn_bb);
        PHINode *phi = builder->CreatePHI(selected_value->getType(), 2);
        phi->addIncoming(selected_value, global_not_inited_bb);
        phi->addIncoming(loaded_value, global_inited_bb);

        std::vector<llvm::Value *> call_args;
        for (auto &arg : function->args()) {
            call_args.push_back(&arg);
        }

        llvm::CallInst *call = builder->CreateCall(base_fn->getFunctionType(), phi, call_args);
        value = call;
    } else if (op->is_intrinsic(Call::prefetch)) {
        user_assert((op->args.size() == 4) && is_const_one(op->args[2]))
            << "Only prefetch of 1 cache line is supported.\n";

        const Expr &base_address = op->args[0];
        const Expr &base_offset = op->args[1];
        // const Expr &extent0 = op->args[2];  // unused
        // const Expr &stride0 = op->args[3];  // unused

        llvm::Function *prefetch_fn = module->getFunction("_halide_prefetch");
        internal_assert(prefetch_fn);

        vector<llvm::Value *> args;
        args.push_back(codegen_buffer_pointer(codegen(base_address), op->type, base_offset));
        // The first argument is a pointer, which has type i8*. We
        // need to cast the argument, which might be a pointer to a
        // different type.
        llvm::Type *ptr_type = prefetch_fn->getFunctionType()->params()[0];
        args[0] = builder->CreateBitCast(args[0], ptr_type);

        value = builder->CreateCall(prefetch_fn, args);
    } else if (op->is_intrinsic(Call::signed_integer_overflow)) {
        user_error << "Signed integer overflow occurred during constant-folding. Signed"
                      " integer overflow for int32 and int64 is undefined behavior in"
                      " Halide.\n";
    } else if (op->is_intrinsic(Call::undef)) {
        user_error << "undef not eliminated before code generation. Please report this as a Halide bug.\n";
    } else if (op->is_intrinsic(Call::size_of_halide_buffer_t)) {
        llvm::DataLayout d(module.get());
        value = ConstantInt::get(i32_t, (int)d.getTypeAllocSize(halide_buffer_t_type));
    } else if (op->is_intrinsic(Call::strict_float)) {
        IRBuilder<llvm::ConstantFolder, llvm::IRBuilderDefaultInserter>::FastMathFlagGuard guard(*builder);
        llvm::FastMathFlags safe_flags;
        safe_flags.clear();
        builder->setFastMathFlags(safe_flags);
        builder->setDefaultFPMathTag(strict_fp_math_md);
        value = codegen(op->args[0]);
    } else if (is_float16_transcendental(op) && !supports_call_as_float16(op)) {
        value = codegen(lower_float16_transcendental_to_float32_equivalent(op));
    } else if (op->is_intrinsic(Call::mux)) {
        value = codegen(lower_mux(op));
    } else if (op->is_intrinsic(Call::extract_bits)) {
        value = codegen(lower_extract_bits(op));
    } else if (op->is_intrinsic(Call::concat_bits)) {
        value = codegen(lower_concat_bits(op));
    } else if (op->is_intrinsic()) {
        Expr lowered = lower_intrinsic(op);
        if (!lowered.defined()) {
            internal_error << "Unknown intrinsic " << op->name;
        }
        value = codegen(lowered);
    } else if (op->call_type == Call::PureExtern && op->name == "pow_f32") {
        internal_assert(op->args.size() == 2);
        Expr x = op->args[0];
        Expr y = op->args[1];
        Halide::Expr abs_x_pow_y = Internal::halide_exp(Internal::halide_log(abs(x)) * y);
        Halide::Expr nan_expr = Call::make(x.type(), "nan_f32", {}, Call::PureExtern);
        Expr iy = floor(y);
        Expr one = make_one(x.type());
        Expr zero = make_zero(x.type());
        Expr e = select(x > 0, abs_x_pow_y,        // Strictly positive x
                        y == 0.0f, one,            // x^0 == 1
                        x == 0.0f, zero,           // 0^y == 0
                        y != iy, nan_expr,         // negative x to a non-integer power
                        iy % 2 == 0, abs_x_pow_y,  // negative x to an even power
                        -abs_x_pow_y);             // negative x to an odd power
        e = common_subexpression_elimination(e);
        e.accept(this);
    } else if (op->call_type == Call::PureExtern && op->name == "log_f32") {
        internal_assert(op->args.size() == 1);
        Expr e = Internal::halide_log(op->args[0]);
        e.accept(this);
    } else if (op->call_type == Call::PureExtern && op->name == "exp_f32") {
        internal_assert(op->args.size() == 1);
        Expr e = Internal::halide_exp(op->args[0]);
        e.accept(this);
    } else if (op->call_type == Call::PureExtern &&
               (op->name == "is_nan_f32" || op->name == "is_nan_f64" || op->name == "is_nan_f16")) {
        internal_assert(op->args.size() == 1);
        Value *a = codegen(op->args[0]);

        /* NaNs are not supposed to exist in "no NaNs" compilation
         * mode, but it appears llvm special cases the unordered
         * compare instruction when the global NoNaNsFPMath option is
         * set and still checks for a NaN. However if the nnan flag is
         * set on the instruction itself, llvm treats the comparison
         * as always false. Thus we always turn off the per-instruction
         * fast-math flags for this instruction. I.e. it is always
         * treated as strict. Note that compilation may still be in
         * fast-math mode due to global options, but that's ok due to
         * the aforementioned special casing. */
        IRBuilder<llvm::ConstantFolder, llvm::IRBuilderDefaultInserter>::FastMathFlagGuard guard(*builder);
        llvm::FastMathFlags safe_flags;
        safe_flags.clear();
        builder->setFastMathFlags(safe_flags);
        builder->setDefaultFPMathTag(strict_fp_math_md);

        value = builder->CreateFCmpUNO(a, a);
    } else if (op->call_type == Call::PureExtern &&
               (op->name == "is_inf_f32" || op->name == "is_inf_f64" || op->name == "is_inf_f16")) {
        internal_assert(op->args.size() == 1);

        IRBuilder<llvm::ConstantFolder, llvm::IRBuilderDefaultInserter>::FastMathFlagGuard guard(*builder);
        llvm::FastMathFlags safe_flags;
        safe_flags.clear();
        builder->setFastMathFlags(safe_flags);
        builder->setDefaultFPMathTag(strict_fp_math_md);

        // isinf(e) -> (fabs(e) == infinity)
        Expr e = op->args[0];
        internal_assert(e.type().is_float());
        Expr inf = e.type().max();
        codegen(abs(e) == inf);
    } else if (op->call_type == Call::PureExtern &&
               (op->name == "is_finite_f32" || op->name == "is_finite_f64" || op->name == "is_finite_f16")) {
        internal_assert(op->args.size() == 1);
        internal_assert(op->args[0].type().is_float());

        IRBuilder<llvm::ConstantFolder, llvm::IRBuilderDefaultInserter>::FastMathFlagGuard guard(*builder);
        llvm::FastMathFlags safe_flags;
        safe_flags.clear();
        builder->setFastMathFlags(safe_flags);
        builder->setDefaultFPMathTag(strict_fp_math_md);

        // isfinite(e) -> (fabs(e) != infinity && !isnan(e)) -> (fabs(e) != infinity && e == e)
        Expr e = op->args[0];
        internal_assert(e.type().is_float());
        Expr inf = e.type().max();
        codegen(abs(e) != inf && e == e);
    } else if (op->call_type == Call::PureExtern && op->name == "get_runtime_vscale") {
        value = builder->CreateVScale(ConstantInt::get(i32_t, 1));
    } else {
        // It's an extern call.

        std::string name;
        if (op->call_type == Call::ExternCPlusPlus) {
            user_assert(get_target().has_feature(Target::CPlusPlusMangling)) << "Target must specify C++ name mangling (\"c_plus_plus_name_mangling\") in order to call C++ externs. (" << op->name << ")\n";

            std::vector<std::string> namespaces;
            name = extract_namespaces(op->name, namespaces);
            std::vector<ExternFuncArgument> mangle_args;
            for (const auto &arg : op->args) {
                mangle_args.emplace_back(arg);
            }
            name = cplusplus_function_mangled_name(name, namespaces, op->type, mangle_args, get_target());
        } else {
            name = op->name;
        }

        // Codegen the args
        vector<Value *> args(op->args.size());
        for (size_t i = 0; i < op->args.size(); i++) {
            args[i] = codegen(op->args[i]);
        }

        llvm::Function *fn = module->getFunction(name);

        llvm::Type *result_type = llvm_type_of(upgrade_type_for_argument_passing(op->type));

        // Add a user context arg as needed. It's never a vector.
        bool takes_user_context = function_takes_user_context(op->name);
        if (takes_user_context) {
            internal_assert(fn) << "External function " << op->name << " is marked as taking user_context, but is not in the runtime module. Check if runtime_api.cpp needs to be rebuilt.\n";
            debug(4) << "Adding user_context to " << op->name << " args\n";
            args.insert(args.begin(), get_user_context());
        }

        // If we can't find it, declare it extern "C"
        if (!fn) {
            vector<llvm::Type *> arg_types(args.size());
            for (size_t i = 0; i < args.size(); i++) {
                arg_types[i] = args[i]->getType();
                if (arg_types[i]->isVectorTy()) {
                    VectorType *vt = dyn_cast<VectorType>(arg_types[i]);
                    arg_types[i] = vt->getElementType();
                }
            }

            llvm::Type *scalar_result_type = result_type;
            if (result_type->isVectorTy()) {
                VectorType *vt = dyn_cast<VectorType>(result_type);
                scalar_result_type = vt->getElementType();
            }

            FunctionType *func_t = FunctionType::get(scalar_result_type, arg_types, false);

            fn = llvm::Function::Create(func_t, llvm::Function::ExternalLinkage, name, module.get());
            fn->setCallingConv(CallingConv::C);
            debug(4) << "Did not find " << op->name << ". Declared it extern \"C\".\n";
        } else {
            debug(4) << "Found " << op->name << "\n";

            // TODO: Say something more accurate here as there is now
            // partial information in the handle_type field, but it is
            // not clear it can be matched to the LLVM types and it is
            // not always there.
            // Halide's type system doesn't preserve pointer types
            // correctly (they just get called "Handle()"), so we may
            // need to pointer cast to the appropriate type. Only look at
            // fixed params (not varags) in llvm function.
            FunctionType *func_t = fn->getFunctionType();
            for (size_t i = takes_user_context ? 1 : 0;
                 i < std::min(args.size(), (size_t)(func_t->getNumParams()));
                 i++) {
                Expr halide_arg = takes_user_context ? op->args[i - 1] : op->args[i];
                if (halide_arg.type().is_handle()) {
                    llvm::Type *t = func_t->getParamType(i);

                    // Widen to vector-width as needed. If the
                    // function doesn't actually take a vector,
                    // individual lanes will be extracted below.
                    if (halide_arg.type().is_vector() &&
                        !t->isVectorTy()) {
                        t = get_vector_type(t, halide_arg.type().lanes());
                    }

                    if (t != args[i]->getType()) {
                        debug(4) << "Pointer casting argument to extern call: "
                                 << halide_arg << "\n";
                        args[i] = builder->CreatePointerCast(args[i], t);
                    }
                }
            }
        }

        if (op->type.is_scalar()) {
            CallInst *call = builder->CreateCall(fn, args);
            if (op->is_pure()) {
                call->setDoesNotAccessMemory();
            }
            value = call;
        } else {

            // Check if a vector version of the function already
            // exists at some useful width.
            pair<llvm::Function *, int> vec =
                find_vector_runtime_function(name, op->type.lanes());
            llvm::Function *vec_fn = vec.first;
            int w = vec.second;

            if (vec_fn) {
                value = call_intrin(llvm_type_of(op->type), w,
                                    get_llvm_function_name(vec_fn), args);
            } else {

                // No vector version found. Scalarize. Extract each simd
                // lane in turn and do one scalar call to the function.
                value = PoisonValue::get(result_type);
                for (int i = 0; i < op->type.lanes(); i++) {
                    Value *idx = ConstantInt::get(i32_t, i);
                    vector<Value *> arg_lane(args.size());
                    for (size_t j = 0; j < args.size(); j++) {
                        if (args[j]->getType()->isVectorTy()) {
                            arg_lane[j] = builder->CreateExtractElement(args[j], idx);
                        } else {
                            arg_lane[j] = args[j];
                        }
                    }
                    CallInst *call = builder->CreateCall(fn, arg_lane);
                    if (op->is_pure()) {
                        call->setDoesNotAccessMemory();
                    }
                    if (!call->getType()->isVoidTy()) {
                        value = builder->CreateInsertElement(value, call, idx);
                    }  // otherwise leave it as undef.
                }
            }
        }
    }
}

void CodeGen_LLVM::visit(const Prefetch *op) {
    internal_error << "Prefetch encountered during codegen\n";
}

void CodeGen_LLVM::visit(const Let *op) {
    sym_push(op->name, codegen(op->value));
    value = codegen(op->body);
    sym_pop(op->name);
}

void CodeGen_LLVM::visit(const LetStmt *op) {
    sym_push(op->name, codegen(op->value));
    codegen(op->body);
    sym_pop(op->name);
}

void CodeGen_LLVM::visit(const AssertStmt *op) {
    create_assertion(codegen(op->condition), op->message);
}

Constant *CodeGen_LLVM::create_string_constant(const string &s) {
    map<string, Constant *>::iterator iter = string_constants.find(s);
    if (iter == string_constants.end()) {
        vector<char> data;
        data.reserve(s.size() + 1);
        data.insert(data.end(), s.begin(), s.end());
        data.push_back(0);
        Constant *val = create_binary_blob(data, "str");
        string_constants[s] = val;
        return val;
    } else {
        return iter->second;
    }
}

Constant *CodeGen_LLVM::create_binary_blob(const vector<char> &data, const string &name, bool constant) {
    internal_assert(!data.empty());
    llvm::Type *type = ArrayType::get(i8_t, data.size());
    GlobalVariable *global = new GlobalVariable(*module, type,
                                                constant, GlobalValue::PrivateLinkage,
                                                nullptr, name);
    ArrayRef<unsigned char> data_array((const unsigned char *)&data[0], data.size());
    global->setInitializer(ConstantDataArray::get(*context, data_array));
    size_t alignment = 32;
    size_t native_vector_bytes = (size_t)(native_vector_bits() / 8);
    if (data.size() > alignment && native_vector_bytes > alignment) {
        alignment = native_vector_bytes;
    }
    global->setAlignment(llvm::Align(alignment));

    Constant *zero = ConstantInt::get(i32_t, 0);
    Constant *zeros[] = {zero, zero};
    Constant *ptr = ConstantExpr::getInBoundsGetElementPtr(type, global, zeros);
    return ptr;
}

void CodeGen_LLVM::create_assertion(Value *cond, const Expr &message, llvm::Value *error_code) {

    internal_assert(!message.defined() || message.type() == Int(32))
        << "Assertion result is not an int: " << message;

    if (target.has_feature(Target::NoAsserts)) {
        return;
    }

    // If the condition is a vector, fold it down to a scalar
    VectorType *vt = dyn_cast<VectorType>(cond->getType());
    if (vt) {
        Value *scalar_cond = builder->CreateExtractElement(cond, ConstantInt::get(i32_t, 0));
        for (int i = 1; i < get_vector_num_elements(vt); i++) {
            Value *lane = builder->CreateExtractElement(cond, ConstantInt::get(i32_t, i));
            scalar_cond = builder->CreateAnd(scalar_cond, lane);
        }
        cond = scalar_cond;
    }

    // Make a new basic block for the assert
    BasicBlock *assert_fails_bb = BasicBlock::Create(*context, "assert failed", function);
    BasicBlock *assert_succeeds_bb = BasicBlock::Create(*context, "assert succeeded", function);

    // If the condition fails, enter the assert body, otherwise, enter the block after
    builder->CreateCondBr(cond, assert_succeeds_bb, assert_fails_bb, very_likely_branch);

    // Build the failure case
    builder->SetInsertPoint(assert_fails_bb);

    // Call the error handler
    if (!error_code) {
        error_code = codegen(message);
    }

    return_with_error_code(error_code);

    // Continue on using the success case
    builder->SetInsertPoint(assert_succeeds_bb);
}

void CodeGen_LLVM::return_with_error_code(llvm::Value *error_code) {
    // Branch to the destructor block, which cleans up and then bails out.
    BasicBlock *dtors = get_destructor_block();

    // Hook up our error code to the phi node that the destructor block starts with.
    PHINode *phi = dyn_cast<PHINode>(dtors->begin());
    internal_assert(phi) << "The destructor block is supposed to start with a phi node\n";
    phi->addIncoming(error_code, builder->GetInsertBlock());

    builder->CreateBr(get_destructor_block());
}

void CodeGen_LLVM::visit(const ProducerConsumer *op) {
    string name;
    if (op->is_producer) {
        name = std::string("produce ") + op->name;
    } else {
        name = std::string("consume ") + op->name;
    }
    BasicBlock *produce = BasicBlock::Create(*context, name, function);
    builder->CreateBr(produce);
    builder->SetInsertPoint(produce);
    codegen(op->body);
}

void CodeGen_LLVM::visit(const For *op) {
    Value *min = codegen(op->min);
    Value *extent = codegen(op->extent);
    const Acquire *acquire = op->body.as<Acquire>();

    // TODO(zvookin): remove this after validating it doesn't happen
    internal_assert(!(op->for_type == ForType::Parallel ||
                      (op->for_type == ForType::Serial &&
                       acquire &&
                       !expr_uses_var(acquire->count, op->name))));

    if (op->for_type == ForType::Serial) {

        Value *max = builder->CreateNSWAdd(min, extent);

        BasicBlock *preheader_bb = builder->GetInsertBlock();

        // Make a new basic block for the loop
        BasicBlock *loop_bb = BasicBlock::Create(*context, std::string("for ") + op->name, function);
        // Create the block that comes after the loop
        BasicBlock *after_bb = BasicBlock::Create(*context, std::string("end for ") + op->name, function);

        // If min < max, fall through to the loop bb
        Value *enter_condition = builder->CreateICmpSLT(min, max);
        builder->CreateCondBr(enter_condition, loop_bb, after_bb, very_likely_branch);
        builder->SetInsertPoint(loop_bb);

        // Make our phi node.
        PHINode *phi = builder->CreatePHI(i32_t, 2);
        phi->addIncoming(min, preheader_bb);

        // Within the loop, the variable is equal to the phi value
        sym_push(op->name, phi);

        // Emit the loop body
        codegen(op->body);

        // Update the counter
        Value *next_var = builder->CreateNSWAdd(phi, ConstantInt::get(i32_t, 1));

        // Add the back-edge to the phi node
        phi->addIncoming(next_var, builder->GetInsertBlock());

        // Maybe exit the loop
        Value *end_condition = builder->CreateICmpNE(next_var, max);
        builder->CreateCondBr(end_condition, loop_bb, after_bb);

        builder->SetInsertPoint(after_bb);

        // Pop the loop variable from the scope
        sym_pop(op->name);
    } else {
        internal_error << "Unknown type of For node. Only Serial and Parallel For nodes should survive down to codegen.\n";
    }
}

void CodeGen_LLVM::visit(const Store *op) {
    if (!emit_atomic_stores) {
        // Peel lets off the index to make us more likely to pattern
        // match a ramp.
        if (const Let *let = op->index.as<Let>()) {
            Stmt s = Store::make(op->name, op->value, let->body, op->param, op->predicate, op->alignment);
            codegen(LetStmt::make(let->name, let->value, s));
            return;
        }
    }

    // Fix up the type
    Halide::Type value_type = op->value.type();
    Halide::Type storage_type = upgrade_type_for_storage(value_type);
    if (value_type != storage_type) {
        Expr v = reinterpret(storage_type, op->value);
        codegen(Store::make(op->name, v, op->index, op->param, op->predicate, op->alignment));
        return;
    }

    if (inside_atomic_mutex_node) {
        user_assert(value_type.is_scalar())
            << "The vectorized atomic operation for the store " << op->name
            << " is lowered into a mutex lock, which does not support vectorization.\n";
    }

    bool recursive = (expr_uses_var(op->index, op->name) ||
                      expr_uses_var(op->value, op->name));
    // Issue atomic store if we are inside an atomic node.
    if (emit_atomic_stores && recursive) {
        codegen_atomic_rmw(op);
        return;
    }

    // Predicated store.
    if (!is_const_one(op->predicate)) {
        codegen_predicated_store(op);
        return;
    }

    auto annotate_store = [&](StoreInst *store, const Expr &index) {
        add_tbaa_metadata(store, op->name, index);
        if (emit_atomic_stores) {
            store->setAtomic(AtomicOrdering::Monotonic);
        }
    };

    Value *val = codegen(op->value);

    if (value_type.is_scalar()) {
        // Scalar
        Value *ptr = codegen_buffer_pointer(op->name, value_type, op->index);
        StoreInst *store = builder->CreateAlignedStore(val, ptr, llvm::Align(value_type.bytes()));
        annotate_store(store, op->index);
    } else if (const Let *let = op->index.as<Let>()) {
        Stmt s = Store::make(op->name, op->value, let->body, op->param, op->predicate, op->alignment);
        codegen(LetStmt::make(let->name, let->value, s));
    } else {
        int alignment = value_type.bytes();
        const Ramp *ramp = op->index.as<Ramp>();
        // TODO(zvookin): consider splitting out vector predication path. Current
        // code shows how vector predication would simplify things as the
        // following scalarization cases would go away.
        bool is_dense = ramp && is_const_one(ramp->stride);
        if (use_llvm_vp_intrinsics || is_dense) {

            int native_bits = native_vector_bits();
            int native_bytes = native_bits / 8;

            // Boost the alignment if possible, up to the native vector width.
            ModulusRemainder mod_rem = op->alignment;
            while ((mod_rem.remainder & 1) == 0 &&
                   (mod_rem.modulus & 1) == 0 &&
                   alignment < native_bytes) {
                mod_rem.modulus /= 2;
                mod_rem.remainder /= 2;
                alignment *= 2;
            }

            // If it is an external buffer, then we cannot assume that the host pointer
            // is aligned to at least the native vector width. However, we may be able to do
            // better than just assuming that it is unaligned.
            if (op->param.defined()) {
                int host_alignment = op->param.host_alignment();
                alignment = gcd(alignment, host_alignment);
            }

            // For dense vector stores wider than the native vector
            // width, bust them up into native vectors.
            int store_lanes = value_type.lanes();
            int native_lanes = maximum_vector_bits() / value_type.bits();

            Expr base = (ramp != nullptr) ? ramp->base : 0;
            Expr stride = (ramp != nullptr) ? ramp->stride : 0;
            Value *stride_val = (!is_dense && ramp != nullptr) ? codegen(stride) : nullptr;
            Value *index = (ramp == nullptr) ? codegen(op->index) : nullptr;

            for (int i = 0; i < store_lanes; i += native_lanes) {
                int slice_lanes = std::min(native_lanes, store_lanes - i);
                Expr slice_base = simplify(base + i * stride);
                Expr slice_stride = make_one(slice_base.type());
                Expr slice_index = slice_lanes == 1 ? slice_base : Ramp::make(slice_base, slice_stride, slice_lanes);
                Value *slice_val = slice_vector(val, i, slice_lanes);
                Value *elt_ptr = codegen_buffer_pointer(op->name, value_type.element_of(), slice_base);
                Value *vec_ptr = builder->CreatePointerCast(elt_ptr, slice_val->getType()->getPointerTo());
                if (is_dense || slice_lanes == 1) {
                    if (try_vector_predication_intrinsic("llvm.vp.store", void_t, slice_lanes, AllEnabledMask(),
                                                         {VPArg(slice_val, 0), VPArg(vec_ptr, 1, alignment)})) {
                        add_tbaa_metadata(dyn_cast<Instruction>(value), op->name, slice_index);
                    } else {
                        StoreInst *store = builder->CreateAlignedStore(slice_val, vec_ptr, llvm::Align(alignment));
                        annotate_store(store, slice_index);
                    }
                } else if (ramp != nullptr) {
                    if (get_target().bits == 64 && !stride_val->getType()->isIntegerTy(64)) {
                        stride_val = builder->CreateIntCast(stride_val, i64_t, true);
                    }
                    bool generated = try_vector_predication_intrinsic("llvm.experimental.vp.strided.store", void_t, slice_lanes, AllEnabledMask(),
                                                                      {VPArg(slice_val, 0), VPArg(vec_ptr, 1, alignment), VPArg(stride_val, 2)});
                    internal_assert(generated) << "Using vector predicated intrinsics, but code generation was not successful for strided store.\n";
                    add_tbaa_metadata(dyn_cast<Instruction>(value), op->name, slice_index);
                } else {
                    Value *slice_index = slice_vector(index, i, slice_lanes);
                    Value *vec_ptrs = codegen_buffer_pointer(op->name, value_type, slice_index);
                    bool generated = try_vector_predication_intrinsic("llvm.vp.scatter", void_t, slice_lanes, AllEnabledMask(),
                                                                      {VPArg(slice_val, 0), VPArg(vec_ptrs, 1, alignment)});
                    internal_assert(generated) << "Using vector predicated intrinsics, but code generation was not successful for gathering store.\n";
                }
            }
        } else if (ramp) {
            Type ptr_type = value_type.element_of();
            Value *ptr = codegen_buffer_pointer(op->name, ptr_type, ramp->base);
            const IntImm *const_stride = ramp->stride.as<IntImm>();
            Value *stride = codegen(ramp->stride);
            llvm::Type *load_type = llvm_type_of(ptr_type);
            // Scatter without generating the indices as a vector
            for (int i = 0; i < ramp->lanes; i++) {
                Constant *lane = ConstantInt::get(i32_t, i);
                Value *v = builder->CreateExtractElement(val, lane);
                if (const_stride) {
                    // Use a constant offset from the base pointer
                    Value *p =
                        builder->CreateConstInBoundsGEP1_32(
                            load_type, ptr,
                            const_stride->value * i);
                    StoreInst *store = builder->CreateStore(v, p);
                    annotate_store(store, op->index);
                } else {
                    // Increment the pointer by the stride for each element
                    StoreInst *store = builder->CreateStore(v, ptr);
                    annotate_store(store, op->index);
                    ptr = CreateInBoundsGEP(builder, load_type, ptr, stride);
                }
            }
        } else {
            // Scatter
            Value *index = codegen(op->index);
            for (int i = 0; i < value_type.lanes(); i++) {
                Value *lane = ConstantInt::get(i32_t, i);
                Value *idx = builder->CreateExtractElement(index, lane);
                Value *v = builder->CreateExtractElement(val, lane);
                Value *ptr = codegen_buffer_pointer(op->name, value_type.element_of(), idx);
                StoreInst *store = builder->CreateStore(v, ptr);
                annotate_store(store, op->index);
            }
        }
    }
}

void CodeGen_LLVM::codegen_asserts(const vector<const AssertStmt *> &asserts) {
    if (target.has_feature(Target::NoAsserts)) {
        return;
    }

    if (asserts.size() < 4) {
        for (const auto *a : asserts) {
            codegen(Stmt(a));
        }
        return;
    }

    internal_assert(asserts.size() <= 63);

    // Mix all the conditions together into a bitmask

    Expr bitmask = cast<uint64_t>(1) << 63;
    for (size_t i = 0; i < asserts.size(); i++) {
        bitmask = bitmask | (cast<uint64_t>(!asserts[i]->condition) << i);
    }

    Expr switch_case = count_trailing_zeros(bitmask);

    BasicBlock *no_errors_bb = BasicBlock::Create(*context, "no_errors_bb", function);

    // Now switch on the bitmask to the correct failure
    Expr case_idx = cast<int32_t>(count_trailing_zeros(bitmask));
    llvm::SmallVector<uint32_t, 64> weights;
    weights.push_back(1 << 30);
    for (int i = 0; i < (int)asserts.size(); i++) {
        weights.push_back(0);
    }
    llvm::MDBuilder md_builder(*context);
    llvm::MDNode *switch_very_likely_branch = md_builder.createBranchWeights(weights);
    auto *switch_inst = builder->CreateSwitch(codegen(case_idx), no_errors_bb, asserts.size(), switch_very_likely_branch);
    for (int i = 0; i < (int)asserts.size(); i++) {
        BasicBlock *fail_bb = BasicBlock::Create(*context, "assert_failed", function);
        switch_inst->addCase(ConstantInt::get(IntegerType::get(*context, 32), i), fail_bb);
        builder->SetInsertPoint(fail_bb);
        Value *v = codegen(asserts[i]->message);
        builder->CreateRet(v);
    }
    builder->SetInsertPoint(no_errors_bb);
}

void CodeGen_LLVM::visit(const Block *op) {
    // Peel blocks of assertions with pure conditions
    const AssertStmt *a = op->first.as<AssertStmt>();
    if (a && is_pure(a->condition)) {
        vector<const AssertStmt *> asserts;
        asserts.push_back(a);
        Stmt s = op->rest;
        while ((op = s.as<Block>()) && (a = op->first.as<AssertStmt>()) && is_pure(a->condition) && asserts.size() < 63) {
            asserts.push_back(a);
            s = op->rest;
        }
        codegen_asserts(asserts);
        codegen(s);
    } else {
        codegen(op->first);
        codegen(op->rest);
    }
}

void CodeGen_LLVM::visit(const Realize *op) {
    internal_error << "Realize encountered during codegen\n";
}

void CodeGen_LLVM::visit(const Provide *op) {
    internal_error << "Provide encountered during codegen\n";
}

void CodeGen_LLVM::visit(const IfThenElse *op) {

    // Gather the conditions and values in an if-else chain
    vector<pair<Expr, Stmt>> blocks;
    Stmt final_else;
    const IfThenElse *next_if = op;
    do {
        blocks.emplace_back(next_if->condition,
                            next_if->then_case);
        final_else = next_if->else_case;
        next_if = final_else.defined() ? final_else.as<IfThenElse>() : nullptr;
    } while (next_if);

    // Check if we should use a switch statement or an if-else tree
    Expr lhs;
    bool use_switch = blocks.size() > 1;
    vector<int> rhs;
    for (auto &block : blocks) {
        const EQ *eq = block.first.as<EQ>();
        const int64_t *r = eq ? as_const_int(eq->b) : nullptr;
        if (eq &&
            r &&
            Int(32).can_represent(*r) &&
            is_pure(eq->a) &&
            is_const(eq->b) &&
            (!lhs.defined() || equal(lhs, eq->a))) {
            lhs = eq->a;
            rhs.push_back((int)*r);
        } else {
            use_switch = false;
        }
    }

    if (use_switch) {
        // Conditions are all of the form expr == constant for a
        // consistent expr and different constants. Use a switch
        // statement.

        BasicBlock *after_bb = BasicBlock::Create(*context, "after_bb", function);
        BasicBlock *default_bb = BasicBlock::Create(*context, "default_bb", function);

        auto *switch_inst = builder->CreateSwitch(codegen(lhs), default_bb, blocks.size());
        for (int i = 0; i < (int)blocks.size(); i++) {
            string name = "case_" + std::to_string(rhs[i]) + "_bb";
            BasicBlock *case_bb = BasicBlock::Create(*context, name, function);
            switch_inst->addCase(ConstantInt::get(IntegerType::get(*context, 32), rhs[i]), case_bb);
            builder->SetInsertPoint(case_bb);
            codegen(blocks[i].second);
            builder->CreateBr(after_bb);
        }

        builder->SetInsertPoint(default_bb);
        if (final_else.defined()) {
            codegen(final_else);
        }
        builder->CreateBr(after_bb);

        builder->SetInsertPoint(after_bb);
    } else {
        // Codegen an regular if-else chain using branches.

        BasicBlock *after_bb = BasicBlock::Create(*context, "after_bb", function);

        for (const auto &p : blocks) {
            BasicBlock *then_bb = BasicBlock::Create(*context, "then_bb", function);
            BasicBlock *next_bb = BasicBlock::Create(*context, "next_bb", function);
            builder->CreateCondBr(codegen(p.first), then_bb, next_bb);
            builder->SetInsertPoint(then_bb);
            codegen(p.second);
            builder->CreateBr(after_bb);
            builder->SetInsertPoint(next_bb);
        }

        if (final_else.defined()) {
            codegen(final_else);
        }
        builder->CreateBr(after_bb);

        builder->SetInsertPoint(after_bb);
    }
}

void CodeGen_LLVM::visit(const Evaluate *op) {
    codegen(op->value);

    // Discard result
    value = nullptr;
}

void CodeGen_LLVM::visit(const Shuffle *op) {
    vector<Value *> vecs;
    for (const Expr &e : op->vectors) {
        vecs.push_back(codegen(e));
    }

    if (op->is_interleave()) {
        value = interleave_vectors(vecs);
    } else if (op->is_concat()) {
        value = concat_vectors(vecs);
    } else {
        // If the even-numbered indices equal the odd-numbered
        // indices, only generate one and then do a self-interleave.
        for (int f : {4, 3, 2}) {
            bool self_interleave = (op->indices.size() % f) == 0;
            for (size_t i = 0; i < op->indices.size(); i++) {
                self_interleave &= (op->indices[i] == op->indices[i - (i % f)]);
            }
            if (self_interleave) {
                vector<int> sub_indices;
                for (size_t i = 0; i < op->indices.size(); i += f) {
                    sub_indices.push_back(op->indices[i]);
                }
                Expr equiv = Shuffle::make(op->vectors, sub_indices);
                value = codegen(equiv);
                value = interleave_vectors(std::vector<Value *>(f, value));
                return;
            }

            // Check for an interleave of slices (i.e. an in-vector transpose)
            int step = op->type.lanes() / f;
            bool interleave_of_slices = step != 1 && op->vectors.size() == 1 && (op->indices.size() % f) == 0;
            for (int i = 0; i < step; i++) {
                for (int j = 0; j < f; j++) {
                    interleave_of_slices &= (op->indices[i * f + j] == j * step + i);
                }
            }
            if (interleave_of_slices) {
                value = codegen(op->vectors[0]);
                vector<Value *> slices;
                for (int i = 0; i < f; i++) {
                    slices.push_back(slice_vector(value, i * step, step));
                }
                value = interleave_vectors(slices);
                return;
            }
        }
        // If the indices form contiguous aligned runs, do the shuffle
        // on entire sub-vectors by reinterpreting them as a wider
        // type.
        for (int f : {8, 4, 2}) {
            if (op->type.lanes() % f != 0) {
                continue;
            }

            if (op->type.bits() * f > 64) {
                continue;
            }
            bool contiguous = true;
            for (const Expr &vec : op->vectors) {
                contiguous &= ((vec.type().lanes() % f) == 0);
            }
            for (size_t i = 0; i < op->indices.size(); i += f) {
                contiguous &= (op->indices[i] % f) == 0;
                for (int j = 0; j < f; j++) {
                    contiguous &= (op->indices[i + j] == op->indices[i] + j);
                }
            }
            if (contiguous) {
                vector<Expr> equiv_args;
                for (const Expr &vec : op->vectors) {
                    Type t = UInt(vec.type().bits() * f, vec.type().lanes() / f);
                    equiv_args.push_back(reinterpret(t, vec));
                }
                vector<int> equiv_indices;
                for (size_t i = 0; i < op->indices.size(); i += f) {
                    equiv_indices.push_back(op->indices[i] / f);
                }
                Expr equiv = Shuffle::make(equiv_args, equiv_indices);
                equiv = reinterpret(op->type, equiv);
                codegen(equiv);
                return;
            }
        }

        // Do a concat and then a single shuffle
        value = concat_vectors(vecs);
        if (op->is_slice() && op->slice_stride() == 1) {
            value = slice_vector(value, op->indices[0], op->indices.size());
        } else {
            value = shuffle_vectors(value, op->indices);
        }
    }

    if (op->type.is_scalar() && value->getType()->isVectorTy()) {
        value = builder->CreateExtractElement(value, ConstantInt::get(i32_t, 0));
    }
}

void CodeGen_LLVM::visit(const VectorReduce *op) {
    codegen_vector_reduce(op, Expr());
}

void CodeGen_LLVM::codegen_vector_reduce(const VectorReduce *op, const Expr &init) {
    Expr val = op->value;
    const int output_lanes = op->type.lanes();
    const int native_lanes = maximum_vector_bits() / op->type.bits();
    const int factor = val.type().lanes() / output_lanes;
    Type elt = op->type.element_of();

    Expr (*binop)(Expr, Expr) = nullptr;
    switch (op->op) {
    case VectorReduce::Add:
        binop = Add::make;
        break;
    case VectorReduce::Mul:
        binop = Mul::make;
        break;
    case VectorReduce::Min:
        binop = Min::make;
        break;
    case VectorReduce::Max:
        binop = Max::make;
        break;
    case VectorReduce::And:
        binop = And::make;
        break;
    case VectorReduce::Or:
        binop = Or::make;
        break;
    case VectorReduce::SaturatingAdd:
        binop = saturating_add;
        break;
    }

    if (op->type.is_bool() && op->op == VectorReduce::Or) {
        // Cast to u8, use max, cast back to bool.
        Expr equiv = cast(op->value.type().with_bits(8), op->value);
        equiv = VectorReduce::make(VectorReduce::Max, equiv, op->type.lanes());
        if (init.defined()) {
            equiv = max(equiv, init);
        }
        equiv = cast(op->type, equiv);
        equiv.accept(this);
        return;
    }

    if (op->type.is_bool() && op->op == VectorReduce::And) {
        // Cast to u8, use min, cast back to bool.
        Expr equiv = cast(op->value.type().with_bits(8), op->value);
        equiv = VectorReduce::make(VectorReduce::Min, equiv, op->type.lanes());
        equiv = cast(op->type, equiv);
        if (init.defined()) {
            equiv = min(equiv, init);
        }
        equiv.accept(this);
        return;
    }

    if (elt == Float(16) && upgrade_type_for_arithmetic(elt) != elt) {
        Expr equiv = cast(op->value.type().with_bits(32), op->value);
        equiv = VectorReduce::make(op->op, equiv, op->type.lanes());
        if (init.defined()) {
            equiv = binop(equiv, init);
        }
        equiv = cast(op->type, equiv);
        equiv.accept(this);
        return;
    }

    if (output_lanes == 1) {
        const int input_lanes = val.type().lanes();
        const int input_bytes = input_lanes * val.type().bytes();
        const bool llvm_has_intrinsic =
            // Must be one of these ops
            ((op->op == VectorReduce::Add ||
              op->op == VectorReduce::Mul ||
              op->op == VectorReduce::Min ||
              op->op == VectorReduce::Max) &&
<<<<<<< HEAD
             // Must be a power of two lanes
             (input_lanes >= 2) &&
             ((input_lanes & (input_lanes - 1)) == 0) &&
             // int versions exist up to 1024 bits
             ((!op->type.is_float() && input_bytes <= 1024) ||
              // float versions exist up to 16 lanes
              input_lanes <= 16) &&
             // As of the release of llvm 10, the 64-bit experimental total
             // reductions don't seem to be done yet on arm.
             (val.type().bits() != 64 ||
              target.arch != Target::ARM) &&
             // As of LLVM 14, "llvm.vector.reduce" intrin doesn't support scalable vector
             effective_vscale == 0);
=======
             (use_llvm_vp_intrinsics ||
              // Must be a power of two lanes
              ((input_lanes >= 2) &&
               ((input_lanes & (input_lanes - 1)) == 0) &&
               // int versions exist up to 1024 bits
               ((!op->type.is_float() && input_bytes <= 1024) ||
                // float versions exist up to 16 lanes
                input_lanes <= 16) &&
               // As of the release of llvm 10, the 64-bit experimental total
               // reductions don't seem to be done yet on arm.
               (val.type().bits() != 64 ||
                target.arch != Target::ARM))));
>>>>>>> bd15cee6

        if (llvm_has_intrinsic) {
            const char *name = "<err>";
            const int bits = op->type.bits();
            bool takes_initial_value = use_llvm_vp_intrinsics;
            Expr initial_value = init;
            if (op->type.is_float()) {
                switch (op->op) {
                case VectorReduce::Add:
                    name = "fadd";
                    takes_initial_value = true;
                    if (!initial_value.defined()) {
                        initial_value = make_zero(op->type);
                    }
                    break;
                case VectorReduce::Mul:
                    name = "fmul";
                    takes_initial_value = true;
                    if (!initial_value.defined()) {
                        initial_value = make_one(op->type);
                    }
                    break;
                case VectorReduce::Min:
                    name = "fmin";
                    // TODO(zvookin): Not correct for stricT_float. See: https://github.com/halide/Halide/issues/7118
                    if (takes_initial_value && !initial_value.defined()) {
                        initial_value = op->type.max();
                    }
                    break;
                case VectorReduce::Max:
                    name = "fmax";
                    // TODO(zvookin): Not correct for stricT_float. See: https://github.com/halide/Halide/issues/7118
                    if (takes_initial_value && !initial_value.defined()) {
                        initial_value = op->type.min();
                    }
                    break;
                default:
                    break;
                }
            } else if (op->type.is_int() || op->type.is_uint()) {
                switch (op->op) {
                case VectorReduce::Add:
                    name = "add";
                    if (takes_initial_value && !initial_value.defined()) {
                        initial_value = make_zero(op->type);
                    }
                    break;
                case VectorReduce::Mul:
                    name = "mul";
                    if (takes_initial_value && !initial_value.defined()) {
                        initial_value = make_one(op->type);
                    }
                    break;
                case VectorReduce::Min:
                    name = op->type.is_int() ? "smin" : "umin";
                    if (takes_initial_value && !initial_value.defined()) {
                        initial_value = op->type.max();
                    }
                    break;
                case VectorReduce::Max:
                    name = op->type.is_int() ? "smax" : "umax";
                    if (takes_initial_value && !initial_value.defined()) {
                        initial_value = op->type.min();
                    }
                    break;
                default:
                    break;
                }
            }

            if (use_llvm_vp_intrinsics) {
                string vp_name = "llvm.vp.reduce." + std::string(name);
                codegen(initial_value);
                llvm::Value *init = value;
                codegen(op->value);
                llvm::Value *val = value;
                bool generated = try_vector_predication_intrinsic(vp_name, llvm_type_of(op->type), op->value.type().lanes(),
                                                                  AllEnabledMask(), {VPArg(init), VPArg(val, 0)});
                internal_assert(generated) << "Vector predication intrinsic generation failed for vector reduction " << name << "\n";
            } else {
                std::stringstream build_name;
                build_name << "llvm.vector.reduce.";
                build_name << name;
                build_name << ".v" << val.type().lanes() << (op->type.is_float() ? 'f' : 'i') << bits;

                string intrin_name = build_name.str();

                vector<Expr> args;
                if (takes_initial_value) {
                    args.push_back(initial_value);
                    initial_value = Expr();
                }
                args.push_back(op->value);

                // Make sure the declaration exists, or the codegen for
                // call will assume that the args should scalarize.
                if (!module->getFunction(intrin_name)) {
                    vector<llvm::Type *> arg_types;
                    for (const Expr &e : args) {
                        arg_types.push_back(llvm_type_of(e.type()));
                    }
                    FunctionType *func_t = FunctionType::get(llvm_type_of(op->type), arg_types, false);
                    llvm::Function::Create(func_t, llvm::Function::ExternalLinkage, intrin_name, module.get());
                }

                Expr equiv = Call::make(op->type, intrin_name, args, Call::PureExtern);
                if (initial_value.defined()) {
                    equiv = binop(initial_value, equiv);
                }
                equiv.accept(this);
            }
            return;
        }
    }

    if (output_lanes == 1 &&
        factor > native_lanes &&
        (use_llvm_vp_intrinsics || (factor % native_lanes == 0))) {
        // It's a total reduction of multiple native
        // vectors. Start by adding the vectors together.
        Expr equiv;
        for (int i = 0; i < factor / native_lanes; i++) {
            Expr next = Shuffle::make_slice(val, i * native_lanes, 1, native_lanes);
            if (equiv.defined()) {
                equiv = binop(equiv, next);
            } else {
                equiv = next;
            }
        }
        equiv = VectorReduce::make(op->op, equiv, 1);
        if (init.defined()) {
            equiv = binop(equiv, init);
        }
        equiv = common_subexpression_elimination(equiv);
        equiv.accept(this);
        return;
    }

    if (factor > 2 && ((factor & 1) == 0)) {
        // Factor the reduce into multiple stages. If we're going to
        // be widening the type by 4x or more we should also factor the
        // widening into multiple stages.
        Type intermediate_type = op->value.type().with_lanes(op->value.type().lanes() / 2);
        Expr equiv = VectorReduce::make(op->op, op->value, intermediate_type.lanes());
        if (op->op == VectorReduce::Add &&
            (op->type.is_int() || op->type.is_uint()) &&
            op->type.bits() >= 32) {
            Type narrower_type = op->value.type().narrow().narrow();
            Expr narrower = lossless_cast(narrower_type, op->value);
            if (!narrower.defined() && narrower_type.is_int()) {
                // Maybe we can narrow to an unsigned int instead.
                narrower_type = narrower_type.with_code(Type::UInt);
                narrower = lossless_cast(narrower_type, op->value);
            }
            if (narrower.defined()) {
                // Widen it by 2x before the horizontal add
                narrower = cast(narrower.type().widen(), narrower);
                equiv = VectorReduce::make(op->op, narrower, intermediate_type.lanes());
                // Then widen it by 2x again afterwards
                equiv = cast(intermediate_type, equiv);
            }
        }
        equiv = VectorReduce::make(op->op, equiv, op->type.lanes());
        if (init.defined()) {
            equiv = binop(equiv, init);
        }
        equiv = common_subexpression_elimination(equiv);
        codegen(equiv);
        return;
    }

    // Extract each slice and combine
    Expr equiv = init;
    for (int i = 0; i < factor; i++) {
        Expr next = Shuffle::make_slice(val, i, factor, val.type().lanes() / factor);
        if (equiv.defined()) {
            equiv = binop(equiv, next);
        } else {
            equiv = next;
        }
    }
    equiv = common_subexpression_elimination(equiv);
    codegen(equiv);
}  // namespace Internal

void CodeGen_LLVM::visit(const Atomic *op) {
    if (!op->mutex_name.empty()) {
        internal_assert(!inside_atomic_mutex_node)
            << "Nested atomic mutex locks detected. This might causes a deadlock.\n";
        ScopedValue<bool> old_inside_atomic_mutex_node(inside_atomic_mutex_node, true);
        // Mutex locking & unlocking are handled by function calls generated by previous lowering passes.
        codegen(op->body);
    } else {
        // Issue atomic stores.
        ScopedValue<bool> old_emit_atomic_stores(emit_atomic_stores, true);
        codegen(op->body);
    }
}

Value *CodeGen_LLVM::create_alloca_at_entry(llvm::Type *t, int n, bool zero_initialize, const string &name) {
    IRBuilderBase::InsertPoint here = builder->saveIP();
    BasicBlock *entry = &builder->GetInsertBlock()->getParent()->getEntryBlock();
    if (entry->empty()) {
        builder->SetInsertPoint(entry);
    } else {
        builder->SetInsertPoint(entry, entry->getFirstInsertionPt());
    }
    Value *size = ConstantInt::get(i32_t, n);
    AllocaInst *ptr = builder->CreateAlloca(t, size, name);
    int align = native_vector_bits() / 8;
    llvm::DataLayout d(module.get());
    int allocated_size = n * d.getTypeAllocSize(t).getKnownMinSize();
    if (effective_vscale != 0) {
        allocated_size *= effective_vscale;
    }
    if (t->isVectorTy() || n > 1) {
        ptr->setAlignment(llvm::Align(align));
    }
    requested_alloca_total += allocated_size;

    if (zero_initialize) {
        if (n == 1) {
            builder->CreateStore(Constant::getNullValue(t), ptr);
        } else {
            builder->CreateMemSet(ptr, Constant::getNullValue(t), n, llvm::Align(align));
        }
    }
    builder->restoreIP(here);
    return ptr;
}

Value *CodeGen_LLVM::get_user_context() const {
    Value *ctx = sym_get("__user_context", false);
    if (!ctx) {
        ctx = ConstantPointerNull::get(i8_t->getPointerTo());  // void*
    }
    return ctx;
}

llvm::Function *CodeGen_LLVM::get_llvm_intrin(llvm::Type *ret_type, const std::string &name, const std::vector<llvm::Type *> &arg_types) {
    llvm::Function *intrin = module->getFunction(name);
    if (!intrin) {
        FunctionType *func_t = FunctionType::get(ret_type, arg_types, false);
        intrin = llvm::Function::Create(func_t, llvm::Function::ExternalLinkage, name, module.get());
        intrin->setCallingConv(CallingConv::C);
    }
    return intrin;
}

llvm::Function *CodeGen_LLVM::get_llvm_intrin(const Type &ret_type, const std::string &name, const std::vector<Type> &arg_types, bool scalars_are_vectors) {
    llvm::Function *intrin = module->getFunction(name);
    if (intrin) {
        return intrin;
    }

    vector<llvm::Type *> llvm_arg_types(arg_types.size());
    for (size_t i = 0; i < arg_types.size(); i++) {
        llvm_arg_types[i] = llvm_type_of(arg_types[i]);
        if (arg_types[i].is_scalar() && scalars_are_vectors) {
            llvm_arg_types[i] = get_vector_type(llvm_arg_types[i], 1);
        }
    }

    llvm::Type *llvm_ret_type = llvm_type_of(ret_type);
    if (ret_type.is_scalar() && scalars_are_vectors) {
        llvm_ret_type = get_vector_type(llvm_ret_type, 1);
    }
    return get_llvm_intrin(llvm_ret_type, name, llvm_arg_types);
}

llvm::Function *CodeGen_LLVM::declare_intrin_overload(const std::string &name, const Type &ret_type, const std::string &impl_name, std::vector<Type> arg_types, bool scalars_are_vectors) {
    llvm::Function *intrin = get_llvm_intrin(ret_type, impl_name, arg_types, scalars_are_vectors);
    internal_assert(intrin);
    intrinsics[name].emplace_back(ret_type, std::move(arg_types), intrin);
    return intrin;
}

void CodeGen_LLVM::declare_intrin_overload(const std::string &name, const Type &ret_type, llvm::Function *impl, std::vector<Type> arg_types) {
    internal_assert(impl);
    intrinsics[name].emplace_back(ret_type, std::move(arg_types), impl);
}

Value *CodeGen_LLVM::call_overloaded_intrin(const Type &result_type, const std::string &name, const std::vector<Expr> &args) {
    constexpr int debug_level = 4;

    debug(debug_level) << "call_overloaded_intrin: " << result_type << " " << name << "(";
    const char *comma = "";
    for (const Expr &i : args) {
        debug(debug_level) << comma << i;
        comma = ", ";
    }
    debug(debug_level) << ")\n";

    auto impls_i = intrinsics.find(name);
    if (impls_i == intrinsics.end()) {
        debug(debug_level) << "No intrinsic " << name << "\n";
        return nullptr;
    }

    const Intrinsic *resolved = nullptr;
    for (const Intrinsic &overload : impls_i->second) {
        debug(debug_level) << "Considering candidate " << overload.result_type << "(";
        const char *comma = "";
        for (const auto &i : overload.arg_types) {
            debug(debug_level) << comma << i;
            comma = ", ";
        }
        debug(debug_level) << ")\n";
        if (overload.arg_types.size() != args.size()) {
            debug(debug_level) << "Wrong number of arguments\n";
            continue;
        }

        if (overload.result_type.element_of() != result_type.element_of()) {
            debug(debug_level) << "Wrong result type\n";
            continue;
        }

        bool match = true;
        for (int i = 0; i < (int)overload.arg_types.size(); i++) {
            if (args[i].type().is_scalar()) {
                // Allow lossless casting for scalar arguments, and
                // allow broadcasting to vector arguments.
                if (!lossless_cast(overload.arg_types[i].element_of(), args[i]).defined()) {
                    match = false;
                    debug(debug_level) << "Cannot promote scalar argument " << i << "\n";
                    break;
                }
            } else {
                int required_lanes = result_type.lanes() * overload.arg_types[i].lanes() / overload.result_type.lanes();
                if (required_lanes != args[i].type().lanes()) {
                    match = false;
                    debug(debug_level) << "Need " << required_lanes << " lanes for argument " << i << "\n";
                    break;
                }

                // Vector arguments must be exact.
                if (overload.arg_types[i].element_of() != args[i].type().element_of()) {
                    match = false;
                    debug(debug_level) << "Vector types not equal " << i << "\n";
                    break;
                }
            }
        }
        if (!match) {
            continue;
        }

        if (!resolved) {
            debug(debug_level) << "Resolved!\n";
            resolved = &overload;
        } else {
            if (resolved->result_type.lanes() < result_type.lanes()) {
                // The current match is smaller than the result type. Take the bigger intrinsic.
                if (overload.result_type.lanes() > resolved->result_type.lanes()) {
                    debug(debug_level) << "Replaced with bigger intrinsic\n";
                    resolved = &overload;
                }
            } else {
                // The current match is bigger than the result type. If the current candidate is also bigger,
                // but smaller than the current match, take it instead.
                if (overload.result_type.lanes() >= result_type.lanes() && overload.result_type.lanes() < resolved->result_type.lanes()) {
                    debug(debug_level) << "Replaced with smaller intrinsic\n";
                    resolved = &overload;
                }
            }
        }
    }

    if (resolved) {
        std::vector<Expr> promoted_args;
        promoted_args.reserve(args.size());
        for (size_t i = 0; i < args.size(); i++) {
            Expr promoted_arg = args[i];
            if (args[i].type().is_scalar()) {
                promoted_arg = lossless_cast(resolved->arg_types[i].element_of(), promoted_arg);
            }
            if (resolved->arg_types[i].is_vector() && args[i].type().is_scalar() && result_type.lanes() > 1) {
                // We're passing a scalar to a vector argument, broadcast it.
                promoted_args.emplace_back(Broadcast::make(promoted_arg, result_type.lanes()));
            } else {
                promoted_args.emplace_back(promoted_arg);
            }
            internal_assert(promoted_args.back().defined());
        }
        return call_intrin(result_type, resolved->result_type.lanes(), resolved->impl, promoted_args);
    } else {
        debug(debug_level) << "Unresolved intrinsic " << name << "\n";
    }
    return nullptr;
}

Value *CodeGen_LLVM::call_intrin(const Type &result_type, int intrin_lanes,
                                 const string &name, vector<Expr> args) {
    vector<Value *> arg_values(args.size());
    for (size_t i = 0; i < args.size(); i++) {
        arg_values[i] = codegen(args[i]);
    }

    llvm::Type *t = llvm_type_of(result_type);

    return call_intrin(t,
                       intrin_lanes,
                       name, arg_values, isa<llvm::ScalableVectorType>(t));
}

Value *CodeGen_LLVM::call_intrin(const Type &result_type, int intrin_lanes,
                                 llvm::Function *intrin, vector<Expr> args) {
    vector<Value *> arg_values(args.size());
    for (size_t i = 0; i < args.size(); i++) {
        arg_values[i] = codegen(args[i]);
    }

    llvm::Type *t = llvm_type_of(result_type);

    return call_intrin(t,
                       intrin_lanes,
                       intrin, arg_values);
}

Value *CodeGen_LLVM::call_intrin(const llvm::Type *result_type, int intrin_lanes,
                                 const string &name, vector<Value *> arg_values,
                                 bool scalable_vector_result, bool is_reduction) {
    llvm::Function *fn = module->getFunction(name);
    if (!fn) {
        vector<llvm::Type *> arg_types(arg_values.size());
        for (size_t i = 0; i < arg_values.size(); i++) {
            arg_types[i] = arg_values[i]->getType();
        }

        llvm::Type *intrinsic_result_type = result_type->getScalarType();
        if (intrin_lanes > 1 && !is_reduction) {
            if (scalable_vector_result && effective_vscale != 0) {
                intrinsic_result_type = get_vector_type(result_type->getScalarType(),
                                                        intrin_lanes / effective_vscale, VectorTypeConstraint::VScale);
            } else {
                intrinsic_result_type = get_vector_type(result_type->getScalarType(),
                                                        intrin_lanes, VectorTypeConstraint::Fixed);
            }
        }
        FunctionType *func_t = FunctionType::get(intrinsic_result_type, arg_types, false);
        fn = llvm::Function::Create(func_t, llvm::Function::ExternalLinkage, name, module.get());
        fn->setCallingConv(CallingConv::C);
    }

    return call_intrin(result_type, intrin_lanes, fn, arg_values, is_reduction);
}

Value *CodeGen_LLVM::call_intrin(const llvm::Type *result_type, int intrin_lanes,
                                 llvm::Function *intrin, vector<Value *> arg_values,
                                 bool is_reduction) {
    internal_assert(intrin);
    int arg_lanes = 1;
    if (result_type->isVoidTy()) {
        arg_lanes = intrin_lanes;
    } else if (result_type->isVectorTy()) {
        arg_lanes = get_vector_num_elements(result_type);
    }

    if (!is_reduction && intrin_lanes != arg_lanes) {
        // Cut up each arg into appropriately-sized pieces, call the
        // intrinsic on each, then splice together the results.
        vector<Value *> results;
        for (int start = 0; start < arg_lanes; start += intrin_lanes) {
            vector<Value *> args;
            for (size_t i = 0; i < arg_values.size(); i++) {
                int arg_i_lanes = 1;
                if (arg_values[i]->getType()->isVectorTy()) {
                    arg_i_lanes = get_vector_num_elements(arg_values[i]->getType());
                }

                if (arg_i_lanes >= arg_lanes) {
                    // Horizontally reducing intrinsics may have
                    // arguments that have more lanes than the
                    // result. Assume that the horizontally reduce
                    // neighboring elements...
                    int reduce = arg_i_lanes / arg_lanes;
                    args.push_back(slice_vector(arg_values[i], start * reduce, intrin_lanes * reduce));
                } else if (arg_i_lanes == 1) {
                    if (intrin->getFunctionType()->getParamType(i)->isVectorTy()) {
                        // It's a scalar argument to a vector parameter. Broadcast it.
                        // Overwriting the parameter means this only happens once.
                        arg_values[i] = create_broadcast(arg_values[i], intrin_lanes);
                    } else {
                        // It's a scalar arg to an intrinsic that returns
                        // a vector. Replicate it over the slices.
                    }
                    args.push_back(arg_values[i]);
                } else {
                    internal_error << "Argument in call_intrin has " << arg_i_lanes
                                   << " with result type having " << arg_lanes << "\n";
                }
            }

            llvm::Type *result_slice_type =
                get_vector_type(result_type->getScalarType(), intrin_lanes);

            results.push_back(call_intrin(result_slice_type, intrin_lanes, intrin, args));
        }
        Value *result = concat_vectors(results);
        return slice_vector(result, 0, arg_lanes);
    }

    llvm::FunctionType *intrin_type = intrin->getFunctionType();
    for (int i = 0; i < (int)arg_values.size(); i++) {
        if (arg_values[i]->getType() != intrin_type->getParamType(i)) {
            arg_values[i] = normalize_fixed_scalable_vector_type(intrin_type->getParamType(i), arg_values[i]);
        }
        if (arg_values[i]->getType() != intrin_type->getParamType(i)) {
            // There can be some mismatches in types, such as when passing scalar Halide type T
            // to LLVM vector type <1 x T>.
            arg_values[i] = builder->CreateBitCast(arg_values[i], intrin_type->getParamType(i));
        }
    }

    CallInst *call = builder->CreateCall(intrin, arg_values);
    return call;
}

Value *CodeGen_LLVM::slice_vector(Value *vec, int start, int size) {
    if (effective_vscale != 0) {
        return slice_scalable_vector(vec, start, size);
    }

    // Force the arg to be an actual vector
    if (!vec->getType()->isVectorTy()) {
        vec = create_broadcast(vec, 1);
    }

    int vec_lanes = get_vector_num_elements(vec->getType());

    if (start == 0 && size == vec_lanes) {
        return vec;
    }

    if (size == 1) {
        return builder->CreateExtractElement(vec, (uint64_t)start);
    }

    vector<int> indices(size);
    for (int i = 0; i < size; i++) {
        int idx = start + i;
        if (idx >= 0 && idx < vec_lanes) {
            indices[i] = idx;
        } else {
            indices[i] = -1;
        }
    }
    return shuffle_vectors(vec, indices);
}

Value *CodeGen_LLVM::concat_vectors(const vector<Value *> &v) {
    if (v.size() == 1) {
        return v[0];
    }

    internal_assert(!v.empty());

    vector<Value *> vecs = v;

    auto convert_scalar_to_vector = [this](Value *val) {
        if (!val->getType()->isVectorTy()) {
            return create_broadcast(val, 1);
        } else {
            return val;
        }
    };

    while (vecs.size() > 1) {
        vector<Value *> new_vecs;

        for (size_t i = 0; i < vecs.size() - 1; i += 2) {
            Value *v1 = vecs[i];
            Value *v2 = vecs[i + 1];
            Value *merged;
            if (effective_vscale != 0) {
                merged = concat_scalable_vectors(v1, v2);
            } else {
                // Force them all to be actual vectors
                v1 = convert_scalar_to_vector(v1);
                v2 = convert_scalar_to_vector(v2);
                int w1 = get_vector_num_elements(v1->getType());
                int w2 = get_vector_num_elements(v2->getType());

                // Possibly pad one of the vectors to match widths.
                if (w1 < w2) {
                    v1 = slice_vector(v1, 0, w2);
                } else if (w2 < w1) {
                    v2 = slice_vector(v2, 0, w1);
                }
                int w_matched = std::max(w1, w2);

                internal_assert(v1->getType() == v2->getType());

                vector<int> indices(w1 + w2);
                for (int i = 0; i < w1; i++) {
                    indices[i] = i;
                }
                for (int i = 0; i < w2; i++) {
                    indices[w1 + i] = w_matched + i;
                }

                merged = shuffle_vectors(v1, v2, indices);
            }
            new_vecs.push_back(merged);
        }

        // If there were an odd number of them, we need to also push
        // the one that didn't get merged.
        if (vecs.size() & 1) {
            new_vecs.push_back(vecs.back());
        }

        vecs.swap(new_vecs);
    }

    return vecs[0];
}

Value *CodeGen_LLVM::concat_scalable_vectors(llvm::Value *a, llvm::Value *b) {
    const int lanes_a = get_vector_num_elements(a->getType());
    const int lanes_b = get_vector_num_elements(b->getType());
    llvm::Type *concat_type = get_vector_type(a, lanes_a + lanes_b);
    Value *v = PoisonValue::get(concat_type);
    v = insert_scalable_vector(v, a, 0);
    v = insert_scalable_vector(v, b, lanes_a);
    return v;
}

Value *CodeGen_LLVM::slice_scalable_vector(llvm::Value *vec, int start, int slice_size) {
    const int vec_lanes = get_vector_num_elements(vec->getType());
    if (slice_size == 1) {
        return builder->CreateExtractElement(vec, ConstantInt::get(i64_t, start, true));
    } else if (start == 0) {
        if (vec_lanes <= slice_size) {
            return extend_scalable_vector(vec, slice_size);
        } else {
            return shorten_scalable_vector(vec, slice_size);
        }
    } else {
        const int extract_size = std::min(vec_lanes - start, slice_size);
        Value *extracted = extract_scalable_vector(vec, start, extract_size);
        if (slice_size == extract_size) {
            return extracted;
        } else {
            Value *sliced = PoisonValue::get(get_vector_type(vec, slice_size));
            sliced = insert_scalable_vector(sliced, extracted, 0);
            return sliced;
        }
    }
}

Value *CodeGen_LLVM::extend_scalable_vector(llvm::Value *vec, int extent) {
    const int vec_lanes = get_vector_num_elements(vec->getType());
    if (extent == vec_lanes) {
        return vec;
    }
    internal_assert(vec_lanes < extent);
    return insert_scalable_vector(PoisonValue::get(get_vector_type(vec, extent)), vec, 0);
}

Value *CodeGen_LLVM::shorten_scalable_vector(llvm::Value *vec, int extent) {
    const int vec_lanes = get_vector_num_elements(vec->getType());
    if (extent == vec_lanes) {
        return vec;
    }
    internal_assert(vec_lanes > extent);
    Value *val_index = ConstantInt::get(i64_t, 0, true);
    if (extent == 1) {
        return builder->CreateExtractElement(vec, val_index);
    } else {
        return builder->CreateExtractVector(get_vector_type(vec, extent), vec, val_index);
    }
}

Value *CodeGen_LLVM::extract_scalable_vector(Value *vec, int start, int extract_size) {
    internal_assert(is_scalable_vector(vec) && effective_vscale);
    internal_assert(start + extract_size <= get_vector_num_elements(vec->getType()));  // No overrun

    if (extract_size == 1) {
        return builder->CreateExtractElement(vec, ConstantInt::get(i64_t, start, true));
    } else {
        // To follow the requirement of ‘llvm.experimental.vector.extract’ intrinsic that
        // idx must be a constant multiple of the known-minimum vector length of the result type,
        // the extraction is performed as multiple sub-extraction, where the worst case is extraction of scalar.
        std::vector<Value *> sub_slices;
        int i = 0;
        while (i < extract_size) {
            int sub_extract_pos = start + i;
            for (int sub_extract_size = extract_size - i; sub_extract_size > 0; --sub_extract_size) {
                if (sub_extract_pos % sub_extract_size == 0) {
                    internal_assert(sub_extract_pos % effective_vscale == 0);
                    Value *idx_val = ConstantInt::get(i64_t, sub_extract_pos / effective_vscale, true);
                    Value *sub_extracted;
                    if (sub_extract_size == 1) {
                        sub_extracted = builder->CreateExtractElement(vec, idx_val);
                    } else {
                        llvm::Type *sub_extract_type = get_vector_type(vec, sub_extract_size);
                        sub_extracted = builder->CreateExtractVector(sub_extract_type, vec, idx_val);
                    }
                    sub_slices.push_back(sub_extracted);

                    i += sub_extract_size;
                    break;
                }
            }
        }
        Value *extracted = concat_vectors(sub_slices);
        return extracted;
    }
}

Value *CodeGen_LLVM::insert_scalable_vector(Value *base_vec, Value *new_vec, int start) {
    // To follow the requirement of ‘llvm.experimental.vector.insert’ intrinsic that
    // idx must be a constant multiple of subvec’s known minimum vector length,
    // insertion is performed in multiple sub slices.
    // As of LLVM 14, LLVM Error occurs in some cases.
    // The workaround is to use power-of-two lanes.

    const int base_lanes = get_vector_num_elements(base_vec->getType());
    const int new_vec_lanes = get_vector_num_elements(new_vec->getType());
    llvm::Type *element_type = get_vector_element_type(base_vec->getType());

    internal_assert(start + new_vec_lanes <= base_lanes);

    if (base_lanes == 1 && new_vec_lanes == 1) {
        return new_vec;
    }

    internal_assert(is_scalable_vector(base_vec) && effective_vscale);
    Value *val_start_index = ConstantInt::get(i64_t, start, true);
    if (!new_vec->getType()->isVectorTy()) {
        return builder->CreateInsertElement(base_vec, new_vec, val_start_index);
    } else if (is_power_of_two(new_vec_lanes) && start % new_vec_lanes == 0) {
        // Most of the ordinal use cases are this pattern
        return builder->CreateInsertVector(base_vec->getType(), base_vec, new_vec, val_start_index);
    }

    Value *ret = base_vec;
    int extract_index = 0;
    int insert_index = start;
    int sub_slice_size = new_vec_lanes;

    while (extract_index < new_vec_lanes) {
        if (extract_index + sub_slice_size <= new_vec_lanes &&  // Condition to not overrun
            extract_index % sub_slice_size == 0 &&              // Requirement of LLVM intrinsic
            insert_index % sub_slice_size == 0 &&               // Requirement of LLVM intrinsic
            is_power_of_two(sub_slice_size)) {                  // Workaround to avoid LLVM Error

            internal_assert(extract_index % effective_vscale == 0);
            internal_assert(insert_index % effective_vscale == 0);
            Value *val_extract_index = ConstantInt::get(i64_t, extract_index / effective_vscale, true);
            Value *val_insert_index = ConstantInt::get(i64_t, insert_index / effective_vscale, true);
            if (sub_slice_size > 1) {
                // vector operation
                llvm::Type *sub_sliced_type = get_vector_type(element_type, sub_slice_size);
                Value *sub_slice = builder->CreateExtractVector(sub_sliced_type, new_vec, val_extract_index);
                ret = builder->CreateInsertVector(base_vec->getType(), ret, sub_slice, val_insert_index);
            } else {
                // single element operation
                Value *sub_slice = builder->CreateExtractElement(new_vec, val_extract_index);
                ret = builder->CreateInsertElement(ret, sub_slice, val_insert_index);
            }
            insert_index += sub_slice_size;
            extract_index += sub_slice_size;
        } else {
            // move on to next candidate
            --sub_slice_size;
        }
    }
    return ret;
}

Value *CodeGen_LLVM::reverse_vector(Value *v) {
    const int lanes = get_vector_num_elements(v->getType());
    if (lanes == 1) {
        return v;
    }

    if (effective_vscale != 0) {
        // Use vector.reverse intrinsic for scalable vector
        // To avoid LLVM Error in LLVM 14, process with lanes of "next power of two"
        // TODO : https://github.com/llvm/llvm-project/issues/55166
        const int aligned_lanes = next_power_of_two(lanes);
        if (lanes == aligned_lanes) {
            return builder->CreateVectorReverse(v);
        } else {
            v = slice_scalable_vector(v, 0, aligned_lanes);
            v = builder->CreateVectorReverse(v);
            v = slice_scalable_vector(v, aligned_lanes - lanes, lanes);
            return v;
        }
    } else {
        vector<int> indices(lanes);
        for (int i = 0; i < lanes; i++) {
            indices[i] = lanes - 1 - i;
        }
        return shuffle_vectors(v, indices);
    }
}

Value *CodeGen_LLVM::shuffle_vectors(Value *a, Value *b,
                                     const std::vector<int> &indices) {
    internal_assert(a->getType() == b->getType());
    if (!a->getType()->isVectorTy()) {
        a = create_broadcast(a, 1);
        b = create_broadcast(b, 1);
    }
    vector<Constant *> llvm_indices(indices.size());
    for (size_t i = 0; i < llvm_indices.size(); i++) {
        if (indices[i] >= 0) {
            internal_assert(indices[i] < get_vector_num_elements(a->getType()) * 2);
            llvm_indices[i] = ConstantInt::get(i32_t, indices[i]);
        } else {
            // Only let -1 be undef.
            internal_assert(indices[i] == -1);
            llvm_indices[i] = PoisonValue::get(i32_t);
        }
    }
    if (isa<llvm::ScalableVectorType>(a->getType())) {
        a = scalable_to_fixed_vector_type(a);
    }
    if (isa<llvm::ScalableVectorType>(b->getType())) {
        b = scalable_to_fixed_vector_type(b);
    }
    return builder->CreateShuffleVector(a, b, ConstantVector::get(llvm_indices));
}

Value *CodeGen_LLVM::shuffle_vectors(Value *a, const std::vector<int> &indices) {
    Value *b = PoisonValue::get(a->getType());
    return shuffle_vectors(a, b, indices);
}

std::pair<llvm::Function *, int> CodeGen_LLVM::find_vector_runtime_function(const std::string &name, int lanes) {
    // Check if a vector version of the function already
    // exists at some useful width. We use the naming
    // convention that a N-wide version of a function foo is
    // called fooxN in case of Fixed Sized Vector, and foonxN in case of Scalable Vector.
    // All of our intrinsics are power-of-two
    // sized, so starting at the first power of two >= the
    // vector width, we'll try all powers of two in decreasing
    // order.
    vector<int> sizes_to_try;
    int l = 1;
    while (l < lanes) {
        l *= 2;
    }
    for (int i = l; i > 1; i /= 2) {
        sizes_to_try.push_back(i);
    }

    // If none of those match, we'll also try doubling
    // the lanes up to the next power of two (this is to catch
    // cases where we're a 64-bit vector and have a 128-bit
    // vector implementation).
    sizes_to_try.push_back(l * 2);

    for (int l : sizes_to_try) {
        std::ostringstream fn_name;
        fn_name << name
                << (effective_vscale != 0 ? "nx" : "x")
                << l;

        llvm::Function *vec_fn = module->getFunction(fn_name.str());
        if (vec_fn) {
            return {vec_fn, l};
        }
    }

    return {nullptr, 0};
}

bool CodeGen_LLVM::supports_atomic_add(const Type &t) const {
    return t.is_int_or_uint();
}

bool CodeGen_LLVM::use_pic() const {
    return true;
}

std::string CodeGen_LLVM::mabi() const {
    return "";
}

bool CodeGen_LLVM::supports_call_as_float16(const Call *op) const {
    return false;
}

llvm::Value *CodeGen_LLVM::normalize_fixed_scalable_vector_type(llvm::Type *desired_type, llvm::Value *result) {
    llvm::Type *actual_type = result->getType();

    if (isa<llvm::FixedVectorType>(actual_type) &&
        isa<llvm::ScalableVectorType>(desired_type)) {
        const llvm::FixedVectorType *fixed = cast<llvm::FixedVectorType>(actual_type);
        const llvm::ScalableVectorType *scalable = cast<llvm::ScalableVectorType>(desired_type);
        if (fixed->getElementType() == scalable->getElementType()) {
            return fixed_to_scalable_vector_type(result);
        }
    } else if (isa<llvm::FixedVectorType>(desired_type) &&
               isa<llvm::ScalableVectorType>(actual_type)) {
        const llvm::ScalableVectorType *scalable = cast<llvm::ScalableVectorType>(actual_type);
        const llvm::FixedVectorType *fixed = cast<llvm::FixedVectorType>(desired_type);
        if (fixed->getElementType() == scalable->getElementType()) {
            return scalable_to_fixed_vector_type(result);
        }
    }

    return result;
}

llvm::Value *CodeGen_LLVM::fixed_to_scalable_vector_type(llvm::Value *fixed_arg) {
    internal_assert(effective_vscale != 0);
    internal_assert(isa<llvm::FixedVectorType>(fixed_arg->getType()));
    const llvm::FixedVectorType *fixed = cast<llvm::FixedVectorType>(fixed_arg->getType());
    internal_assert(fixed != nullptr);
    auto lanes = fixed->getNumElements();

    const llvm::ScalableVectorType *scalable = cast<llvm::ScalableVectorType>(get_vector_type(fixed->getElementType(),
                                                                                              lanes / effective_vscale, VectorTypeConstraint::VScale));
    internal_assert(fixed != nullptr);

    internal_assert(fixed->getElementType() == scalable->getElementType());
    internal_assert(lanes == (scalable->getMinNumElements() * effective_vscale));

    // E.g. <vscale x 2 x i64> llvm.vector.insert.nxv2i64.v4i64(<vscale x 2 x i64>, <4 x i64>, i64)
    const char *type_designator;
    if (fixed->getElementType()->isIntegerTy()) {
        type_designator = "i";
    } else {
        type_designator = "f";
    }
    std::string intrin = "llvm.vector.insert.nxv" + std::to_string(scalable->getMinNumElements());
    intrin += type_designator;
    std::string bits_designator = std::to_string(fixed->getScalarSizeInBits());
    intrin += bits_designator;
    intrin += ".v" + std::to_string(lanes) + type_designator + bits_designator;
    Constant *poison = PoisonValue::get(scalable->getElementType());
    llvm::Value *result_vec = ConstantVector::getSplat(scalable->getElementCount(), poison);

    std::vector<llvm::Value *> args;
    args.push_back(result_vec);
    args.push_back(value);
    args.push_back(ConstantInt::get(i64_t, 0));
    return call_intrin(scalable, lanes, intrin, args, true);
}

llvm::Value *CodeGen_LLVM::scalable_to_fixed_vector_type(llvm::Value *scalable_arg) {
    internal_assert(effective_vscale != 0);
    internal_assert(isa<llvm::ScalableVectorType>(scalable_arg->getType()));
    const llvm::ScalableVectorType *scalable = cast<llvm::ScalableVectorType>(scalable_arg->getType());
    internal_assert(scalable != nullptr);

    const llvm::FixedVectorType *fixed = cast<llvm::FixedVectorType>(get_vector_type(scalable->getElementType(),
                                                                                     scalable->getMinNumElements() * effective_vscale, VectorTypeConstraint::Fixed));
    internal_assert(fixed != nullptr);

    internal_assert(fixed->getElementType() == scalable->getElementType());
    internal_assert(fixed->getNumElements() == (scalable->getMinNumElements() * effective_vscale));

    // E.g. <64 x i8> @llvm.vector.extract.v64i8.nxv8i8(<vscale x 8 x i8> %vresult, i64 0)
    const char *type_designator;
    if (scalable->getElementType()->isIntegerTy()) {
        type_designator = "i";
    } else {
        type_designator = "f";
    }
    std::string bits_designator = std::to_string(fixed->getScalarSizeInBits());
    std::string intrin = "llvm.vector.extract.v" + std::to_string(fixed->getNumElements()) + type_designator + bits_designator;
    intrin += ".nxv" + std::to_string(scalable->getMinNumElements()) + type_designator + bits_designator;
    std::vector<llvm::Value *> args;
    args.push_back(scalable_arg);
    args.push_back(ConstantInt::get(i64_t, 0));

    return call_intrin(fixed, fixed->getNumElements(), intrin, args, false);
}

int CodeGen_LLVM::get_vector_num_elements(const llvm::Type *t) {
    if (isa<llvm::FixedVectorType>(t)) {
        const auto *vt = cast<llvm::FixedVectorType>(t);
        return vt->getNumElements();
    } else if (isa<llvm::ScalableVectorType>(t)) {
        internal_assert(effective_vscale != 0) << "Scalable vector type enountered without vector_bits being set.\n";
        const auto *vt = cast<llvm::ScalableVectorType>(t);
        return vt->getMinNumElements() * effective_vscale;
    } else {
        return 1;
    }
}

llvm::Type *CodeGen_LLVM::llvm_type_of(LLVMContext *c, Halide::Type t,
                                       int effective_vscale) const {
    if (t.lanes() == 1) {
        if (t.is_float() && !t.is_bfloat()) {
            switch (t.bits()) {
            case 16:
                return llvm::Type::getHalfTy(*c);
            case 32:
                return llvm::Type::getFloatTy(*c);
            case 64:
                return llvm::Type::getDoubleTy(*c);
            default:
                internal_error << "There is no llvm type matching this floating-point bit width: " << t << "\n";
                return nullptr;
            }
        } else if (t.is_handle()) {
            return llvm::Type::getInt8PtrTy(*c);
        } else {
            return llvm::Type::getIntNTy(*c, t.bits());
        }
    } else {
        llvm::Type *element_type = llvm_type_of(c, t.element_of(), 0);
        bool scalable = false;
        int lanes = t.lanes();
        if (effective_vscale != 0) {
            int total_bits = t.bits() * t.lanes();
            scalable = ((total_bits % effective_vscale) == 0);
            if (scalable) {
                lanes /= effective_vscale;
            } else {
                // TODO(zvookin): This error indicates that the requested number of vector lanes
                // is not expressible exactly via vscale. This will be fairly unusual unless
                // non-power of two, or very short, vector sizes are used in a schedule.
                // It is made an error, instead of passing the fixed non-vscale vector type to LLVM,
                // to catch the case early while developing vscale backends.
                // We may need to change this to allow the case so if one hits this error in situation
                // where it should pass through a fixed width vector type, please discuss.
                internal_error << "Failed to make vscale vector type with bits " << t.bits() << " lanes " << t.lanes()
                               << " effective_vscale " << effective_vscale << " total_bits " << total_bits << "\n";
            }
        }
        return get_vector_type(element_type, lanes,
                               scalable ? VectorTypeConstraint::VScale : VectorTypeConstraint::Fixed);
    }
}

llvm::Type *CodeGen_LLVM::get_vector_type(llvm::Type *t, int n,
                                          VectorTypeConstraint type_constraint) const {
    bool scalable;

    if (t->isVoidTy()) {
        return t;
    }

    switch (type_constraint) {
    case VectorTypeConstraint::None:
        scalable = effective_vscale != 0 &&
                   ((n % effective_vscale) == 0);
        if (scalable) {
            n = n / effective_vscale;
        }
        break;
    case VectorTypeConstraint::Fixed:
        scalable = false;
        break;
    case VectorTypeConstraint::VScale:
        scalable = true;
        break;
    }

    return VectorType::get(t, n, scalable);
}

llvm::Type *CodeGen_LLVM::get_vector_type(llvm::Value *vec_or_scalar, int n,
                                          VectorTypeConstraint type_constraint) const {
    return get_vector_type(get_vector_element_type(vec_or_scalar->getType()), n, type_constraint);
}

llvm::Constant *CodeGen_LLVM::get_splat(int lanes, llvm::Constant *value,
                                        VectorTypeConstraint type_constraint) const {
    bool scalable = false;
    switch (type_constraint) {
    case VectorTypeConstraint::None:
        scalable = effective_vscale != 0 &&
                   ((lanes % effective_vscale) == 0);
        if (scalable) {
            lanes = lanes / effective_vscale;
        }
        break;
    case VectorTypeConstraint::Fixed:
        scalable = false;
        break;
    case VectorTypeConstraint::VScale:
        scalable = true;
        break;
    }

    llvm::ElementCount ec = scalable ? llvm::ElementCount::getScalable(lanes) :
                                       llvm::ElementCount::getFixed(lanes);
    return ConstantVector::getSplat(ec, value);
}

<<<<<<< HEAD
bool CodeGen_LLVM::is_scalable_vector(llvm::Value *v) const {
    return isa<ScalableVectorType>(v->getType());
}

template bool CodeGen_LLVM::try_to_fold_vector_reduce<Add>(const Expr &a, Expr b);
template bool CodeGen_LLVM::try_to_fold_vector_reduce<Mul>(const Expr &a, Expr b);
template bool CodeGen_LLVM::try_to_fold_vector_reduce<Min>(const Expr &a, Expr b);
template bool CodeGen_LLVM::try_to_fold_vector_reduce<Max>(const Expr &a, Expr b);
template bool CodeGen_LLVM::try_to_fold_vector_reduce<And>(const Expr &a, Expr b);
template bool CodeGen_LLVM::try_to_fold_vector_reduce<Or>(const Expr &a, Expr b);
template bool CodeGen_LLVM::try_to_fold_vector_reduce<Call>(const Expr &a, Expr b);
=======
std::string CodeGen_LLVM::mangle_llvm_vector_type(llvm::Type *type) {
    std::string type_string = ".";
    bool is_scalable = isa<llvm::ScalableVectorType>(type);
    llvm::ElementCount llvm_vector_ec;
    if (is_scalable) {
        const auto *vt = cast<llvm::ScalableVectorType>(type);
        const char *type_designator = vt->getElementType()->isIntegerTy() ? "i" : "f";
        std::string bits_designator = std::to_string(vt->getScalarSizeInBits());
        llvm_vector_ec = vt->getElementCount();
        type_string = ".nxv" + std::to_string(vt->getMinNumElements()) + type_designator + bits_designator;
    } else {
        const auto *vt = cast<llvm::FixedVectorType>(type);
        const char *type_designator = vt->getElementType()->isIntegerTy() ? "i" : "f";
        std::string bits_designator = std::to_string(vt->getScalarSizeInBits());
        llvm_vector_ec = vt->getElementCount();
        type_string = ".v" + std::to_string(vt->getNumElements()) + type_designator + bits_designator;
    }
    return type_string;
}

bool CodeGen_LLVM::try_vector_predication_intrinsic(const std::string &name, VPResultType result_type,
                                                    int32_t length, MaskVariant mask, std::vector<VPArg> vp_args) {
    if (!use_llvm_vp_intrinsics) {
        return false;
    }

    llvm::Type *llvm_result_type = result_type.type;
    bool any_scalable = isa<llvm::ScalableVectorType>(llvm_result_type);
    bool any_fixed = isa<llvm::FixedVectorType>(llvm_result_type);
    bool result_is_vector_type = any_scalable || any_fixed;
    bool is_reduction = !any_scalable && !any_fixed;
    llvm::Type *base_vector_type = nullptr;
    for (const VPArg &arg : vp_args) {
        llvm::Type *arg_type = arg.value->getType();
        bool scalable = isa<llvm::ScalableVectorType>(arg_type);
        bool fixed = isa<llvm::FixedVectorType>(arg_type);
        if (base_vector_type == nullptr && (fixed || scalable)) {
            base_vector_type = arg_type;
        }
        any_scalable |= scalable;
        any_fixed |= fixed;
    }
    if (!any_fixed && !any_scalable) {
        return false;
    }
    internal_assert(!(any_scalable && any_fixed)) << "Cannot combine fixed and scalable vectors to vector predication intrinsic.\n";
    if (base_vector_type == nullptr && result_is_vector_type) {
        base_vector_type = llvm_result_type;
    }
    bool is_scalable = any_scalable;

    std::vector<llvm::Value *> args;
    args.reserve(2 + vp_args.size());
    std::vector<string> mangled_types(vp_args.size() + 1);

    for (const VPArg &arg : vp_args) {
        args.push_back(arg.value);
        if (arg.mangle_index) {
            llvm::Type *llvm_type = arg.value->getType();
            if (isa<PointerType>(llvm_type)) {
                mangled_types[arg.mangle_index.value()] = ".p0";
            } else {
                mangled_types[arg.mangle_index.value()] = mangle_llvm_vector_type(llvm_type);
            }
        }
    }
    if (result_type.mangle_index) {
        if (isa<PointerType>(llvm_result_type)) {
            mangled_types[result_type.mangle_index.value()] = ".p0";
        } else {
            mangled_types[result_type.mangle_index.value()] = mangle_llvm_vector_type(llvm_result_type);
        }
    }

    std::string full_name = name;
    for (const std::string &mangle : mangled_types) {
        full_name += mangle;
    }

    if (!std::holds_alternative<NoMask>(mask)) {
        if (std::holds_alternative<AllEnabledMask>(mask)) {
            internal_assert(base_vector_type != nullptr) << "Requested all enabled mask without any vector type to use for type/length.\n";
            llvm::ElementCount llvm_vector_ec;
            if (is_scalable) {
                const auto *vt = cast<llvm::ScalableVectorType>(base_vector_type);
                llvm_vector_ec = vt->getElementCount();
            } else {
                const auto *vt = cast<llvm::FixedVectorType>(base_vector_type);
                llvm_vector_ec = vt->getElementCount();
            }
            args.push_back(ConstantVector::getSplat(llvm_vector_ec, ConstantInt::get(i1_t, 1)));
        } else {
            args.push_back(std::get<llvm::Value *>(mask));
        }
    }
    args.push_back(ConstantInt::get(i32_t, length));

    value = call_intrin(llvm_result_type, length, full_name, args, is_scalable, is_reduction);
    llvm::CallInst *call = dyn_cast<llvm::CallInst>(value);
    for (size_t i = 0; i < vp_args.size(); i++) {
        if (vp_args[i].alignment != 0) {
            call->addParamAttr(i, Attribute::getWithAlignment(*context, llvm::Align(vp_args[i].alignment)));
        }
    }
    return true;
}

bool CodeGen_LLVM::try_vector_predication_comparison(const std::string &name, const Type &result_type,
                                                     MaskVariant mask, llvm::Value *a, llvm::Value *b,
                                                     const char *cmp_op) {
    // Early out to prevent creating useless metadata.
    if (!use_llvm_vp_intrinsics ||
        result_type.is_scalar()) {
        return false;
    }

    llvm::MDBuilder builder(*context);
    llvm::Value *md_val = llvm::MetadataAsValue::get(*context, builder.createString(cmp_op));
    return try_vector_predication_intrinsic(name, llvm_type_of(result_type), result_type.lanes(), mask,
                                            {VPArg(a, 0), VPArg(b), VPArg(md_val)});
}

>>>>>>> bd15cee6
}  // namespace Internal
}  // namespace Halide<|MERGE_RESOLUTION|>--- conflicted
+++ resolved
@@ -217,11 +217,8 @@
 
       inside_atomic_mutex_node(false),
       emit_atomic_stores(false),
-<<<<<<< HEAD
       effective_vscale(0),
-=======
       use_llvm_vp_intrinsics(false),
->>>>>>> bd15cee6
 
       destructor_block(nullptr),
       strict_float(t.has_feature(Target::StrictFloat)),
@@ -4268,21 +4265,6 @@
               op->op == VectorReduce::Mul ||
               op->op == VectorReduce::Min ||
               op->op == VectorReduce::Max) &&
-<<<<<<< HEAD
-             // Must be a power of two lanes
-             (input_lanes >= 2) &&
-             ((input_lanes & (input_lanes - 1)) == 0) &&
-             // int versions exist up to 1024 bits
-             ((!op->type.is_float() && input_bytes <= 1024) ||
-              // float versions exist up to 16 lanes
-              input_lanes <= 16) &&
-             // As of the release of llvm 10, the 64-bit experimental total
-             // reductions don't seem to be done yet on arm.
-             (val.type().bits() != 64 ||
-              target.arch != Target::ARM) &&
-             // As of LLVM 14, "llvm.vector.reduce" intrin doesn't support scalable vector
-             effective_vscale == 0);
-=======
              (use_llvm_vp_intrinsics ||
               // Must be a power of two lanes
               ((input_lanes >= 2) &&
@@ -4294,8 +4276,9 @@
                // As of the release of llvm 10, the 64-bit experimental total
                // reductions don't seem to be done yet on arm.
                (val.type().bits() != 64 ||
-                target.arch != Target::ARM))));
->>>>>>> bd15cee6
+                target.arch != Target::ARM) &&
+               // As of LLVM 14, "llvm.vector.reduce" intrin doesn't support scalable vector
+               effective_vscale == 0)));
 
         if (llvm_has_intrinsic) {
             const char *name = "<err>";
@@ -5387,19 +5370,6 @@
     return ConstantVector::getSplat(ec, value);
 }
 
-<<<<<<< HEAD
-bool CodeGen_LLVM::is_scalable_vector(llvm::Value *v) const {
-    return isa<ScalableVectorType>(v->getType());
-}
-
-template bool CodeGen_LLVM::try_to_fold_vector_reduce<Add>(const Expr &a, Expr b);
-template bool CodeGen_LLVM::try_to_fold_vector_reduce<Mul>(const Expr &a, Expr b);
-template bool CodeGen_LLVM::try_to_fold_vector_reduce<Min>(const Expr &a, Expr b);
-template bool CodeGen_LLVM::try_to_fold_vector_reduce<Max>(const Expr &a, Expr b);
-template bool CodeGen_LLVM::try_to_fold_vector_reduce<And>(const Expr &a, Expr b);
-template bool CodeGen_LLVM::try_to_fold_vector_reduce<Or>(const Expr &a, Expr b);
-template bool CodeGen_LLVM::try_to_fold_vector_reduce<Call>(const Expr &a, Expr b);
-=======
 std::string CodeGen_LLVM::mangle_llvm_vector_type(llvm::Type *type) {
     std::string type_string = ".";
     bool is_scalable = isa<llvm::ScalableVectorType>(type);
@@ -5522,6 +5492,16 @@
                                             {VPArg(a, 0), VPArg(b), VPArg(md_val)});
 }
 
->>>>>>> bd15cee6
+bool CodeGen_LLVM::is_scalable_vector(llvm::Value *v) const {
+    return isa<ScalableVectorType>(v->getType());
+}
+
+template bool CodeGen_LLVM::try_to_fold_vector_reduce<Add>(const Expr &a, Expr b);
+template bool CodeGen_LLVM::try_to_fold_vector_reduce<Mul>(const Expr &a, Expr b);
+template bool CodeGen_LLVM::try_to_fold_vector_reduce<Min>(const Expr &a, Expr b);
+template bool CodeGen_LLVM::try_to_fold_vector_reduce<Max>(const Expr &a, Expr b);
+template bool CodeGen_LLVM::try_to_fold_vector_reduce<And>(const Expr &a, Expr b);
+template bool CodeGen_LLVM::try_to_fold_vector_reduce<Or>(const Expr &a, Expr b);
+template bool CodeGen_LLVM::try_to_fold_vector_reduce<Call>(const Expr &a, Expr b);
 }  // namespace Internal
 }  // namespace Halide