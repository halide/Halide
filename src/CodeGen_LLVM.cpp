#include <limits>
#include <memory>
#include <sstream>

#include "CPlusPlusMangle.h"
#include "CSE.h"
#include "CodeGen_Internal.h"
#include "CodeGen_LLVM.h"
#include "CodeGen_Posix.h"
#include "CodeGen_Targets.h"
#include "CompilerLogger.h"
#include "Debug.h"
#include "Deinterleave.h"
#include "EmulateFloat16Math.h"
#include "ExprUsesVar.h"
#include "FindIntrinsics.h"
#include "IREquality.h"
#include "IROperator.h"
#include "IRPrinter.h"
#include "IntegerDivisionTable.h"
#include "JITModule.h"
#include "LLVM_Headers.h"
#include "LLVM_Runtime_Linker.h"
#include "Lerp.h"
#include "MatlabWrapper.h"
#include "Pipeline.h"
#include "Simplify.h"
#include "Util.h"

// MSVC won't set __cplusplus correctly unless certain compiler flags are set
// (and CMake doesn't set those flags for you even if you specify C++17),
// so we need to check against _MSVC_LANG as well, for completeness.
#if !(__cplusplus >= 201703L || _MSVC_LANG >= 201703L)
#error "Halide requires C++17 or later; please upgrade your compiler."
#endif

namespace Halide {

std::unique_ptr<llvm::Module> codegen_llvm(const Module &module, llvm::LLVMContext &context) {
    std::unique_ptr<Internal::CodeGen_LLVM> cg(Internal::CodeGen_LLVM::new_for_target(module.target(), context));
    return cg->compile(module);
}

namespace Internal {

using namespace llvm;
using std::map;
using std::ostringstream;
using std::pair;
using std::string;
using std::vector;

// Define a local empty inline function for each target
// to disable initialization.
#define LLVM_TARGET(target)                    \
    inline void Initialize##target##Target() { \
    }
#include <llvm/Config/Targets.def>
#undef LLVM_TARGET

#define LLVM_ASM_PARSER(target)                   \
    inline void Initialize##target##AsmParser() { \
    }
#include <llvm/Config/AsmParsers.def>
#undef LLVM_ASM_PARSER

#define LLVM_ASM_PRINTER(target)                   \
    inline void Initialize##target##AsmPrinter() { \
    }
#include <llvm/Config/AsmPrinters.def>
#undef LLVM_ASM_PRINTER

#define InitializeTarget(target)          \
    LLVMInitialize##target##Target();     \
    LLVMInitialize##target##TargetInfo(); \
    LLVMInitialize##target##TargetMC();

#define InitializeAsmParser(target) \
    LLVMInitialize##target##AsmParser();

#define InitializeAsmPrinter(target) \
    LLVMInitialize##target##AsmPrinter();

// Override above empty init function with macro for supported targets.
#ifdef WITH_ARM
#define InitializeARMTarget() InitializeTarget(ARM)
#define InitializeARMAsmParser() InitializeAsmParser(ARM)
#define InitializeARMAsmPrinter() InitializeAsmPrinter(ARM)
#endif

#ifdef WITH_NVPTX
#define InitializeNVPTXTarget() InitializeTarget(NVPTX)
// #define InitializeNVPTXAsmParser() InitializeAsmParser(NVPTX) // there is no ASM parser for NVPTX
#define InitializeNVPTXAsmPrinter() InitializeAsmPrinter(NVPTX)
#endif

#ifdef WITH_AMDGPU
#define InitializeAMDGPUTarget() InitializeTarget(AMDGPU)
#define InitializeAMDGPUAsmParser() InitializeAsmParser(AMDGPU)
#define InitializeAMDGPUAsmPrinter() InitializeAsmParser(AMDGPU)
#endif

#ifdef WITH_AARCH64
#define InitializeAArch64Target() InitializeTarget(AArch64)
#define InitializeAArch64AsmParser() InitializeAsmParser(AArch64)
#define InitializeAArch64AsmPrinter() InitializeAsmPrinter(AArch64)
#endif

#ifdef WITH_HEXAGON
#define InitializeHexagonTarget() InitializeTarget(Hexagon)
#define InitializeHexagonAsmParser() InitializeAsmParser(Hexagon)
#define InitializeHexagonAsmPrinter() InitializeAsmPrinter(Hexagon)
#endif

#ifdef WITH_MIPS
#define InitializeMipsTarget() InitializeTarget(Mips)
#define InitializeMipsAsmParser() InitializeAsmParser(Mips)
#define InitializeMipsAsmPrinter() InitializeAsmPrinter(Mips)
#endif

#ifdef WITH_POWERPC
#define InitializePowerPCTarget() InitializeTarget(PowerPC)
#define InitializePowerPCAsmParser() InitializeAsmParser(PowerPC)
#define InitializePowerPCAsmPrinter() InitializeAsmPrinter(PowerPC)
#endif

#ifdef WITH_RISCV
#define InitializeRISCVTarget() InitializeTarget(RISCV)
#define InitializeRISCVAsmParser() InitializeAsmParser(RISCV)
#define InitializeRISCVAsmPrinter() InitializeAsmPrinter(RISCV)
#endif

#ifdef WITH_X86
#define InitializeX86Target() InitializeTarget(X86)
#define InitializeX86AsmParser() InitializeAsmParser(X86)
#define InitializeX86AsmPrinter() InitializeAsmPrinter(X86)
#endif

#ifdef WITH_WEBASSEMBLY
#define InitializeWebAssemblyTarget() InitializeTarget(WebAssembly)
#define InitializeWebAssemblyAsmParser() InitializeAsmParser(WebAssembly)
#define InitializeWebAssemblyAsmPrinter() InitializeAsmPrinter(WebAssembly)
#endif

namespace {

llvm::Value *CreateConstGEP1_32(IRBuilderBase *builder, Value *ptr, unsigned index) {
#if LLVM_VERSION >= 130
    return builder->CreateConstGEP1_32(ptr->getType()->getScalarType()->getPointerElementType(), ptr, index);
#else
    return builder->CreateConstGEP1_32(ptr, index);
#endif
}

llvm::Value *CreateInBoundsGEP(IRBuilderBase *builder, Value *ptr, ArrayRef<Value *> index_list) {
#if LLVM_VERSION >= 130
    return builder->CreateInBoundsGEP(ptr->getType()->getScalarType()->getPointerElementType(), ptr, index_list);
#else
    return builder->CreateInBoundsGEP(ptr, index_list);
#endif
}

// Get the LLVM linkage corresponding to a Halide linkage type.
llvm::GlobalValue::LinkageTypes llvm_linkage(LinkageType t) {
    // TODO(dsharlet): For some reason, marking internal functions as
    // private linkage on OSX is causing some of the static tests to
    // fail. Figure out why so we can remove this.
    return llvm::GlobalValue::ExternalLinkage;

    // switch (t) {
    // case LinkageType::ExternalPlusMetadata:
    // case LinkageType::External:
    //     return llvm::GlobalValue::ExternalLinkage;
    // default:
    //     return llvm::GlobalValue::PrivateLinkage;
    // }
}

}  // namespace

CodeGen_LLVM::CodeGen_LLVM(const Target &t)
    : function(nullptr), context(nullptr),
      builder(nullptr),
      value(nullptr),
      very_likely_branch(nullptr),
      default_fp_math_md(nullptr),
      strict_fp_math_md(nullptr),
      target(t),
      void_t(nullptr), i1_t(nullptr), i8_t(nullptr),
      i16_t(nullptr), i32_t(nullptr), i64_t(nullptr),
      f16_t(nullptr), f32_t(nullptr), f64_t(nullptr),
      halide_buffer_t_type(nullptr),
      metadata_t_type(nullptr),
      argument_t_type(nullptr),
      scalar_value_t_type(nullptr),
      device_interface_t_type(nullptr),
      pseudostack_slot_t_type(nullptr),

      wild_u1x_(Variable::make(UInt(1, 0), "*")),
      wild_i8x_(Variable::make(Int(8, 0), "*")),
      wild_u8x_(Variable::make(UInt(8, 0), "*")),
      wild_i16x_(Variable::make(Int(16, 0), "*")),
      wild_u16x_(Variable::make(UInt(16, 0), "*")),
      wild_i32x_(Variable::make(Int(32, 0), "*")),
      wild_u32x_(Variable::make(UInt(32, 0), "*")),
      wild_i64x_(Variable::make(Int(64, 0), "*")),
      wild_u64x_(Variable::make(UInt(64, 0), "*")),
      wild_f32x_(Variable::make(Float(32, 0), "*")),
      wild_f64x_(Variable::make(Float(64, 0), "*")),

      wild_u1_(Variable::make(UInt(1), "*")),
      wild_i8_(Variable::make(Int(8), "*")),
      wild_u8_(Variable::make(UInt(8), "*")),
      wild_i16_(Variable::make(Int(16), "*")),
      wild_u16_(Variable::make(UInt(16), "*")),
      wild_i32_(Variable::make(Int(32), "*")),
      wild_u32_(Variable::make(UInt(32), "*")),
      wild_i64_(Variable::make(Int(64), "*")),
      wild_u64_(Variable::make(UInt(64), "*")),
      wild_f32_(Variable::make(Float(32), "*")),
      wild_f64_(Variable::make(Float(64), "*")),

      inside_atomic_mutex_node(false),
      emit_atomic_stores(false),

      destructor_block(nullptr),
      strict_float(t.has_feature(Target::StrictFloat)),
      llvm_large_code_model(t.has_feature(Target::LLVMLargeCodeModel)) {
    initialize_llvm();
}

void CodeGen_LLVM::set_context(llvm::LLVMContext &context) {
    this->context = &context;
}

std::unique_ptr<CodeGen_LLVM> CodeGen_LLVM::new_for_target(const Target &target, llvm::LLVMContext &context) {
    std::unique_ptr<CodeGen_LLVM> result;
    if (target.arch == Target::X86) {
        result = new_CodeGen_X86(target);
    } else if (target.arch == Target::ARM) {
        result = new_CodeGen_ARM(target);
    } else if (target.arch == Target::MIPS) {
        result = new_CodeGen_MIPS(target);
    } else if (target.arch == Target::POWERPC) {
        result = new_CodeGen_PowerPC(target);
    } else if (target.arch == Target::Hexagon) {
        result = new_CodeGen_Hexagon(target);
    } else if (target.arch == Target::WebAssembly) {
        result = new_CodeGen_WebAssembly(target);
    } else if (target.arch == Target::RISCV) {
        result = new_CodeGen_RISCV(target);
    }
    user_assert(result) << "Unknown target architecture: " << target.to_string() << "\n";
    result->set_context(context);
    return result;
}

void CodeGen_LLVM::initialize_llvm() {
    static std::once_flag init_llvm_once;
    std::call_once(init_llvm_once, []() {
        // You can hack in command-line args to llvm with the
        // environment variable HL_LLVM_ARGS, e.g. HL_LLVM_ARGS="-print-after-all"
        std::string args = get_env_variable("HL_LLVM_ARGS");
        if (!args.empty()) {
            vector<std::string> arg_vec = split_string(args, " ");
            vector<const char *> c_arg_vec;
            c_arg_vec.push_back("llc");
            for (const std::string &s : arg_vec) {
                c_arg_vec.push_back(s.c_str());
            }
            cl::ParseCommandLineOptions((int)(c_arg_vec.size()), &c_arg_vec[0], "Halide compiler\n");
        }

        InitializeNativeTarget();
        InitializeNativeTargetAsmPrinter();
        InitializeNativeTargetAsmParser();

#define LLVM_TARGET(target) \
    Initialize##target##Target();
#include <llvm/Config/Targets.def>
#undef LLVM_TARGET

#define LLVM_ASM_PARSER(target) \
    Initialize##target##AsmParser();
#include <llvm/Config/AsmParsers.def>
#undef LLVM_ASM_PARSER

#define LLVM_ASM_PRINTER(target) \
    Initialize##target##AsmPrinter();
#include <llvm/Config/AsmPrinters.def>
#include <utility>
#undef LLVM_ASM_PRINTER
    });
}

void CodeGen_LLVM::init_context() {
    // Ensure our IRBuilder is using the current context.
    delete builder;
    builder = new IRBuilder<>(*context);

    // Branch weights for very likely branches
    llvm::MDBuilder md_builder(*context);
    very_likely_branch = md_builder.createBranchWeights(1 << 30, 0);
    default_fp_math_md = md_builder.createFPMath(0.0);
    strict_fp_math_md = md_builder.createFPMath(0.0);
    builder->setDefaultFPMathTag(default_fp_math_md);
    llvm::FastMathFlags fast_flags;
    fast_flags.setNoNaNs();
    fast_flags.setNoInfs();
    fast_flags.setNoSignedZeros();
    // Don't use approximate reciprocals for division. It's too inaccurate even for Halide.
    // fast_flags.setAllowReciprocal();
    // Theoretically, setAllowReassoc could be setUnsafeAlgebra for earlier versions, but that
    // turns on all the flags.
    fast_flags.setAllowReassoc();
    fast_flags.setAllowContract(true);
    fast_flags.setApproxFunc();
    builder->setFastMathFlags(fast_flags);

    // Define some types
    void_t = llvm::Type::getVoidTy(*context);
    i1_t = llvm::Type::getInt1Ty(*context);
    i8_t = llvm::Type::getInt8Ty(*context);
    i16_t = llvm::Type::getInt16Ty(*context);
    i32_t = llvm::Type::getInt32Ty(*context);
    i64_t = llvm::Type::getInt64Ty(*context);
    f16_t = llvm::Type::getHalfTy(*context);
    f32_t = llvm::Type::getFloatTy(*context);
    f64_t = llvm::Type::getDoubleTy(*context);
}

void CodeGen_LLVM::init_module() {
    init_context();

    // Start with a module containing the initial module for this target.
    module = get_initial_module_for_target(target, context);
}

void CodeGen_LLVM::add_external_code(const Module &halide_module) {
    for (const ExternalCode &code_blob : halide_module.external_code()) {
        if (code_blob.is_for_cpu_target(get_target())) {
            add_bitcode_to_module(context, *module, code_blob.contents(), code_blob.name());
        }
    }
}

CodeGen_LLVM::~CodeGen_LLVM() {
    delete builder;
}

namespace {

struct MangledNames {
    string simple_name;
    string extern_name;
    string argv_name;
    string metadata_name;
};

MangledNames get_mangled_names(const std::string &name,
                               LinkageType linkage,
                               NameMangling mangling,
                               const std::vector<LoweredArgument> &args,
                               const Target &target) {
    std::vector<std::string> namespaces;
    MangledNames names;
    names.simple_name = extract_namespaces(name, namespaces);
    names.extern_name = names.simple_name;
    names.argv_name = names.simple_name + "_argv";
    names.metadata_name = names.simple_name + "_metadata";

    if (linkage != LinkageType::Internal &&
        ((mangling == NameMangling::Default &&
          target.has_feature(Target::CPlusPlusMangling)) ||
         mangling == NameMangling::CPlusPlus)) {
        std::vector<ExternFuncArgument> mangle_args;
        for (const auto &arg : args) {
            if (arg.kind == Argument::InputScalar) {
                mangle_args.emplace_back(make_zero(arg.type));
            } else if (arg.kind == Argument::InputBuffer ||
                       arg.kind == Argument::OutputBuffer) {
                mangle_args.emplace_back(Buffer<>());
            }
        }
        names.extern_name = cplusplus_function_mangled_name(names.simple_name, namespaces, type_of<int>(), mangle_args, target);
        halide_handle_cplusplus_type inner_type(halide_cplusplus_type_name(halide_cplusplus_type_name::Simple, "void"), {}, {},
                                                {halide_handle_cplusplus_type::Pointer, halide_handle_cplusplus_type::Pointer});
        Type void_star_star(Handle(1, &inner_type));
        names.argv_name = cplusplus_function_mangled_name(names.argv_name, namespaces, type_of<int>(), {ExternFuncArgument(make_zero(void_star_star))}, target);
        names.metadata_name = cplusplus_function_mangled_name(names.metadata_name, namespaces, type_of<const struct halide_filter_metadata_t *>(), {}, target);
    }
    return names;
}

MangledNames get_mangled_names(const LoweredFunc &f, const Target &target) {
    return get_mangled_names(f.name, f.linkage, f.name_mangling, f.args, target);
}

}  // namespace

llvm::FunctionType *CodeGen_LLVM::signature_to_type(const ExternSignature &signature) {
    internal_assert(void_t != nullptr && halide_buffer_t_type != nullptr);
    llvm::Type *ret_type =
        signature.is_void_return() ? void_t : llvm_type_of(upgrade_type_for_argument_passing(signature.ret_type()));
    std::vector<llvm::Type *> llvm_arg_types;
    for (const Type &t : signature.arg_types()) {
        if (t == type_of<struct halide_buffer_t *>()) {
            llvm_arg_types.push_back(halide_buffer_t_type->getPointerTo());
        } else {
            llvm_arg_types.push_back(llvm_type_of(upgrade_type_for_argument_passing(t)));
        }
    }

    return llvm::FunctionType::get(ret_type, llvm_arg_types, false);
}

/*static*/
std::unique_ptr<llvm::Module> CodeGen_LLVM::compile_trampolines(
    const Target &target,
    llvm::LLVMContext &context,
    const std::string &suffix,
    const std::vector<std::pair<std::string, ExternSignature>> &externs) {
    std::unique_ptr<CodeGen_LLVM> codegen(new_for_target(target, context));
    codegen->init_codegen("trampolines" + suffix);
    for (const std::pair<std::string, ExternSignature> &e : externs) {
        const std::string &callee_name = e.first;
        const std::string wrapper_name = callee_name + suffix;
        llvm::FunctionType *fn_type = codegen->signature_to_type(e.second);
        // callee might already be present for builtins, e.g. halide_print
        llvm::Function *callee = codegen->module->getFunction(callee_name);
        if (!callee) {
            callee = llvm::Function::Create(fn_type, llvm::Function::ExternalLinkage, callee_name, codegen->module.get());
        }
        codegen->add_argv_wrapper(callee, wrapper_name, /*result_in_argv*/ true);
    }
    return codegen->finish_codegen();
}

void CodeGen_LLVM::init_codegen(const std::string &name, bool any_strict_float) {
    init_module();

    internal_assert(module && context);

    debug(1) << "Target triple of initial module: " << module->getTargetTriple() << "\n";

    module->setModuleIdentifier(name);

    // Add some target specific info to the module as metadata.
    module->addModuleFlag(llvm::Module::Warning, "halide_use_soft_float_abi", use_soft_float_abi() ? 1 : 0);
    module->addModuleFlag(llvm::Module::Warning, "halide_mcpu", MDString::get(*context, mcpu()));
    module->addModuleFlag(llvm::Module::Warning, "halide_mattrs", MDString::get(*context, mattrs()));
    module->addModuleFlag(llvm::Module::Warning, "halide_mabi", MDString::get(*context, mabi()));
    module->addModuleFlag(llvm::Module::Warning, "halide_use_pic", use_pic() ? 1 : 0);
    module->addModuleFlag(llvm::Module::Warning, "halide_use_large_code_model", llvm_large_code_model ? 1 : 0);
    module->addModuleFlag(llvm::Module::Warning, "halide_per_instruction_fast_math_flags", any_strict_float);

    // Ensure some types we need are defined
    halide_buffer_t_type = get_llvm_struct_type_by_name(module.get(), "struct.halide_buffer_t");
    internal_assert(halide_buffer_t_type) << "Did not find halide_buffer_t in initial module";

    type_t_type = get_llvm_struct_type_by_name(module.get(), "struct.halide_type_t");
    internal_assert(type_t_type) << "Did not find halide_type_t in initial module";

    dimension_t_type = get_llvm_struct_type_by_name(module.get(), "struct.halide_dimension_t");
    internal_assert(dimension_t_type) << "Did not find halide_dimension_t in initial module";

    metadata_t_type = get_llvm_struct_type_by_name(module.get(), "struct.halide_filter_metadata_t");
    internal_assert(metadata_t_type) << "Did not find halide_filter_metadata_t in initial module";

    argument_t_type = get_llvm_struct_type_by_name(module.get(), "struct.halide_filter_argument_t");
    internal_assert(argument_t_type) << "Did not find halide_filter_argument_t in initial module";

    scalar_value_t_type = get_llvm_struct_type_by_name(module.get(), "struct.halide_scalar_value_t");
    internal_assert(scalar_value_t_type) << "Did not find halide_scalar_value_t in initial module";

    device_interface_t_type = get_llvm_struct_type_by_name(module.get(), "struct.halide_device_interface_t");
    internal_assert(device_interface_t_type) << "Did not find halide_device_interface_t in initial module";

    pseudostack_slot_t_type = get_llvm_struct_type_by_name(module.get(), "struct.halide_pseudostack_slot_t");
    internal_assert(pseudostack_slot_t_type) << "Did not find halide_pseudostack_slot_t in initial module";

    semaphore_t_type = get_llvm_struct_type_by_name(module.get(), "struct.halide_semaphore_t");
    internal_assert(semaphore_t_type) << "Did not find halide_semaphore_t in initial module";

    semaphore_acquire_t_type = get_llvm_struct_type_by_name(module.get(), "struct.halide_semaphore_acquire_t");
    internal_assert(semaphore_acquire_t_type) << "Did not find halide_semaphore_acquire_t in initial module";

    parallel_task_t_type = get_llvm_struct_type_by_name(module.get(), "struct.halide_parallel_task_t");
    internal_assert(parallel_task_t_type) << "Did not find halide_parallel_task_t in initial module";
}

std::unique_ptr<llvm::Module> CodeGen_LLVM::compile(const Module &input) {
    init_codegen(input.name(), input.any_strict_float());

    internal_assert(module && context && builder)
        << "The CodeGen_LLVM subclass should have made an initial module before calling CodeGen_LLVM::compile\n";

    add_external_code(input);

    // Generate the code for this module.
    debug(1) << "Generating llvm bitcode...\n";
    for (const auto &b : input.buffers()) {
        compile_buffer(b);
    }
    for (const auto &f : input.functions()) {
        const auto names = get_mangled_names(f, get_target());

        run_with_large_stack([&]() {
            compile_func(f, names.simple_name, names.extern_name);
        });

        // If the Func is externally visible, also create the argv wrapper and metadata.
        // (useful for calling from JIT and other machine interfaces).
        if (f.linkage == LinkageType::ExternalPlusMetadata) {
            llvm::Function *wrapper = add_argv_wrapper(function, names.argv_name);
            llvm::Function *metadata_getter = embed_metadata_getter(names.metadata_name,
                                                                    names.simple_name, f.args, input.get_metadata_name_map());

            if (target.has_feature(Target::Matlab)) {
                define_matlab_wrapper(module.get(), wrapper, metadata_getter);
            }
        }
    }

    debug(2) << module.get() << "\n";

    return finish_codegen();
}

std::unique_ptr<llvm::Module> CodeGen_LLVM::finish_codegen() {
    // Verify the module is ok
    internal_assert(!verifyModule(*module, &llvm::errs()));
    debug(2) << "Done generating llvm bitcode\n";

    // Optimize
    CodeGen_LLVM::optimize_module();

    if (target.has_feature(Target::EmbedBitcode)) {
        std::string halide_command = "halide target=" + target.to_string();
        embed_bitcode(module.get(), halide_command);
    }

    // Disown the module and return it.
    return std::move(module);
}

void CodeGen_LLVM::begin_func(LinkageType linkage, const std::string &name,
                              const std::string &extern_name, const std::vector<LoweredArgument> &args) {
    current_function_args = args;

    // Deduce the types of the arguments to our function
    vector<llvm::Type *> arg_types(args.size());
    for (size_t i = 0; i < args.size(); i++) {
        if (args[i].is_buffer()) {
            arg_types[i] = halide_buffer_t_type->getPointerTo();
        } else {
            arg_types[i] = llvm_type_of(upgrade_type_for_argument_passing(args[i].type));
        }
    }
    FunctionType *func_t = FunctionType::get(i32_t, arg_types, false);

    // Make our function. There may already be a declaration of it.
    function = module->getFunction(extern_name);
    if (!function) {
        function = llvm::Function::Create(func_t, llvm_linkage(linkage), extern_name, module.get());
    } else {
        user_assert(function->isDeclaration())
            << "Another function with the name " << extern_name
            << " already exists in the same module\n";
        if (func_t != function->getFunctionType()) {
            std::cerr << "Desired function type for " << extern_name << ":\n";
            func_t->print(dbgs(), true);
            std::cerr << "Declared function type of " << extern_name << ":\n";
            function->getFunctionType()->print(dbgs(), true);
            user_error << "Cannot create a function with a declaration of mismatched type.\n";
        }
    }
    set_function_attributes_for_target(function, target);

    // Mark the buffer args as no alias
    for (size_t i = 0; i < args.size(); i++) {
        if (args[i].is_buffer()) {
            function->addParamAttr(i, Attribute::NoAlias);
        }
    }

    debug(1) << "Generating llvm bitcode prolog for function " << name << "...\n";

    // Null out the destructor block.
    destructor_block = nullptr;

    // Make the initial basic block
    BasicBlock *block = BasicBlock::Create(*context, "entry", function);
    builder->SetInsertPoint(block);

    // Put the arguments in the symbol table
    {
        size_t i = 0;
        for (auto &arg : function->args()) {
            if (args[i].is_buffer()) {
                sym_push(args[i].name + ".buffer", &arg);
            } else {
                Type passed_type = upgrade_type_for_argument_passing(args[i].type);
                if (args[i].type != passed_type) {
                    llvm::Value *a = builder->CreateBitCast(&arg, llvm_type_of(args[i].type));
                    sym_push(args[i].name, a);
                } else {
                    sym_push(args[i].name, &arg);
                }
            }

            i++;
        }
    }
}

void CodeGen_LLVM::end_func(const std::vector<LoweredArgument> &args) {
    return_with_error_code(ConstantInt::get(i32_t, 0));

    // Remove the arguments from the symbol table
    for (const auto &arg : args) {
        if (arg.is_buffer()) {
            sym_pop(arg.name + ".buffer");
        } else {
            sym_pop(arg.name);
        }
    }

    internal_assert(!verifyFunction(*function, &llvm::errs()));

    current_function_args.clear();
}

void CodeGen_LLVM::compile_func(const LoweredFunc &f, const std::string &simple_name,
                                const std::string &extern_name) {
    // Generate the function declaration and argument unpacking code.
    begin_func(f.linkage, simple_name, extern_name, f.args);

    // If building with MSAN, ensure that calls to halide_msan_annotate_buffer_is_initialized()
    // happen for every output buffer if the function succeeds.
    if (f.linkage != LinkageType::Internal &&
        target.has_feature(Target::MSAN)) {
        llvm::Function *annotate_buffer_fn =
            module->getFunction("halide_msan_annotate_buffer_is_initialized_as_destructor");
        internal_assert(annotate_buffer_fn)
            << "Could not find halide_msan_annotate_buffer_is_initialized_as_destructor in module\n";
        annotate_buffer_fn->addParamAttr(0, Attribute::NoAlias);
        for (const auto &arg : f.args) {
            if (arg.kind == Argument::OutputBuffer) {
                register_destructor(annotate_buffer_fn, sym_get(arg.name + ".buffer"), OnSuccess);
            }
        }
    }

    // Generate the function body.
    debug(1) << "Generating llvm bitcode for function " << f.name << "...\n";
    f.body.accept(this);

    // Clean up and return.
    end_func(f.args);
}

// Given a range of iterators of constant ints, get a corresponding vector of llvm::Constant.
template<typename It>
std::vector<llvm::Constant *> get_constants(llvm::Type *t, It begin, It end) {
    std::vector<llvm::Constant *> ret;
    for (It i = begin; i != end; i++) {
        ret.push_back(ConstantInt::get(t, *i));
    }
    return ret;
}

BasicBlock *CodeGen_LLVM::get_destructor_block() {
    if (!destructor_block) {
        // Create it if it doesn't exist.
        IRBuilderBase::InsertPoint here = builder->saveIP();
        destructor_block = BasicBlock::Create(*context, "destructor_block", function);
        builder->SetInsertPoint(destructor_block);
        // The first instruction in the destructor block is a phi node
        // that collects the error code.
        PHINode *error_code = builder->CreatePHI(i32_t, 0);

        // Calls to destructors will get inserted here.

        // The last instruction is the return op that returns it.
        builder->CreateRet(error_code);

        // Jump back to where we were.
        builder->restoreIP(here);
    }
    internal_assert(destructor_block->getParent() == function);
    return destructor_block;
}

Value *CodeGen_LLVM::register_destructor(llvm::Function *destructor_fn, Value *obj, DestructorType when) {

    // Create a null-initialized stack slot to track this object
    llvm::Type *void_ptr = i8_t->getPointerTo();
    llvm::Value *stack_slot = create_alloca_at_entry(void_ptr, 1, true);

    // Cast the object to llvm's representation of void *
    obj = builder->CreatePointerCast(obj, void_ptr);

    // Put it in the stack slot
    builder->CreateStore(obj, stack_slot);

    // Passing the constant null as the object means the destructor
    // will never get called.
    {
        llvm::Constant *c = dyn_cast<llvm::Constant>(obj);
        if (c && c->isNullValue()) {
            internal_error << "Destructors must take a non-null object\n";
        }
    }

    // Switch to the destructor block, and add code that cleans up
    // this object if the contents of the stack slot is not nullptr.
    IRBuilderBase::InsertPoint here = builder->saveIP();
    BasicBlock *dtors = get_destructor_block();

    builder->SetInsertPoint(dtors->getFirstNonPHI());

    PHINode *error_code = dyn_cast<PHINode>(dtors->begin());
    internal_assert(error_code) << "The destructor block is supposed to start with a phi node\n";

    llvm::Value *should_call = nullptr;
    switch (when) {
    case Always:
        should_call = ConstantInt::get(i1_t, 1);
        break;
    case OnError:
        should_call = builder->CreateIsNotNull(error_code);
        break;
    case OnSuccess:
        should_call = builder->CreateIsNull(error_code);
        break;
    }
    llvm::Function *call_destructor = module->getFunction("call_destructor");
    internal_assert(call_destructor);
    internal_assert(destructor_fn);
    internal_assert(should_call);
    Value *args[] = {get_user_context(), destructor_fn, stack_slot, should_call};
    builder->CreateCall(call_destructor, args);

    // Switch back to the original location
    builder->restoreIP(here);

    // Return the stack slot so that it's possible to cleanup the object early.
    return stack_slot;
}

void CodeGen_LLVM::trigger_destructor(llvm::Function *destructor_fn, Value *stack_slot) {
    llvm::Function *call_destructor = module->getFunction("call_destructor");
    internal_assert(call_destructor);
    internal_assert(destructor_fn);
    stack_slot = builder->CreatePointerCast(stack_slot, i8_t->getPointerTo()->getPointerTo());
    Value *should_call = ConstantInt::get(i1_t, 1);
    Value *args[] = {get_user_context(), destructor_fn, stack_slot, should_call};
    builder->CreateCall(call_destructor, args);
}

void CodeGen_LLVM::compile_buffer(const Buffer<> &buf) {
    // Embed the buffer declaration as a global.
    internal_assert(buf.defined());

    user_assert(buf.data())
        << "Can't embed buffer " << buf.name() << " because it has a null host pointer.\n";
    user_assert(!buf.device_dirty())
        << "Can't embed Image \"" << buf.name() << "\""
        << " because it has a dirty device pointer\n";

    Constant *type_fields[] = {
        ConstantInt::get(i8_t, buf.type().code()),
        ConstantInt::get(i8_t, buf.type().bits()),
        ConstantInt::get(i16_t, buf.type().lanes())};

    Constant *shape = nullptr;
    if (buf.dimensions()) {
        size_t shape_size = buf.dimensions() * sizeof(halide_dimension_t);
        vector<char> shape_blob((char *)buf.raw_buffer()->dim, (char *)buf.raw_buffer()->dim + shape_size);
        shape = create_binary_blob(shape_blob, buf.name() + ".shape");
        shape = ConstantExpr::getPointerCast(shape, dimension_t_type->getPointerTo());
    } else {
        shape = ConstantPointerNull::get(dimension_t_type->getPointerTo());
    }

    // For now, we assume buffers that aren't scalar are constant,
    // while scalars can be mutated. This accommodates all our existing
    // use cases, which is that all buffers are constant, except those
    // used to store stateful module information in offloading runtimes.
    bool constant = buf.dimensions() != 0;

    vector<char> data_blob((const char *)buf.data(), (const char *)buf.data() + buf.size_in_bytes());

    Constant *fields[] = {
        ConstantInt::get(i64_t, 0),                                         // device
        ConstantPointerNull::get(device_interface_t_type->getPointerTo()),  // device_interface
        create_binary_blob(data_blob, buf.name() + ".data", constant),      // host
        ConstantInt::get(i64_t, halide_buffer_flag_host_dirty),             // flags
        ConstantStruct::get(type_t_type, type_fields),                      // type
        ConstantInt::get(i32_t, buf.dimensions()),                          // dimensions
        shape,                                                              // dim
        ConstantPointerNull::get(i8_t->getPointerTo()),                     // padding
    };
    Constant *buffer_struct = ConstantStruct::get(halide_buffer_t_type, fields);

    // Embed the halide_buffer_t and make it point to the data array.
    GlobalVariable *global = new GlobalVariable(*module, halide_buffer_t_type,
                                                false, GlobalValue::PrivateLinkage,
                                                nullptr, buf.name() + ".buffer");
    global->setInitializer(buffer_struct);

    // Finally, dump it in the symbol table
    Constant *zero[] = {ConstantInt::get(i32_t, 0)};
    Constant *global_ptr = ConstantExpr::getInBoundsGetElementPtr(halide_buffer_t_type, global, zero);
    sym_push(buf.name() + ".buffer", global_ptr);
}

Constant *CodeGen_LLVM::embed_constant_scalar_value_t(const Expr &e) {
    if (!e.defined()) {
        return Constant::getNullValue(scalar_value_t_type->getPointerTo());
    }

    internal_assert(!e.type().is_handle()) << "Should never see Handle types here.";

    llvm::Value *val = codegen(e);
    llvm::Constant *constant = dyn_cast<llvm::Constant>(val);
    internal_assert(constant);

    // Verify that the size of the LLVM value is the size we expected.
    internal_assert((uint64_t)constant->getType()->getPrimitiveSizeInBits() == (uint64_t)e.type().bits());

    // It's important that we allocate a full scalar_value_t_type here,
    // even if the type of the value is smaller; downstream consumers should
    // be able to correctly load an entire scalar_value_t_type regardless of its
    // type, and if we emit just (say) a uint8 value here, the pointer may be
    // misaligned and/or the storage after may be unmapped. LLVM doesn't support
    // unions directly, so we'll fake it by making a constant array of the elements
    // we need, setting the first to the constant we want, and setting the rest
    // to all-zeros. (This happens to work because sizeof(halide_scalar_value_t) is evenly
    // divisible by sizeof(any-union-field.)

    const size_t value_size = e.type().bytes();
    internal_assert(value_size > 0 && value_size <= sizeof(halide_scalar_value_t));

    const size_t array_size = sizeof(halide_scalar_value_t) / value_size;
    internal_assert(array_size * value_size == sizeof(halide_scalar_value_t));

    vector<Constant *> array_entries(array_size, Constant::getNullValue(constant->getType()));
    array_entries[0] = constant;

    llvm::ArrayType *array_type = ArrayType::get(constant->getType(), array_size);
    GlobalVariable *storage = new GlobalVariable(
        *module,
        array_type,
        /*isConstant*/ true,
        GlobalValue::PrivateLinkage,
        ConstantArray::get(array_type, array_entries));

    // Ensure that the storage is aligned for halide_scalar_value_t
    storage->setAlignment(llvm::Align((int)sizeof(halide_scalar_value_t)));

    Constant *zero[] = {ConstantInt::get(i32_t, 0)};
    return ConstantExpr::getBitCast(
        ConstantExpr::getInBoundsGetElementPtr(array_type, storage, zero),
        scalar_value_t_type->getPointerTo());
}

Constant *CodeGen_LLVM::embed_constant_expr(Expr e, llvm::Type *t) {
    internal_assert(t != scalar_value_t_type);

    if (!e.defined()) {
        return Constant::getNullValue(t->getPointerTo());
    }

    internal_assert(!e.type().is_handle()) << "Should never see Handle types here.";
    if (!is_const(e)) {
        e = simplify(e);
        internal_assert(is_const(e)) << "Should only see constant values for estimates.";
    }

    llvm::Value *val = codegen(e);
    llvm::Constant *constant = dyn_cast<llvm::Constant>(val);
    internal_assert(constant);

    GlobalVariable *storage = new GlobalVariable(
        *module,
        constant->getType(),
        /*isConstant*/ true,
        GlobalValue::PrivateLinkage,
        constant);

    Constant *zero[] = {ConstantInt::get(i32_t, 0)};
    return ConstantExpr::getBitCast(
        ConstantExpr::getInBoundsGetElementPtr(constant->getType(), storage, zero),
        t->getPointerTo());
}

// Make a wrapper to call the function with an array of pointer
// args. This is easier for the JIT to call than a function with an
// unknown (at compile time) argument list. If result_in_argv is false,
// the internal function result is returned as the wrapper function
// result; if result_in_argv is true, the internal function result
// is stored as the last item in the argv list (which must be one
// longer than the number of arguments), and the wrapper's actual
// return type is always 'void'.
llvm::Function *CodeGen_LLVM::add_argv_wrapper(llvm::Function *fn,
                                               const std::string &name,
                                               bool result_in_argv) {
    llvm::Type *wrapper_result_type = result_in_argv ? void_t : i32_t;
    llvm::Type *wrapper_args_t[] = {i8_t->getPointerTo()->getPointerTo()};
    llvm::FunctionType *wrapper_func_t = llvm::FunctionType::get(wrapper_result_type, wrapper_args_t, false);
    llvm::Function *wrapper_func = llvm::Function::Create(wrapper_func_t, llvm::GlobalValue::ExternalLinkage, name, module.get());
    llvm::BasicBlock *wrapper_block = llvm::BasicBlock::Create(module->getContext(), "entry", wrapper_func);
    builder->SetInsertPoint(wrapper_block);

    llvm::Value *arg_array = iterator_to_pointer(wrapper_func->arg_begin());
    std::vector<llvm::Value *> wrapper_args;
    for (llvm::Function::arg_iterator i = fn->arg_begin(); i != fn->arg_end(); i++) {
        // Get the address of the nth argument
        llvm::Value *ptr = CreateConstGEP1_32(builder, arg_array, wrapper_args.size());
        ptr = builder->CreateLoad(ptr->getType()->getPointerElementType(), ptr);
        if (i->getType() == halide_buffer_t_type->getPointerTo()) {
            // Cast the argument to a halide_buffer_t *
            wrapper_args.push_back(builder->CreatePointerCast(ptr, halide_buffer_t_type->getPointerTo()));
        } else {
            // Cast to the appropriate type and load
            ptr = builder->CreatePointerCast(ptr, i->getType()->getPointerTo());
            wrapper_args.push_back(builder->CreateLoad(ptr->getType()->getPointerElementType(), ptr));
        }
    }
    debug(4) << "Creating call from wrapper to actual function\n";
    llvm::CallInst *result = builder->CreateCall(fn, wrapper_args);
    // This call should never inline
    result->setIsNoInline();

    if (result_in_argv) {
        llvm::Value *result_in_argv_ptr = CreateConstGEP1_32(builder, arg_array, wrapper_args.size());
        if (fn->getReturnType() != void_t) {
            result_in_argv_ptr = builder->CreateLoad(result_in_argv_ptr->getType()->getPointerElementType(), result_in_argv_ptr);
            // Cast to the appropriate type and store
            result_in_argv_ptr = builder->CreatePointerCast(result_in_argv_ptr, fn->getReturnType()->getPointerTo());
            builder->CreateStore(result, result_in_argv_ptr);
        }
        builder->CreateRetVoid();
    } else {
        // We could probably support other types as return values,
        // but int32 results are all that have actually been tested.
        internal_assert(fn->getReturnType() == i32_t);
        builder->CreateRet(result);
    }
    internal_assert(!verifyFunction(*wrapper_func, &llvm::errs()));
    return wrapper_func;
}

llvm::Function *CodeGen_LLVM::embed_metadata_getter(const std::string &metadata_name,
                                                    const std::string &function_name, const std::vector<LoweredArgument> &args,
                                                    const std::map<std::string, std::string> &metadata_name_map) {
    Constant *zero = ConstantInt::get(i32_t, 0);

    const int num_args = (int)args.size();

    auto map_string = [&metadata_name_map](const std::string &from) -> std::string {
        auto it = metadata_name_map.find(from);
        return it == metadata_name_map.end() ? from : it->second;
    };

    vector<Constant *> arguments_array_entries;
    for (int arg = 0; arg < num_args; ++arg) {

        StructType *type_t_type = get_llvm_struct_type_by_name(module.get(), "struct.halide_type_t");
        internal_assert(type_t_type) << "Did not find halide_type_t in module.\n";

        Constant *type_fields[] = {
            ConstantInt::get(i8_t, args[arg].type.code()),
            ConstantInt::get(i8_t, args[arg].type.bits()),
            ConstantInt::get(i16_t, 1)};
        Constant *type = ConstantStruct::get(type_t_type, type_fields);

        auto argument_estimates = args[arg].argument_estimates;
        if (args[arg].type.is_handle()) {
            // Handle values are always emitted into metadata as "undefined", regardless of
            // what sort of Expr is provided.
            argument_estimates = ArgumentEstimates{};
        }

        Constant *buffer_estimates_array_ptr;
        if (args[arg].is_buffer() && !argument_estimates.buffer_estimates.empty()) {
            internal_assert((int)argument_estimates.buffer_estimates.size() == args[arg].dimensions);
            vector<Constant *> buffer_estimates_array_entries;
            for (const auto &be : argument_estimates.buffer_estimates) {
                Expr min = be.min;
                if (min.defined()) {
                    min = cast<int64_t>(min);
                }
                Expr extent = be.extent;
                if (extent.defined()) {
                    extent = cast<int64_t>(extent);
                }
                buffer_estimates_array_entries.push_back(embed_constant_expr(min, i64_t));
                buffer_estimates_array_entries.push_back(embed_constant_expr(extent, i64_t));
            }

            llvm::ArrayType *buffer_estimates_array = ArrayType::get(i64_t->getPointerTo(), buffer_estimates_array_entries.size());
            GlobalVariable *buffer_estimates_array_storage = new GlobalVariable(
                *module,
                buffer_estimates_array,
                /*isConstant*/ true,
                GlobalValue::PrivateLinkage,
                ConstantArray::get(buffer_estimates_array, buffer_estimates_array_entries));

            Value *zeros[] = {zero, zero};
            buffer_estimates_array_ptr = ConstantExpr::getInBoundsGetElementPtr(buffer_estimates_array, buffer_estimates_array_storage, zeros);
        } else {
            buffer_estimates_array_ptr = Constant::getNullValue(i64_t->getPointerTo()->getPointerTo());
        }

        Constant *argument_fields[] = {
            create_string_constant(map_string(args[arg].name)),
            ConstantInt::get(i32_t, args[arg].kind),
            ConstantInt::get(i32_t, args[arg].dimensions),
            type,
            embed_constant_scalar_value_t(argument_estimates.scalar_def),
            embed_constant_scalar_value_t(argument_estimates.scalar_min),
            embed_constant_scalar_value_t(argument_estimates.scalar_max),
            embed_constant_scalar_value_t(argument_estimates.scalar_estimate),
            buffer_estimates_array_ptr};
        arguments_array_entries.push_back(ConstantStruct::get(argument_t_type, argument_fields));
    }
    llvm::ArrayType *arguments_array = ArrayType::get(argument_t_type, num_args);
    GlobalVariable *arguments_array_storage = new GlobalVariable(
        *module,
        arguments_array,
        /*isConstant*/ true,
        GlobalValue::PrivateLinkage,
        ConstantArray::get(arguments_array, arguments_array_entries));

    Constant *version = ConstantInt::get(i32_t, halide_filter_metadata_t::VERSION);

    Value *zeros[] = {zero, zero};
    Constant *metadata_fields[] = {
        /* version */ version,
        /* num_arguments */ ConstantInt::get(i32_t, num_args),
        /* arguments */ ConstantExpr::getInBoundsGetElementPtr(arguments_array, arguments_array_storage, zeros),
        /* target */ create_string_constant(map_string(target.to_string())),
        /* name */ create_string_constant(map_string(function_name))};

    GlobalVariable *metadata_storage = new GlobalVariable(
        *module,
        metadata_t_type,
        /*isConstant*/ true,
        GlobalValue::PrivateLinkage,
        ConstantStruct::get(metadata_t_type, metadata_fields),
        metadata_name + "_storage");

    llvm::FunctionType *func_t = llvm::FunctionType::get(metadata_t_type->getPointerTo(), false);
    llvm::Function *metadata_getter = llvm::Function::Create(func_t, llvm::GlobalValue::ExternalLinkage, metadata_name, module.get());
    llvm::BasicBlock *block = llvm::BasicBlock::Create(module->getContext(), "entry", metadata_getter);
    builder->SetInsertPoint(block);
    builder->CreateRet(metadata_storage);
    internal_assert(!verifyFunction(*metadata_getter, &llvm::errs()));

    return metadata_getter;
}

llvm::Type *CodeGen_LLVM::llvm_type_of(const Type &t) const {
    return Internal::llvm_type_of(context, t);
}

void CodeGen_LLVM::optimize_module() {
    debug(3) << "Optimizing module\n";

    auto time_start = std::chrono::high_resolution_clock::now();

    if (debug::debug_level() >= 3) {
        module->print(dbgs(), nullptr, false, true);
    }

    std::unique_ptr<TargetMachine> tm = make_target_machine(*module);

    // At present, we default to *enabling* LLVM loop optimization,
    // unless DisableLLVMLoopOpt is set; we're going to flip this to defaulting
    // to *not* enabling these optimizations (and removing the DisableLLVMLoopOpt feature).
    // See https://github.com/halide/Halide/issues/4113 for more info.
    // (Note that setting EnableLLVMLoopOpt always enables loop opt, regardless
    // of the setting of DisableLLVMLoopOpt.)
    const bool do_loop_opt = !get_target().has_feature(Target::DisableLLVMLoopOpt) ||
                             get_target().has_feature(Target::EnableLLVMLoopOpt);

    PipelineTuningOptions pto;
    pto.LoopInterleaving = do_loop_opt;
    pto.LoopVectorization = do_loop_opt;
    pto.SLPVectorization = true;  // Note: SLP vectorization has no analogue in the Halide scheduling model
    pto.LoopUnrolling = do_loop_opt;
    // Clear ScEv info for all loops. Certain Halide applications spend a very
    // long time compiling in forgetLoop, and prefer to forget everything
    // and rebuild SCEV (aka "Scalar Evolution") from scratch.
    // Sample difference in compile time reduction at the time of this change was
    // 21.04 -> 14.78 using current ToT release build. (See also https://reviews.llvm.org/rL358304)
    pto.ForgetAllSCEVInLoopUnroll = true;

#if LLVM_VERSION >= 130
    llvm::PassBuilder pb(tm.get(), pto);
#elif LLVM_VERSION >= 120
    llvm::PassBuilder pb(/*DebugLogging*/ false, tm.get(), pto);
#else
    llvm::PassBuilder pb(tm.get(), pto);
#endif

    bool debug_pass_manager = false;
    // These analysis managers have to be declared in this order.
#if LLVM_VERSION >= 130
    llvm::LoopAnalysisManager lam;
    llvm::FunctionAnalysisManager fam;
    llvm::CGSCCAnalysisManager cgam;
    llvm::ModuleAnalysisManager mam;
#else
    llvm::LoopAnalysisManager lam(debug_pass_manager);
    llvm::FunctionAnalysisManager fam(debug_pass_manager);
    llvm::CGSCCAnalysisManager cgam(debug_pass_manager);
    llvm::ModuleAnalysisManager mam(debug_pass_manager);
#endif

    llvm::AAManager aa = pb.buildDefaultAAPipeline();
    fam.registerPass([&] { return std::move(aa); });

    // Register all the basic analyses with the managers.
    pb.registerModuleAnalyses(mam);
    pb.registerCGSCCAnalyses(cgam);
    pb.registerFunctionAnalyses(fam);
    pb.registerLoopAnalyses(lam);
    pb.crossRegisterProxies(lam, fam, cgam, mam);
#if LLVM_VERSION >= 130
    ModulePassManager mpm;
#else
    ModulePassManager mpm(debug_pass_manager);
#endif

#if LLVM_VERSION >= 140
    using OptimizationLevel = llvm::OptimizationLevel;
#else
    using OptimizationLevel = PassBuilder::OptimizationLevel;
#endif

    OptimizationLevel level = OptimizationLevel::O3;

    if (get_target().has_feature(Target::ASAN)) {
#if LLVM_VERSION >= 120
        pb.registerPipelineStartEPCallback([&](ModulePassManager &mpm,
                                               OptimizationLevel) {
            mpm.addPass(
                RequireAnalysisPass<ASanGlobalsMetadataAnalysis, llvm::Module>());
        });
#else
        pb.registerPipelineStartEPCallback([&](ModulePassManager &mpm) {
            mpm.addPass(
                RequireAnalysisPass<ASanGlobalsMetadataAnalysis, llvm::Module>());
        });
#endif
        pb.registerOptimizerLastEPCallback(
            [](ModulePassManager &mpm, OptimizationLevel level) {
#if LLVM_VERSION >= 140
                AddressSanitizerOptions asan_options;  // default values are good...
                asan_options.UseAfterScope = true;     // ... except this one
                mpm.addPass(createModuleToFunctionPassAdaptor(AddressSanitizerPass(asan_options)));
#else
                constexpr bool compile_kernel = false;
                constexpr bool recover = false;
                constexpr bool use_after_scope = true;
<<<<<<< HEAD
#if LLVM_VERSION >= 140
                // TODO: this is the value that the default ctor uses.
                // Not sure if it's ideal for Halide.
                constexpr AsanDetectStackUseAfterReturnMode use_after_return = AsanDetectStackUseAfterReturnMode::Runtime;
                mpm.addPass(createModuleToFunctionPassAdaptor(AddressSanitizerPass(
                    AddressSanitizerOptions{compile_kernel, recover, use_after_scope, use_after_return})));
#else
=======
>>>>>>> 26ccb54e
                mpm.addPass(createModuleToFunctionPassAdaptor(AddressSanitizerPass(
                    compile_kernel, recover, use_after_scope)));
#endif
            });
#if LLVM_VERSION >= 140
        pb.registerPipelineStartEPCallback(
            [](ModulePassManager &mpm, OptimizationLevel) {
                AddressSanitizerOptions asan_options;  // default values are good
                constexpr bool use_global_gc = true;
                constexpr bool use_odr_indicator = true;
                constexpr auto destructor_kind = AsanDtorKind::Global;
                mpm.addPass(ModuleAddressSanitizerPass(
                    asan_options, use_global_gc,
                    use_odr_indicator, destructor_kind));
            });
#elif LLVM_VERSION >= 120
        pb.registerPipelineStartEPCallback(
            [](ModulePassManager &mpm, OptimizationLevel) {
                constexpr bool compile_kernel = false;
                constexpr bool recover = false;
                constexpr bool module_use_after_scope = false;
                constexpr bool use_odr_indicator = true;
                mpm.addPass(ModuleAddressSanitizerPass(
                    compile_kernel, recover, module_use_after_scope,
                    use_odr_indicator));
            });
#else
        pb.registerPipelineStartEPCallback(
            [](ModulePassManager &mpm) {
                constexpr bool compile_kernel = false;
                constexpr bool recover = false;
                constexpr bool module_use_after_scope = false;
                constexpr bool use_odr_indicator = true;
                mpm.addPass(ModuleAddressSanitizerPass(
                    compile_kernel, recover, module_use_after_scope,
                    use_odr_indicator));
            });
#endif
    }

    if (get_target().has_feature(Target::TSAN)) {
        pb.registerOptimizerLastEPCallback(
            [](ModulePassManager &mpm, OptimizationLevel level) {
                mpm.addPass(
                    createModuleToFunctionPassAdaptor(ThreadSanitizerPass()));
            });
    }

    for (auto &function : *module) {
        if (get_target().has_feature(Target::ASAN)) {
            function.addFnAttr(Attribute::SanitizeAddress);
        }
        if (get_target().has_feature(Target::TSAN)) {
            // Do not annotate any of Halide's low-level synchronization code as it has
            // tsan interface calls to mark its behavior and is much faster if
            // it is not analyzed instruction by instruction.
            if (!(function.getName().startswith("_ZN6Halide7Runtime8Internal15Synchronization") ||
                  // TODO: this is a benign data race that re-initializes the detected features;
                  // we should really fix it properly inside the implementation, rather than disabling
                  // it here as a band-aid.
                  function.getName().startswith("halide_default_can_use_target_features") ||
                  function.getName().startswith("halide_mutex_") ||
                  function.getName().startswith("halide_cond_"))) {
                function.addFnAttr(Attribute::SanitizeThread);
            }
        }
    }

#if LLVM_VERSION >= 130
    if (tm) {
        tm->registerPassBuilderCallbacks(pb);
    }
#elif LLVM_VERSION >= 120
    if (tm) {
        tm->registerPassBuilderCallbacks(pb, debug_pass_manager);
    }
#endif

    mpm = pb.buildPerModuleDefaultPipeline(level, debug_pass_manager);
    mpm.run(*module, mam);

    if (llvm::verifyModule(*module, &errs())) {
        report_fatal_error("Transformation resulted in an invalid module\n");
    }

    debug(3) << "After LLVM optimizations:\n";
    if (debug::debug_level() >= 2) {
        module->print(dbgs(), nullptr, false, true);
    }

    auto *logger = get_compiler_logger();
    if (logger) {
        auto time_end = std::chrono::high_resolution_clock::now();
        std::chrono::duration<double> diff = time_end - time_start;
        logger->record_compilation_time(CompilerLogger::Phase::LLVM, diff.count());
    }
}

void CodeGen_LLVM::sym_push(const string &name, llvm::Value *value) {
    if (!value->getType()->isVoidTy()) {
        value->setName(name);
    }
    symbol_table.push(name, value);
}

void CodeGen_LLVM::sym_pop(const string &name) {
    symbol_table.pop(name);
}

llvm::Value *CodeGen_LLVM::sym_get(const string &name, bool must_succeed) const {
    // look in the symbol table
    if (!symbol_table.contains(name)) {
        if (must_succeed) {
            std::ostringstream err;
            err << "Symbol not found: " << name << "\n";

            if (debug::debug_level() > 0) {
                err << "The following names are in scope:\n"
                    << symbol_table << "\n";
            }

            internal_error << err.str();
        } else {
            return nullptr;
        }
    }
    return symbol_table.get(name);
}

bool CodeGen_LLVM::sym_exists(const string &name) const {
    return symbol_table.contains(name);
}

Value *CodeGen_LLVM::codegen(const Expr &e) {
    internal_assert(e.defined());
    debug(4) << "Codegen: " << e.type() << ", " << e << "\n";
    value = nullptr;
    e.accept(this);
    internal_assert(value) << "Codegen of an expr did not produce an llvm value\n"
                           << e;

    // Halide's type system doesn't distinguish between scalars and
    // vectors of size 1, so if a codegen method returned a vector of
    // size one, just extract it out as a scalar.
    if (e.type().is_scalar() &&
        value->getType()->isVectorTy()) {
        internal_assert(get_vector_num_elements(value->getType()) == 1);
        value = builder->CreateExtractElement(value, ConstantInt::get(i32_t, 0));
    }

    // TODO: skip this correctness check for bool vectors,
    // as eliminate_bool_vectors() will cause a discrepancy for some backends
    // (eg OpenCL, HVX, WASM); for now we're just ignoring the assert, but
    // in the long run we should improve the smarts. See https://github.com/halide/Halide/issues/4194.
    const bool is_bool_vector = e.type().is_bool() && e.type().lanes() > 1;
    // TODO: skip this correctness check for prefetch, because the return type
    // of prefetch indicates the type being prefetched, which does not match the
    // implementation of prefetch.
    // See https://github.com/halide/Halide/issues/4211.
    const bool is_prefetch = Call::as_intrinsic(e, {Call::prefetch});
    internal_assert(is_bool_vector || is_prefetch ||
                    e.type().is_handle() ||
                    value->getType()->isVoidTy() ||
                    value->getType() == llvm_type_of(e.type()))
        << "Codegen of Expr " << e
        << " of type " << e.type()
        << " did not produce llvm IR of the corresponding llvm type.\n";
    return value;
}

void CodeGen_LLVM::codegen(const Stmt &s) {
    internal_assert(s.defined());
    debug(4) << "Codegen: " << s << "\n";
    value = nullptr;
    s.accept(this);
}
namespace {

bool is_power_of_two(int x) {
    return (x & (x - 1)) == 0;
}

int next_power_of_two(int x) {
    return static_cast<int>(1) << static_cast<int>(std::ceil(std::log2(x)));
}

}  // namespace

Type CodeGen_LLVM::upgrade_type_for_arithmetic(const Type &t) const {
    if (t.is_bfloat() || (t.is_float() && t.bits() < 32)) {
        return Float(32, t.lanes());
    } else if (t.is_int_or_uint() && !is_power_of_two(t.bits())) {
        return t.with_bits(next_power_of_two(t.bits()));
    } else {
        return t;
    }
}

Type CodeGen_LLVM::upgrade_type_for_argument_passing(const Type &t) const {
    if (t.is_bfloat() || (t.is_float() && t.bits() < 32)) {
        return t.with_code(halide_type_uint);
    } else {
        return t;
    }
}

Type CodeGen_LLVM::upgrade_type_for_storage(const Type &t) const {
    if (t.is_bfloat() || (t.is_float() && t.bits() < 32)) {
        return t.with_code(halide_type_uint);
    } else if (t.is_bool()) {
        return t.with_bits(8);
    } else if (t.is_handle()) {
        return UInt(64, t.lanes());
    } else if (t.is_int_or_uint() && !is_power_of_two(t.bits())) {
        return t.with_bits(next_power_of_two(t.bits()));
    } else {
        return t;
    }
}

void CodeGen_LLVM::visit(const IntImm *op) {
    value = ConstantInt::getSigned(llvm_type_of(op->type), op->value);
}

void CodeGen_LLVM::visit(const UIntImm *op) {
    value = ConstantInt::get(llvm_type_of(op->type), op->value);
}

void CodeGen_LLVM::visit(const FloatImm *op) {
    if (op->type.is_bfloat()) {
        codegen(reinterpret(BFloat(16), make_const(UInt(16), bfloat16_t(op->value).to_bits())));
    } else if (op->type.bits() == 16) {
        codegen(reinterpret(Float(16), make_const(UInt(16), float16_t(op->value).to_bits())));
    } else {
        value = ConstantFP::get(llvm_type_of(op->type), op->value);
    }
}

void CodeGen_LLVM::visit(const StringImm *op) {
    value = create_string_constant(op->value);
}

void CodeGen_LLVM::visit(const Cast *op) {
    Halide::Type src = op->value.type();
    Halide::Type dst = op->type;

    if (upgrade_type_for_arithmetic(src) != src ||
        upgrade_type_for_arithmetic(dst) != dst) {
        // Handle casts to and from types for which we don't have native support.
        debug(4) << "Emulating cast from " << src << " to " << dst << "\n";
        if ((src.is_float() && src.bits() < 32) ||
            (dst.is_float() && dst.bits() < 32)) {
            Expr equiv = lower_float16_cast(op);
            internal_assert(equiv.type() == op->type);
            codegen(equiv);
        } else {
            internal_error << "Cast from type: " << src
                           << " to " << dst
                           << " unimplemented\n";
        }
        return;
    }

    value = codegen(op->value);
    llvm::Type *llvm_dst = llvm_type_of(dst);

    if (dst.is_handle() && src.is_handle()) {
        value = builder->CreateBitCast(value, llvm_dst);
    } else if (dst.is_handle() || src.is_handle()) {
        internal_error << "Can't cast from " << src << " to " << dst << "\n";
    } else if (!src.is_float() && !dst.is_float()) {
        // Widening integer casts either zero extend or sign extend,
        // depending on the source type. Narrowing integer casts
        // always truncate.
        value = builder->CreateIntCast(value, llvm_dst, src.is_int());
    } else if (src.is_float() && dst.is_int()) {
        value = builder->CreateFPToSI(value, llvm_dst);
    } else if (src.is_float() && dst.is_uint()) {
        // fptoui has undefined behavior on overflow. Seems reasonable
        // to get an unspecified uint on overflow, but because uint1s
        // are stored in uint8s for float->uint1 casts this undefined
        // behavior manifests itself as uint1 values greater than 1,
        // which could in turn break our bounds inference
        // guarantees. So go via uint8 in this case.
        if (dst.bits() < 8) {
            value = builder->CreateFPToUI(value, llvm_type_of(dst.with_bits(8)));
            value = builder->CreateIntCast(value, llvm_dst, false);
        } else {
            value = builder->CreateFPToUI(value, llvm_dst);
        }
    } else if (src.is_int() && dst.is_float()) {
        value = builder->CreateSIToFP(value, llvm_dst);
    } else if (src.is_uint() && dst.is_float()) {
        value = builder->CreateUIToFP(value, llvm_dst);
    } else {
        internal_assert(src.is_float() && dst.is_float());
        // Float widening or narrowing
        value = builder->CreateFPCast(value, llvm_dst);
    }
}

void CodeGen_LLVM::visit(const Variable *op) {
    value = sym_get(op->name);
}

template<typename Op>
bool CodeGen_LLVM::try_to_fold_vector_reduce(const Expr &a, Expr b) {
    const VectorReduce *red = a.as<VectorReduce>();
    if (!red) {
        red = b.as<VectorReduce>();
        b = a;
    }
    if (red &&
        ((std::is_same<Op, Add>::value && red->op == VectorReduce::Add) ||
         (std::is_same<Op, Min>::value && red->op == VectorReduce::Min) ||
         (std::is_same<Op, Max>::value && red->op == VectorReduce::Max) ||
         (std::is_same<Op, Mul>::value && red->op == VectorReduce::Mul) ||
         (std::is_same<Op, And>::value && red->op == VectorReduce::And) ||
         (std::is_same<Op, Or>::value && red->op == VectorReduce::Or) ||
         (std::is_same<Op, Call>::value && red->op == VectorReduce::SaturatingAdd))) {
        codegen_vector_reduce(red, b);
        return true;
    }
    return false;
}

void CodeGen_LLVM::visit(const Add *op) {
    Type t = upgrade_type_for_arithmetic(op->type);
    if (t != op->type) {
        codegen(cast(op->type, Add::make(cast(t, op->a), cast(t, op->b))));
        return;
    }

    // Some backends can fold the add into a vector reduce
    if (try_to_fold_vector_reduce<Add>(op->a, op->b)) {
        return;
    }

    Value *a = codegen(op->a);
    Value *b = codegen(op->b);
    if (op->type.is_float()) {
        value = builder->CreateFAdd(a, b);
    } else if (op->type.is_int() && op->type.bits() >= 32) {
        // We tell llvm integers don't wrap, so that it generates good
        // code for loop indices.
        value = builder->CreateNSWAdd(a, b);
    } else {
        value = builder->CreateAdd(a, b);
    }
}

void CodeGen_LLVM::visit(const Sub *op) {
    Type t = upgrade_type_for_arithmetic(op->type);
    if (t != op->type) {
        codegen(cast(op->type, Sub::make(cast(t, op->a), cast(t, op->b))));
        return;
    }

    Value *a = codegen(op->a);
    Value *b = codegen(op->b);
    if (op->type.is_float()) {
        value = builder->CreateFSub(a, b);
    } else if (op->type.is_int() && op->type.bits() >= 32) {
        // We tell llvm integers don't wrap, so that it generates good
        // code for loop indices.
        value = builder->CreateNSWSub(a, b);
    } else {
        value = builder->CreateSub(a, b);
    }
}

void CodeGen_LLVM::visit(const Mul *op) {
    Type t = upgrade_type_for_arithmetic(op->type);
    if (t != op->type) {
        codegen(cast(op->type, Mul::make(cast(t, op->a), cast(t, op->b))));
        return;
    }

    if (try_to_fold_vector_reduce<Mul>(op->a, op->b)) {
        return;
    }

    Value *a = codegen(op->a);
    Value *b = codegen(op->b);
    if (op->type.is_float()) {
        value = builder->CreateFMul(a, b);
    } else if (op->type.is_int() && op->type.bits() >= 32) {
        // We tell llvm integers don't wrap, so that it generates good
        // code for loop indices.
        value = builder->CreateNSWMul(a, b);
    } else {
        value = builder->CreateMul(a, b);
    }
}

void CodeGen_LLVM::visit(const Div *op) {
    user_assert(!is_const_zero(op->b)) << "Division by constant zero in expression: " << Expr(op) << "\n";

    Type t = upgrade_type_for_arithmetic(op->type);
    if (t != op->type) {
        codegen(cast(op->type, Div::make(cast(t, op->a), cast(t, op->b))));
        return;
    }

    if (op->type.is_float()) {
        // Don't call codegen() multiple times within an argument list:
        // order-of-evaluation isn't guaranteed and can vary by compiler,
        // leading to different LLVM IR ordering, which makes comparing
        // output hard.
        Value *a = codegen(op->a);
        Value *b = codegen(op->b);
        value = builder->CreateFDiv(a, b);
    } else {
        value = codegen(lower_int_uint_div(op->a, op->b));
    }
}

void CodeGen_LLVM::visit(const Mod *op) {
    Type t = upgrade_type_for_arithmetic(op->type);
    if (t != op->type) {
        codegen(cast(op->type, Mod::make(cast(t, op->a), cast(t, op->b))));
        return;
    }

    if (op->type.is_float()) {
        value = codegen(simplify(op->a - op->b * floor(op->a / op->b)));
    } else {
        value = codegen(lower_int_uint_mod(op->a, op->b));
    }
}

void CodeGen_LLVM::visit(const Min *op) {
    Type t = upgrade_type_for_arithmetic(op->type);
    if (t != op->type) {
        codegen(cast(op->type, Min::make(cast(t, op->a), cast(t, op->b))));
        return;
    }

    if (try_to_fold_vector_reduce<Min>(op->a, op->b)) {
        return;
    }

    string a_name = unique_name('a');
    string b_name = unique_name('b');
    Expr a = Variable::make(op->a.type(), a_name);
    Expr b = Variable::make(op->b.type(), b_name);
    value = codegen(Let::make(a_name, op->a,
                              Let::make(b_name, op->b,
                                        select(a < b, a, b))));
}

void CodeGen_LLVM::visit(const Max *op) {
    Type t = upgrade_type_for_arithmetic(op->type);
    if (t != op->type) {
        codegen(cast(op->type, Max::make(cast(t, op->a), cast(t, op->b))));
        return;
    }

    if (try_to_fold_vector_reduce<Max>(op->a, op->b)) {
        return;
    }

    string a_name = unique_name('a');
    string b_name = unique_name('b');
    Expr a = Variable::make(op->a.type(), a_name);
    Expr b = Variable::make(op->b.type(), b_name);
    value = codegen(Let::make(a_name, op->a,
                              Let::make(b_name, op->b,
                                        select(a > b, a, b))));
}

void CodeGen_LLVM::visit(const EQ *op) {
    Type t = upgrade_type_for_arithmetic(op->a.type());
    if (t != op->a.type()) {
        codegen(EQ::make(cast(t, op->a), cast(t, op->b)));
        return;
    }

    Value *a = codegen(op->a);
    Value *b = codegen(op->b);
    if (t.is_float()) {
        value = builder->CreateFCmpOEQ(a, b);
    } else {
        value = builder->CreateICmpEQ(a, b);
    }
}

void CodeGen_LLVM::visit(const NE *op) {
    Type t = upgrade_type_for_arithmetic(op->a.type());
    if (t != op->a.type()) {
        codegen(NE::make(cast(t, op->a), cast(t, op->b)));
        return;
    }

    Value *a = codegen(op->a);
    Value *b = codegen(op->b);
    if (t.is_float()) {
        value = builder->CreateFCmpONE(a, b);
    } else {
        value = builder->CreateICmpNE(a, b);
    }
}

void CodeGen_LLVM::visit(const LT *op) {
    Type t = upgrade_type_for_arithmetic(op->a.type());
    if (t != op->a.type()) {
        codegen(LT::make(cast(t, op->a), cast(t, op->b)));
        return;
    }

    Value *a = codegen(op->a);
    Value *b = codegen(op->b);
    if (t.is_float()) {
        value = builder->CreateFCmpOLT(a, b);
    } else if (t.is_int()) {
        value = builder->CreateICmpSLT(a, b);
    } else {
        value = builder->CreateICmpULT(a, b);
    }
}

void CodeGen_LLVM::visit(const LE *op) {
    Type t = upgrade_type_for_arithmetic(op->a.type());
    if (t != op->a.type()) {
        codegen(LE::make(cast(t, op->a), cast(t, op->b)));
        return;
    }

    Value *a = codegen(op->a);
    Value *b = codegen(op->b);
    if (t.is_float()) {
        value = builder->CreateFCmpOLE(a, b);
    } else if (t.is_int()) {
        value = builder->CreateICmpSLE(a, b);
    } else {
        value = builder->CreateICmpULE(a, b);
    }
}

void CodeGen_LLVM::visit(const GT *op) {
    Type t = upgrade_type_for_arithmetic(op->a.type());
    if (t != op->a.type()) {
        codegen(GT::make(cast(t, op->a), cast(t, op->b)));
        return;
    }

    Value *a = codegen(op->a);
    Value *b = codegen(op->b);

    if (t.is_float()) {
        value = builder->CreateFCmpOGT(a, b);
    } else if (t.is_int()) {
        value = builder->CreateICmpSGT(a, b);
    } else {
        value = builder->CreateICmpUGT(a, b);
    }
}

void CodeGen_LLVM::visit(const GE *op) {
    Type t = upgrade_type_for_arithmetic(op->a.type());
    if (t != op->a.type()) {
        codegen(GE::make(cast(t, op->a), cast(t, op->b)));
        return;
    }

    Value *a = codegen(op->a);
    Value *b = codegen(op->b);
    if (t.is_float()) {
        value = builder->CreateFCmpOGE(a, b);
    } else if (t.is_int()) {
        value = builder->CreateICmpSGE(a, b);
    } else {
        value = builder->CreateICmpUGE(a, b);
    }
}

void CodeGen_LLVM::visit(const And *op) {
    if (try_to_fold_vector_reduce<And>(op->a, op->b)) {
        return;
    }

    Value *a = codegen(op->a);
    Value *b = codegen(op->b);
    value = builder->CreateAnd(a, b);
}

void CodeGen_LLVM::visit(const Or *op) {
    if (try_to_fold_vector_reduce<Or>(op->a, op->b)) {
        return;
    }

    Value *a = codegen(op->a);
    Value *b = codegen(op->b);
    value = builder->CreateOr(a, b);
}

void CodeGen_LLVM::visit(const Not *op) {
    Value *a = codegen(op->a);
    value = builder->CreateNot(a);
}

void CodeGen_LLVM::visit(const Select *op) {
    Value *cmp = codegen(op->condition);
    Value *a = codegen(op->true_value);
    Value *b = codegen(op->false_value);
    value = builder->CreateSelect(cmp, a, b);
}

namespace {
Expr promote_64(const Expr &e) {
    if (const Add *a = e.as<Add>()) {
        return Add::make(promote_64(a->a), promote_64(a->b));
    } else if (const Sub *s = e.as<Sub>()) {
        return Sub::make(promote_64(s->a), promote_64(s->b));
    } else if (const Mul *m = e.as<Mul>()) {
        return Mul::make(promote_64(m->a), promote_64(m->b));
    } else if (const Min *m = e.as<Min>()) {
        return Min::make(promote_64(m->a), promote_64(m->b));
    } else if (const Max *m = e.as<Max>()) {
        return Max::make(promote_64(m->a), promote_64(m->b));
    } else {
        return cast(Int(64), e);
    }
}
}  // namespace

Value *CodeGen_LLVM::codegen_buffer_pointer(const string &buffer, Halide::Type type, Expr index) {
    // Find the base address from the symbol table
    Value *base_address = symbol_table.get(buffer);
    return codegen_buffer_pointer(base_address, type, std::move(index));
}

Value *CodeGen_LLVM::codegen_buffer_pointer(Value *base_address, Halide::Type type, Expr index) {
    // Promote index to 64-bit on targets that use 64-bit pointers.
    llvm::DataLayout d(module.get());
    if (promote_indices() && d.getPointerSize() == 8) {
        index = promote_64(index);
    }

    // Peel off a constant offset as a second GEP. This helps LLVM's
    // aliasing analysis, especially for backends that do address
    // computation in 32 bits but use 64-bit pointers.
    if (const Add *add = index.as<Add>()) {
        if (const int64_t *offset = as_const_int(add->b)) {
            Value *base = codegen_buffer_pointer(base_address, type, add->a);
            Value *off = codegen(make_const(Int(8 * d.getPointerSize()), *offset));
            return CreateInBoundsGEP(builder, base, off);
        }
    }

    return codegen_buffer_pointer(base_address, type, codegen(index));
}

Value *CodeGen_LLVM::codegen_buffer_pointer(const string &buffer, Halide::Type type, Value *index) {
    // Find the base address from the symbol table
    Value *base_address = symbol_table.get(buffer);
    return codegen_buffer_pointer(base_address, type, index);
}

Value *CodeGen_LLVM::codegen_buffer_pointer(Value *base_address, Halide::Type type, Value *index) {
    llvm::Type *base_address_type = base_address->getType();
    unsigned address_space = base_address_type->getPointerAddressSpace();

    type = upgrade_type_for_storage(type);

    llvm::Type *load_type = llvm_type_of(type)->getPointerTo(address_space);

    // If the type doesn't match the expected type, we need to pointer cast
    if (load_type != base_address_type) {
        base_address = builder->CreatePointerCast(base_address, load_type);
    }

    llvm::Constant *constant_index = dyn_cast<llvm::Constant>(index);
    if (constant_index && constant_index->isZeroValue()) {
        return base_address;
    }

    // Promote index to 64-bit on targets that use 64-bit pointers.
    llvm::DataLayout d(module.get());
    if (d.getPointerSize() == 8) {
        index = builder->CreateIntCast(index, i64_t, true);
    }

    return CreateInBoundsGEP(builder, base_address, index);
}

void CodeGen_LLVM::add_tbaa_metadata(llvm::Instruction *inst, string buffer, const Expr &index) {

    // Get the unique name for the block of memory this allocate node
    // is using.
    buffer = get_allocation_name(buffer);

    // If the index is constant, we generate some TBAA info that helps
    // LLVM understand our loads/stores aren't aliased.
    bool constant_index = false;
    int64_t base = 0;
    int64_t width = 1;

    if (index.defined()) {
        if (const Ramp *ramp = index.as<Ramp>()) {
            const int64_t *pstride = as_const_int(ramp->stride);
            const int64_t *pbase = as_const_int(ramp->base);
            if (pstride && pbase) {
                // We want to find the smallest aligned width and offset
                // that contains this ramp.
                int64_t stride = *pstride;
                base = *pbase;
                internal_assert(base >= 0);
                width = next_power_of_two(ramp->lanes * stride);

                while (base % width) {
                    base -= base % width;
                    width *= 2;
                }
                constant_index = true;
            }
        } else {
            const int64_t *pbase = as_const_int(index);
            if (pbase) {
                base = *pbase;
                constant_index = true;
            }
        }
    }

    llvm::MDBuilder builder(*context);

    // Add type-based-alias-analysis metadata to the pointer, so that
    // loads and stores to different buffers can get reordered.
    MDNode *tbaa = builder.createTBAARoot("Halide buffer");

    tbaa = builder.createTBAAScalarTypeNode(buffer, tbaa);

    // We also add metadata for constant indices to allow loads and
    // stores to the same buffer to get reordered.
    if (constant_index) {
        for (int w = 1024; w >= width; w /= 2) {
            int64_t b = (base / w) * w;

            std::stringstream level;
            level << buffer << ".width" << w << ".base" << b;
            tbaa = builder.createTBAAScalarTypeNode(level.str(), tbaa);
        }
    }

    tbaa = builder.createTBAAStructTagNode(tbaa, tbaa, 0);

    inst->setMetadata("tbaa", tbaa);
}

void CodeGen_LLVM::visit(const Load *op) {
    // If the type should be stored as some other type, insert a reinterpret cast.
    Type storage_type = upgrade_type_for_storage(op->type);
    if (op->type != storage_type) {
        codegen(reinterpret(op->type, Load::make(storage_type, op->name,
                                                 op->index, op->image,
                                                 op->param, op->predicate, op->alignment)));
        return;
    }

    // Predicated load
    if (!is_const_one(op->predicate)) {
        codegen_predicated_load(op);
        return;
    }

    // There are several cases. Different architectures may wish to override some.
    if (op->type.is_scalar()) {
        // Scalar loads
        Value *ptr = codegen_buffer_pointer(op->name, op->type, op->index);
        LoadInst *load = builder->CreateAlignedLoad(ptr->getType()->getPointerElementType(), ptr, llvm::Align(op->type.bytes()));
        add_tbaa_metadata(load, op->name, op->index);
        value = load;
    } else {
        const Ramp *ramp = op->index.as<Ramp>();
        const IntImm *stride = ramp ? ramp->stride.as<IntImm>() : nullptr;

        if (ramp && stride && stride->value == 1) {
            value = codegen_dense_vector_load(op);
        } else if (ramp && stride && 2 <= stride->value && stride->value <= 4) {
            // Try to rewrite strided loads as shuffles of dense loads,
            // aligned to the stride. This makes adjacent strided loads
            // share the same underlying dense loads.
            Expr base = ramp->base;
            // The variable align will track the alignment of the
            // base. Every time we change base, we also need to update
            // align.
            ModulusRemainder align = op->alignment;

            int aligned_stride = gcd(stride->value, align.modulus);
            int offset = 0;
            if (aligned_stride == stride->value) {
                offset = mod_imp((int)align.remainder, aligned_stride);
            } else {
                const Add *add = base.as<Add>();
                if (const IntImm *add_c = add ? add->b.as<IntImm>() : base.as<IntImm>()) {
                    offset = mod_imp(add_c->value, stride->value);
                }
            }

            if (offset) {
                base = simplify(base - offset);
                align.remainder = mod_imp(align.remainder - offset, align.modulus);
            }

            // We want to load a few more bytes than the original load did.
            // We know this is safe for internal buffers because we allocate
            // padding.
            // (In ASAN mode, don't read beyond the end of internal buffers either,
            // as ASAN will complain even about harmless stack overreads.)
            // The min moves lower by offset.
            int load_lanes = ramp->lanes * stride->value;
            bool external = op->param.defined() || op->image.defined();
            if (external || target.has_feature(Target::ASAN)) {
                load_lanes -= (stride->value - 1 - offset);
            }

            int slice_lanes = native_vector_bits() / op->type.bits();

            // We're going to add multiples of slice_lanes to base in
            // the loop below, so reduce alignment modulo slice_lanes.
            align.modulus = gcd(align.modulus, slice_lanes);
            align.remainder = mod_imp(align.remainder, align.modulus);

            // We need to slice the result in to native vector lanes, otherwise
            // LLVM misses optimizations like using ldN on ARM.
            vector<Value *> results;
            for (int i = 0; i < op->type.lanes(); i += slice_lanes) {
                int load_base_i = i * stride->value;
                int load_lanes_i = std::min<int>(slice_lanes * stride->value, load_lanes - load_base_i);
                int lanes_i = std::min<int>(slice_lanes, op->type.lanes() - i);
                Expr slice_base = simplify(base + load_base_i);

                Value *load_i = codegen_dense_vector_load(op->type.with_lanes(load_lanes_i), op->name, slice_base,
                                                          op->image, op->param, align, nullptr, false);

                SmallVector<Constant *, 256> constants;
                for (int j = 0; j < lanes_i; j++) {
                    Constant *constant = ConstantInt::get(i32_t, j * stride->value + offset);
                    constants.push_back(constant);
                }
                Constant *constantsV = ConstantVector::get(constants);
                Value *undef = UndefValue::get(load_i->getType());
                Value *shuffleInstr = builder->CreateShuffleVector(load_i, undef, constantsV);
                results.push_back(shuffleInstr);
            }

            // Concat the results
            value = concat_vectors(results);
        } else if (ramp && stride && stride->value == -1) {
            // Load the vector and then flip it in-place
            Expr flipped_base = ramp->base - ramp->lanes + 1;
            Expr flipped_stride = make_one(flipped_base.type());
            Expr flipped_index = Ramp::make(flipped_base, flipped_stride, ramp->lanes);
            ModulusRemainder align = op->alignment;
            // Switch to the alignment of the last lane
            align = align - (ramp->lanes - 1);
            Expr flipped_load = Load::make(op->type, op->name, flipped_index, op->image, op->param, op->predicate, align);

            Value *flipped = codegen(flipped_load);

            vector<int> indices(ramp->lanes);
            for (int i = 0; i < ramp->lanes; i++) {
                indices[i] = ramp->lanes - 1 - i;
            }

            value = shuffle_vectors(flipped, indices);
        } else if (ramp) {
            // Gather without generating the indices as a vector
            Value *ptr = codegen_buffer_pointer(op->name, op->type.element_of(), ramp->base);
            Value *stride = codegen(ramp->stride);
            value = UndefValue::get(llvm_type_of(op->type));
            for (int i = 0; i < ramp->lanes; i++) {
                Value *lane = ConstantInt::get(i32_t, i);
                LoadInst *val = builder->CreateLoad(ptr->getType()->getPointerElementType(), ptr);
                add_tbaa_metadata(val, op->name, op->index);
                value = builder->CreateInsertElement(value, val, lane);
                ptr = CreateInBoundsGEP(builder, ptr, stride);
            }
        } else if ((false)) { /* should_scalarize(op->index) */
            // TODO: put something sensible in for
            // should_scalarize. Probably a good idea if there are no
            // loads in it, and it's all int32.

            // Compute the index as scalars, and then do a gather
            Value *vec = UndefValue::get(llvm_type_of(op->type));
            for (int i = 0; i < op->type.lanes(); i++) {
                Expr idx = extract_lane(op->index, i);
                Value *ptr = codegen_buffer_pointer(op->name, op->type.element_of(), idx);
                LoadInst *val = builder->CreateLoad(ptr->getType()->getPointerElementType(), ptr);
                add_tbaa_metadata(val, op->name, op->index);
                vec = builder->CreateInsertElement(vec, val, ConstantInt::get(i32_t, i));
            }
            value = vec;
        } else {
            // General gathers
            Value *index = codegen(op->index);
            Value *vec = UndefValue::get(llvm_type_of(op->type));
            for (int i = 0; i < op->type.lanes(); i++) {
                Value *idx = builder->CreateExtractElement(index, ConstantInt::get(i32_t, i));
                Value *ptr = codegen_buffer_pointer(op->name, op->type.element_of(), idx);
                LoadInst *val = builder->CreateLoad(ptr->getType()->getPointerElementType(), ptr);
                add_tbaa_metadata(val, op->name, op->index);
                vec = builder->CreateInsertElement(vec, val, ConstantInt::get(i32_t, i));
            }
            value = vec;
        }
    }
}

void CodeGen_LLVM::visit(const Ramp *op) {
    if (is_const(op->stride) && !is_const(op->base)) {
        // If the stride is const and the base is not (e.g. ramp(x, 1,
        // 4)), we can lift out the stride and broadcast the base so
        // we can do a single vector broadcast and add instead of
        // repeated insertion
        Expr broadcast = Broadcast::make(op->base, op->lanes);
        Expr ramp = Ramp::make(make_zero(op->base.type()), op->stride, op->lanes);
        value = codegen(broadcast + ramp);
    } else if (!is_const(op->stride)) {
        Expr broadcast_base = Broadcast::make(op->base, op->lanes);
        Expr broadcast_stride = Broadcast::make(op->stride, op->lanes);
        Expr ramp = Ramp::make(make_zero(op->base.type()), make_one(op->base.type()), op->lanes);
        value = codegen(broadcast_base + broadcast_stride * ramp);
    } else {
        internal_assert(is_const(op->base) && is_const(op->stride));
        // At this point base and stride should be constant. Generate
        // an insert element sequence. The code will be lifted to a
        // constant vector stored in .rodata or similar.
        Value *base = codegen(op->base);
        Value *stride = codegen(op->stride);

        value = UndefValue::get(llvm_type_of(op->type));
        for (int i = 0; i < op->type.lanes(); i++) {
            if (i > 0) {
                if (op->type.is_float()) {
                    base = builder->CreateFAdd(base, stride);
                } else if (op->type.is_int() && op->type.bits() >= 32) {
                    base = builder->CreateNSWAdd(base, stride);
                } else {
                    base = builder->CreateAdd(base, stride);
                }
            }
            value = builder->CreateInsertElement(value, base, ConstantInt::get(i32_t, i));
        }
    }
}

llvm::Value *CodeGen_LLVM::create_broadcast(llvm::Value *v, int lanes) {
    Constant *undef = UndefValue::get(get_vector_type(v->getType(), lanes));
    Constant *zero = ConstantInt::get(i32_t, 0);
    v = builder->CreateInsertElement(undef, v, zero);
    Constant *zeros = ConstantVector::getSplat(element_count(lanes), zero);
    return builder->CreateShuffleVector(v, undef, zeros);
}

void CodeGen_LLVM::visit(const Broadcast *op) {
    Value *v = codegen(op->value);
    value = create_broadcast(v, op->lanes);
}

Value *CodeGen_LLVM::interleave_vectors(const std::vector<Value *> &vecs) {
    internal_assert(!vecs.empty());
    for (size_t i = 1; i < vecs.size(); i++) {
        internal_assert(vecs[0]->getType() == vecs[i]->getType());
    }
    int vec_elements = get_vector_num_elements(vecs[0]->getType());

    if (vecs.size() == 1) {
        return vecs[0];
    } else if (vecs.size() == 2) {
        Value *a = vecs[0];
        Value *b = vecs[1];
        vector<int> indices(vec_elements * 2);
        for (int i = 0; i < vec_elements * 2; i++) {
            indices[i] = i % 2 == 0 ? i / 2 : i / 2 + vec_elements;
        }
        return shuffle_vectors(a, b, indices);
    } else {
        // Grab the even and odd elements of vecs.
        vector<Value *> even_vecs;
        vector<Value *> odd_vecs;
        for (size_t i = 0; i < vecs.size(); i++) {
            if (i % 2 == 0) {
                even_vecs.push_back(vecs[i]);
            } else {
                odd_vecs.push_back(vecs[i]);
            }
        }

        // If the number of vecs is odd, save the last one for later.
        Value *last = nullptr;
        if (even_vecs.size() > odd_vecs.size()) {
            last = even_vecs.back();
            even_vecs.pop_back();
        }
        internal_assert(even_vecs.size() == odd_vecs.size());

        // Interleave the even and odd parts.
        Value *even = interleave_vectors(even_vecs);
        Value *odd = interleave_vectors(odd_vecs);

        if (last) {
            int result_elements = vec_elements * vecs.size();

            // Interleave even and odd, leaving a space for the last element.
            vector<int> indices(result_elements, -1);
            for (int i = 0, idx = 0; i < result_elements; i++) {
                if (i % vecs.size() < vecs.size() - 1) {
                    indices[i] = idx % 2 == 0 ? idx / 2 : idx / 2 + vec_elements * even_vecs.size();
                    idx++;
                }
            }
            Value *even_odd = shuffle_vectors(even, odd, indices);

            // Interleave the last vector into the result.
            last = slice_vector(last, 0, result_elements);
            for (int i = 0; i < result_elements; i++) {
                if (i % vecs.size() < vecs.size() - 1) {
                    indices[i] = i;
                } else {
                    indices[i] = i / vecs.size() + result_elements;
                }
            }

            return shuffle_vectors(even_odd, last, indices);
        } else {
            return interleave_vectors({even, odd});
        }
    }
}

void CodeGen_LLVM::scalarize(const Expr &e) {
    llvm::Type *result_type = llvm_type_of(e.type());

    Value *result = UndefValue::get(result_type);

    for (int i = 0; i < e.type().lanes(); i++) {
        Value *v = codegen(extract_lane(e, i));
        result = builder->CreateInsertElement(result, v, ConstantInt::get(i32_t, i));
    }
    value = result;
}

void CodeGen_LLVM::codegen_predicated_store(const Store *op) {
    const Ramp *ramp = op->index.as<Ramp>();
    if (ramp && is_const_one(ramp->stride) && !emit_atomic_stores) {  // Dense vector store
        debug(4) << "Predicated dense vector store\n\t" << Stmt(op) << "\n";
        Value *vpred = codegen(op->predicate);
        Halide::Type value_type = op->value.type();
        Value *val = codegen(op->value);
        int alignment = value_type.bytes();
        int native_bits = native_vector_bits();
        int native_bytes = native_bits / 8;

        // Boost the alignment if possible, up to the native vector width.
        ModulusRemainder mod_rem = op->alignment;
        while ((mod_rem.remainder & 1) == 0 &&
               (mod_rem.modulus & 1) == 0 &&
               alignment < native_bytes) {
            mod_rem.modulus /= 2;
            mod_rem.remainder /= 2;
            alignment *= 2;
        }

        // If it is an external buffer, then we cannot assume that the host pointer
        // is aligned to at least the native vector width. However, we may be able to do
        // better than just assuming that it is unaligned.
        if (op->param.defined()) {
            int host_alignment = op->param.host_alignment();
            alignment = gcd(alignment, host_alignment);
        }

        // For dense vector stores wider than the native vector
        // width, bust them up into native vectors.
        int store_lanes = value_type.lanes();
        int native_lanes = native_bits / value_type.bits();

        for (int i = 0; i < store_lanes; i += native_lanes) {
            int slice_lanes = std::min(native_lanes, store_lanes - i);
            Expr slice_base = simplify(ramp->base + i);
            Expr slice_stride = make_one(slice_base.type());
            Expr slice_index = slice_lanes == 1 ? slice_base : Ramp::make(slice_base, slice_stride, slice_lanes);
            Value *slice_val = slice_vector(val, i, slice_lanes);
            Value *elt_ptr = codegen_buffer_pointer(op->name, value_type.element_of(), slice_base);
            Value *vec_ptr = builder->CreatePointerCast(elt_ptr, slice_val->getType()->getPointerTo());

            Value *slice_mask = slice_vector(vpred, i, slice_lanes);
            Instruction *store =
                builder->CreateMaskedStore(slice_val, vec_ptr, llvm::Align(alignment), slice_mask);
            add_tbaa_metadata(store, op->name, slice_index);
        }
    } else {  // It's not dense vector store, we need to scalarize it
        debug(4) << "Scalarize predicated vector store\n";
        Type value_type = op->value.type().element_of();
        Value *vpred = codegen(op->predicate);
        Value *vval = codegen(op->value);
        Value *vindex = codegen(op->index);
        for (int i = 0; i < op->index.type().lanes(); i++) {
            Constant *lane = ConstantInt::get(i32_t, i);
            Value *p = vpred;
            Value *v = vval;
            Value *idx = vindex;
            if (op->index.type().lanes() > 1) {
                p = builder->CreateExtractElement(p, lane);
                v = builder->CreateExtractElement(v, lane);
                idx = builder->CreateExtractElement(idx, lane);
            }
            internal_assert(p && v && idx);

            if (p->getType() != i1_t) {
                p = builder->CreateIsNotNull(p);
            }

            BasicBlock *true_bb = BasicBlock::Create(*context, "true_bb", function);
            BasicBlock *after_bb = BasicBlock::Create(*context, "after_bb", function);
            builder->CreateCondBr(p, true_bb, after_bb);

            builder->SetInsertPoint(true_bb);

            // Scalar
            Value *ptr = codegen_buffer_pointer(op->name, value_type, idx);
            StoreInst *store = builder->CreateAlignedStore(v, ptr, llvm::Align(value_type.bytes()));
            if (emit_atomic_stores) {
                store->setAtomic(AtomicOrdering::Monotonic);
            }

            builder->CreateBr(after_bb);
            builder->SetInsertPoint(after_bb);
        }
    }
}

llvm::Value *CodeGen_LLVM::codegen_dense_vector_load(const Type &type, const std::string &name, const Expr &base,
                                                     const Buffer<> &image, const Parameter &param, const ModulusRemainder &alignment,
                                                     llvm::Value *vpred, bool slice_to_native) {
    debug(4) << "Vectorize predicated dense vector load:\n\t"
             << "(" << type << ")" << name << "[ramp(base, 1, " << type.lanes() << ")]\n";

    int align_bytes = type.bytes();  // The size of a single element

    int native_bits = native_vector_bits();
    int native_bytes = native_bits / 8;

    // We assume halide_malloc for the platform returns buffers
    // aligned to at least the native vector width. So this is the
    // maximum alignment we can infer based on the index alone.

    // Boost the alignment if possible, up to the native vector width.
    ModulusRemainder mod_rem = alignment;
    while ((mod_rem.remainder & 1) == 0 &&
           (mod_rem.modulus & 1) == 0 &&
           align_bytes < native_bytes) {
        mod_rem.modulus /= 2;
        mod_rem.remainder /= 2;
        align_bytes *= 2;
    }

    // If it is an external buffer, then we cannot assume that the host pointer
    // is aligned to at least native vector width. However, we may be able to do
    // better than just assuming that it is unaligned.
    if (param.defined()) {
        int host_alignment = param.host_alignment();
        align_bytes = gcd(align_bytes, host_alignment);
    } else if (get_target().has_feature(Target::JIT) && image.defined()) {
        // If we're JITting, use the actual pointer value to determine alignment for embedded buffers.
        align_bytes = gcd(align_bytes, (int)(((uintptr_t)image.data()) & std::numeric_limits<int>::max()));
    }

    // For dense vector loads wider than the native vector
    // width, bust them up into native vectors
    int load_lanes = type.lanes();
    int native_lanes = slice_to_native ? std::max(1, native_bits / type.bits()) : load_lanes;
    vector<Value *> slices;
    for (int i = 0; i < load_lanes; i += native_lanes) {
        int slice_lanes = std::min(native_lanes, load_lanes - i);
        Expr slice_base = simplify(base + i);
        Expr slice_stride = make_one(slice_base.type());
        Expr slice_index = slice_lanes == 1 ? slice_base : Ramp::make(slice_base, slice_stride, slice_lanes);
        llvm::Type *slice_type = get_vector_type(llvm_type_of(type.element_of()), slice_lanes);
        Value *elt_ptr = codegen_buffer_pointer(name, type.element_of(), slice_base);
        Value *vec_ptr = builder->CreatePointerCast(elt_ptr, slice_type->getPointerTo());

        Instruction *load_inst;
        if (vpred != nullptr) {
            Value *slice_mask = slice_vector(vpred, i, slice_lanes);
#if LLVM_VERSION >= 130
            load_inst = builder->CreateMaskedLoad(slice_type, vec_ptr, llvm::Align(align_bytes), slice_mask);
#else
            load_inst = builder->CreateMaskedLoad(vec_ptr, llvm::Align(align_bytes), slice_mask);
#endif
        } else {
            load_inst = builder->CreateAlignedLoad(vec_ptr->getType()->getPointerElementType(), vec_ptr, llvm::Align(align_bytes));
        }
        add_tbaa_metadata(load_inst, name, slice_index);
        slices.push_back(load_inst);
    }
    value = concat_vectors(slices);
    return value;
}

Value *CodeGen_LLVM::codegen_dense_vector_load(const Load *load, Value *vpred, bool slice_to_native) {
    const Ramp *ramp = load->index.as<Ramp>();
    internal_assert(ramp && is_const_one(ramp->stride)) << "Should be dense vector load\n";

    return codegen_dense_vector_load(load->type, load->name, ramp->base, load->image, load->param,
                                     load->alignment, vpred, slice_to_native);
}

void CodeGen_LLVM::codegen_predicated_load(const Load *op) {
    const Ramp *ramp = op->index.as<Ramp>();
    const IntImm *stride = ramp ? ramp->stride.as<IntImm>() : nullptr;

    if (ramp && is_const_one(ramp->stride)) {  // Dense vector load
        Value *vpred = codegen(op->predicate);
        value = codegen_dense_vector_load(op, vpred);
    } else if (ramp && stride && stride->value == -1) {
        debug(4) << "Predicated dense vector load with stride -1\n\t" << Expr(op) << "\n";
        vector<int> indices(ramp->lanes);
        for (int i = 0; i < ramp->lanes; i++) {
            indices[i] = ramp->lanes - 1 - i;
        }

        // Flip the predicate
        Value *vpred = codegen(op->predicate);
        vpred = shuffle_vectors(vpred, indices);

        // Load the vector and then flip it in-place
        Expr flipped_base = ramp->base - ramp->lanes + 1;
        Expr flipped_stride = make_one(flipped_base.type());
        Expr flipped_index = Ramp::make(flipped_base, flipped_stride, ramp->lanes);
        ModulusRemainder align = op->alignment;
        align = align - (ramp->lanes - 1);

        Expr flipped_load = Load::make(op->type, op->name, flipped_index, op->image,
                                       op->param, const_true(op->type.lanes()), align);

        Value *flipped = codegen_dense_vector_load(flipped_load.as<Load>(), vpred);
        value = shuffle_vectors(flipped, indices);
    } else {  // It's not dense vector load, we need to scalarize it
        Expr load_expr = Load::make(op->type, op->name, op->index, op->image,
                                    op->param, const_true(op->type.lanes()), op->alignment);
        debug(4) << "Scalarize predicated vector load\n\t" << load_expr << "\n";
        Expr pred_load = Call::make(load_expr.type(),
                                    Call::if_then_else,
                                    {op->predicate, load_expr},
                                    Internal::Call::PureIntrinsic);
        value = codegen(pred_load);
    }
}

void CodeGen_LLVM::codegen_atomic_rmw(const Store *op) {
    // TODO: predicated store (see https://github.com/halide/Halide/issues/4298).
    user_assert(is_const_one(op->predicate)) << "Atomic predicated store is not supported.\n";

    // Detect whether we can describe this as an atomic-read-modify-write,
    // otherwise fallback to a compare-and-swap loop.
    // Currently we only test for atomicAdd.
    Expr val_expr = op->value;
    Halide::Type value_type = op->value.type();

    // For atomicAdd, we check if op->value - store[index] is independent of store.
    // For llvm version < 9, the atomicRMW operations only support integers so we also check that.
    Expr equiv_load = Load::make(value_type, op->name,
                                 op->index,
                                 Buffer<>(),
                                 op->param,
                                 op->predicate,
                                 op->alignment);
    Expr delta = simplify(common_subexpression_elimination(op->value - equiv_load));
    bool is_atomic_add = supports_atomic_add(value_type) && !expr_uses_var(delta, op->name);
    if (is_atomic_add) {
        Value *val = codegen(delta);
        if (value_type.is_scalar()) {
            Value *ptr = codegen_buffer_pointer(op->name,
                                                op->value.type(),
                                                op->index);
#if LLVM_VERSION >= 130
            if (value_type.is_float()) {
                builder->CreateAtomicRMW(AtomicRMWInst::FAdd, ptr, val, llvm::MaybeAlign(), AtomicOrdering::Monotonic);
            } else {
                builder->CreateAtomicRMW(AtomicRMWInst::Add, ptr, val, llvm::MaybeAlign(), AtomicOrdering::Monotonic);
            }
#else
            // llvm 9 has FAdd which can be used for atomic floats.
            if (value_type.is_float()) {
                builder->CreateAtomicRMW(AtomicRMWInst::FAdd, ptr, val, AtomicOrdering::Monotonic);
            } else {
                builder->CreateAtomicRMW(AtomicRMWInst::Add, ptr, val, AtomicOrdering::Monotonic);
            }
#endif
        } else {
            Value *index = codegen(op->index);
            // Scalarize vector store.
            for (int i = 0; i < value_type.lanes(); i++) {
                Value *lane = ConstantInt::get(i32_t, i);
                Value *idx = builder->CreateExtractElement(index, lane);
                Value *v = builder->CreateExtractElement(val, lane);
                Value *ptr = codegen_buffer_pointer(op->name, value_type.element_of(), idx);
#if LLVM_VERSION >= 130
                if (value_type.is_float()) {
                    builder->CreateAtomicRMW(AtomicRMWInst::FAdd, ptr, v, llvm::MaybeAlign(), AtomicOrdering::Monotonic);
                } else {
                    builder->CreateAtomicRMW(AtomicRMWInst::Add, ptr, v, llvm::MaybeAlign(), AtomicOrdering::Monotonic);
                }
#else
                if (value_type.is_float()) {
                    builder->CreateAtomicRMW(AtomicRMWInst::FAdd, ptr, v, AtomicOrdering::Monotonic);
                } else {
                    builder->CreateAtomicRMW(AtomicRMWInst::Add, ptr, v, AtomicOrdering::Monotonic);
                }
#endif
            }
        }
    } else {
        // We want to create the following CAS loop:
        // entry:
        //   %orig = load atomic op->name[op->index]
        //   br label %casloop.start
        // casloop.start:
        //   %cmp = phi [%orig, %entry], [%value_loaded %casloop.start]
        //   %val = ...
        //   %val_success = cmpxchg %ptr, %cmp, %val, monotonic
        //   %val_loaded = extractvalue %val_success, 0
        //   %success = extractvalue %val_success, 1
        //   br %success, label %casloop.end, label %casloop.start
        // casloop.end:
        Value *vec_index = nullptr;
        if (!value_type.is_scalar()) {
            // Precompute index for vector store.
            vec_index = codegen(op->index);
        }
        // Scalarize vector store.
        for (int lane_id = 0; lane_id < value_type.lanes(); lane_id++) {
            LLVMContext &ctx = builder->getContext();
            BasicBlock *bb = builder->GetInsertBlock();
            llvm::Function *f = bb->getParent();
            BasicBlock *loop_bb =
                BasicBlock::Create(ctx, "casloop.start", f);
            // Load the old value for compare and swap test.
            Value *ptr = nullptr;
            if (value_type.is_scalar()) {
                ptr = codegen_buffer_pointer(op->name, value_type, op->index);
            } else {
                Value *idx = builder->CreateExtractElement(vec_index, ConstantInt::get(i32_t, lane_id));
                ptr = codegen_buffer_pointer(op->name, value_type.element_of(), idx);
            }
            LoadInst *orig = builder->CreateAlignedLoad(ptr->getType()->getPointerElementType(), ptr, llvm::Align(value_type.bytes()));
            orig->setOrdering(AtomicOrdering::Monotonic);
            add_tbaa_metadata(orig, op->name, op->index);
            // Explicit fall through from the current block to the cas loop body.
            builder->CreateBr(loop_bb);

            // CAS loop body:
            builder->SetInsertPoint(loop_bb);
            llvm::Type *ptr_type = ptr->getType();
            PHINode *cmp = builder->CreatePHI(ptr_type->getPointerElementType(), 2, "loaded");
            Value *cmp_val = cmp;
            cmp->addIncoming(orig, bb);
            Value *val = nullptr;
            if (value_type.is_scalar()) {
                val = codegen(op->value);
            } else {
                val = codegen(extract_lane(op->value, lane_id));
            }
            llvm::Type *val_type = val->getType();
            bool need_bit_cast = val_type->isFloatingPointTy();
            if (need_bit_cast) {
                IntegerType *int_type = builder->getIntNTy(val_type->getPrimitiveSizeInBits());
                unsigned int addr_space = ptr_type->getPointerAddressSpace();
                ptr = builder->CreateBitCast(ptr, int_type->getPointerTo(addr_space));
                val = builder->CreateBitCast(val, int_type);
                cmp_val = builder->CreateBitCast(cmp_val, int_type);
            }
#if LLVM_VERSION >= 130
            Value *cmpxchg_pair = builder->CreateAtomicCmpXchg(
                ptr, cmp_val, val, llvm::MaybeAlign(), AtomicOrdering::Monotonic, AtomicOrdering::Monotonic);
#else
            Value *cmpxchg_pair = builder->CreateAtomicCmpXchg(
                ptr, cmp_val, val, AtomicOrdering::Monotonic, AtomicOrdering::Monotonic);
#endif
            Value *val_loaded = builder->CreateExtractValue(cmpxchg_pair, 0, "val_loaded");
            Value *success = builder->CreateExtractValue(cmpxchg_pair, 1, "success");
            if (need_bit_cast) {
                val_loaded = builder->CreateBitCast(val_loaded, val_type);
            }
            cmp->addIncoming(val_loaded, loop_bb);
            BasicBlock *exit_bb =
                BasicBlock::Create(ctx, "casloop.end", f);
            builder->CreateCondBr(success, exit_bb, loop_bb);
            builder->SetInsertPoint(exit_bb);
        }
    }
}

void CodeGen_LLVM::visit(const Call *op) {
    internal_assert(op->is_extern() || op->is_intrinsic())
        << "Can only codegen extern calls and intrinsics\n";

    value = call_overloaded_intrin(op->type, op->name, op->args);
    if (value) {
        return;
    }

    // Some call nodes are actually injected at various stages as a
    // cue for llvm to generate particular ops. In general these are
    // handled in the standard library, but ones with e.g. varying
    // types are handled here.
    if (op->is_intrinsic(Call::debug_to_file)) {
        internal_assert(op->args.size() == 3);
        const StringImm *filename = op->args[0].as<StringImm>();
        internal_assert(filename) << "Malformed debug_to_file node\n";
        // Grab the function from the initial module
        llvm::Function *debug_to_file = module->getFunction("halide_debug_to_file");
        internal_assert(debug_to_file) << "Could not find halide_debug_to_file function in initial module\n";

        // Make the filename a global string constant
        Value *user_context = get_user_context();
        Value *char_ptr = codegen(Expr(filename));
        vector<Value *> args = {user_context, char_ptr, codegen(op->args[1])};

        Value *buffer = codegen(op->args[2]);
        buffer = builder->CreatePointerCast(buffer, debug_to_file->getFunctionType()->getParamType(3));
        args.push_back(buffer);

        value = builder->CreateCall(debug_to_file, args);

    } else if (op->is_intrinsic(Call::bitwise_and)) {
        internal_assert(op->args.size() == 2);
        Value *a = codegen(op->args[0]);
        Value *b = codegen(op->args[1]);
        value = builder->CreateAnd(a, b);
    } else if (op->is_intrinsic(Call::bitwise_xor)) {
        internal_assert(op->args.size() == 2);
        Value *a = codegen(op->args[0]);
        Value *b = codegen(op->args[1]);
        value = builder->CreateXor(a, b);
    } else if (op->is_intrinsic(Call::bitwise_or)) {
        internal_assert(op->args.size() == 2);
        Value *a = codegen(op->args[0]);
        Value *b = codegen(op->args[1]);
        value = builder->CreateOr(a, b);
    } else if (op->is_intrinsic(Call::bitwise_not)) {
        internal_assert(op->args.size() == 1);
        Value *a = codegen(op->args[0]);
        value = builder->CreateNot(a);
    } else if (op->is_intrinsic(Call::reinterpret)) {
        internal_assert(op->args.size() == 1);
        Type dst = op->type;
        Type src = op->args[0].type();
        llvm::Type *llvm_dst = llvm_type_of(dst);
        value = codegen(op->args[0]);
        if (src.is_handle() && !dst.is_handle()) {
            internal_assert(dst.is_uint() && dst.bits() == 64);

            // Handle -> UInt64
            llvm::DataLayout d(module.get());
            if (d.getPointerSize() == 4) {
                llvm::Type *intermediate = llvm_type_of(UInt(32, dst.lanes()));
                value = builder->CreatePtrToInt(value, intermediate);
                value = builder->CreateZExt(value, llvm_dst);
            } else if (d.getPointerSize() == 8) {
                value = builder->CreatePtrToInt(value, llvm_dst);
            } else {
                internal_error << "Pointer size is neither 4 nor 8 bytes\n";
            }

        } else if (dst.is_handle() && !src.is_handle()) {
            internal_assert(src.is_uint() && src.bits() == 64);

            // UInt64 -> Handle
            llvm::DataLayout d(module.get());
            if (d.getPointerSize() == 4) {
                llvm::Type *intermediate = llvm_type_of(UInt(32, src.lanes()));
                value = builder->CreateTrunc(value, intermediate);
                value = builder->CreateIntToPtr(value, llvm_dst);
            } else if (d.getPointerSize() == 8) {
                value = builder->CreateIntToPtr(value, llvm_dst);
            } else {
                internal_error << "Pointer size is neither 4 nor 8 bytes\n";
            }

        } else {
            if (src.is_scalar() && dst.is_vector()) {
                // If the source type is a scalar, we promote it to an
                // equivalent vector of width one before doing the
                // bitcast, because llvm's bitcast operator doesn't
                // want to convert between scalars and vectors.
                value = create_broadcast(value, 1);
            }
            if (src.is_vector() && dst.is_scalar()) {
                // Similarly, if we're converting from a vector to a
                // scalar, convert to a vector of width 1 first, and
                // then extract the first lane.
                llvm_dst = get_vector_type(llvm_dst, 1);
            }
            value = builder->CreateBitCast(value, llvm_dst);
            if (src.is_vector() && dst.is_scalar()) {
                value = builder->CreateExtractElement(value, (uint64_t)0);
            }
        }
    } else if (op->is_intrinsic(Call::shift_left)) {
        internal_assert(op->args.size() == 2);
        if (op->args[1].type().is_uint()) {
            Value *a = codegen(op->args[0]);
            Value *b = codegen(op->args[1]);
            value = builder->CreateShl(a, b);
        } else {
            value = codegen(lower_signed_shift_left(op->args[0], op->args[1]));
        }
    } else if (op->is_intrinsic(Call::shift_right)) {
        internal_assert(op->args.size() == 2);
        if (op->args[1].type().is_uint()) {
            Value *a = codegen(op->args[0]);
            Value *b = codegen(op->args[1]);
            if (op->type.is_int()) {
                value = builder->CreateAShr(a, b);
            } else {
                value = builder->CreateLShr(a, b);
            }
        } else {
            value = codegen(lower_signed_shift_right(op->args[0], op->args[1]));
        }
    } else if (op->is_intrinsic(Call::abs)) {
        internal_assert(op->args.size() == 1);
        // Generate select(x >= 0, x, -x) instead
        string x_name = unique_name('x');
        Expr x = Variable::make(op->args[0].type(), x_name);
        value = codegen(Let::make(x_name, op->args[0], select(x >= 0, x, -x)));
    } else if (op->is_intrinsic(Call::absd)) {
        internal_assert(op->args.size() == 2);
        Expr a = op->args[0];
        Expr b = op->args[1];
        string a_name = unique_name('a');
        string b_name = unique_name('b');
        Expr a_var = Variable::make(op->args[0].type(), a_name);
        Expr b_var = Variable::make(op->args[1].type(), b_name);
        codegen(Let::make(a_name, op->args[0],
                          Let::make(b_name, op->args[1],
                                    Select::make(a_var < b_var, b_var - a_var, a_var - b_var))));
    } else if (op->is_intrinsic(Call::div_round_to_zero)) {
        internal_assert(op->args.size() == 2);
        Value *a = codegen(op->args[0]);
        Value *b = codegen(op->args[1]);
        if (op->type.is_int()) {
            value = builder->CreateSDiv(a, b);
        } else if (op->type.is_uint()) {
            value = builder->CreateUDiv(a, b);
        } else {
            internal_error << "div_round_to_zero of non-integer type.\n";
        }
    } else if (op->is_intrinsic(Call::mod_round_to_zero)) {
        internal_assert(op->args.size() == 2);
        Value *a = codegen(op->args[0]);
        Value *b = codegen(op->args[1]);
        if (op->type.is_int()) {
            value = builder->CreateSRem(a, b);
        } else if (op->type.is_uint()) {
            value = builder->CreateURem(a, b);
        } else {
            internal_error << "mod_round_to_zero of non-integer type.\n";
        }
    } else if (op->is_intrinsic(Call::lerp)) {
        internal_assert(op->args.size() == 3);
        // If we need to upgrade the type, do the entire lerp in the
        // upgraded type for better precision.
        // TODO: This might be surprising behavior?
        Type t = upgrade_type_for_arithmetic(op->type);
        Type wt = upgrade_type_for_arithmetic(op->args[2].type());
        Expr e = lower_lerp(cast(t, op->args[0]),
                            cast(t, op->args[1]),
                            cast(wt, op->args[2]));
        e = cast(op->type, e);
        codegen(e);
    } else if (op->is_intrinsic(Call::popcount)) {
        internal_assert(op->args.size() == 1);
        std::vector<llvm::Type *> arg_type(1);
        arg_type[0] = llvm_type_of(op->args[0].type());
        llvm::Function *fn = llvm::Intrinsic::getDeclaration(module.get(), llvm::Intrinsic::ctpop, arg_type);
        Value *a = codegen(op->args[0]);
        CallInst *call = builder->CreateCall(fn, a);
        value = call;
    } else if (op->is_intrinsic(Call::count_leading_zeros) ||
               op->is_intrinsic(Call::count_trailing_zeros)) {
        internal_assert(op->args.size() == 1);
        std::vector<llvm::Type *> arg_type(1);
        arg_type[0] = llvm_type_of(op->args[0].type());
        llvm::Function *fn = llvm::Intrinsic::getDeclaration(module.get(),
                                                             (op->is_intrinsic(Call::count_leading_zeros)) ? llvm::Intrinsic::ctlz : llvm::Intrinsic::cttz,
                                                             arg_type);
        llvm::Value *is_const_zero_undef = llvm::ConstantInt::getFalse(*context);
        llvm::Value *args[2] = {codegen(op->args[0]), is_const_zero_undef};
        CallInst *call = builder->CreateCall(fn, args);
        value = call;
    } else if (op->is_intrinsic(Call::return_second)) {
        internal_assert(op->args.size() == 2);
        codegen(op->args[0]);
        value = codegen(op->args[1]);
    } else if (op->is_intrinsic(Call::if_then_else)) {
        Expr cond = op->args[0];
        if (const Broadcast *b = cond.as<Broadcast>()) {
            cond = b->value;
        }
        if (cond.type().is_vector()) {
            scalarize(op);
        } else {

            internal_assert(op->args.size() == 2 || op->args.size() == 3);

            BasicBlock *true_bb = BasicBlock::Create(*context, "true_bb", function);
            BasicBlock *false_bb = BasicBlock::Create(*context, "false_bb", function);
            BasicBlock *after_bb = BasicBlock::Create(*context, "after_bb", function);
            Value *c = codegen(cond);
            if (c->getType() != i1_t) {
                c = builder->CreateIsNotNull(c);
            }
            builder->CreateCondBr(c, true_bb, false_bb);
            builder->SetInsertPoint(true_bb);
            Value *true_value = codegen(op->args[1]);
            builder->CreateBr(after_bb);
            BasicBlock *true_pred = builder->GetInsertBlock();

            builder->SetInsertPoint(false_bb);
            Value *false_value = codegen(op->args.size() == 3 ? op->args[2] : make_zero(op->type));
            builder->CreateBr(after_bb);
            BasicBlock *false_pred = builder->GetInsertBlock();

            builder->SetInsertPoint(after_bb);
            PHINode *phi = builder->CreatePHI(true_value->getType(), 2);
            phi->addIncoming(true_value, true_pred);
            phi->addIncoming(false_value, false_pred);

            value = phi;
        }
    } else if (op->is_intrinsic(Call::require)) {
        internal_assert(op->args.size() == 3);
        Expr cond = op->args[0];
        if (cond.type().is_vector()) {
            scalarize(op);
        } else {
            Value *c = codegen(cond);
            create_assertion(c, op->args[2]);
            value = codegen(op->args[1]);
        }
    } else if (op->is_intrinsic(Call::make_struct)) {
        if (op->type.is_vector()) {
            // Make a vector of pointers to distinct structs
            scalarize(op);
        } else if (op->args.empty()) {
            // Empty structs can be emitted for arrays of size zero
            // (e.g. the shape of a zero-dimensional buffer). We
            // generate a null in this situation. */
            value = ConstantPointerNull::get(dyn_cast<PointerType>(llvm_type_of(op->type)));
        } else {
            // Codegen each element.
            bool all_same_type = true;
            vector<llvm::Value *> args(op->args.size());
            vector<llvm::Type *> types(op->args.size());
            for (size_t i = 0; i < op->args.size(); i++) {
                args[i] = codegen(op->args[i]);
                types[i] = args[i]->getType();
                all_same_type &= (types[0] == types[i]);
            }

            // Use either a single scalar, a fixed-size array, or a
            // struct. The struct type would always be correct, but
            // the array or scalar type produce slightly simpler IR.
            if (args.size() == 1) {
                value = create_alloca_at_entry(types[0], 1);
                builder->CreateStore(args[0], value);
            } else {
                llvm::Type *aggregate_t = (all_same_type ? (llvm::Type *)ArrayType::get(types[0], types.size()) : (llvm::Type *)StructType::get(*context, types));

                value = create_alloca_at_entry(aggregate_t, 1);
                for (size_t i = 0; i < args.size(); i++) {
                    Value *elem_ptr = builder->CreateConstInBoundsGEP2_32(aggregate_t, value, 0, i);
                    builder->CreateStore(args[i], elem_ptr);
                }
            }
        }
    } else if (op->is_intrinsic(Call::saturating_add) || op->is_intrinsic(Call::saturating_sub)) {
        internal_assert(op->args.size() == 2);

        // Try to fold the vector reduce for a call to saturating_add
        const bool folded = try_to_fold_vector_reduce<Call>(op->args[0], op->args[1]);

        if (!folded) {
            std::string intrin;
            if (op->type.is_int()) {
                intrin = "llvm.s";
            } else {
                internal_assert(op->type.is_uint());
                intrin = "llvm.u";
            }
            if (op->is_intrinsic(Call::saturating_add)) {
                intrin += "add.sat.";
            } else {
                internal_assert(op->is_intrinsic(Call::saturating_sub));
                intrin += "sub.sat.";
            }
            if (op->type.lanes() > 1) {
                intrin += "v" + std::to_string(op->type.lanes());
            }
            intrin += "i" + std::to_string(op->type.bits());
            value = call_intrin(op->type, op->type.lanes(), intrin, op->args);
        }
    } else if (op->is_intrinsic(Call::stringify)) {
        internal_assert(!op->args.empty());

        if (op->type.is_vector()) {
            scalarize(op);
        } else {

            // Compute the maximum possible size of the message.
            int buf_size = 1;  // One for the terminating zero.
            for (const auto &arg : op->args) {
                Type t = arg.type();
                if (arg.as<StringImm>()) {
                    buf_size += arg.as<StringImm>()->value.size();
                } else if (t.is_int() || t.is_uint()) {
                    buf_size += 19;  // 2^64 = 18446744073709551616
                } else if (t.is_float()) {
                    if (t.bits() == 32) {
                        buf_size += 47;  // %f format of max negative float
                    } else {
                        buf_size += 14;  // Scientific notation with 6 decimal places.
                    }
                } else if (t == type_of<halide_buffer_t *>()) {
                    // Not a strict upper bound (there isn't one), but ought to be enough for most buffers.
                    buf_size += 512;
                } else {
                    internal_assert(t.is_handle());
                    buf_size += 18;  // 0x0123456789abcdef
                }
            }
            // Round up to a multiple of 16 bytes.
            buf_size = ((buf_size + 15) / 16) * 16;

            // Clamp to at most 8k.
            buf_size = std::min(8 * 1024, buf_size);

            // Allocate a stack array to hold the message.
            llvm::Value *buf = create_alloca_at_entry(i8_t, buf_size);

            llvm::Value *dst = buf;
            llvm::Value *buf_end = CreateConstGEP1_32(builder, buf, buf_size);

            llvm::Function *append_string = module->getFunction("halide_string_to_string");
            llvm::Function *append_int64 = module->getFunction("halide_int64_to_string");
            llvm::Function *append_uint64 = module->getFunction("halide_uint64_to_string");
            llvm::Function *append_double = module->getFunction("halide_double_to_string");
            llvm::Function *append_pointer = module->getFunction("halide_pointer_to_string");
            llvm::Function *append_buffer = module->getFunction("halide_buffer_to_string");

            internal_assert(append_string);
            internal_assert(append_int64);
            internal_assert(append_uint64);
            internal_assert(append_double);
            internal_assert(append_pointer);
            internal_assert(append_buffer);

            for (const auto &arg : op->args) {
                const StringImm *s = arg.as<StringImm>();
                Type t = arg.type();
                internal_assert(t.lanes() == 1);
                vector<Value *> call_args(2);
                call_args[0] = dst;
                call_args[1] = buf_end;

                if (s) {
                    call_args.push_back(codegen(arg));
                    dst = builder->CreateCall(append_string, call_args);
                } else if (t.is_bool()) {
                    Value *a = codegen(arg);
                    Value *t = codegen(StringImm::make("true"));
                    Value *f = codegen(StringImm::make("false"));
                    call_args.push_back(builder->CreateSelect(a, t, f));
                    dst = builder->CreateCall(append_string, call_args);
                } else if (t.is_int()) {
                    call_args.push_back(codegen(Cast::make(Int(64), arg)));
                    call_args.push_back(ConstantInt::get(i32_t, 1));
                    dst = builder->CreateCall(append_int64, call_args);
                } else if (t.is_uint()) {
                    call_args.push_back(codegen(Cast::make(UInt(64), arg)));
                    call_args.push_back(ConstantInt::get(i32_t, 1));
                    dst = builder->CreateCall(append_uint64, call_args);
                } else if (t.is_float()) {
                    call_args.push_back(codegen(Cast::make(Float(64), arg)));
                    // Use scientific notation for doubles
                    call_args.push_back(ConstantInt::get(i32_t, t.bits() == 64 ? 1 : 0));
                    dst = builder->CreateCall(append_double, call_args);
                } else if (t == type_of<halide_buffer_t *>()) {
                    Value *buf = codegen(arg);
                    buf = builder->CreatePointerCast(buf, append_buffer->getFunctionType()->getParamType(2));
                    call_args.push_back(buf);
                    dst = builder->CreateCall(append_buffer, call_args);
                } else {
                    internal_assert(t.is_handle());
                    call_args.push_back(codegen(arg));
                    dst = builder->CreateCall(append_pointer, call_args);
                }
            }
            if (get_target().has_feature(Target::MSAN)) {
                // Note that we mark the entire buffer as initialized;
                // it would be more accurate to just mark (dst - buf)
                llvm::Function *annotate = module->getFunction("halide_msan_annotate_memory_is_initialized");
                vector<Value *> annotate_args(3);
                annotate_args[0] = get_user_context();
                annotate_args[1] = buf;
                annotate_args[2] = codegen(Cast::make(Int(64), buf_size));
                builder->CreateCall(annotate, annotate_args);
            }
            value = buf;
        }
    } else if (op->is_intrinsic(Call::memoize_expr)) {
        // Used as an annotation for caching, should be invisible to
        // codegen. Ignore arguments beyond the first as they are only
        // used in the cache key.
        internal_assert(!op->args.empty());
        value = codegen(op->args[0]);
    } else if (op->is_intrinsic(Call::alloca)) {
        // The argument is the number of bytes. For now it must be
        // const, or a call to size_of_halide_buffer_t.
        internal_assert(op->args.size() == 1);

        // We can generate slightly cleaner IR with fewer alignment
        // restrictions if we recognize the most common types we
        // expect to get alloca'd.
        const Call *call = op->args[0].as<Call>();
        if (op->type == type_of<struct halide_buffer_t *>() &&
            call && call->is_intrinsic(Call::size_of_halide_buffer_t)) {
            value = create_alloca_at_entry(halide_buffer_t_type, 1);
        } else {
            const int64_t *sz = as_const_int(op->args[0]);
            internal_assert(sz != nullptr);
            if (op->type == type_of<struct halide_dimension_t *>()) {
                value = create_alloca_at_entry(dimension_t_type, *sz / sizeof(halide_dimension_t));
            } else {
                // Just use an i8* and make the users bitcast it.
                value = create_alloca_at_entry(i8_t, *sz);
            }
        }
    } else if (op->is_intrinsic(Call::register_destructor)) {
        internal_assert(op->args.size() == 2);
        const StringImm *fn = op->args[0].as<StringImm>();
        internal_assert(fn);
        llvm::Function *f = module->getFunction(fn->value);
        if (!f) {
            llvm::Type *arg_types[] = {i8_t->getPointerTo(), i8_t->getPointerTo()};
            FunctionType *func_t = FunctionType::get(void_t, arg_types, false);
            f = llvm::Function::Create(func_t, llvm::Function::ExternalLinkage, fn->value, module.get());
            f->setCallingConv(CallingConv::C);
        }
        internal_assert(op->args[1].type().is_handle());
        Value *arg = codegen(op->args[1]);
        value = register_destructor(f, arg, Always);
    } else if (op->is_intrinsic(Call::call_cached_indirect_function)) {
        // Arguments to call_cached_indirect_function are of the form
        //
        //    cond_1, "sub_function_name_1",
        //    cond_2, "sub_function_name_2",
        //    ...
        //    cond_N, "sub_function_name_N"
        //
        // This will generate code that corresponds (roughly) to
        //
        //    static FunctionPtr f = []{
        //      if (cond_1) return sub_function_name_1;
        //      if (cond_2) return sub_function_name_2;
        //      ...
        //      if (cond_N) return sub_function_name_N;
        //    }
        //    return f(args)
        //
        // i.e.: the conditions will be evaluated *in order*; the first one
        // evaluating to true will have its corresponding function cached,
        // which will be used to complete this (and all subsequent) calls.
        //
        // The final condition (cond_N) must evaluate to a constant TRUE
        // value (so that the final function will be selected if all others
        // fail); failure to do so will cause unpredictable results.
        //
        // There is currently no way to clear the cached function pointer.
        //
        // It is assumed/required that all of the conditions are "pure"; each
        // must evaluate to the same value (within a given runtime environment)
        // across multiple evaluations.
        //
        // It is assumed/required that all of the sub-functions have arguments
        // (and return values) that are identical to those of this->function.
        //
        // Note that we require >= 4 arguments: fewer would imply
        // only one condition+function pair, which is pointless to use
        // (the function should always be called directly).
        //
        internal_assert(op->args.size() >= 4);
        internal_assert(!(op->args.size() & 1));

        // Gather information we need about each function.
        struct SubFn {
            llvm::Function *fn;
            llvm::GlobalValue *fn_ptr;
            Expr cond;
        };
        vector<SubFn> sub_fns;
        for (size_t i = 0; i < op->args.size(); i += 2) {
            const string sub_fn_name = op->args[i + 1].as<StringImm>()->value;
            string extern_sub_fn_name = sub_fn_name;
            llvm::Function *sub_fn = module->getFunction(sub_fn_name);
            if (!sub_fn) {
                extern_sub_fn_name = get_mangled_names(sub_fn_name,
                                                       LinkageType::External,
                                                       NameMangling::Default,
                                                       current_function_args,
                                                       get_target())
                                         .extern_name;
                debug(1) << "Did not find function " << sub_fn_name
                         << ", assuming extern \"C\" " << extern_sub_fn_name << "\n";
                vector<llvm::Type *> arg_types;
                for (const auto &arg : function->args()) {
                    arg_types.push_back(arg.getType());
                }
                llvm::Type *result_type = llvm_type_of(upgrade_type_for_argument_passing(op->type));
                FunctionType *func_t = FunctionType::get(result_type, arg_types, false);
                sub_fn = llvm::Function::Create(func_t, llvm::Function::ExternalLinkage,
                                                extern_sub_fn_name, module.get());
                sub_fn->setCallingConv(CallingConv::C);
            }

            llvm::GlobalValue *sub_fn_ptr = module->getNamedValue(extern_sub_fn_name);
            if (!sub_fn_ptr) {
                debug(1) << "Did not find function ptr " << extern_sub_fn_name << ", assuming extern \"C\".\n";
                sub_fn_ptr = new GlobalVariable(*module, sub_fn->getType(),
                                                /*isConstant*/ true, GlobalValue::ExternalLinkage,
                                                /*initializer*/ nullptr, extern_sub_fn_name);
            }
            auto cond = op->args[i];
            sub_fns.push_back({sub_fn, sub_fn_ptr, cond});
        }

        // Create a null-initialized global to track this object.
        auto *const base_fn = sub_fns.back().fn;
        const string global_name = unique_name(base_fn->getName().str() + "_indirect_fn_ptr");
        GlobalVariable *global = new GlobalVariable(
            *module,
            base_fn->getType(),
            /*isConstant*/ false,
            GlobalValue::PrivateLinkage,
            ConstantPointerNull::get(base_fn->getType()),
            global_name);
        LoadInst *loaded_value = builder->CreateLoad(global->getType()->getPointerElementType(), global);

        BasicBlock *global_inited_bb = BasicBlock::Create(*context, "global_inited_bb", function);
        BasicBlock *global_not_inited_bb = BasicBlock::Create(*context, "global_not_inited_bb", function);
        BasicBlock *call_fn_bb = BasicBlock::Create(*context, "call_fn_bb", function);

        // Only init the global if not already inited.
        //
        // Note that we deliberately do not attempt to make this threadsafe via (e.g.) mutexes;
        // the requirements of the conditions above mean that multiple writes *should* only
        // be able to re-write the same value, which is harmless for our purposes, and
        // avoiding such code simplifies and speeds the resulting code.
        //
        // (Note that if we ever need to add a way to clear the cached function pointer,
        // we may need to reconsider this, to avoid amusingly horrible race conditions.)
        builder->CreateCondBr(builder->CreateIsNotNull(loaded_value),
                              global_inited_bb, global_not_inited_bb, very_likely_branch);

        // Build the not-already-inited case
        builder->SetInsertPoint(global_not_inited_bb);
        llvm::Value *selected_value = nullptr;
        for (int i = sub_fns.size() - 1; i >= 0; i--) {
            const auto sub_fn = sub_fns[i];
            if (!selected_value) {
                selected_value = sub_fn.fn_ptr;
            } else {
                Value *c = codegen(sub_fn.cond);
                selected_value = builder->CreateSelect(c, sub_fn.fn_ptr, selected_value);
            }
        }
        builder->CreateStore(selected_value, global);
        builder->CreateBr(call_fn_bb);

        // Just an incoming edge for the Phi node
        builder->SetInsertPoint(global_inited_bb);
        builder->CreateBr(call_fn_bb);

        builder->SetInsertPoint(call_fn_bb);
        PHINode *phi = builder->CreatePHI(selected_value->getType(), 2);
        phi->addIncoming(selected_value, global_not_inited_bb);
        phi->addIncoming(loaded_value, global_inited_bb);

        std::vector<llvm::Value *> call_args;
        for (auto &arg : function->args()) {
            call_args.push_back(&arg);
        }

        llvm::CallInst *call = builder->CreateCall(base_fn->getFunctionType(), phi, call_args);
        value = call;
    } else if (op->is_intrinsic(Call::prefetch)) {
        user_assert((op->args.size() == 4) && is_const_one(op->args[2]))
            << "Only prefetch of 1 cache line is supported.\n";

        const Expr &base_address = op->args[0];
        const Expr &base_offset = op->args[1];
        // const Expr &extent0 = op->args[2];  // unused
        // const Expr &stride0 = op->args[3];  // unused

        llvm::Function *prefetch_fn = module->getFunction("_halide_prefetch");
        internal_assert(prefetch_fn);

        vector<llvm::Value *> args;
        args.push_back(codegen_buffer_pointer(codegen(base_address), op->type, base_offset));
        // The first argument is a pointer, which has type i8*. We
        // need to cast the argument, which might be a pointer to a
        // different type.
        llvm::Type *ptr_type = prefetch_fn->getFunctionType()->params()[0];
        args[0] = builder->CreateBitCast(args[0], ptr_type);

        value = builder->CreateCall(prefetch_fn, args);
    } else if (op->is_intrinsic(Call::signed_integer_overflow)) {
        user_error << "Signed integer overflow occurred during constant-folding. Signed"
                      " integer overflow for int32 and int64 is undefined behavior in"
                      " Halide.\n";
    } else if (op->is_intrinsic(Call::undef)) {
        value = UndefValue::get(llvm_type_of(op->type));
    } else if (op->is_intrinsic(Call::size_of_halide_buffer_t)) {
        llvm::DataLayout d(module.get());
        value = ConstantInt::get(i32_t, (int)d.getTypeAllocSize(halide_buffer_t_type));
    } else if (op->is_intrinsic(Call::strict_float)) {
        IRBuilder<llvm::ConstantFolder, llvm::IRBuilderDefaultInserter>::FastMathFlagGuard guard(*builder);
        llvm::FastMathFlags safe_flags;
        safe_flags.clear();
        builder->setFastMathFlags(safe_flags);
        builder->setDefaultFPMathTag(strict_fp_math_md);
        value = codegen(op->args[0]);
    } else if (is_float16_transcendental(op) && !supports_call_as_float16(op)) {
        value = codegen(lower_float16_transcendental_to_float32_equivalent(op));
    } else if (op->is_intrinsic(Call::mux)) {
        value = codegen(lower_mux(op));
    } else if (op->is_intrinsic()) {
        Expr lowered = lower_intrinsic(op);
        if (!lowered.defined()) {
            internal_error << "Unknown intrinsic " << op->name;
        }
        value = codegen(lowered);
    } else if (op->call_type == Call::PureExtern && op->name == "pow_f32") {
        internal_assert(op->args.size() == 2);
        Expr x = op->args[0];
        Expr y = op->args[1];
        Halide::Expr abs_x_pow_y = Internal::halide_exp(Internal::halide_log(abs(x)) * y);
        Halide::Expr nan_expr = Call::make(x.type(), "nan_f32", {}, Call::PureExtern);
        Expr iy = floor(y);
        Expr one = make_one(x.type());
        Expr zero = make_zero(x.type());
        Expr e = select(x > 0, abs_x_pow_y,        // Strictly positive x
                        y == 0.0f, one,            // x^0 == 1
                        x == 0.0f, zero,           // 0^y == 0
                        y != iy, nan_expr,         // negative x to a non-integer power
                        iy % 2 == 0, abs_x_pow_y,  // negative x to an even power
                        -abs_x_pow_y);             // negative x to an odd power
        e = common_subexpression_elimination(e);
        e.accept(this);
    } else if (op->call_type == Call::PureExtern && op->name == "log_f32") {
        internal_assert(op->args.size() == 1);
        Expr e = Internal::halide_log(op->args[0]);
        e.accept(this);
    } else if (op->call_type == Call::PureExtern && op->name == "exp_f32") {
        internal_assert(op->args.size() == 1);
        Expr e = Internal::halide_exp(op->args[0]);
        e.accept(this);
    } else if (op->call_type == Call::PureExtern &&
               (op->name == "is_nan_f32" || op->name == "is_nan_f64" || op->name == "is_nan_f16")) {
        internal_assert(op->args.size() == 1);
        Value *a = codegen(op->args[0]);

        /* NaNs are not supposed to exist in "no NaNs" compilation
         * mode, but it appears llvm special cases the unordered
         * compare instruction when the global NoNaNsFPMath option is
         * set and still checks for a NaN. However if the nnan flag is
         * set on the instruction itself, llvm treats the comparison
         * as always false. Thus we always turn off the per-instruction
         * fast-math flags for this instruction. I.e. it is always
         * treated as strict. Note that compilation may still be in
         * fast-math mode due to global options, but that's ok due to
         * the aforementioned special casing. */
        IRBuilder<llvm::ConstantFolder, llvm::IRBuilderDefaultInserter>::FastMathFlagGuard guard(*builder);
        llvm::FastMathFlags safe_flags;
        safe_flags.clear();
        builder->setFastMathFlags(safe_flags);
        builder->setDefaultFPMathTag(strict_fp_math_md);

        value = builder->CreateFCmpUNO(a, a);
    } else if (op->call_type == Call::PureExtern &&
               (op->name == "is_inf_f32" || op->name == "is_inf_f64" || op->name == "is_inf_f16")) {
        internal_assert(op->args.size() == 1);

        IRBuilder<llvm::ConstantFolder, llvm::IRBuilderDefaultInserter>::FastMathFlagGuard guard(*builder);
        llvm::FastMathFlags safe_flags;
        safe_flags.clear();
        builder->setFastMathFlags(safe_flags);
        builder->setDefaultFPMathTag(strict_fp_math_md);

        // isinf(e) -> (fabs(e) == infinity)
        Expr e = op->args[0];
        internal_assert(e.type().is_float());
        Expr inf = e.type().max();
        codegen(abs(e) == inf);
    } else if (op->call_type == Call::PureExtern &&
               (op->name == "is_finite_f32" || op->name == "is_finite_f64" || op->name == "is_finite_f16")) {
        internal_assert(op->args.size() == 1);
        internal_assert(op->args[0].type().is_float());

        IRBuilder<llvm::ConstantFolder, llvm::IRBuilderDefaultInserter>::FastMathFlagGuard guard(*builder);
        llvm::FastMathFlags safe_flags;
        safe_flags.clear();
        builder->setFastMathFlags(safe_flags);
        builder->setDefaultFPMathTag(strict_fp_math_md);

        // isfinite(e) -> (fabs(e) != infinity && !isnan(e)) -> (fabs(e) != infinity && e == e)
        Expr e = op->args[0];
        internal_assert(e.type().is_float());
        Expr inf = e.type().max();
        codegen(abs(e) != inf && e == e);
    } else {
        // It's an extern call.

        std::string name;
        if (op->call_type == Call::ExternCPlusPlus) {
            user_assert(get_target().has_feature(Target::CPlusPlusMangling)) << "Target must specify C++ name mangling (\"c_plus_plus_name_mangling\") in order to call C++ externs. (" << op->name << ")\n";

            std::vector<std::string> namespaces;
            name = extract_namespaces(op->name, namespaces);
            std::vector<ExternFuncArgument> mangle_args;
            for (const auto &arg : op->args) {
                mangle_args.emplace_back(arg);
            }
            name = cplusplus_function_mangled_name(name, namespaces, op->type, mangle_args, get_target());
        } else {
            name = op->name;
        }

        // Codegen the args
        vector<Value *> args(op->args.size());
        for (size_t i = 0; i < op->args.size(); i++) {
            args[i] = codegen(op->args[i]);
        }

        llvm::Function *fn = module->getFunction(name);

        llvm::Type *result_type = llvm_type_of(upgrade_type_for_argument_passing(op->type));

        // Add a user context arg as needed. It's never a vector.
        bool takes_user_context = function_takes_user_context(op->name);
        if (takes_user_context) {
            internal_assert(fn) << "External function " << op->name << " is marked as taking user_context, but is not in the runtime module. Check if runtime_api.cpp needs to be rebuilt.\n";
            debug(4) << "Adding user_context to " << op->name << " args\n";
            args.insert(args.begin(), get_user_context());
        }

        // If we can't find it, declare it extern "C"
        if (!fn) {
            vector<llvm::Type *> arg_types(args.size());
            for (size_t i = 0; i < args.size(); i++) {
                arg_types[i] = args[i]->getType();
                if (arg_types[i]->isVectorTy()) {
                    VectorType *vt = dyn_cast<VectorType>(arg_types[i]);
                    arg_types[i] = vt->getElementType();
                }
            }

            llvm::Type *scalar_result_type = result_type;
            if (result_type->isVectorTy()) {
                VectorType *vt = dyn_cast<VectorType>(result_type);
                scalar_result_type = vt->getElementType();
            }

            FunctionType *func_t = FunctionType::get(scalar_result_type, arg_types, false);

            fn = llvm::Function::Create(func_t, llvm::Function::ExternalLinkage, name, module.get());
            fn->setCallingConv(CallingConv::C);
            debug(4) << "Did not find " << op->name << ". Declared it extern \"C\".\n";
        } else {
            debug(4) << "Found " << op->name << "\n";

            // TODO: Say something more accurate here as there is now
            // partial information in the handle_type field, but it is
            // not clear it can be matched to the LLVM types and it is
            // not always there.
            // Halide's type system doesn't preserve pointer types
            // correctly (they just get called "Handle()"), so we may
            // need to pointer cast to the appropriate type. Only look at
            // fixed params (not varags) in llvm function.
            FunctionType *func_t = fn->getFunctionType();
            for (size_t i = takes_user_context ? 1 : 0;
                 i < std::min(args.size(), (size_t)(func_t->getNumParams()));
                 i++) {
                Expr halide_arg = takes_user_context ? op->args[i - 1] : op->args[i];
                if (halide_arg.type().is_handle()) {
                    llvm::Type *t = func_t->getParamType(i);

                    // Widen to vector-width as needed. If the
                    // function doesn't actually take a vector,
                    // individual lanes will be extracted below.
                    if (halide_arg.type().is_vector() &&
                        !t->isVectorTy()) {
                        t = get_vector_type(t, halide_arg.type().lanes());
                    }

                    if (t != args[i]->getType()) {
                        debug(4) << "Pointer casting argument to extern call: "
                                 << halide_arg << "\n";
                        args[i] = builder->CreatePointerCast(args[i], t);
                    }
                }
            }
        }

        if (op->type.is_scalar()) {
            CallInst *call = builder->CreateCall(fn, args);
            if (op->is_pure()) {
                call->setDoesNotAccessMemory();
            }
            call->setDoesNotThrow();
            value = call;
        } else {

            // Check if a vector version of the function already
            // exists at some useful width.
            pair<llvm::Function *, int> vec =
                find_vector_runtime_function(name, op->type.lanes());
            llvm::Function *vec_fn = vec.first;
            int w = vec.second;

            if (vec_fn) {
                value = call_intrin(llvm_type_of(op->type), w,
                                    get_llvm_function_name(vec_fn), args);
            } else {

                // No vector version found. Scalarize. Extract each simd
                // lane in turn and do one scalar call to the function.
                value = UndefValue::get(result_type);
                for (int i = 0; i < op->type.lanes(); i++) {
                    Value *idx = ConstantInt::get(i32_t, i);
                    vector<Value *> arg_lane(args.size());
                    for (size_t j = 0; j < args.size(); j++) {
                        if (args[j]->getType()->isVectorTy()) {
                            arg_lane[j] = builder->CreateExtractElement(args[j], idx);
                        } else {
                            arg_lane[j] = args[j];
                        }
                    }
                    CallInst *call = builder->CreateCall(fn, arg_lane);
                    if (op->is_pure()) {
                        call->setDoesNotAccessMemory();
                    }
                    call->setDoesNotThrow();
                    if (!call->getType()->isVoidTy()) {
                        value = builder->CreateInsertElement(value, call, idx);
                    }  // otherwise leave it as undef.
                }
            }
        }
    }
}

void CodeGen_LLVM::visit(const Prefetch *op) {
    internal_error << "Prefetch encountered during codegen\n";
}

void CodeGen_LLVM::visit(const Let *op) {
    sym_push(op->name, codegen(op->value));
    value = codegen(op->body);
    sym_pop(op->name);
}

void CodeGen_LLVM::visit(const LetStmt *op) {
    sym_push(op->name, codegen(op->value));
    codegen(op->body);
    sym_pop(op->name);
}

void CodeGen_LLVM::visit(const AssertStmt *op) {
    create_assertion(codegen(op->condition), op->message);
}

Constant *CodeGen_LLVM::create_string_constant(const string &s) {
    map<string, Constant *>::iterator iter = string_constants.find(s);
    if (iter == string_constants.end()) {
        vector<char> data;
        data.reserve(s.size() + 1);
        data.insert(data.end(), s.begin(), s.end());
        data.push_back(0);
        Constant *val = create_binary_blob(data, "str");
        string_constants[s] = val;
        return val;
    } else {
        return iter->second;
    }
}

Constant *CodeGen_LLVM::create_binary_blob(const vector<char> &data, const string &name, bool constant) {
    internal_assert(!data.empty());
    llvm::Type *type = ArrayType::get(i8_t, data.size());
    GlobalVariable *global = new GlobalVariable(*module, type,
                                                constant, GlobalValue::PrivateLinkage,
                                                nullptr, name);
    ArrayRef<unsigned char> data_array((const unsigned char *)&data[0], data.size());
    global->setInitializer(ConstantDataArray::get(*context, data_array));
    size_t alignment = 32;
    size_t native_vector_bytes = (size_t)(native_vector_bits() / 8);
    if (data.size() > alignment && native_vector_bytes > alignment) {
        alignment = native_vector_bytes;
    }
    global->setAlignment(llvm::Align(alignment));

    Constant *zero = ConstantInt::get(i32_t, 0);
    Constant *zeros[] = {zero, zero};
    Constant *ptr = ConstantExpr::getInBoundsGetElementPtr(type, global, zeros);
    return ptr;
}

void CodeGen_LLVM::create_assertion(Value *cond, const Expr &message, llvm::Value *error_code) {

    internal_assert(!message.defined() || message.type() == Int(32))
        << "Assertion result is not an int: " << message;

    if (target.has_feature(Target::NoAsserts)) {
        return;
    }

    // If the condition is a vector, fold it down to a scalar
    VectorType *vt = dyn_cast<VectorType>(cond->getType());
    if (vt) {
        Value *scalar_cond = builder->CreateExtractElement(cond, ConstantInt::get(i32_t, 0));
        for (int i = 1; i < get_vector_num_elements(vt); i++) {
            Value *lane = builder->CreateExtractElement(cond, ConstantInt::get(i32_t, i));
            scalar_cond = builder->CreateAnd(scalar_cond, lane);
        }
        cond = scalar_cond;
    }

    // Make a new basic block for the assert
    BasicBlock *assert_fails_bb = BasicBlock::Create(*context, "assert failed", function);
    BasicBlock *assert_succeeds_bb = BasicBlock::Create(*context, "assert succeeded", function);

    // If the condition fails, enter the assert body, otherwise, enter the block after
    builder->CreateCondBr(cond, assert_succeeds_bb, assert_fails_bb, very_likely_branch);

    // Build the failure case
    builder->SetInsertPoint(assert_fails_bb);

    // Call the error handler
    if (!error_code) {
        error_code = codegen(message);
    }

    return_with_error_code(error_code);

    // Continue on using the success case
    builder->SetInsertPoint(assert_succeeds_bb);
}

void CodeGen_LLVM::return_with_error_code(llvm::Value *error_code) {
    // Branch to the destructor block, which cleans up and then bails out.
    BasicBlock *dtors = get_destructor_block();

    // Hook up our error code to the phi node that the destructor block starts with.
    PHINode *phi = dyn_cast<PHINode>(dtors->begin());
    internal_assert(phi) << "The destructor block is supposed to start with a phi node\n";
    phi->addIncoming(error_code, builder->GetInsertBlock());

    builder->CreateBr(get_destructor_block());
}

void CodeGen_LLVM::visit(const ProducerConsumer *op) {
    string name;
    if (op->is_producer) {
        name = std::string("produce ") + op->name;
    } else {
        name = std::string("consume ") + op->name;
    }
    BasicBlock *produce = BasicBlock::Create(*context, name, function);
    builder->CreateBr(produce);
    builder->SetInsertPoint(produce);
    codegen(op->body);
}

void CodeGen_LLVM::visit(const For *op) {
    Value *min = codegen(op->min);
    Value *extent = codegen(op->extent);
    const Acquire *acquire = op->body.as<Acquire>();

    if (op->for_type == ForType::Parallel ||
        (op->for_type == ForType::Serial &&
         acquire &&
         !expr_uses_var(acquire->count, op->name))) {
        do_as_parallel_task(op);
    } else if (op->for_type == ForType::Serial) {

        Value *max = builder->CreateNSWAdd(min, extent);

        BasicBlock *preheader_bb = builder->GetInsertBlock();

        // Make a new basic block for the loop
        BasicBlock *loop_bb = BasicBlock::Create(*context, std::string("for ") + op->name, function);
        // Create the block that comes after the loop
        BasicBlock *after_bb = BasicBlock::Create(*context, std::string("end for ") + op->name, function);

        // If min < max, fall through to the loop bb
        Value *enter_condition = builder->CreateICmpSLT(min, max);
        builder->CreateCondBr(enter_condition, loop_bb, after_bb, very_likely_branch);
        builder->SetInsertPoint(loop_bb);

        // Make our phi node.
        PHINode *phi = builder->CreatePHI(i32_t, 2);
        phi->addIncoming(min, preheader_bb);

        // Within the loop, the variable is equal to the phi value
        sym_push(op->name, phi);

        // Emit the loop body
        codegen(op->body);

        // Update the counter
        Value *next_var = builder->CreateNSWAdd(phi, ConstantInt::get(i32_t, 1));

        // Add the back-edge to the phi node
        phi->addIncoming(next_var, builder->GetInsertBlock());

        // Maybe exit the loop
        Value *end_condition = builder->CreateICmpNE(next_var, max);
        builder->CreateCondBr(end_condition, loop_bb, after_bb);

        builder->SetInsertPoint(after_bb);

        // Pop the loop variable from the scope
        sym_pop(op->name);
    } else {
        internal_error << "Unknown type of For node. Only Serial and Parallel For nodes should survive down to codegen.\n";
    }
}

void CodeGen_LLVM::do_parallel_tasks(const vector<ParallelTask> &tasks) {
    Closure closure;
    for (const auto &t : tasks) {
        Stmt s = t.body;
        if (!t.loop_var.empty()) {
            s = LetStmt::make(t.loop_var, 0, s);
        }
        s.accept(&closure);
    }

    // Allocate a closure
    StructType *closure_t = build_closure_type(closure, halide_buffer_t_type, context);
    Value *closure_ptr = create_alloca_at_entry(closure_t, 1);

    // Fill in the closure
    pack_closure(closure_t, closure_ptr, closure, symbol_table, halide_buffer_t_type, builder);

    closure_ptr = builder->CreatePointerCast(closure_ptr, i8_t->getPointerTo());

    int num_tasks = (int)tasks.size();

    // Make space on the stack for the tasks
    llvm::Value *task_stack_ptr = create_alloca_at_entry(parallel_task_t_type, num_tasks);

    llvm::Type *args_t[] = {i8_t->getPointerTo(), i32_t, i8_t->getPointerTo()};
    FunctionType *task_t = FunctionType::get(i32_t, args_t, false);
    llvm::Type *loop_args_t[] = {i8_t->getPointerTo(), i32_t, i32_t, i8_t->getPointerTo(), i8_t->getPointerTo()};
    FunctionType *loop_task_t = FunctionType::get(i32_t, loop_args_t, false);

    Value *result = nullptr;

    for (int i = 0; i < num_tasks; i++) {
        ParallelTask t = tasks[i];

        // Analyze the task body
        class MayBlock : public IRVisitor {
            using IRVisitor::visit;
            void visit(const Acquire *op) override {
                result = true;
            }

        public:
            bool result = false;
        };

        // TODO(zvookin|abadams): This makes multiple passes over the
        // IR to cover each node. (One tree walk produces the min
        // thread count for all nodes, but we redo each subtree when
        // compiling a given node.) Ideally we'd move to a lowering pass
        // that converts our parallelism constructs to Call nodes, or
        // direct hardware operations in some cases.
        // Also, this code has to exactly mirror the logic in get_parallel_tasks.
        // It would be better to do one pass on the tree and centralize the task
        // deduction logic in one place.
        class MinThreads : public IRVisitor {
            using IRVisitor::visit;

            std::pair<Stmt, int> skip_acquires(Stmt first) {
                int count = 0;
                while (first.defined()) {
                    const Acquire *acq = first.as<Acquire>();
                    if (acq == nullptr) {
                        break;
                    }
                    count++;
                    first = acq->body;
                }
                return {first, count};
            }

            void visit(const Fork *op) override {
                int total_threads = 0;
                int direct_acquires = 0;
                // Take the sum of min threads across all
                // cascaded Fork nodes.
                const Fork *node = op;
                while (node != nullptr) {
                    result = 0;
                    auto after_acquires = skip_acquires(node->first);
                    direct_acquires += after_acquires.second;

                    after_acquires.first.accept(this);
                    total_threads += result;

                    const Fork *continued_branches = node->rest.as<Fork>();
                    if (continued_branches == nullptr) {
                        result = 0;
                        after_acquires = skip_acquires(node->rest);
                        direct_acquires += after_acquires.second;
                        after_acquires.first.accept(this);
                        total_threads += result;
                    }
                    node = continued_branches;
                }
                if (direct_acquires == 0 && total_threads == 0) {
                    result = 0;
                } else {
                    result = total_threads + 1;
                }
            }

            void visit(const For *op) override {
                result = 0;

                if (op->for_type == ForType::Parallel) {
                    IRVisitor::visit(op);
                    if (result > 0) {
                        result += 1;
                    }
                } else if (op->for_type == ForType::Serial) {
                    auto after_acquires = skip_acquires(op->body);
                    if (after_acquires.second > 0 &&
                        !expr_uses_var(op->body.as<Acquire>()->count, op->name)) {
                        after_acquires.first.accept(this);
                        result++;
                    } else {
                        IRVisitor::visit(op);
                    }
                } else {
                    IRVisitor::visit(op);
                }
            }

            // This is a "standalone" Acquire and will result in its own task.
            // Treat it requiring one more thread than its body.
            void visit(const Acquire *op) override {
                result = 0;
                auto after_inner_acquires = skip_acquires(op);
                after_inner_acquires.first.accept(this);
                result = result + 1;
            }

            void visit(const Block *op) override {
                result = 0;
                op->first.accept(this);
                int result_first = result;
                result = 0;
                op->rest.accept(this);
                result = std::max(result, result_first);
            }

        public:
            int result = 0;
        };
        MinThreads min_threads;
        t.body.accept(&min_threads);

        // Decide if we're going to call do_par_for or
        // do_parallel_tasks. halide_do_par_for is simpler, but
        // assumes a bunch of things. Programs that don't use async
        // can also enter the task system via do_par_for.
        Value *task_parent = sym_get("__task_parent", false);
        bool use_do_par_for = (num_tasks == 1 &&
                               min_threads.result == 0 &&
                               t.semaphores.empty() &&
                               !task_parent);

        // Make the array of semaphore acquisitions this task needs to do before it runs.
        Value *semaphores;
        Value *num_semaphores = ConstantInt::get(i32_t, (int)t.semaphores.size());
        if (!t.semaphores.empty()) {
            semaphores = create_alloca_at_entry(semaphore_acquire_t_type, (int)t.semaphores.size());
            for (int i = 0; i < (int)t.semaphores.size(); i++) {
                Value *semaphore = codegen(t.semaphores[i].semaphore);
                semaphore = builder->CreatePointerCast(semaphore, semaphore_t_type->getPointerTo());
                Value *count = codegen(t.semaphores[i].count);
                Value *slot_ptr = builder->CreateConstGEP2_32(semaphore_acquire_t_type, semaphores, i, 0);
                builder->CreateStore(semaphore, slot_ptr);
                slot_ptr = builder->CreateConstGEP2_32(semaphore_acquire_t_type, semaphores, i, 1);
                builder->CreateStore(count, slot_ptr);
            }
        } else {
            semaphores = ConstantPointerNull::get(semaphore_acquire_t_type->getPointerTo());
        }

        FunctionType *fn_type = use_do_par_for ? task_t : loop_task_t;
        int closure_arg_idx = use_do_par_for ? 2 : 3;

        // Make a new function that does the body
        llvm::Function *containing_function = function;
        function = llvm::Function::Create(fn_type, llvm::Function::InternalLinkage,
                                          t.name, module.get());

        llvm::Value *task_ptr = builder->CreatePointerCast(function, fn_type->getPointerTo());

        function->addParamAttr(closure_arg_idx, Attribute::NoAlias);

        set_function_attributes_for_target(function, target);

        // Make the initial basic block and jump the builder into the new function
        IRBuilderBase::InsertPoint call_site = builder->saveIP();
        BasicBlock *block = BasicBlock::Create(*context, "entry", function);
        builder->SetInsertPoint(block);

        // Save the destructor block
        BasicBlock *parent_destructor_block = destructor_block;
        destructor_block = nullptr;

        // Make a new scope to use
        Scope<Value *> saved_symbol_table;
        symbol_table.swap(saved_symbol_table);

        // Get the function arguments

        // The user context is first argument of the function; it's
        // important that we override the name to be "__user_context",
        // since the LLVM function has a random auto-generated name for
        // this argument.
        llvm::Function::arg_iterator iter = function->arg_begin();
        sym_push("__user_context", iterator_to_pointer(iter));

        if (use_do_par_for) {
            // Next is the loop variable.
            ++iter;
            sym_push(t.loop_var, iterator_to_pointer(iter));
        } else if (!t.loop_var.empty()) {
            // We peeled off a loop. Wrap a new loop around the body
            // that just does the slice given by the arguments.
            string loop_min_name = unique_name('t');
            string loop_extent_name = unique_name('t');
            t.body = For::make(t.loop_var,
                               Variable::make(Int(32), loop_min_name),
                               Variable::make(Int(32), loop_extent_name),
                               ForType::Serial,
                               DeviceAPI::None,
                               t.body);
            ++iter;
            sym_push(loop_min_name, iterator_to_pointer(iter));
            ++iter;
            sym_push(loop_extent_name, iterator_to_pointer(iter));
        } else {
            // This task is not any kind of loop, so skip these args.
            ++iter;
            ++iter;
        }

        // The closure pointer is either the last (for halide_do_par_for) or
        // second to last argument (for halide_do_parallel_tasks).
        ++iter;
        iter->setName("closure");
        Value *closure_handle = builder->CreatePointerCast(iterator_to_pointer(iter),
                                                           closure_t->getPointerTo());

        // Load everything from the closure into the new scope
        unpack_closure(closure, symbol_table, closure_t, closure_handle, builder);

        if (!use_do_par_for) {
            // For halide_do_parallel_tasks the threading runtime task parent
            // is the last argument.
            ++iter;
            iter->setName("task_parent");
            sym_push("__task_parent", iterator_to_pointer(iter));
        }

        // Generate the new function body
        codegen(t.body);

        // Return success
        return_with_error_code(ConstantInt::get(i32_t, 0));

        // Move the builder back to the main function.
        builder->restoreIP(call_site);

        // Now restore the scope
        symbol_table.swap(saved_symbol_table);
        function = containing_function;

        // Restore the destructor block
        destructor_block = parent_destructor_block;

        Value *min = codegen(t.min);
        Value *extent = codegen(t.extent);
        Value *serial = codegen(cast(UInt(8), t.serial));

        if (use_do_par_for) {
            llvm::Function *do_par_for = module->getFunction("halide_do_par_for");
            internal_assert(do_par_for) << "Could not find halide_do_par_for in initial module\n";
            do_par_for->addParamAttr(4, Attribute::NoAlias);
            Value *args[] = {get_user_context(), task_ptr, min, extent, closure_ptr};
            debug(4) << "Creating call to do_par_for\n";
            result = builder->CreateCall(do_par_for, args);
        } else {
            // Populate the task struct
            Value *slot_ptr = builder->CreateConstGEP2_32(parallel_task_t_type, task_stack_ptr, i, 0);
            builder->CreateStore(task_ptr, slot_ptr);
            slot_ptr = builder->CreateConstGEP2_32(parallel_task_t_type, task_stack_ptr, i, 1);
            builder->CreateStore(closure_ptr, slot_ptr);
            slot_ptr = builder->CreateConstGEP2_32(parallel_task_t_type, task_stack_ptr, i, 2);
            builder->CreateStore(create_string_constant(t.name), slot_ptr);
            slot_ptr = builder->CreateConstGEP2_32(parallel_task_t_type, task_stack_ptr, i, 3);
            builder->CreateStore(semaphores, slot_ptr);
            slot_ptr = builder->CreateConstGEP2_32(parallel_task_t_type, task_stack_ptr, i, 4);
            builder->CreateStore(num_semaphores, slot_ptr);
            slot_ptr = builder->CreateConstGEP2_32(parallel_task_t_type, task_stack_ptr, i, 5);
            builder->CreateStore(min, slot_ptr);
            slot_ptr = builder->CreateConstGEP2_32(parallel_task_t_type, task_stack_ptr, i, 6);
            builder->CreateStore(extent, slot_ptr);
            slot_ptr = builder->CreateConstGEP2_32(parallel_task_t_type, task_stack_ptr, i, 7);
            builder->CreateStore(ConstantInt::get(i32_t, min_threads.result), slot_ptr);
            slot_ptr = builder->CreateConstGEP2_32(parallel_task_t_type, task_stack_ptr, i, 8);
            builder->CreateStore(serial, slot_ptr);
        }
    }

    if (!result) {
        llvm::Function *do_parallel_tasks = module->getFunction("halide_do_parallel_tasks");
        internal_assert(do_parallel_tasks) << "Could not find halide_do_parallel_tasks in initial module\n";
        do_parallel_tasks->addParamAttr(2, Attribute::NoAlias);
        Value *task_parent = sym_get("__task_parent", false);
        if (!task_parent) {
            task_parent = ConstantPointerNull::get(i8_t->getPointerTo());  // void*
        }
        Value *args[] = {get_user_context(),
                         ConstantInt::get(i32_t, num_tasks),
                         task_stack_ptr,
                         task_parent};
        result = builder->CreateCall(do_parallel_tasks, args);
    }

    // Check for success
    Value *did_succeed = builder->CreateICmpEQ(result, ConstantInt::get(i32_t, 0));
    create_assertion(did_succeed, Expr(), result);
}

namespace {

string task_debug_name(const std::pair<string, int> &prefix) {
    if (prefix.second <= 1) {
        return prefix.first;
    } else {
        return prefix.first + "_" + std::to_string(prefix.second - 1);
    }
}

void add_fork(std::pair<string, int> &prefix) {
    if (prefix.second == 0) {
        prefix.first += ".fork";
    }
    prefix.second++;
}

void add_suffix(std::pair<string, int> &prefix, const string &suffix) {
    if (prefix.second > 1) {
        prefix.first += "_" + std::to_string(prefix.second - 1);
        prefix.second = 0;
    }
    prefix.first += suffix;
}

}  // namespace

void CodeGen_LLVM::get_parallel_tasks(const Stmt &s, vector<ParallelTask> &result, std::pair<string, int> prefix) {
    const For *loop = s.as<For>();
    const Acquire *acquire = loop ? loop->body.as<Acquire>() : s.as<Acquire>();
    if (const Fork *f = s.as<Fork>()) {
        add_fork(prefix);
        get_parallel_tasks(f->first, result, prefix);
        get_parallel_tasks(f->rest, result, prefix);
    } else if (!loop && acquire) {
        const Variable *v = acquire->semaphore.as<Variable>();
        internal_assert(v);
        add_suffix(prefix, "." + v->name);
        ParallelTask t{s, {}, "", 0, 1, const_false(), task_debug_name(prefix)};
        while (acquire) {
            t.semaphores.push_back({acquire->semaphore, acquire->count});
            t.body = acquire->body;
            acquire = t.body.as<Acquire>();
        }
        result.push_back(t);
    } else if (loop && loop->for_type == ForType::Parallel) {
        add_suffix(prefix, ".par_for." + loop->name);
        result.push_back(ParallelTask{loop->body, {}, loop->name, loop->min, loop->extent, const_false(), task_debug_name(prefix)});
    } else if (loop &&
               loop->for_type == ForType::Serial &&
               acquire &&
               !expr_uses_var(acquire->count, loop->name)) {
        const Variable *v = acquire->semaphore.as<Variable>();
        internal_assert(v);
        add_suffix(prefix, ".for." + v->name);
        ParallelTask t{loop->body, {}, loop->name, loop->min, loop->extent, const_true(), task_debug_name(prefix)};
        while (acquire) {
            t.semaphores.push_back({acquire->semaphore, acquire->count});
            t.body = acquire->body;
            acquire = t.body.as<Acquire>();
        }
        result.push_back(t);
    } else {
        add_suffix(prefix, "." + std::to_string(result.size()));
        result.push_back(ParallelTask{s, {}, "", 0, 1, const_false(), task_debug_name(prefix)});
    }
}

void CodeGen_LLVM::do_as_parallel_task(const Stmt &s) {
    vector<ParallelTask> tasks;
    get_parallel_tasks(s, tasks, {function->getName().str(), 0});
    do_parallel_tasks(tasks);
}

void CodeGen_LLVM::visit(const Acquire *op) {
    do_as_parallel_task(op);
}

void CodeGen_LLVM::visit(const Fork *op) {
    do_as_parallel_task(op);
}

void CodeGen_LLVM::visit(const Store *op) {
    if (!emit_atomic_stores) {
        // Peel lets off the index to make us more likely to pattern
        // match a ramp.
        if (const Let *let = op->index.as<Let>()) {
            Stmt s = Store::make(op->name, op->value, let->body, op->param, op->predicate, op->alignment);
            codegen(LetStmt::make(let->name, let->value, s));
            return;
        }
    }

    // Fix up the type
    Halide::Type value_type = op->value.type();
    Halide::Type storage_type = upgrade_type_for_storage(value_type);
    if (value_type != storage_type) {
        Expr v = reinterpret(storage_type, op->value);
        codegen(Store::make(op->name, v, op->index, op->param, op->predicate, op->alignment));
        return;
    }

    if (inside_atomic_mutex_node) {
        user_assert(value_type.is_scalar())
            << "The vectorized atomic operation for the store " << op->name
            << " is lowered into a mutex lock, which does not support vectorization.\n";
    }

    bool recursive = (expr_uses_var(op->index, op->name) ||
                      expr_uses_var(op->value, op->name));
    // Issue atomic store if we are inside an atomic node.
    if (emit_atomic_stores && recursive) {
        codegen_atomic_rmw(op);
        return;
    }

    // Predicated store.
    if (!is_const_one(op->predicate)) {
        codegen_predicated_store(op);
        return;
    }

    auto annotate_store = [&](StoreInst *store, const Expr &index) {
        add_tbaa_metadata(store, op->name, index);
        if (emit_atomic_stores) {
            store->setAtomic(AtomicOrdering::Monotonic);
        }
    };

    Value *val = codegen(op->value);

    if (value_type.is_scalar()) {
        // Scalar
        Value *ptr = codegen_buffer_pointer(op->name, value_type, op->index);
        StoreInst *store = builder->CreateAlignedStore(val, ptr, llvm::Align(value_type.bytes()));
        annotate_store(store, op->index);
    } else if (const Let *let = op->index.as<Let>()) {
        Stmt s = Store::make(op->name, op->value, let->body, op->param, op->predicate, op->alignment);
        codegen(LetStmt::make(let->name, let->value, s));
    } else {
        int alignment = value_type.bytes();
        const Ramp *ramp = op->index.as<Ramp>();
        if (ramp && is_const_one(ramp->stride)) {

            int native_bits = native_vector_bits();
            int native_bytes = native_bits / 8;

            // Boost the alignment if possible, up to the native vector width.
            ModulusRemainder mod_rem = op->alignment;
            while ((mod_rem.remainder & 1) == 0 &&
                   (mod_rem.modulus & 1) == 0 &&
                   alignment < native_bytes) {
                mod_rem.modulus /= 2;
                mod_rem.remainder /= 2;
                alignment *= 2;
            }

            // If it is an external buffer, then we cannot assume that the host pointer
            // is aligned to at least the native vector width. However, we may be able to do
            // better than just assuming that it is unaligned.
            if (op->param.defined()) {
                int host_alignment = op->param.host_alignment();
                alignment = gcd(alignment, host_alignment);
            }

            // For dense vector stores wider than the native vector
            // width, bust them up into native vectors.
            int store_lanes = value_type.lanes();
            int native_lanes = native_bits / value_type.bits();

            for (int i = 0; i < store_lanes; i += native_lanes) {
                int slice_lanes = std::min(native_lanes, store_lanes - i);
                Expr slice_base = simplify(ramp->base + i);
                Expr slice_stride = make_one(slice_base.type());
                Expr slice_index = slice_lanes == 1 ? slice_base : Ramp::make(slice_base, slice_stride, slice_lanes);
                Value *slice_val = slice_vector(val, i, slice_lanes);
                Value *elt_ptr = codegen_buffer_pointer(op->name, value_type.element_of(), slice_base);
                Value *vec_ptr = builder->CreatePointerCast(elt_ptr, slice_val->getType()->getPointerTo());
                StoreInst *store = builder->CreateAlignedStore(slice_val, vec_ptr, llvm::Align(alignment));
                annotate_store(store, slice_index);
            }
        } else if (ramp) {
            Type ptr_type = value_type.element_of();
            Value *ptr = codegen_buffer_pointer(op->name, ptr_type, ramp->base);
            const IntImm *const_stride = ramp->stride.as<IntImm>();
            Value *stride = codegen(ramp->stride);
            // Scatter without generating the indices as a vector
            for (int i = 0; i < ramp->lanes; i++) {
                Constant *lane = ConstantInt::get(i32_t, i);
                Value *v = builder->CreateExtractElement(val, lane);
                if (const_stride) {
                    // Use a constant offset from the base pointer
                    Value *p =
                        builder->CreateConstInBoundsGEP1_32(
                            llvm_type_of(ptr_type),
                            ptr,
                            const_stride->value * i);
                    StoreInst *store = builder->CreateStore(v, p);
                    annotate_store(store, op->index);
                } else {
                    // Increment the pointer by the stride for each element
                    StoreInst *store = builder->CreateStore(v, ptr);
                    annotate_store(store, op->index);
                    ptr = CreateInBoundsGEP(builder, ptr, stride);
                }
            }
        } else {
            // Scatter
            Value *index = codegen(op->index);
            for (int i = 0; i < value_type.lanes(); i++) {
                Value *lane = ConstantInt::get(i32_t, i);
                Value *idx = builder->CreateExtractElement(index, lane);
                Value *v = builder->CreateExtractElement(val, lane);
                Value *ptr = codegen_buffer_pointer(op->name, value_type.element_of(), idx);
                StoreInst *store = builder->CreateStore(v, ptr);
                annotate_store(store, op->index);
            }
        }
    }
}

void CodeGen_LLVM::codegen_asserts(const vector<const AssertStmt *> &asserts) {
    if (target.has_feature(Target::NoAsserts)) {
        return;
    }

    if (asserts.size() < 4) {
        for (const auto *a : asserts) {
            codegen(Stmt(a));
        }
        return;
    }

    internal_assert(asserts.size() <= 63);

    // Mix all the conditions together into a bitmask

    Expr bitmask = cast<uint64_t>(1) << 63;
    for (size_t i = 0; i < asserts.size(); i++) {
        bitmask = bitmask | (cast<uint64_t>(!asserts[i]->condition) << i);
    }

    Expr switch_case = count_trailing_zeros(bitmask);

    BasicBlock *no_errors_bb = BasicBlock::Create(*context, "no_errors_bb", function);

    // Now switch on the bitmask to the correct failure
    Expr case_idx = cast<int32_t>(count_trailing_zeros(bitmask));
    llvm::SmallVector<uint32_t, 64> weights;
    weights.push_back(1 << 30);
    for (int i = 0; i < (int)asserts.size(); i++) {
        weights.push_back(0);
    }
    llvm::MDBuilder md_builder(*context);
    llvm::MDNode *switch_very_likely_branch = md_builder.createBranchWeights(weights);
    auto *switch_inst = builder->CreateSwitch(codegen(case_idx), no_errors_bb, asserts.size(), switch_very_likely_branch);
    for (int i = 0; i < (int)asserts.size(); i++) {
        BasicBlock *fail_bb = BasicBlock::Create(*context, "assert_failed", function);
        switch_inst->addCase(ConstantInt::get(IntegerType::get(*context, 32), i), fail_bb);
        builder->SetInsertPoint(fail_bb);
        Value *v = codegen(asserts[i]->message);
        builder->CreateRet(v);
    }
    builder->SetInsertPoint(no_errors_bb);
}

void CodeGen_LLVM::visit(const Block *op) {
    // Peel blocks of assertions with pure conditions
    const AssertStmt *a = op->first.as<AssertStmt>();
    if (a && is_pure(a->condition)) {
        vector<const AssertStmt *> asserts;
        asserts.push_back(a);
        Stmt s = op->rest;
        while ((op = s.as<Block>()) && (a = op->first.as<AssertStmt>()) && is_pure(a->condition) && asserts.size() < 63) {
            asserts.push_back(a);
            s = op->rest;
        }
        codegen_asserts(asserts);
        codegen(s);
    } else {
        codegen(op->first);
        codegen(op->rest);
    }
}

void CodeGen_LLVM::visit(const Realize *op) {
    internal_error << "Realize encountered during codegen\n";
}

void CodeGen_LLVM::visit(const Provide *op) {
    internal_error << "Provide encountered during codegen\n";
}

void CodeGen_LLVM::visit(const IfThenElse *op) {

    // Gather the conditions and values in an if-else chain
    vector<pair<Expr, Stmt>> blocks;
    Stmt final_else;
    const IfThenElse *next_if = op;
    do {
        blocks.emplace_back(next_if->condition,
                            next_if->then_case);
        final_else = next_if->else_case;
        next_if = final_else.defined() ? final_else.as<IfThenElse>() : nullptr;
    } while (next_if);

    // Check if we should use a switch statement or an if-else tree
    Expr lhs;
    bool use_switch = blocks.size() > 1;
    vector<int> rhs;
    for (auto &block : blocks) {
        const EQ *eq = block.first.as<EQ>();
        const int64_t *r = eq ? as_const_int(eq->b) : nullptr;
        if (eq &&
            r &&
            Int(32).can_represent(*r) &&
            is_pure(eq->a) &&
            is_const(eq->b) &&
            (!lhs.defined() || equal(lhs, eq->a))) {
            lhs = eq->a;
            rhs.push_back((int)*r);
        } else {
            use_switch = false;
        }
    }

    if (use_switch) {
        // Conditions are all of the form expr == constant for a
        // consistent expr and different constants. Use a switch
        // statement.

        BasicBlock *after_bb = BasicBlock::Create(*context, "after_bb", function);
        BasicBlock *default_bb = BasicBlock::Create(*context, "default_bb", function);

        auto *switch_inst = builder->CreateSwitch(codegen(lhs), default_bb, blocks.size());
        for (int i = 0; i < (int)blocks.size(); i++) {
            string name = "case_" + std::to_string(rhs[i]) + "_bb";
            BasicBlock *case_bb = BasicBlock::Create(*context, name, function);
            switch_inst->addCase(ConstantInt::get(IntegerType::get(*context, 32), rhs[i]), case_bb);
            builder->SetInsertPoint(case_bb);
            codegen(blocks[i].second);
            builder->CreateBr(after_bb);
        }

        builder->SetInsertPoint(default_bb);
        if (final_else.defined()) {
            codegen(final_else);
        }
        builder->CreateBr(after_bb);

        builder->SetInsertPoint(after_bb);
    } else {
        // Codegen an regular if-else chain using branches.

        BasicBlock *after_bb = BasicBlock::Create(*context, "after_bb", function);

        for (const auto &p : blocks) {
            BasicBlock *then_bb = BasicBlock::Create(*context, "then_bb", function);
            BasicBlock *next_bb = BasicBlock::Create(*context, "next_bb", function);
            builder->CreateCondBr(codegen(p.first), then_bb, next_bb);
            builder->SetInsertPoint(then_bb);
            codegen(p.second);
            builder->CreateBr(after_bb);
            builder->SetInsertPoint(next_bb);
        }

        if (final_else.defined()) {
            codegen(final_else);
        }
        builder->CreateBr(after_bb);

        builder->SetInsertPoint(after_bb);
    }
}

void CodeGen_LLVM::visit(const Evaluate *op) {
    codegen(op->value);

    // Discard result
    value = nullptr;
}

void CodeGen_LLVM::visit(const Shuffle *op) {
    vector<Value *> vecs;
    for (const Expr &e : op->vectors) {
        vecs.push_back(codegen(e));
    }

    if (op->is_interleave()) {
        value = interleave_vectors(vecs);
    } else if (op->is_concat()) {
        value = concat_vectors(vecs);
    } else {
        // If the even-numbered indices equal the odd-numbered
        // indices, only generate one and then do a self-interleave.
        for (int f : {4, 3, 2}) {
            bool self_interleave = (op->indices.size() % f) == 0;
            for (size_t i = 0; i < op->indices.size(); i++) {
                self_interleave &= (op->indices[i] == op->indices[i - (i % f)]);
            }
            if (self_interleave) {
                vector<int> sub_indices;
                for (size_t i = 0; i < op->indices.size(); i += f) {
                    sub_indices.push_back(op->indices[i]);
                }
                Expr equiv = Shuffle::make(op->vectors, sub_indices);
                value = codegen(equiv);
                value = interleave_vectors(std::vector<Value *>(f, value));
                return;
            }

            // Check for an interleave of slices (i.e. an in-vector transpose)
            bool interleave_of_slices = op->vectors.size() == 1 && (op->indices.size() % f) == 0;
            int step = op->type.lanes() / f;
            for (int i = 0; i < step; i++) {
                for (int j = 0; j < f; j++) {
                    interleave_of_slices &= (op->indices[i * f + j] == j * step + i);
                }
            }
            if (interleave_of_slices) {
                value = codegen(op->vectors[0]);
                vector<Value *> slices;
                for (int i = 0; i < f; i++) {
                    slices.push_back(slice_vector(value, i * step, step));
                }
                value = interleave_vectors(slices);
            }
        }
        // If the indices form contiguous aligned runs, do the shuffle
        // on entire sub-vectors by reinterpreting them as a wider
        // type.
        for (int f : {8, 4, 2}) {
            if (op->type.lanes() % f != 0) {
                continue;
            }

            if (op->type.bits() * f > 64) {
                continue;
            }
            bool contiguous = true;
            for (const Expr &vec : op->vectors) {
                contiguous &= ((vec.type().lanes() % f) == 0);
            }
            for (size_t i = 0; i < op->indices.size(); i += f) {
                contiguous &= (op->indices[i] % f) == 0;
                for (int j = 0; j < f; j++) {
                    contiguous &= (op->indices[i + j] == op->indices[i] + j);
                }
            }
            if (contiguous) {
                vector<Expr> equiv_args;
                for (const Expr &vec : op->vectors) {
                    Type t = UInt(vec.type().bits() * f, vec.type().lanes() / f);
                    equiv_args.push_back(reinterpret(t, vec));
                }
                vector<int> equiv_indices;
                for (size_t i = 0; i < op->indices.size(); i += f) {
                    equiv_indices.push_back(op->indices[i] / f);
                }
                Expr equiv = Shuffle::make(equiv_args, equiv_indices);
                equiv = reinterpret(op->type, equiv);
                codegen(equiv);
                return;
            }
        }

        // Do a concat and then a single shuffle
        value = concat_vectors(vecs);
        if (op->is_slice() && op->slice_stride() == 1) {
            value = slice_vector(value, op->indices[0], op->indices.size());
        } else {
            value = shuffle_vectors(value, op->indices);
        }
    }

    if (op->type.is_scalar() && value->getType()->isVectorTy()) {
        value = builder->CreateExtractElement(value, ConstantInt::get(i32_t, 0));
    }
}

void CodeGen_LLVM::visit(const VectorReduce *op) {
    codegen_vector_reduce(op, Expr());
}

void CodeGen_LLVM::codegen_vector_reduce(const VectorReduce *op, const Expr &init) {
    Expr val = op->value;
    const int output_lanes = op->type.lanes();
    const int native_lanes = native_vector_bits() / op->type.bits();
    const int factor = val.type().lanes() / output_lanes;
    Type elt = op->type.element_of();

    Expr (*binop)(Expr, Expr) = nullptr;
    switch (op->op) {
    case VectorReduce::Add:
        binop = Add::make;
        break;
    case VectorReduce::Mul:
        binop = Mul::make;
        break;
    case VectorReduce::Min:
        binop = Min::make;
        break;
    case VectorReduce::Max:
        binop = Max::make;
        break;
    case VectorReduce::And:
        binop = And::make;
        break;
    case VectorReduce::Or:
        binop = Or::make;
        break;
    case VectorReduce::SaturatingAdd:
        binop = saturating_add;
        break;
    }

    if (op->type.is_bool() && op->op == VectorReduce::Or) {
        // Cast to u8, use max, cast back to bool.
        Expr equiv = cast(op->value.type().with_bits(8), op->value);
        equiv = VectorReduce::make(VectorReduce::Max, equiv, op->type.lanes());
        if (init.defined()) {
            equiv = max(equiv, init);
        }
        equiv = cast(op->type, equiv);
        equiv.accept(this);
        return;
    }

    if (op->type.is_bool() && op->op == VectorReduce::And) {
        // Cast to u8, use min, cast back to bool.
        Expr equiv = cast(op->value.type().with_bits(8), op->value);
        equiv = VectorReduce::make(VectorReduce::Min, equiv, op->type.lanes());
        equiv = cast(op->type, equiv);
        if (init.defined()) {
            equiv = min(equiv, init);
        }
        equiv.accept(this);
        return;
    }

    if (elt == Float(16) && upgrade_type_for_arithmetic(elt) != elt) {
        Expr equiv = cast(op->value.type().with_bits(32), op->value);
        equiv = VectorReduce::make(op->op, equiv, op->type.lanes());
        if (init.defined()) {
            equiv = binop(equiv, init);
        }
        equiv = cast(op->type, equiv);
        equiv.accept(this);
        return;
    }

    if (output_lanes == 1) {
        const int input_lanes = val.type().lanes();
        const int input_bytes = input_lanes * val.type().bytes();
        const bool llvm_has_intrinsic =
            // Must be one of these ops
            ((op->op == VectorReduce::Add ||
              op->op == VectorReduce::Mul ||
              op->op == VectorReduce::Min ||
              op->op == VectorReduce::Max) &&
             // Must be a power of two lanes
             (input_lanes >= 2) &&
             ((input_lanes & (input_lanes - 1)) == 0) &&
             // int versions exist up to 1024 bits
             ((!op->type.is_float() && input_bytes <= 1024) ||
              // float versions exist up to 16 lanes
              input_lanes <= 16) &&
             // As of the release of llvm 10, the 64-bit experimental total
             // reductions don't seem to be done yet on arm.
             (val.type().bits() != 64 ||
              target.arch != Target::ARM));

        if (llvm_has_intrinsic) {
            std::stringstream name;
#if LLVM_VERSION >= 120
            name << "llvm.vector.reduce.";
#else
            name << "llvm.experimental.vector.reduce.";
#endif
            const int bits = op->type.bits();
            bool takes_initial_value = false;
            Expr initial_value = init;
            if (op->type.is_float()) {
                switch (op->op) {
                case VectorReduce::Add:
#if LLVM_VERSION >= 120
                    name << "fadd";
#else
                    name << "v2.fadd.f" << bits;
#endif
                    takes_initial_value = true;
                    if (!initial_value.defined()) {
                        initial_value = make_zero(op->type);
                    }
                    break;
                case VectorReduce::Mul:
#if LLVM_VERSION >= 120
                    name << "fmul";
#else
                    name << "v2.fmul.f" << bits;
#endif
                    takes_initial_value = true;
                    if (!initial_value.defined()) {
                        initial_value = make_one(op->type);
                    }
                    break;
                case VectorReduce::Min:
                    name << "fmin";
                    break;
                case VectorReduce::Max:
                    name << "fmax";
                    break;
                default:
                    break;
                }
            } else if (op->type.is_int() || op->type.is_uint()) {
                switch (op->op) {
                case VectorReduce::Add:
                    name << "add";
                    break;
                case VectorReduce::Mul:
                    name << "mul";
                    break;
                case VectorReduce::Min:
                    name << (op->type.is_int() ? 's' : 'u') << "min";
                    break;
                case VectorReduce::Max:
                    name << (op->type.is_int() ? 's' : 'u') << "max";
                    break;
                default:
                    break;
                }
            }
            name << ".v" << val.type().lanes() << (op->type.is_float() ? 'f' : 'i') << bits;

            string intrin_name = name.str();

            vector<Expr> args;
            if (takes_initial_value) {
                args.push_back(initial_value);
                initial_value = Expr();
            }
            args.push_back(op->value);

            // Make sure the declaration exists, or the codegen for
            // call will assume that the args should scalarize.
            if (!module->getFunction(intrin_name)) {
                vector<llvm::Type *> arg_types;
                for (const Expr &e : args) {
                    arg_types.push_back(llvm_type_of(e.type()));
                }
                FunctionType *func_t = FunctionType::get(llvm_type_of(op->type), arg_types, false);
                llvm::Function::Create(func_t, llvm::Function::ExternalLinkage, intrin_name, module.get());
            }

            Expr equiv = Call::make(op->type, intrin_name, args, Call::PureExtern);
            if (initial_value.defined()) {
                equiv = binop(initial_value, equiv);
            }
            equiv.accept(this);
            return;
        }
    }

    if (output_lanes == 1 &&
        factor > native_lanes &&
        factor % native_lanes == 0) {
        // It's a total reduction of multiple native
        // vectors. Start by adding the vectors together.
        Expr equiv;
        for (int i = 0; i < factor / native_lanes; i++) {
            Expr next = Shuffle::make_slice(val, i * native_lanes, 1, native_lanes);
            if (equiv.defined()) {
                equiv = binop(equiv, next);
            } else {
                equiv = next;
            }
        }
        equiv = VectorReduce::make(op->op, equiv, 1);
        if (init.defined()) {
            equiv = binop(equiv, init);
        }
        equiv = common_subexpression_elimination(equiv);
        equiv.accept(this);
        return;
    }

    if (factor > 2 && ((factor & 1) == 0)) {
        // Factor the reduce into multiple stages. If we're going to
        // be widening the type by 4x or more we should also factor the
        // widening into multiple stages.
        Type intermediate_type = op->value.type().with_lanes(op->value.type().lanes() / 2);
        Expr equiv = VectorReduce::make(op->op, op->value, intermediate_type.lanes());
        if (op->op == VectorReduce::Add &&
            (op->type.is_int() || op->type.is_uint()) &&
            op->type.bits() >= 32) {
            Type narrower_type = op->value.type().narrow().narrow();
            Expr narrower = lossless_cast(narrower_type, op->value);
            if (!narrower.defined() && narrower_type.is_int()) {
                // Maybe we can narrow to an unsigned int instead.
                narrower_type = narrower_type.with_code(Type::UInt);
                narrower = lossless_cast(narrower_type, op->value);
            }
            if (narrower.defined()) {
                // Widen it by 2x before the horizontal add
                narrower = cast(narrower.type().widen(), narrower);
                equiv = VectorReduce::make(op->op, narrower, intermediate_type.lanes());
                // Then widen it by 2x again afterwards
                equiv = cast(intermediate_type, equiv);
            }
        }
        equiv = VectorReduce::make(op->op, equiv, op->type.lanes());
        if (init.defined()) {
            equiv = binop(equiv, init);
        }
        equiv = common_subexpression_elimination(equiv);
        codegen(equiv);
        return;
    }

    // Extract each slice and combine
    Expr equiv = init;
    for (int i = 0; i < factor; i++) {
        Expr next = Shuffle::make_slice(val, i, factor, val.type().lanes() / factor);
        if (equiv.defined()) {
            equiv = binop(equiv, next);
        } else {
            equiv = next;
        }
    }
    equiv = common_subexpression_elimination(equiv);
    codegen(equiv);
}  // namespace Internal

void CodeGen_LLVM::visit(const Atomic *op) {
    if (!op->mutex_name.empty()) {
        internal_assert(!inside_atomic_mutex_node)
            << "Nested atomic mutex locks detected. This might causes a deadlock.\n";
        ScopedValue<bool> old_inside_atomic_mutex_node(inside_atomic_mutex_node, true);
        // Mutex locking & unlocking are handled by function calls generated by previous lowering passes.
        codegen(op->body);
    } else {
        // Issue atomic stores.
        ScopedValue<bool> old_emit_atomic_stores(emit_atomic_stores, true);
        codegen(op->body);
    }
}

Value *CodeGen_LLVM::create_alloca_at_entry(llvm::Type *t, int n, bool zero_initialize, const string &name) {
    IRBuilderBase::InsertPoint here = builder->saveIP();
    BasicBlock *entry = &builder->GetInsertBlock()->getParent()->getEntryBlock();
    if (entry->empty()) {
        builder->SetInsertPoint(entry);
    } else {
        builder->SetInsertPoint(entry, entry->getFirstInsertionPt());
    }
    Value *size = ConstantInt::get(i32_t, n);
    AllocaInst *ptr = builder->CreateAlloca(t, size, name);
    int align = native_vector_bits() / 8;
    llvm::DataLayout d(module.get());
    int allocated_size = n * (int)d.getTypeAllocSize(t);
    if (t->isVectorTy() || n > 1) {
        ptr->setAlignment(llvm::Align(align));
    }
    requested_alloca_total += allocated_size;

    if (zero_initialize) {
        if (n == 1) {
            builder->CreateStore(Constant::getNullValue(t), ptr);
        } else {
            builder->CreateMemSet(ptr, Constant::getNullValue(t), n, llvm::Align(align));
        }
    }
    builder->restoreIP(here);
    return ptr;
}

Value *CodeGen_LLVM::get_user_context() const {
    Value *ctx = sym_get("__user_context", false);
    if (!ctx) {
        ctx = ConstantPointerNull::get(i8_t->getPointerTo());  // void*
    }
    return ctx;
}

llvm::Function *CodeGen_LLVM::get_llvm_intrin(llvm::Type *ret_type, const std::string &name, const std::vector<llvm::Type *> &arg_types) {
    llvm::Function *intrin = module->getFunction(name);
    if (!intrin) {
        FunctionType *func_t = FunctionType::get(ret_type, arg_types, false);
        intrin = llvm::Function::Create(func_t, llvm::Function::ExternalLinkage, name, module.get());
        intrin->setCallingConv(CallingConv::C);
    }
    return intrin;
}

llvm::Function *CodeGen_LLVM::get_llvm_intrin(const Type &ret_type, const std::string &name, const std::vector<Type> &arg_types, bool scalars_are_vectors) {
    llvm::Function *intrin = module->getFunction(name);
    if (intrin) {
        return intrin;
    }

    vector<llvm::Type *> llvm_arg_types(arg_types.size());
    for (size_t i = 0; i < arg_types.size(); i++) {
        llvm_arg_types[i] = llvm_type_of(arg_types[i]);
        if (arg_types[i].is_scalar() && scalars_are_vectors) {
            llvm_arg_types[i] = get_vector_type(llvm_arg_types[i], 1);
        }
    }

    llvm::Type *llvm_ret_type = llvm_type_of(ret_type);
    if (ret_type.is_scalar() && scalars_are_vectors) {
        llvm_ret_type = get_vector_type(llvm_ret_type, 1);
    }
    return get_llvm_intrin(llvm_ret_type, name, llvm_arg_types);
}

llvm::Function *CodeGen_LLVM::declare_intrin_overload(const std::string &name, const Type &ret_type, const std::string &impl_name, std::vector<Type> arg_types, bool scalars_are_vectors) {
    llvm::Function *intrin = get_llvm_intrin(ret_type, impl_name, arg_types, scalars_are_vectors);
    internal_assert(intrin);
    intrinsics[name].emplace_back(ret_type, std::move(arg_types), intrin);
    return intrin;
}

void CodeGen_LLVM::declare_intrin_overload(const std::string &name, const Type &ret_type, llvm::Function *impl, std::vector<Type> arg_types) {
    internal_assert(impl);
    intrinsics[name].emplace_back(ret_type, std::move(arg_types), impl);
}

Value *CodeGen_LLVM::call_overloaded_intrin(const Type &result_type, const std::string &name, const std::vector<Expr> &args) {
    constexpr int debug_level = 4;

    debug(debug_level) << "call_overloaded_intrin: " << result_type << " " << name << "(";
    const char *comma = "";
    for (const Expr &i : args) {
        debug(debug_level) << comma << i;
        comma = ", ";
    }
    debug(debug_level) << ")\n";

    auto impls_i = intrinsics.find(name);
    if (impls_i == intrinsics.end()) {
        debug(debug_level) << "No intrinsic " << name << "\n";
        return nullptr;
    }

    const Intrinsic *resolved = nullptr;
    for (const Intrinsic &overload : impls_i->second) {
        debug(debug_level) << "Considering candidate " << overload.result_type << "(";
        const char *comma = "";
        for (const auto &i : overload.arg_types) {
            debug(debug_level) << comma << i;
            comma = ", ";
        }
        debug(debug_level) << ")\n";
        if (overload.arg_types.size() != args.size()) {
            debug(debug_level) << "Wrong number of arguments\n";
            continue;
        }

        if (overload.result_type.element_of() != result_type.element_of()) {
            debug(debug_level) << "Wrong result type\n";
            continue;
        }

        bool match = true;
        for (int i = 0; i < (int)overload.arg_types.size(); i++) {
            if (args[i].type().is_scalar()) {
                // Allow lossless casting for scalar arguments, and
                // allow broadcasting to vector arguments.
                if (!lossless_cast(overload.arg_types[i].element_of(), args[i]).defined()) {
                    match = false;
                    debug(debug_level) << "Cannot promote scalar argument " << i << "\n";
                    break;
                }
            } else {
                int required_lanes = result_type.lanes() * overload.arg_types[i].lanes() / overload.result_type.lanes();
                if (required_lanes != args[i].type().lanes()) {
                    match = false;
                    debug(debug_level) << "Need " << required_lanes << " lanes for argument " << i << "\n";
                    break;
                }

                // Vector arguments must be exact.
                if (overload.arg_types[i].element_of() != args[i].type().element_of()) {
                    match = false;
                    debug(debug_level) << "Vector types not equal " << i << "\n";
                    break;
                }
            }
        }
        if (!match) {
            continue;
        }

        if (!resolved) {
            debug(debug_level) << "Resolved!\n";
            resolved = &overload;
        } else {
            if (resolved->result_type.lanes() < result_type.lanes()) {
                // The current match is smaller than the result type. Take the bigger intrinsic.
                if (overload.result_type.lanes() > resolved->result_type.lanes()) {
                    debug(debug_level) << "Replaced with bigger intrinsic\n";
                    resolved = &overload;
                }
            } else {
                // The current match is bigger than the result type. If the current candidate is also bigger,
                // but smaller than the current match, take it instead.
                if (overload.result_type.lanes() >= result_type.lanes() && overload.result_type.lanes() < resolved->result_type.lanes()) {
                    debug(debug_level) << "Replaced with smaller intrinsic\n";
                    resolved = &overload;
                }
            }
        }
    }

    if (resolved) {
        std::vector<Expr> promoted_args;
        promoted_args.reserve(args.size());
        for (size_t i = 0; i < args.size(); i++) {
            Expr promoted_arg = args[i];
            if (args[i].type().is_scalar()) {
                promoted_arg = lossless_cast(resolved->arg_types[i].element_of(), promoted_arg);
            }
            if (resolved->arg_types[i].is_vector() && args[i].type().is_scalar() && result_type.lanes() > 1) {
                // We're passing a scalar to a vector argument, broadcast it.
                promoted_args.emplace_back(Broadcast::make(promoted_arg, result_type.lanes()));
            } else {
                promoted_args.emplace_back(promoted_arg);
            }
            internal_assert(promoted_args.back().defined());
        }
        return call_intrin(result_type, resolved->result_type.lanes(), resolved->impl, promoted_args);
    } else {
        debug(debug_level) << "Unresolved intrinsic " << name << "\n";
    }
    return nullptr;
}

Value *CodeGen_LLVM::call_intrin(const Type &result_type, int intrin_lanes,
                                 const string &name, vector<Expr> args) {
    vector<Value *> arg_values(args.size());
    for (size_t i = 0; i < args.size(); i++) {
        arg_values[i] = codegen(args[i]);
    }

    llvm::Type *t = llvm_type_of(result_type);

    return call_intrin(t,
                       intrin_lanes,
                       name, arg_values);
}

Value *CodeGen_LLVM::call_intrin(const Type &result_type, int intrin_lanes,
                                 llvm::Function *intrin, vector<Expr> args) {
    vector<Value *> arg_values(args.size());
    for (size_t i = 0; i < args.size(); i++) {
        arg_values[i] = codegen(args[i]);
    }

    llvm::Type *t = llvm_type_of(result_type);

    return call_intrin(t,
                       intrin_lanes,
                       intrin, arg_values);
}

Value *CodeGen_LLVM::call_intrin(llvm::Type *result_type, int intrin_lanes,
                                 const string &name, vector<Value *> arg_values) {
    llvm::Function *fn = module->getFunction(name);
    if (!fn) {
        vector<llvm::Type *> arg_types(arg_values.size());
        for (size_t i = 0; i < arg_values.size(); i++) {
            arg_types[i] = arg_values[i]->getType();
        }

        llvm::Type *intrinsic_result_type = result_type->getScalarType();
        if (intrin_lanes > 1) {
            intrinsic_result_type = get_vector_type(result_type->getScalarType(), intrin_lanes);
        }
        FunctionType *func_t = FunctionType::get(intrinsic_result_type, arg_types, false);
        fn = llvm::Function::Create(func_t, llvm::Function::ExternalLinkage, name, module.get());
        fn->setCallingConv(CallingConv::C);
    }

    return call_intrin(result_type, intrin_lanes, fn, arg_values);
}

Value *CodeGen_LLVM::call_intrin(llvm::Type *result_type, int intrin_lanes,
                                 llvm::Function *intrin, vector<Value *> arg_values) {
    internal_assert(intrin);
    int arg_lanes = 1;
    if (result_type->isVectorTy()) {
        arg_lanes = get_vector_num_elements(result_type);
    }

    if (intrin_lanes != arg_lanes) {
        // Cut up each arg into appropriately-sized pieces, call the
        // intrinsic on each, then splice together the results.
        vector<Value *> results;
        for (int start = 0; start < arg_lanes; start += intrin_lanes) {
            vector<Value *> args;
            for (size_t i = 0; i < arg_values.size(); i++) {
                int arg_i_lanes = 1;
                if (arg_values[i]->getType()->isVectorTy()) {
                    arg_i_lanes = get_vector_num_elements(arg_values[i]->getType());
                }

                if (arg_i_lanes >= arg_lanes) {
                    // Horizontally reducing intrinsics may have
                    // arguments that have more lanes than the
                    // result. Assume that the horizontally reduce
                    // neighboring elements...
                    int reduce = arg_i_lanes / arg_lanes;
                    args.push_back(slice_vector(arg_values[i], start * reduce, intrin_lanes * reduce));
                } else if (arg_i_lanes == 1) {
                    if (intrin->getFunctionType()->getParamType(i)->isVectorTy()) {
                        // It's a scalar argument to a vector parameter. Broadcast it.
                        // Overwriting the parameter means this only happens once.
                        arg_values[i] = create_broadcast(arg_values[i], intrin_lanes);
                    } else {
                        // It's a scalar arg to an intrinsic that returns
                        // a vector. Replicate it over the slices.
                    }
                    args.push_back(arg_values[i]);
                } else {
                    internal_error << "Argument in call_intrin has " << arg_i_lanes
                                   << " with result type having " << arg_lanes << "\n";
                }
            }

            llvm::Type *result_slice_type =
                get_vector_type(result_type->getScalarType(), intrin_lanes);

            results.push_back(call_intrin(result_slice_type, intrin_lanes, intrin, args));
        }
        Value *result = concat_vectors(results);
        return slice_vector(result, 0, arg_lanes);
    }

    llvm::FunctionType *intrin_type = intrin->getFunctionType();
    for (int i = 0; i < (int)arg_values.size(); i++) {
        if (arg_values[i]->getType() != intrin_type->getParamType(i)) {
            // There can be some mismatches in types, such as when passing scalar Halide type T
            // to LLVM vector type <1 x T>.
            arg_values[i] = builder->CreateBitCast(arg_values[i], intrin_type->getParamType(i));
        }
    }

    CallInst *call = builder->CreateCall(intrin, arg_values);
    return call;
}

Value *CodeGen_LLVM::slice_vector(Value *vec, int start, int size) {
    // Force the arg to be an actual vector
    if (!vec->getType()->isVectorTy()) {
        vec = create_broadcast(vec, 1);
    }

    int vec_lanes = get_vector_num_elements(vec->getType());

    if (start == 0 && size == vec_lanes) {
        return vec;
    }

    if (size == 1) {
        return builder->CreateExtractElement(vec, (uint64_t)start);
    }

    vector<int> indices(size);
    for (int i = 0; i < size; i++) {
        int idx = start + i;
        if (idx >= 0 && idx < vec_lanes) {
            indices[i] = idx;
        } else {
            indices[i] = -1;
        }
    }
    return shuffle_vectors(vec, indices);
}

Value *CodeGen_LLVM::concat_vectors(const vector<Value *> &v) {
    if (v.size() == 1) {
        return v[0];
    }

    internal_assert(!v.empty());

    vector<Value *> vecs = v;

    // Force them all to be actual vectors
    for (Value *&val : vecs) {
        if (!val->getType()->isVectorTy()) {
            val = create_broadcast(val, 1);
        }
    }

    while (vecs.size() > 1) {
        vector<Value *> new_vecs;

        for (size_t i = 0; i < vecs.size() - 1; i += 2) {
            Value *v1 = vecs[i];
            Value *v2 = vecs[i + 1];

            int w1 = get_vector_num_elements(v1->getType());
            int w2 = get_vector_num_elements(v2->getType());

            // Possibly pad one of the vectors to match widths.
            if (w1 < w2) {
                v1 = slice_vector(v1, 0, w2);
            } else if (w2 < w1) {
                v2 = slice_vector(v2, 0, w1);
            }
            int w_matched = std::max(w1, w2);

            internal_assert(v1->getType() == v2->getType());

            vector<int> indices(w1 + w2);
            for (int i = 0; i < w1; i++) {
                indices[i] = i;
            }
            for (int i = 0; i < w2; i++) {
                indices[w1 + i] = w_matched + i;
            }

            Value *merged = shuffle_vectors(v1, v2, indices);

            new_vecs.push_back(merged);
        }

        // If there were an odd number of them, we need to also push
        // the one that didn't get merged.
        if (vecs.size() & 1) {
            new_vecs.push_back(vecs.back());
        }

        vecs.swap(new_vecs);
    }

    return vecs[0];
}

Value *CodeGen_LLVM::shuffle_vectors(Value *a, Value *b,
                                     const std::vector<int> &indices) {
    internal_assert(a->getType() == b->getType());
    if (!a->getType()->isVectorTy()) {
        a = create_broadcast(a, 1);
        b = create_broadcast(b, 1);
    }
    vector<Constant *> llvm_indices(indices.size());
    for (size_t i = 0; i < llvm_indices.size(); i++) {
        if (indices[i] >= 0) {
            internal_assert(indices[i] < get_vector_num_elements(a->getType()) * 2);
            llvm_indices[i] = ConstantInt::get(i32_t, indices[i]);
        } else {
            // Only let -1 be undef.
            internal_assert(indices[i] == -1);
            llvm_indices[i] = UndefValue::get(i32_t);
        }
    }
    return builder->CreateShuffleVector(a, b, ConstantVector::get(llvm_indices));
}

Value *CodeGen_LLVM::shuffle_vectors(Value *a, const std::vector<int> &indices) {
    Value *b = UndefValue::get(a->getType());
    return shuffle_vectors(a, b, indices);
}

std::pair<llvm::Function *, int> CodeGen_LLVM::find_vector_runtime_function(const std::string &name, int lanes) {
    // Check if a vector version of the function already
    // exists at some useful width. We use the naming
    // convention that a N-wide version of a function foo is
    // called fooxN. All of our intrinsics are power-of-two
    // sized, so starting at the first power of two >= the
    // vector width, we'll try all powers of two in decreasing
    // order.
    vector<int> sizes_to_try;
    int l = 1;
    while (l < lanes) {
        l *= 2;
    }
    for (int i = l; i > 1; i /= 2) {
        sizes_to_try.push_back(i);
    }

    // If none of those match, we'll also try doubling
    // the lanes up to the next power of two (this is to catch
    // cases where we're a 64-bit vector and have a 128-bit
    // vector implementation).
    sizes_to_try.push_back(l * 2);

    for (int l : sizes_to_try) {
        llvm::Function *vec_fn = module->getFunction(name + "x" + std::to_string(l));
        if (vec_fn) {
            return {vec_fn, l};
        }
    }

    return {nullptr, 0};
}

bool CodeGen_LLVM::supports_atomic_add(const Type &t) const {
    return t.is_int_or_uint();
}

bool CodeGen_LLVM::use_pic() const {
    return true;
}

std::string CodeGen_LLVM::mabi() const {
    return "";
}

bool CodeGen_LLVM::supports_call_as_float16(const Call *op) const {
    return false;
}

}  // namespace Internal
}  // namespace Halide<|MERGE_RESOLUTION|>--- conflicted
+++ resolved
@@ -1167,16 +1167,6 @@
                 constexpr bool compile_kernel = false;
                 constexpr bool recover = false;
                 constexpr bool use_after_scope = true;
-<<<<<<< HEAD
-#if LLVM_VERSION >= 140
-                // TODO: this is the value that the default ctor uses.
-                // Not sure if it's ideal for Halide.
-                constexpr AsanDetectStackUseAfterReturnMode use_after_return = AsanDetectStackUseAfterReturnMode::Runtime;
-                mpm.addPass(createModuleToFunctionPassAdaptor(AddressSanitizerPass(
-                    AddressSanitizerOptions{compile_kernel, recover, use_after_scope, use_after_return})));
-#else
-=======
->>>>>>> 26ccb54e
                 mpm.addPass(createModuleToFunctionPassAdaptor(AddressSanitizerPass(
                     compile_kernel, recover, use_after_scope)));
 #endif
