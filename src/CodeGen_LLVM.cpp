#include <limits>
#include <memory>
#include <sstream>

#include "CPlusPlusMangle.h"
#include "CSE.h"
#include "CodeGen_Internal.h"
#include "CodeGen_LLVM.h"
#include "CodeGen_Posix.h"
#include "CodeGen_Targets.h"
#include "CompilerLogger.h"
#include "Debug.h"
#include "Deinterleave.h"
#include "EmulateFloat16Math.h"
#include "ExprUsesVar.h"
#include "FindIntrinsics.h"
#include "IREquality.h"
#include "IROperator.h"
#include "IRPrinter.h"
#include "IntegerDivisionTable.h"
#include "JITModule.h"
#include "LLVM_Headers.h"
#include "LLVM_Runtime_Linker.h"
#include "Lerp.h"
#include "LowerParallelTasks.h"
#include "Pipeline.h"
#include "Simplify.h"
#include "Util.h"

// MSVC won't set __cplusplus correctly unless certain compiler flags are set
// (and CMake doesn't set those flags for you even if you specify C++17),
// so we need to check against _MSVC_LANG as well, for completeness.
#if !(__cplusplus >= 201703L || _MSVC_LANG >= 201703L)
#error "Halide requires C++17 or later; please upgrade your compiler."
#endif

namespace Halide {

std::unique_ptr<llvm::Module> codegen_llvm(const Module &module, llvm::LLVMContext &context) {
    std::unique_ptr<Internal::CodeGen_LLVM> cg(Internal::CodeGen_LLVM::new_for_target(module.target(), context));
    return cg->compile(module);
}

namespace Internal {

using namespace llvm;
using std::map;
using std::ostringstream;
using std::pair;
using std::string;
using std::vector;

// Define a local empty inline function for each target
// to disable initialization.
#define LLVM_TARGET(target)                    \
    inline void Initialize##target##Target() { \
    }
#include <llvm/Config/Targets.def>
#undef LLVM_TARGET

#define LLVM_ASM_PARSER(target)                   \
    inline void Initialize##target##AsmParser() { \
    }
#include <llvm/Config/AsmParsers.def>
#undef LLVM_ASM_PARSER

#define LLVM_ASM_PRINTER(target)                   \
    inline void Initialize##target##AsmPrinter() { \
    }
#include <llvm/Config/AsmPrinters.def>
#undef LLVM_ASM_PRINTER

#define InitializeTarget(target)          \
    LLVMInitialize##target##Target();     \
    LLVMInitialize##target##TargetInfo(); \
    LLVMInitialize##target##TargetMC();

#define InitializeAsmParser(target) \
    LLVMInitialize##target##AsmParser();

#define InitializeAsmPrinter(target) \
    LLVMInitialize##target##AsmPrinter();

// Override above empty init function with macro for supported targets.
#ifdef WITH_ARM
#define InitializeARMTarget() InitializeTarget(ARM)
#define InitializeARMAsmParser() InitializeAsmParser(ARM)
#define InitializeARMAsmPrinter() InitializeAsmPrinter(ARM)
#endif

#ifdef WITH_NVPTX
#define InitializeNVPTXTarget() InitializeTarget(NVPTX)
// #define InitializeNVPTXAsmParser() InitializeAsmParser(NVPTX) // there is no ASM parser for NVPTX
#define InitializeNVPTXAsmPrinter() InitializeAsmPrinter(NVPTX)
#endif

#ifdef WITH_AMDGPU
#define InitializeAMDGPUTarget() InitializeTarget(AMDGPU)
#define InitializeAMDGPUAsmParser() InitializeAsmParser(AMDGPU)
#define InitializeAMDGPUAsmPrinter() InitializeAsmParser(AMDGPU)
#endif

#ifdef WITH_AARCH64
#define InitializeAArch64Target() InitializeTarget(AArch64)
#define InitializeAArch64AsmParser() InitializeAsmParser(AArch64)
#define InitializeAArch64AsmPrinter() InitializeAsmPrinter(AArch64)
#endif

#ifdef WITH_HEXAGON
#define InitializeHexagonTarget() InitializeTarget(Hexagon)
#define InitializeHexagonAsmParser() InitializeAsmParser(Hexagon)
#define InitializeHexagonAsmPrinter() InitializeAsmPrinter(Hexagon)
#endif

#ifdef WITH_MIPS
#define InitializeMipsTarget() InitializeTarget(Mips)
#define InitializeMipsAsmParser() InitializeAsmParser(Mips)
#define InitializeMipsAsmPrinter() InitializeAsmPrinter(Mips)
#endif

#ifdef WITH_POWERPC
#define InitializePowerPCTarget() InitializeTarget(PowerPC)
#define InitializePowerPCAsmParser() InitializeAsmParser(PowerPC)
#define InitializePowerPCAsmPrinter() InitializeAsmPrinter(PowerPC)
#endif

#ifdef WITH_RISCV
#define InitializeRISCVTarget() InitializeTarget(RISCV)
#define InitializeRISCVAsmParser() InitializeAsmParser(RISCV)
#define InitializeRISCVAsmPrinter() InitializeAsmPrinter(RISCV)
#endif

#ifdef WITH_X86
#define InitializeX86Target() InitializeTarget(X86)
#define InitializeX86AsmParser() InitializeAsmParser(X86)
#define InitializeX86AsmPrinter() InitializeAsmPrinter(X86)
#endif

#ifdef WITH_WEBASSEMBLY
#define InitializeWebAssemblyTarget() InitializeTarget(WebAssembly)
#define InitializeWebAssemblyAsmParser() InitializeAsmParser(WebAssembly)
#define InitializeWebAssemblyAsmPrinter() InitializeAsmPrinter(WebAssembly)
#endif

namespace {

llvm::Value *CreateConstGEP1_32(IRBuilderBase *builder, llvm::Type *gep_type,
                                Value *ptr, unsigned index) {
    return builder->CreateConstGEP1_32(gep_type, ptr, index);
}

llvm::Value *CreateInBoundsGEP(IRBuilderBase *builder, llvm::Type *gep_type,
                               Value *ptr, ArrayRef<Value *> index_list) {
    return builder->CreateInBoundsGEP(gep_type, ptr, index_list);
}

// Get the LLVM linkage corresponding to a Halide linkage type.
llvm::GlobalValue::LinkageTypes llvm_linkage(LinkageType t) {
    // TODO(dsharlet): For some reason, marking internal functions as
    // private linkage on OSX is causing some of the static tests to
    // fail. Figure out why so we can remove this.
    return llvm::GlobalValue::ExternalLinkage;

    // switch (t) {
    // case LinkageType::ExternalPlusArgv:
    // case LinkageType::ExternalPlusMetadata:
    // case LinkageType::External:
    //     return llvm::GlobalValue::ExternalLinkage;
    // default:
    //     return llvm::GlobalValue::PrivateLinkage;
    // }
}

}  // namespace

CodeGen_LLVM::CodeGen_LLVM(const Target &t)
    : function(nullptr), context(nullptr),
      builder(nullptr),
      value(nullptr),
      very_likely_branch(nullptr),
      default_fp_math_md(nullptr),
      strict_fp_math_md(nullptr),
      target(t),
      void_t(nullptr), i1_t(nullptr), i8_t(nullptr),
      i16_t(nullptr), i32_t(nullptr), i64_t(nullptr),
      f16_t(nullptr), f32_t(nullptr), f64_t(nullptr),
      halide_buffer_t_type(nullptr),
      metadata_t_type(nullptr),
      argument_t_type(nullptr),
      scalar_value_t_type(nullptr),
      device_interface_t_type(nullptr),
      pseudostack_slot_t_type(nullptr),

      wild_u1x_(Variable::make(UInt(1, 0), "*")),
      wild_i8x_(Variable::make(Int(8, 0), "*")),
      wild_u8x_(Variable::make(UInt(8, 0), "*")),
      wild_i16x_(Variable::make(Int(16, 0), "*")),
      wild_u16x_(Variable::make(UInt(16, 0), "*")),
      wild_i32x_(Variable::make(Int(32, 0), "*")),
      wild_u32x_(Variable::make(UInt(32, 0), "*")),
      wild_i64x_(Variable::make(Int(64, 0), "*")),
      wild_u64x_(Variable::make(UInt(64, 0), "*")),
      wild_f32x_(Variable::make(Float(32, 0), "*")),
      wild_f64x_(Variable::make(Float(64, 0), "*")),

      wild_u1_(Variable::make(UInt(1), "*")),
      wild_i8_(Variable::make(Int(8), "*")),
      wild_u8_(Variable::make(UInt(8), "*")),
      wild_i16_(Variable::make(Int(16), "*")),
      wild_u16_(Variable::make(UInt(16), "*")),
      wild_i32_(Variable::make(Int(32), "*")),
      wild_u32_(Variable::make(UInt(32), "*")),
      wild_i64_(Variable::make(Int(64), "*")),
      wild_u64_(Variable::make(UInt(64), "*")),
      wild_f32_(Variable::make(Float(32), "*")),
      wild_f64_(Variable::make(Float(64), "*")),

      inside_atomic_mutex_node(false),
      emit_atomic_stores(false),

      destructor_block(nullptr),
      strict_float(t.has_feature(Target::StrictFloat)),
      llvm_large_code_model(t.has_feature(Target::LLVMLargeCodeModel)),
      effective_vscale(0) {
    initialize_llvm();
}

void CodeGen_LLVM::set_context(llvm::LLVMContext &context) {
    this->context = &context;
    effective_vscale = target_vscale();
}

std::unique_ptr<CodeGen_LLVM> CodeGen_LLVM::new_for_target(const Target &target, llvm::LLVMContext &context) {
    std::unique_ptr<CodeGen_LLVM> result;
    if (target.arch == Target::X86) {
        result = new_CodeGen_X86(target);
    } else if (target.arch == Target::ARM) {
        result = new_CodeGen_ARM(target);
    } else if (target.arch == Target::MIPS) {
        result = new_CodeGen_MIPS(target);
    } else if (target.arch == Target::POWERPC) {
        result = new_CodeGen_PowerPC(target);
    } else if (target.arch == Target::Hexagon) {
        result = new_CodeGen_Hexagon(target);
    } else if (target.arch == Target::WebAssembly) {
        result = new_CodeGen_WebAssembly(target);
    } else if (target.arch == Target::RISCV) {
        result = new_CodeGen_RISCV(target);
    }
    user_assert(result) << "Unknown target architecture: " << target.to_string() << "\n";
    result->set_context(context);
    return result;
}

void CodeGen_LLVM::initialize_llvm(const Target &target) {
    static std::once_flag init_llvm_once;
    std::call_once(init_llvm_once, [&target]() {
        // You can hack in command-line args to llvm with the
        // environment variable HL_LLVM_ARGS, e.g. HL_LLVM_ARGS="-print-after-all"
        std::string args = get_env_variable("HL_LLVM_ARGS");
        if (!args.empty() || target.vector_bits != 0) {
            vector<std::string> arg_vec;
            if (!args.empty()) {
                arg_vec = split_string(args, " ");
            }
            if (target.vector_bits != 0) {
                std::string arm_min_vector_width_arg = "-aarch64-sve-vector-bits-min=" + std::to_string(target.vector_bits);
                arg_vec.push_back(arm_min_vector_width_arg);
                std::string rvv_min_vector_width_arg = "-riscv-v-vector-bits-min=" + std::to_string(target.vector_bits);
                arg_vec.push_back(rvv_min_vector_width_arg);
                std::string rvv_max_vector_width_arg = "-riscv-v-vector-bits-max=" + std::to_string(target.vector_bits);
                arg_vec.push_back(rvv_max_vector_width_arg);
            }
            vector<const char *> c_arg_vec;
            c_arg_vec.push_back("llc");
            for (const std::string &s : arg_vec) {
                c_arg_vec.push_back(s.c_str());
            }
            // TODO: Remove after opaque pointers become the default in LLVM.
            // This is here to document how to turn on opaque pointers, for testing, in LLVM 15
            //            c_arg_vec.push_back("-opaque-pointers");
            cl::ParseCommandLineOptions((int)(c_arg_vec.size()), &c_arg_vec[0], "Halide compiler\n");
        }

        InitializeNativeTarget();
        InitializeNativeTargetAsmPrinter();
        InitializeNativeTargetAsmParser();

#define LLVM_TARGET(target) \
    Initialize##target##Target();
#include <llvm/Config/Targets.def>
#undef LLVM_TARGET

#define LLVM_ASM_PARSER(target) \
    Initialize##target##AsmParser();
#include <llvm/Config/AsmParsers.def>
#undef LLVM_ASM_PARSER

#define LLVM_ASM_PRINTER(target) \
    Initialize##target##AsmPrinter();
#include <llvm/Config/AsmPrinters.def>
#undef LLVM_ASM_PRINTER
    });
}

void CodeGen_LLVM::init_context() {
    // Ensure our IRBuilder is using the current context.
    delete builder;
    builder = new IRBuilder<>(*context);

    // Branch weights for very likely branches
    llvm::MDBuilder md_builder(*context);
    very_likely_branch = md_builder.createBranchWeights(1 << 30, 0);
    default_fp_math_md = md_builder.createFPMath(0.0);
    strict_fp_math_md = md_builder.createFPMath(0.0);
    builder->setDefaultFPMathTag(default_fp_math_md);
    llvm::FastMathFlags fast_flags;
    fast_flags.setNoNaNs();
    fast_flags.setNoInfs();
    fast_flags.setNoSignedZeros();
    // Don't use approximate reciprocals for division. It's too inaccurate even for Halide.
    // fast_flags.setAllowReciprocal();
    // Theoretically, setAllowReassoc could be setUnsafeAlgebra for earlier versions, but that
    // turns on all the flags.
    fast_flags.setAllowReassoc();
    fast_flags.setAllowContract(true);
    fast_flags.setApproxFunc();
    builder->setFastMathFlags(fast_flags);

    // Define some types
    void_t = llvm::Type::getVoidTy(*context);
    i1_t = llvm::Type::getInt1Ty(*context);
    i8_t = llvm::Type::getInt8Ty(*context);
    i16_t = llvm::Type::getInt16Ty(*context);
    i32_t = llvm::Type::getInt32Ty(*context);
    i64_t = llvm::Type::getInt64Ty(*context);
    f16_t = llvm::Type::getHalfTy(*context);
    f32_t = llvm::Type::getFloatTy(*context);
    f64_t = llvm::Type::getDoubleTy(*context);

    // Ensure no Value pointers carry over from previous context.
    struct_type_recovery.clear();
}

void CodeGen_LLVM::init_module() {
    init_context();

    // Start with a module containing the initial module for this target.
    module = get_initial_module_for_target(target, context);
}

#ifdef HALIDE_ALLOW_GENERATOR_EXTERNAL_CODE
void CodeGen_LLVM::add_external_code(const Module &halide_module) {
    for (const ExternalCode &code_blob : halide_module.external_code()) {
        if (code_blob.is_for_cpu_target(get_target())) {
            add_bitcode_to_module(context, *module, code_blob.contents(), code_blob.name());
        }
    }
}
#endif

CodeGen_LLVM::~CodeGen_LLVM() {
    delete builder;
}

namespace {

struct MangledNames {
    string simple_name;
    string extern_name;
    string argv_name;
    string metadata_name;
};

MangledNames get_mangled_names(const std::string &name,
                               LinkageType linkage,
                               NameMangling mangling,
                               const std::vector<LoweredArgument> &args,
                               const Target &target) {
    std::vector<std::string> namespaces;
    MangledNames names;
    names.simple_name = extract_namespaces(name, namespaces);
    names.extern_name = names.simple_name;
    names.argv_name = names.simple_name + "_argv";
    names.metadata_name = names.simple_name + "_metadata";

    if (linkage != LinkageType::Internal &&
        ((mangling == NameMangling::Default &&
          target.has_feature(Target::CPlusPlusMangling)) ||
         mangling == NameMangling::CPlusPlus)) {
        std::vector<ExternFuncArgument> mangle_args;
        for (const auto &arg : args) {
            if (arg.kind == Argument::InputScalar) {
                mangle_args.emplace_back(make_zero(arg.type));
            } else if (arg.kind == Argument::InputBuffer ||
                       arg.kind == Argument::OutputBuffer) {
                mangle_args.emplace_back(Buffer<>());
            }
        }
        names.extern_name = cplusplus_function_mangled_name(names.simple_name, namespaces, type_of<int>(), mangle_args, target);
        halide_handle_cplusplus_type inner_type(halide_cplusplus_type_name(halide_cplusplus_type_name::Simple, "void"), {}, {},
                                                {halide_handle_cplusplus_type::Pointer, halide_handle_cplusplus_type::Pointer});
        Type void_star_star(Handle(1, &inner_type));
        names.argv_name = cplusplus_function_mangled_name(names.argv_name, namespaces, type_of<int>(), {ExternFuncArgument(make_zero(void_star_star))}, target);
        names.metadata_name = cplusplus_function_mangled_name(names.metadata_name, namespaces, type_of<const struct halide_filter_metadata_t *>(), {}, target);
    }
    return names;
}

MangledNames get_mangled_names(const LoweredFunc &f, const Target &target) {
    return get_mangled_names(f.name, f.linkage, f.name_mangling, f.args, target);
}

}  // namespace

llvm::FunctionType *CodeGen_LLVM::signature_to_type(const ExternSignature &signature) {
    internal_assert(void_t != nullptr && halide_buffer_t_type != nullptr);
    llvm::Type *ret_type =
        signature.is_void_return() ? void_t : llvm_type_of(upgrade_type_for_argument_passing(signature.ret_type()));
    std::vector<llvm::Type *> llvm_arg_types;
    for (const Type &t : signature.arg_types()) {
        if (t == type_of<struct halide_buffer_t *>()) {
            llvm_arg_types.push_back(halide_buffer_t_type->getPointerTo());
        } else {
            llvm_arg_types.push_back(llvm_type_of(upgrade_type_for_argument_passing(t)));
        }
    }

    return llvm::FunctionType::get(ret_type, llvm_arg_types, false);
}

/*static*/
std::unique_ptr<llvm::Module> CodeGen_LLVM::compile_trampolines(
    const Target &target,
    llvm::LLVMContext &context,
    const std::string &suffix,
    const std::vector<std::pair<std::string, ExternSignature>> &externs) {
    std::unique_ptr<CodeGen_LLVM> codegen(new_for_target(target, context));
    codegen->init_codegen("trampolines" + suffix);
    for (const std::pair<std::string, ExternSignature> &e : externs) {
        const std::string &callee_name = e.first;
        const std::string wrapper_name = callee_name + suffix;

        llvm::FunctionType *fn_type = codegen->signature_to_type(e.second);
        // callee might already be present for builtins, e.g. halide_print
        llvm::Function *callee = codegen->module->getFunction(callee_name);
        if (!callee) {
            callee = llvm::Function::Create(fn_type, llvm::Function::ExternalLinkage, callee_name, codegen->module.get());
        }

        std::vector<bool> buffer_args(e.second.arg_types().size());
        size_t index = 0;
        for (const Type &t : e.second.arg_types()) {
            buffer_args[index++] = (t == type_of<struct halide_buffer_t *>());
        }
        codegen->add_argv_wrapper(callee, wrapper_name, /*result_in_argv*/ true, buffer_args);
    }
    return codegen->finish_codegen();
}

void CodeGen_LLVM::init_codegen(const std::string &name, bool any_strict_float) {
    init_module();

    internal_assert(module && context);

    debug(1) << "Target triple of initial module: " << module->getTargetTriple() << "\n";

    module->setModuleIdentifier(name);

    // Add some target specific info to the module as metadata.
    module->addModuleFlag(llvm::Module::Warning, "halide_use_soft_float_abi", use_soft_float_abi() ? 1 : 0);
    module->addModuleFlag(llvm::Module::Warning, "halide_mcpu_target", MDString::get(*context, mcpu_target()));
    module->addModuleFlag(llvm::Module::Warning, "halide_mcpu_tune", MDString::get(*context, mcpu_tune()));
    module->addModuleFlag(llvm::Module::Warning, "halide_mattrs", MDString::get(*context, mattrs()));
    module->addModuleFlag(llvm::Module::Warning, "halide_mabi", MDString::get(*context, mabi()));
    module->addModuleFlag(llvm::Module::Warning, "halide_use_pic", use_pic() ? 1 : 0);
    module->addModuleFlag(llvm::Module::Warning, "halide_use_large_code_model", llvm_large_code_model ? 1 : 0);
    module->addModuleFlag(llvm::Module::Warning, "halide_per_instruction_fast_math_flags", any_strict_float);
    if (effective_vscale != 0) {
        module->addModuleFlag(llvm::Module::Warning, "halide_vscale_range",
                              MDString::get(*context, std::to_string(effective_vscale) + ", " + std::to_string(effective_vscale)));
    }

    // Ensure some types we need are defined
    halide_buffer_t_type = get_llvm_struct_type_by_name(module.get(), "struct.halide_buffer_t");
    internal_assert(halide_buffer_t_type) << "Did not find halide_buffer_t in initial module";

    type_t_type = get_llvm_struct_type_by_name(module.get(), "struct.halide_type_t");
    internal_assert(type_t_type) << "Did not find halide_type_t in initial module";

    dimension_t_type = get_llvm_struct_type_by_name(module.get(), "struct.halide_dimension_t");
    internal_assert(dimension_t_type) << "Did not find halide_dimension_t in initial module";

    metadata_t_type = get_llvm_struct_type_by_name(module.get(), "struct.halide_filter_metadata_t");
    internal_assert(metadata_t_type) << "Did not find halide_filter_metadata_t in initial module";

    argument_t_type = get_llvm_struct_type_by_name(module.get(), "struct.halide_filter_argument_t");
    internal_assert(argument_t_type) << "Did not find halide_filter_argument_t in initial module";

    scalar_value_t_type = get_llvm_struct_type_by_name(module.get(), "struct.halide_scalar_value_t");
    internal_assert(scalar_value_t_type) << "Did not find halide_scalar_value_t in initial module";

    device_interface_t_type = get_llvm_struct_type_by_name(module.get(), "struct.halide_device_interface_t");
    internal_assert(device_interface_t_type) << "Did not find halide_device_interface_t in initial module";

    pseudostack_slot_t_type = get_llvm_struct_type_by_name(module.get(), "struct.halide_pseudostack_slot_t");
    internal_assert(pseudostack_slot_t_type) << "Did not find halide_pseudostack_slot_t in initial module";

    semaphore_t_type = get_llvm_struct_type_by_name(module.get(), "struct.halide_semaphore_t");
    internal_assert(semaphore_t_type) << "Did not find halide_semaphore_t in initial module";
}

std::unique_ptr<llvm::Module> CodeGen_LLVM::compile(const Module &input) {
    init_codegen(input.name(), input.any_strict_float());

    internal_assert(module && context && builder)
        << "The CodeGen_LLVM subclass should have made an initial module before calling CodeGen_LLVM::compile\n";

#ifdef HALIDE_ALLOW_GENERATOR_EXTERNAL_CODE
    add_external_code(input);
#endif

    // Generate the code for this module.
    debug(1) << "Generating llvm bitcode...\n";
    for (const auto &b : input.buffers()) {
        compile_buffer(b);
    }

    vector<MangledNames> function_names;

    // Declare all functions
    for (const auto &f : input.functions()) {
        const auto names = get_mangled_names(f, get_target());
        function_names.push_back(names);

        // Deduce the types of the arguments to our function
        vector<llvm::Type *> arg_types(f.args.size());
        for (size_t i = 0; i < f.args.size(); i++) {
            if (f.args[i].is_buffer()) {
                arg_types[i] = halide_buffer_t_type->getPointerTo();
            } else {
                arg_types[i] = llvm_type_of(upgrade_type_for_argument_passing(f.args[i].type));
            }
        }
        FunctionType *func_t = FunctionType::get(i32_t, arg_types, false);
        function = llvm::Function::Create(func_t, llvm_linkage(f.linkage), names.extern_name, module.get());
        set_function_attributes_from_halide_target_options(*function);

        // Mark the buffer args as no alias and save indication for add_argv_wrapper if needed
        std::vector<bool> buffer_args(f.args.size());
        for (size_t i = 0; i < f.args.size(); i++) {
            bool is_buffer = f.args[i].is_buffer();
            buffer_args[i] = is_buffer;
            if (is_buffer) {
                function->addParamAttr(i, Attribute::NoAlias);
            }
        }

        // sym_push helpfully calls setName, which we don't want
        symbol_table.push("::" + f.name, function);

        // If the Func is externally visible, also create the argv wrapper and metadata.
        // (useful for calling from JIT and other machine interfaces).
        if (f.linkage == LinkageType::ExternalPlusArgv || f.linkage == LinkageType::ExternalPlusMetadata) {
            add_argv_wrapper(function, names.argv_name, false, buffer_args);
            if (f.linkage == LinkageType::ExternalPlusMetadata) {
                embed_metadata_getter(names.metadata_name,
                                      names.simple_name, f.args, input.get_metadata_name_map());
            }
        }
    }
    // Define all functions
    int idx = 0;
    for (const auto &f : input.functions()) {
        const auto names = function_names[idx++];

        run_with_large_stack([&]() {
            compile_func(f, names.simple_name, names.extern_name);
        });
    }

    debug(2) << "llvm::Module pointer: " << module.get() << "\n";

    return finish_codegen();
}

std::unique_ptr<llvm::Module> CodeGen_LLVM::finish_codegen() {
    llvm::for_each(*module, set_function_attributes_from_halide_target_options);

    // Verify the module is ok
    internal_assert(!verifyModule(*module, &llvm::errs()));
    debug(2) << "Done generating llvm bitcode\n";

    // Optimize
    CodeGen_LLVM::optimize_module();

    if (target.has_feature(Target::EmbedBitcode)) {
        std::string halide_command = "halide target=" + target.to_string();
        embed_bitcode(module.get(), halide_command);
    }

    // Disown the module and return it.
    return std::move(module);
}

void CodeGen_LLVM::begin_func(LinkageType linkage, const std::string &name,
                              const std::string &extern_name, const std::vector<LoweredArgument> &args) {
    current_function_args = args;
    function = module->getFunction(extern_name);
    if (!function) {
        internal_assert(function) << "Could not find a function of name " << extern_name << " in module\n";
    }

    debug(1) << "Generating llvm bitcode prolog for function " << name << "...\n";

    // Null out the destructor block.
    destructor_block = nullptr;

    // Make the initial basic block
    BasicBlock *block = BasicBlock::Create(*context, "entry", function);
    builder->SetInsertPoint(block);

    // Put the arguments in the symbol table
    {
        size_t i = 0;
        for (auto &arg : function->args()) {
            if (args[i].is_buffer()) {
                sym_push(args[i].name + ".buffer", &arg);
            } else {
                Type passed_type = upgrade_type_for_argument_passing(args[i].type);
                if (args[i].type != passed_type) {
                    llvm::Value *a = builder->CreateBitCast(&arg, llvm_type_of(args[i].type));
                    sym_push(args[i].name, a);
                } else {
                    sym_push(args[i].name, &arg);
                }
            }

            i++;
        }
    }
}

void CodeGen_LLVM::end_func(const std::vector<LoweredArgument> &args) {
    return_with_error_code(ConstantInt::get(i32_t, 0));

    // Remove the arguments from the symbol table
    for (const auto &arg : args) {
        if (arg.is_buffer()) {
            sym_pop(arg.name + ".buffer");
        } else {
            sym_pop(arg.name);
        }
    }

    internal_assert(!verifyFunction(*function, &llvm::errs()));

    current_function_args.clear();
}

void CodeGen_LLVM::compile_func(const LoweredFunc &f, const std::string &simple_name,
                                const std::string &extern_name) {
    // Generate the function declaration and argument unpacking code.
    begin_func(f.linkage, simple_name, extern_name, f.args);

    // If building with MSAN, ensure that calls to halide_msan_annotate_buffer_is_initialized()
    // happen for every output buffer if the function succeeds.
    if (f.linkage != LinkageType::Internal &&
        target.has_feature(Target::MSAN)) {
        llvm::Function *annotate_buffer_fn =
            module->getFunction("halide_msan_annotate_buffer_is_initialized_as_destructor");
        internal_assert(annotate_buffer_fn)
            << "Could not find halide_msan_annotate_buffer_is_initialized_as_destructor in module\n";
        annotate_buffer_fn->addParamAttr(0, Attribute::NoAlias);
        for (const auto &arg : f.args) {
            if (arg.kind == Argument::OutputBuffer) {
                register_destructor(annotate_buffer_fn, sym_get(arg.name + ".buffer"), OnSuccess);
            }
        }
    }

    // Generate the function body.
    debug(1) << "Generating llvm bitcode for function " << f.name << "...\n";
    f.body.accept(this);

    // Clean up and return.
    end_func(f.args);
}

// Given a range of iterators of constant ints, get a corresponding vector of llvm::Constant.
template<typename It>
std::vector<llvm::Constant *> get_constants(llvm::Type *t, It begin, It end) {
    std::vector<llvm::Constant *> ret;
    for (It i = begin; i != end; i++) {
        ret.push_back(ConstantInt::get(t, *i));
    }
    return ret;
}

BasicBlock *CodeGen_LLVM::get_destructor_block() {
    if (!destructor_block) {
        // Create it if it doesn't exist.
        IRBuilderBase::InsertPoint here = builder->saveIP();
        destructor_block = BasicBlock::Create(*context, "destructor_block", function);
        builder->SetInsertPoint(destructor_block);
        // The first instruction in the destructor block is a phi node
        // that collects the error code.
        PHINode *error_code = builder->CreatePHI(i32_t, 0);

        // Calls to destructors will get inserted here.

        // The last instruction is the return op that returns it.
        builder->CreateRet(error_code);

        // Jump back to where we were.
        builder->restoreIP(here);
    }
    internal_assert(destructor_block->getParent() == function);
    return destructor_block;
}

Value *CodeGen_LLVM::register_destructor(llvm::Function *destructor_fn, Value *obj, DestructorType when) {

    // Create a null-initialized stack slot to track this object
    llvm::Type *void_ptr = i8_t->getPointerTo();
    llvm::Value *stack_slot = create_alloca_at_entry(void_ptr, 1, true);

    // Cast the object to llvm's representation of void *
    obj = builder->CreatePointerCast(obj, void_ptr);

    // Put it in the stack slot
    builder->CreateStore(obj, stack_slot);

    // Passing the constant null as the object means the destructor
    // will never get called.
    {
        llvm::Constant *c = dyn_cast<llvm::Constant>(obj);
        if (c && c->isNullValue()) {
            internal_error << "Destructors must take a non-null object\n";
        }
    }

    // Switch to the destructor block, and add code that cleans up
    // this object if the contents of the stack slot is not nullptr.
    IRBuilderBase::InsertPoint here = builder->saveIP();
    BasicBlock *dtors = get_destructor_block();

    builder->SetInsertPoint(dtors->getFirstNonPHI());

    PHINode *error_code = dyn_cast<PHINode>(dtors->begin());
    internal_assert(error_code) << "The destructor block is supposed to start with a phi node\n";

    llvm::Value *should_call = nullptr;
    switch (when) {
    case Always:
        should_call = ConstantInt::get(i1_t, 1);
        break;
    case OnError:
        should_call = builder->CreateIsNotNull(error_code);
        break;
    case OnSuccess:
        should_call = builder->CreateIsNull(error_code);
        break;
    }
    llvm::Function *call_destructor = module->getFunction("call_destructor");
    internal_assert(call_destructor);
    internal_assert(destructor_fn);
    internal_assert(should_call);
    Value *args[] = {get_user_context(), destructor_fn, stack_slot, should_call};
    builder->CreateCall(call_destructor, args);

    // Switch back to the original location
    builder->restoreIP(here);

    // Return the stack slot so that it's possible to cleanup the object early.
    return stack_slot;
}

void CodeGen_LLVM::trigger_destructor(llvm::Function *destructor_fn, Value *stack_slot) {
    llvm::Function *call_destructor = module->getFunction("call_destructor");
    internal_assert(call_destructor);
    internal_assert(destructor_fn);
    stack_slot = builder->CreatePointerCast(stack_slot, i8_t->getPointerTo()->getPointerTo());
    Value *should_call = ConstantInt::get(i1_t, 1);
    Value *args[] = {get_user_context(), destructor_fn, stack_slot, should_call};
    builder->CreateCall(call_destructor, args);
}

void CodeGen_LLVM::compile_buffer(const Buffer<> &buf) {
    // Embed the buffer declaration as a global.
    internal_assert(buf.defined());

    user_assert(buf.data())
        << "Can't embed buffer " << buf.name() << " because it has a null host pointer.\n";
    user_assert(!buf.device_dirty())
        << "Can't embed Image \"" << buf.name() << "\""
        << " because it has a dirty device pointer\n";

    Constant *type_fields[] = {
        ConstantInt::get(i8_t, buf.type().code()),
        ConstantInt::get(i8_t, buf.type().bits()),
        ConstantInt::get(i16_t, buf.type().lanes())};

    Constant *shape = nullptr;
    if (buf.dimensions()) {
        size_t shape_size = buf.dimensions() * sizeof(halide_dimension_t);
        vector<char> shape_blob((char *)buf.raw_buffer()->dim, (char *)buf.raw_buffer()->dim + shape_size);
        shape = create_binary_blob(shape_blob, buf.name() + ".shape");
        shape = ConstantExpr::getPointerCast(shape, dimension_t_type->getPointerTo());
    } else {
        shape = ConstantPointerNull::get(dimension_t_type->getPointerTo());
    }

    // For now, we assume buffers that aren't scalar are constant,
    // while scalars can be mutated. This accommodates all our existing
    // use cases, which is that all buffers are constant, except those
    // used to store stateful module information in offloading runtimes.
    bool constant = buf.dimensions() != 0;

    vector<char> data_blob((const char *)buf.data(), (const char *)buf.data() + buf.size_in_bytes());

    Constant *fields[] = {
        ConstantInt::get(i64_t, 0),                                         // device
        ConstantPointerNull::get(device_interface_t_type->getPointerTo()),  // device_interface
        create_binary_blob(data_blob, buf.name() + ".data", constant),      // host
        ConstantInt::get(i64_t, halide_buffer_flag_host_dirty),             // flags
        ConstantStruct::get(type_t_type, type_fields),                      // type
        ConstantInt::get(i32_t, buf.dimensions()),                          // dimensions
        shape,                                                              // dim
        ConstantPointerNull::get(i8_t->getPointerTo()),                     // padding
    };
    Constant *buffer_struct = ConstantStruct::get(halide_buffer_t_type, fields);

    // Embed the halide_buffer_t and make it point to the data array.
    GlobalVariable *global = new GlobalVariable(*module, halide_buffer_t_type,
                                                false, GlobalValue::PrivateLinkage,
                                                nullptr, buf.name() + ".buffer");
    global->setInitializer(buffer_struct);

    // Finally, dump it in the symbol table
    Constant *zero[] = {ConstantInt::get(i32_t, 0)};
    Constant *global_ptr = ConstantExpr::getInBoundsGetElementPtr(halide_buffer_t_type, global, zero);
    sym_push(buf.name() + ".buffer", global_ptr);
}

Constant *CodeGen_LLVM::embed_constant_scalar_value_t(const Expr &e) {
    if (!e.defined()) {
        return Constant::getNullValue(scalar_value_t_type->getPointerTo());
    }

    internal_assert(!e.type().is_handle()) << "Should never see Handle types here.";

    llvm::Value *val = codegen(e);
    llvm::Constant *constant = dyn_cast<llvm::Constant>(val);
    internal_assert(constant);

    // Verify that the size of the LLVM value is the size we expected.
    internal_assert((uint64_t)constant->getType()->getPrimitiveSizeInBits() == (uint64_t)e.type().bits());

    // It's important that we allocate a full scalar_value_t_type here,
    // even if the type of the value is smaller; downstream consumers should
    // be able to correctly load an entire scalar_value_t_type regardless of its
    // type, and if we emit just (say) a uint8 value here, the pointer may be
    // misaligned and/or the storage after may be unmapped. LLVM doesn't support
    // unions directly, so we'll fake it by making a constant array of the elements
    // we need, setting the first to the constant we want, and setting the rest
    // to all-zeros. (This happens to work because sizeof(halide_scalar_value_t) is evenly
    // divisible by sizeof(any-union-field.)

    const size_t value_size = e.type().bytes();
    internal_assert(value_size > 0 && value_size <= sizeof(halide_scalar_value_t));

    const size_t array_size = sizeof(halide_scalar_value_t) / value_size;
    internal_assert(array_size * value_size == sizeof(halide_scalar_value_t));

    vector<Constant *> array_entries(array_size, Constant::getNullValue(constant->getType()));
    array_entries[0] = constant;

    llvm::ArrayType *array_type = ArrayType::get(constant->getType(), array_size);
    GlobalVariable *storage = new GlobalVariable(
        *module,
        array_type,
        /*isConstant*/ true,
        GlobalValue::PrivateLinkage,
        ConstantArray::get(array_type, array_entries));

    // Ensure that the storage is aligned for halide_scalar_value_t
    storage->setAlignment(llvm::Align((int)sizeof(halide_scalar_value_t)));

    Constant *zero[] = {ConstantInt::get(i32_t, 0)};
    return ConstantExpr::getBitCast(
        ConstantExpr::getInBoundsGetElementPtr(array_type, storage, zero),
        scalar_value_t_type->getPointerTo());
}

Constant *CodeGen_LLVM::embed_constant_expr(Expr e, llvm::Type *t) {
    internal_assert(t != scalar_value_t_type);

    if (!e.defined()) {
        return Constant::getNullValue(t->getPointerTo());
    }

    internal_assert(!e.type().is_handle()) << "Should never see Handle types here.";
    if (!is_const(e)) {
        e = simplify(e);
        internal_assert(is_const(e)) << "Should only see constant values for estimates.";
    }

    llvm::Value *val = codegen(e);
    llvm::Constant *constant = dyn_cast<llvm::Constant>(val);
    internal_assert(constant);

    GlobalVariable *storage = new GlobalVariable(
        *module,
        constant->getType(),
        /*isConstant*/ true,
        GlobalValue::PrivateLinkage,
        constant);

    Constant *zero[] = {ConstantInt::get(i32_t, 0)};
    return ConstantExpr::getBitCast(
        ConstantExpr::getInBoundsGetElementPtr(constant->getType(), storage, zero),
        t->getPointerTo());
}

// Make a wrapper to call the function with an array of pointer
// args. This is easier for the JIT to call than a function with an
// unknown (at compile time) argument list. If result_in_argv is false,
// the internal function result is returned as the wrapper function
// result; if result_in_argv is true, the internal function result
// is stored as the last item in the argv list (which must be one
// longer than the number of arguments), and the wrapper's actual
// return type is always 'void'.
llvm::Function *CodeGen_LLVM::add_argv_wrapper(llvm::Function *fn,
                                               const std::string &name,
                                               bool result_in_argv,
                                               std::vector<bool> &arg_is_buffer) {
    llvm::Type *wrapper_result_type = result_in_argv ? void_t : i32_t;
    llvm::Type *wrapper_args_t[] = {i8_t->getPointerTo()->getPointerTo()};
    llvm::FunctionType *wrapper_func_t = llvm::FunctionType::get(wrapper_result_type, wrapper_args_t, false);
    llvm::Function *wrapper_func = llvm::Function::Create(wrapper_func_t, llvm::GlobalValue::ExternalLinkage, name, module.get());
    llvm::BasicBlock *wrapper_block = llvm::BasicBlock::Create(module->getContext(), "entry", wrapper_func);
    builder->SetInsertPoint(wrapper_block);

    llvm::Value *arg_array = iterator_to_pointer(wrapper_func->arg_begin());
    std::vector<llvm::Value *> wrapper_args;
    for (llvm::Function::arg_iterator i = fn->arg_begin(); i != fn->arg_end(); i++) {
        // Get the address of the nth argument
        llvm::Value *ptr = CreateConstGEP1_32(builder, i8_t->getPointerTo(),
                                              arg_array, wrapper_args.size());
        ptr = builder->CreateLoad(i8_t->getPointerTo(), ptr);
        if (arg_is_buffer[i->getArgNo()]) {
            // Cast the argument to a halide_buffer_t *
            wrapper_args.push_back(builder->CreatePointerCast(ptr, halide_buffer_t_type->getPointerTo()));
        } else {
            // Cast to the appropriate type and load
            ptr = builder->CreatePointerCast(ptr, i->getType()->getPointerTo());
            wrapper_args.push_back(builder->CreateLoad(i->getType(), ptr));
        }
    }
    debug(4) << "Creating call from wrapper to actual function\n";
    llvm::CallInst *result = builder->CreateCall(fn, wrapper_args);
    // This call should never inline
    result->setIsNoInline();

    if (result_in_argv) {
        llvm::Value *result_in_argv_ptr = CreateConstGEP1_32(builder, i8_t->getPointerTo(),
                                                             arg_array, wrapper_args.size());
        if (fn->getReturnType() != void_t) {
            result_in_argv_ptr = builder->CreateLoad(i8_t->getPointerTo(), result_in_argv_ptr);
            // Cast to the appropriate type and store
            result_in_argv_ptr = builder->CreatePointerCast(result_in_argv_ptr, fn->getReturnType()->getPointerTo());
            builder->CreateStore(result, result_in_argv_ptr);
        }
        builder->CreateRetVoid();
    } else {
        // We could probably support other types as return values,
        // but int32 results are all that have actually been tested.
        internal_assert(fn->getReturnType() == i32_t);
        builder->CreateRet(result);
    }
    internal_assert(!verifyFunction(*wrapper_func, &llvm::errs()));
    return wrapper_func;
}

llvm::Function *CodeGen_LLVM::embed_metadata_getter(const std::string &metadata_name,
                                                    const std::string &function_name, const std::vector<LoweredArgument> &args,
                                                    const MetadataNameMap &metadata_name_map) {
    Constant *zero = ConstantInt::get(i32_t, 0);

    const int num_args = (int)args.size();

    auto map_string = [&metadata_name_map](const std::string &from) -> std::string {
        auto it = metadata_name_map.find(from);
        return it == metadata_name_map.end() ? from : it->second;
    };

    vector<Constant *> arguments_array_entries;
    for (int arg = 0; arg < num_args; ++arg) {

        llvm::StructType *type_t_type = get_llvm_struct_type_by_name(module.get(), "struct.halide_type_t");
        internal_assert(type_t_type) << "Did not find halide_type_t in module.\n";

        Constant *type_fields[] = {
            ConstantInt::get(i8_t, args[arg].type.code()),
            ConstantInt::get(i8_t, args[arg].type.bits()),
            ConstantInt::get(i16_t, 1)};
        Constant *type = ConstantStruct::get(type_t_type, type_fields);

        auto argument_estimates = args[arg].argument_estimates;
        if (args[arg].type.is_handle()) {
            // Handle values are always emitted into metadata as "undefined", regardless of
            // what sort of Expr is provided.
            argument_estimates = ArgumentEstimates{};
        }

        Constant *buffer_estimates_array_ptr;
        if (args[arg].is_buffer() && !argument_estimates.buffer_estimates.empty()) {
            internal_assert((int)argument_estimates.buffer_estimates.size() == args[arg].dimensions);
            vector<Constant *> buffer_estimates_array_entries;
            for (const auto &be : argument_estimates.buffer_estimates) {
                Expr min = be.min;
                if (min.defined()) {
                    min = cast<int64_t>(min);
                }
                Expr extent = be.extent;
                if (extent.defined()) {
                    extent = cast<int64_t>(extent);
                }
                buffer_estimates_array_entries.push_back(embed_constant_expr(min, i64_t));
                buffer_estimates_array_entries.push_back(embed_constant_expr(extent, i64_t));
            }

            llvm::ArrayType *buffer_estimates_array = ArrayType::get(i64_t->getPointerTo(), buffer_estimates_array_entries.size());
            GlobalVariable *buffer_estimates_array_storage = new GlobalVariable(
                *module,
                buffer_estimates_array,
                /*isConstant*/ true,
                GlobalValue::PrivateLinkage,
                ConstantArray::get(buffer_estimates_array, buffer_estimates_array_entries));

            Value *zeros[] = {zero, zero};
            buffer_estimates_array_ptr = ConstantExpr::getInBoundsGetElementPtr(buffer_estimates_array, buffer_estimates_array_storage, zeros);
        } else {
            buffer_estimates_array_ptr = Constant::getNullValue(i64_t->getPointerTo()->getPointerTo());
        }

        Constant *argument_fields[] = {
            create_string_constant(map_string(args[arg].name)),
            ConstantInt::get(i32_t, args[arg].kind),
            ConstantInt::get(i32_t, args[arg].dimensions),
            type,
            embed_constant_scalar_value_t(argument_estimates.scalar_def),
            embed_constant_scalar_value_t(argument_estimates.scalar_min),
            embed_constant_scalar_value_t(argument_estimates.scalar_max),
            embed_constant_scalar_value_t(argument_estimates.scalar_estimate),
            buffer_estimates_array_ptr};
        arguments_array_entries.push_back(ConstantStruct::get(argument_t_type, argument_fields));
    }
    llvm::ArrayType *arguments_array = ArrayType::get(argument_t_type, num_args);
    GlobalVariable *arguments_array_storage = new GlobalVariable(
        *module,
        arguments_array,
        /*isConstant*/ true,
        GlobalValue::PrivateLinkage,
        ConstantArray::get(arguments_array, arguments_array_entries));

    Constant *version = ConstantInt::get(i32_t, halide_filter_metadata_t::VERSION);

    Value *zeros[] = {zero, zero};
    Constant *metadata_fields[] = {
        /* version */ version,
        /* num_arguments */ ConstantInt::get(i32_t, num_args),
        /* arguments */ ConstantExpr::getInBoundsGetElementPtr(arguments_array, arguments_array_storage, zeros),
        /* target */ create_string_constant(target.to_string()),
        /* name */ create_string_constant(function_name)};

    GlobalVariable *metadata_storage = new GlobalVariable(
        *module,
        metadata_t_type,
        /*isConstant*/ true,
        GlobalValue::PrivateLinkage,
        ConstantStruct::get(metadata_t_type, metadata_fields),
        metadata_name + "_storage");

    llvm::FunctionType *func_t = llvm::FunctionType::get(metadata_t_type->getPointerTo(), false);
    llvm::Function *metadata_getter = llvm::Function::Create(func_t, llvm::GlobalValue::ExternalLinkage, metadata_name, module.get());
    llvm::BasicBlock *block = llvm::BasicBlock::Create(module->getContext(), "entry", metadata_getter);
    builder->SetInsertPoint(block);
    builder->CreateRet(metadata_storage);
    internal_assert(!verifyFunction(*metadata_getter, &llvm::errs()));

    return metadata_getter;
}

llvm::Type *CodeGen_LLVM::llvm_type_of(const Type &t) const {
    return Internal::llvm_type_of(context, t, effective_vscale);
}

void CodeGen_LLVM::optimize_module() {
    debug(3) << "Optimizing module\n";

    auto time_start = std::chrono::high_resolution_clock::now();

    if (debug::debug_level() >= 3) {
        module->print(dbgs(), nullptr, false, true);
    }

    std::unique_ptr<TargetMachine> tm = make_target_machine(*module);

    // halide_target_feature_disable_llvm_loop_opt is deprecated in Halide 15
    // (and will be removed in Halide 16). Halide 15 now defaults to disabling
    // LLVM loop optimization, unless halide_target_feature_enable_llvm_loop_opt is set.
    if (get_target().has_feature(Target::DisableLLVMLoopOpt)) {
        user_warning << "halide_target_feature_disable_llvm_loop_opt is deprecated in Halide 15 "
                        "(and will be removed in Halide 16). Halide 15 now defaults to disabling "
                        "LLVM loop optimization, unless halide_target_feature_enable_llvm_loop_opt is set.\n";
    }
    const bool do_loop_opt = get_target().has_feature(Target::EnableLLVMLoopOpt);

    PipelineTuningOptions pto;
    pto.LoopInterleaving = do_loop_opt;
    pto.LoopVectorization = do_loop_opt;
    pto.SLPVectorization = true;  // Note: SLP vectorization has no analogue in the Halide scheduling model
    pto.LoopUnrolling = do_loop_opt;
    // Clear ScEv info for all loops. Certain Halide applications spend a very
    // long time compiling in forgetLoop, and prefer to forget everything
    // and rebuild SCEV (aka "Scalar Evolution") from scratch.
    // Sample difference in compile time reduction at the time of this change was
    // 21.04 -> 14.78 using current ToT release build. (See also https://reviews.llvm.org/rL358304)
    pto.ForgetAllSCEVInLoopUnroll = true;

    llvm::PassBuilder pb(tm.get(), pto);

    bool debug_pass_manager = false;
    // These analysis managers have to be declared in this order.
    llvm::LoopAnalysisManager lam;
    llvm::FunctionAnalysisManager fam;
    llvm::CGSCCAnalysisManager cgam;
    llvm::ModuleAnalysisManager mam;

#if LLVM_VERSION < 140
    // If building against LLVM older than 14, explicitly specify AA pipeline.
    // Not needed with LLVM14 or later, already the default.
    llvm::AAManager aa = pb.buildDefaultAAPipeline();
    fam.registerPass([&] { return std::move(aa); });
#endif

    // Register all the basic analyses with the managers.
    pb.registerModuleAnalyses(mam);
    pb.registerCGSCCAnalyses(cgam);
    pb.registerFunctionAnalyses(fam);
    pb.registerLoopAnalyses(lam);
    pb.crossRegisterProxies(lam, fam, cgam, mam);
    ModulePassManager mpm;

#if LLVM_VERSION >= 140
    using OptimizationLevel = llvm::OptimizationLevel;
#else
    using OptimizationLevel = PassBuilder::OptimizationLevel;
#endif

    OptimizationLevel level = OptimizationLevel::O3;

    if (get_target().has_feature(Target::SanitizerCoverage)) {
        pb.registerOptimizerLastEPCallback(
            [&](ModulePassManager &mpm, OptimizationLevel level) {
                SanitizerCoverageOptions sanitizercoverage_options;
                // Mirror what -fsanitize=fuzzer-no-link would enable.
                // See https://github.com/halide/Halide/issues/6528
                sanitizercoverage_options.CoverageType = SanitizerCoverageOptions::SCK_Edge;
                sanitizercoverage_options.IndirectCalls = true;
                sanitizercoverage_options.TraceCmp = true;
                sanitizercoverage_options.Inline8bitCounters = true;
                sanitizercoverage_options.PCTable = true;
                // Due to TLS differences, stack depth tracking is only enabled on Linux
                if (get_target().os == Target::OS::Linux) {
                    sanitizercoverage_options.StackDepth = true;
                }
                mpm.addPass(ModuleSanitizerCoveragePass(sanitizercoverage_options));
            });
    }

    if (get_target().has_feature(Target::ASAN)) {
#if LLVM_VERSION >= 150
        // Nothing, ASanGlobalsMetadataAnalysis no longer exists
#else
        pb.registerPipelineStartEPCallback([&](ModulePassManager &mpm, OptimizationLevel) {
            mpm.addPass(RequireAnalysisPass<ASanGlobalsMetadataAnalysis, llvm::Module>());
        });
#endif
        pb.registerPipelineStartEPCallback([](ModulePassManager &mpm, OptimizationLevel) {
#if LLVM_VERSION >= 140
            AddressSanitizerOptions asan_options;  // default values are good...
            asan_options.UseAfterScope = true;     // ...except this one
            constexpr bool use_global_gc = false;
            constexpr bool use_odr_indicator = true;
            constexpr auto destructor_kind = AsanDtorKind::Global;
            mpm.addPass(ModuleAddressSanitizerPass(
                asan_options, use_global_gc, use_odr_indicator, destructor_kind));
#else
            constexpr bool compile_kernel = false;
            constexpr bool recover = false;
            constexpr bool module_use_global_gc = false;
            constexpr bool use_odr_indicator = true;
            mpm.addPass(ModuleAddressSanitizerPass(
                compile_kernel, recover, module_use_global_gc, use_odr_indicator));
#endif
        });
    }

    // Target::MSAN handling is sprinkled throughout the codebase,
    // there is no need to run MemorySanitizerPass here.

    if (get_target().has_feature(Target::TSAN)) {
        pb.registerOptimizerLastEPCallback(
            [](ModulePassManager &mpm, OptimizationLevel level) {
                mpm.addPass(
                    createModuleToFunctionPassAdaptor(ThreadSanitizerPass()));
            });
    }

    for (auto &function : *module) {
        if (get_target().has_feature(Target::ASAN)) {
            function.addFnAttr(Attribute::SanitizeAddress);
        }
        if (get_target().has_feature(Target::MSAN)) {
            function.addFnAttr(Attribute::SanitizeMemory);
        }
        if (get_target().has_feature(Target::TSAN)) {
            // Do not annotate any of Halide's low-level synchronization code as it has
            // tsan interface calls to mark its behavior and is much faster if
            // it is not analyzed instruction by instruction.
            if (!(function.getName().startswith("_ZN6Halide7Runtime8Internal15Synchronization") ||
                  // TODO: this is a benign data race that re-initializes the detected features;
                  // we should really fix it properly inside the implementation, rather than disabling
                  // it here as a band-aid.
                  function.getName().startswith("halide_default_can_use_target_features") ||
                  function.getName().startswith("halide_mutex_") ||
                  function.getName().startswith("halide_cond_"))) {
                function.addFnAttr(Attribute::SanitizeThread);
            }
        }
    }

    if (tm) {
        tm->registerPassBuilderCallbacks(pb);
    }

    mpm = pb.buildPerModuleDefaultPipeline(level, debug_pass_manager);
    mpm.run(*module, mam);

    if (llvm::verifyModule(*module, &errs())) {
        report_fatal_error("Transformation resulted in an invalid module\n");
    }

    debug(3) << "After LLVM optimizations:\n";
    if (debug::debug_level() >= 2) {
        module->print(dbgs(), nullptr, false, true);
    }

    auto *logger = get_compiler_logger();
    if (logger) {
        auto time_end = std::chrono::high_resolution_clock::now();
        std::chrono::duration<double> diff = time_end - time_start;
        logger->record_compilation_time(CompilerLogger::Phase::LLVM, diff.count());
    }
}

void CodeGen_LLVM::sym_push(const string &name, llvm::Value *value) {
    if (!value->getType()->isVoidTy()) {
        value->setName(name);
    }
    symbol_table.push(name, value);
}

void CodeGen_LLVM::sym_pop(const string &name) {
    symbol_table.pop(name);
}

llvm::Value *CodeGen_LLVM::sym_get(const string &name, bool must_succeed) const {
    // look in the symbol table
    if (!symbol_table.contains(name)) {
        if (must_succeed) {
            std::ostringstream err;
            err << "Symbol not found: " << name << "\n";

            if (debug::debug_level() > 0) {
                err << "The following names are in scope:\n"
                    << symbol_table << "\n";
            }

            internal_error << err.str();
        } else {
            return nullptr;
        }
    }
    return symbol_table.get(name);
}

bool CodeGen_LLVM::sym_exists(const string &name) const {
    return symbol_table.contains(name);
}

Value *CodeGen_LLVM::codegen(const Expr &e) {
    internal_assert(e.defined());
    debug(4) << "Codegen: " << e.type() << ", " << e << "\n";
    value = nullptr;
    e.accept(this);
    internal_assert(value) << "Codegen of an expr did not produce an llvm value\n"
                           << e;

    // Halide's type system doesn't distinguish between scalars and
    // vectors of size 1, so if a codegen method returned a vector of
    // size one, just extract it out as a scalar.
    if (e.type().is_scalar() &&
        value->getType()->isVectorTy()) {
        internal_assert(get_vector_num_elements(value->getType()) == 1);
        value = builder->CreateExtractElement(value, ConstantInt::get(i32_t, 0));
    }

    // Make sure fixed/vscale property of vector types match what is exepected.
    value = normalize_fixed_scalable_vector_type(llvm_type_of(e.type()), value);

    // TODO: skip this correctness check for bool vectors,
    // as eliminate_bool_vectors() will cause a discrepancy for some backends
    // (eg OpenCL, HVX, WASM); for now we're just ignoring the assert, but
    // in the long run we should improve the smarts. See https://github.com/halide/Halide/issues/4194.
    const bool is_bool_vector = e.type().is_bool() && e.type().lanes() > 1;
    // TODO: skip this correctness check for prefetch, because the return type
    // of prefetch indicates the type being prefetched, which does not match the
    // implementation of prefetch.
    // See https://github.com/halide/Halide/issues/4211.
    const bool is_prefetch = Call::as_intrinsic(e, {Call::prefetch});
    internal_assert(is_bool_vector || is_prefetch ||
                    e.type().is_handle() ||
                    value->getType()->isVoidTy() ||
                    value->getType() == llvm_type_of(e.type()))
        << "Codegen of Expr " << e
        << " of type " << e.type()
        << " did not produce llvm IR of the corresponding llvm type.\n";
    return value;
}

void CodeGen_LLVM::codegen(const Stmt &s) {
    internal_assert(s.defined());
    debug(4) << "Codegen: " << s << "\n";
    value = nullptr;
    s.accept(this);
}
namespace {

bool is_power_of_two(int x) {
    return (x & (x - 1)) == 0;
}

int next_power_of_two(int x) {
    return static_cast<int>(1) << static_cast<int>(std::ceil(std::log2(x)));
}

}  // namespace

Type CodeGen_LLVM::upgrade_type_for_arithmetic(const Type &t) const {
    if (t.is_bfloat() || (t.is_float() && t.bits() < 32)) {
        return Float(32, t.lanes());
    } else if (t.is_int_or_uint() && !is_power_of_two(t.bits())) {
        return t.with_bits(next_power_of_two(t.bits()));
    } else {
        return t;
    }
}

Type CodeGen_LLVM::upgrade_type_for_argument_passing(const Type &t) const {
    if (t.is_bfloat() || (t.is_float() && t.bits() < 32)) {
        return t.with_code(halide_type_uint);
    } else {
        return t;
    }
}

Type CodeGen_LLVM::upgrade_type_for_storage(const Type &t) const {
    if (t.is_bfloat() || (t.is_float() && t.bits() < 32)) {
        return t.with_code(halide_type_uint);
    } else if (t.is_bool()) {
        return t.with_bits(8);
    } else if (t.is_handle()) {
        return UInt(64, t.lanes());
    } else if (t.is_int_or_uint() && !is_power_of_two(t.bits())) {
        return t.with_bits(next_power_of_two(t.bits()));
    } else {
        return t;
    }
}

void CodeGen_LLVM::visit(const IntImm *op) {
    value = ConstantInt::getSigned(llvm_type_of(op->type), op->value);
}

void CodeGen_LLVM::visit(const UIntImm *op) {
    value = ConstantInt::get(llvm_type_of(op->type), op->value);
}

void CodeGen_LLVM::visit(const FloatImm *op) {
    if (op->type.is_bfloat()) {
        codegen(reinterpret(BFloat(16), make_const(UInt(16), bfloat16_t(op->value).to_bits())));
    } else if (op->type.bits() == 16) {
        codegen(reinterpret(Float(16), make_const(UInt(16), float16_t(op->value).to_bits())));
    } else {
        value = ConstantFP::get(llvm_type_of(op->type), op->value);
    }
}

void CodeGen_LLVM::visit(const StringImm *op) {
    value = create_string_constant(op->value);
}

void CodeGen_LLVM::visit(const Cast *op) {
    Halide::Type src = op->value.type();
    Halide::Type dst = op->type;

    if (upgrade_type_for_arithmetic(src) != src ||
        upgrade_type_for_arithmetic(dst) != dst) {
        // Handle casts to and from types for which we don't have native support.
        debug(4) << "Emulating cast from " << src << " to " << dst << "\n";
        if ((src.is_float() && src.bits() < 32) ||
            (dst.is_float() && dst.bits() < 32)) {
            Expr equiv = lower_float16_cast(op);
            internal_assert(equiv.type() == op->type);
            codegen(equiv);
        } else {
            internal_error << "Cast from type: " << src
                           << " to " << dst
                           << " unimplemented\n";
        }
        return;
    }

    if (const Call *c = Call::as_intrinsic(op->value, {Call::lerp})) {
        // We want to codegen a cast of a lerp as a single thing, because it can
        // be done more intelligently than a lerp followed by a cast.
        Type t = upgrade_type_for_arithmetic(c->type);
        Type wt = upgrade_type_for_arithmetic(c->args[2].type());
        Expr e = lower_lerp(op->type,
                            cast(t, c->args[0]),
                            cast(t, c->args[1]),
                            cast(wt, c->args[2]),
                            target);
        codegen(e);
        return;
    }

    value = codegen(op->value);
    llvm::Type *llvm_dst = llvm_type_of(dst);

    if (dst.is_handle() && src.is_handle()) {
        value = builder->CreateBitCast(value, llvm_dst);
    } else if (dst.is_handle() || src.is_handle()) {
        internal_error << "Can't cast from " << src << " to " << dst << "\n";
    } else if (!src.is_float() && !dst.is_float()) {
        // Widening integer casts either zero extend or sign extend,
        // depending on the source type. Narrowing integer casts
        // always truncate.
        value = builder->CreateIntCast(value, llvm_dst, src.is_int());
    } else if (src.is_float() && dst.is_int()) {
        value = builder->CreateFPToSI(value, llvm_dst);
    } else if (src.is_float() && dst.is_uint()) {
        // fptoui has undefined behavior on overflow. Seems reasonable
        // to get an unspecified uint on overflow, but because uint1s
        // are stored in uint8s for float->uint1 casts this undefined
        // behavior manifests itself as uint1 values greater than 1,
        // which could in turn break our bounds inference
        // guarantees. So go via uint8 in this case.
        if (dst.bits() < 8) {
            value = builder->CreateFPToUI(value, llvm_type_of(dst.with_bits(8)));
            value = builder->CreateIntCast(value, llvm_dst, false);
        } else {
            value = builder->CreateFPToUI(value, llvm_dst);
        }
    } else if (src.is_int() && dst.is_float()) {
        value = builder->CreateSIToFP(value, llvm_dst);
    } else if (src.is_uint() && dst.is_float()) {
        value = builder->CreateUIToFP(value, llvm_dst);
    } else {
        internal_assert(src.is_float() && dst.is_float());
        // Float widening or narrowing
        value = builder->CreateFPCast(value, llvm_dst);
    }
}

void CodeGen_LLVM::visit(const Reinterpret *op) {
    Type dst = op->type;
    llvm::Type *llvm_dst = llvm_type_of(dst);
    value = codegen(op->value);
    // Our `Reinterpret` expr directly maps to LLVM IR bitcast/ptrtoint/inttoptr
    // instructions with no additional handling required:
    // * bitcast between vectors and scalars is well-formed.
    // * ptrtoint/inttoptr implicitly truncates/zero-extends the integer
    //   to match the pointer size.
    value = builder->CreateBitOrPointerCast(value, llvm_dst);
}

void CodeGen_LLVM::visit(const Variable *op) {
    value = sym_get(op->name);
}

template<typename Op>
bool CodeGen_LLVM::try_to_fold_vector_reduce(const Expr &a, Expr b) {
    const VectorReduce *red = a.as<VectorReduce>();
    if (!red) {
        red = b.as<VectorReduce>();
        b = a;
    }
    if (red &&
        ((std::is_same<Op, Add>::value && red->op == VectorReduce::Add) ||
         (std::is_same<Op, Min>::value && red->op == VectorReduce::Min) ||
         (std::is_same<Op, Max>::value && red->op == VectorReduce::Max) ||
         (std::is_same<Op, Mul>::value && red->op == VectorReduce::Mul) ||
         (std::is_same<Op, And>::value && red->op == VectorReduce::And) ||
         (std::is_same<Op, Or>::value && red->op == VectorReduce::Or) ||
         (std::is_same<Op, Call>::value && red->op == VectorReduce::SaturatingAdd))) {
        codegen_vector_reduce(red, b);
        return true;
    }
    return false;
}

void CodeGen_LLVM::visit(const Add *op) {
    Type t = upgrade_type_for_arithmetic(op->type);
    if (t != op->type) {
        codegen(cast(op->type, Add::make(cast(t, op->a), cast(t, op->b))));
        return;
    }

    // Some backends can fold the add into a vector reduce
    if (try_to_fold_vector_reduce<Add>(op->a, op->b)) {
        return;
    }

    Value *a = codegen(op->a);
    Value *b = codegen(op->b);
    if (op->type.is_float()) {
        value = builder->CreateFAdd(a, b);
    } else if (op->type.is_int() && op->type.bits() >= 32) {
        // We tell llvm integers don't wrap, so that it generates good
        // code for loop indices.
        value = builder->CreateNSWAdd(a, b);
    } else {
        value = builder->CreateAdd(a, b);
    }
}

void CodeGen_LLVM::visit(const Sub *op) {
    Type t = upgrade_type_for_arithmetic(op->type);
    if (t != op->type) {
        codegen(cast(op->type, Sub::make(cast(t, op->a), cast(t, op->b))));
        return;
    }

    Value *a = codegen(op->a);
    Value *b = codegen(op->b);
    if (op->type.is_float()) {
        value = builder->CreateFSub(a, b);
    } else if (op->type.is_int() && op->type.bits() >= 32) {
        // We tell llvm integers don't wrap, so that it generates good
        // code for loop indices.
        value = builder->CreateNSWSub(a, b);
    } else {
        value = builder->CreateSub(a, b);
    }
}

void CodeGen_LLVM::visit(const Mul *op) {
    Type t = upgrade_type_for_arithmetic(op->type);
    if (t != op->type) {
        codegen(cast(op->type, Mul::make(cast(t, op->a), cast(t, op->b))));
        return;
    }

    if (try_to_fold_vector_reduce<Mul>(op->a, op->b)) {
        return;
    }

    Value *a = codegen(op->a);
    Value *b = codegen(op->b);
    if (op->type.is_float()) {
        value = builder->CreateFMul(a, b);
    } else if (op->type.is_int() && op->type.bits() >= 32) {
        // We tell llvm integers don't wrap, so that it generates good
        // code for loop indices.
        value = builder->CreateNSWMul(a, b);
    } else {
        value = builder->CreateMul(a, b);
    }
}

void CodeGen_LLVM::visit(const Div *op) {
    user_assert(!is_const_zero(op->b)) << "Division by constant zero in expression: " << Expr(op) << "\n";

    Type t = upgrade_type_for_arithmetic(op->type);
    if (t != op->type) {
        codegen(cast(op->type, Div::make(cast(t, op->a), cast(t, op->b))));
        return;
    }

    if (op->type.is_float()) {
        // Don't call codegen() multiple times within an argument list:
        // order-of-evaluation isn't guaranteed and can vary by compiler,
        // leading to different LLVM IR ordering, which makes comparing
        // output hard.
        Value *a = codegen(op->a);
        Value *b = codegen(op->b);
        value = builder->CreateFDiv(a, b);
    } else {
        value = codegen(lower_int_uint_div(op->a, op->b));
    }
}

void CodeGen_LLVM::visit(const Mod *op) {
    Type t = upgrade_type_for_arithmetic(op->type);
    if (t != op->type) {
        codegen(cast(op->type, Mod::make(cast(t, op->a), cast(t, op->b))));
        return;
    }

    if (op->type.is_float()) {
        value = codegen(simplify(op->a - op->b * floor(op->a / op->b)));
    } else {
        value = codegen(lower_int_uint_mod(op->a, op->b));
    }
}

void CodeGen_LLVM::visit(const Min *op) {
    Type t = upgrade_type_for_arithmetic(op->type);
    if (t != op->type) {
        codegen(cast(op->type, Min::make(cast(t, op->a), cast(t, op->b))));
        return;
    }

    if (try_to_fold_vector_reduce<Min>(op->a, op->b)) {
        return;
    }

    string a_name = unique_name('a');
    string b_name = unique_name('b');
    Expr a = Variable::make(op->a.type(), a_name);
    Expr b = Variable::make(op->b.type(), b_name);
    value = codegen(Let::make(a_name, op->a,
                              Let::make(b_name, op->b,
                                        select(a < b, a, b))));
}

void CodeGen_LLVM::visit(const Max *op) {
    Type t = upgrade_type_for_arithmetic(op->type);
    if (t != op->type) {
        codegen(cast(op->type, Max::make(cast(t, op->a), cast(t, op->b))));
        return;
    }

    if (try_to_fold_vector_reduce<Max>(op->a, op->b)) {
        return;
    }

    string a_name = unique_name('a');
    string b_name = unique_name('b');
    Expr a = Variable::make(op->a.type(), a_name);
    Expr b = Variable::make(op->b.type(), b_name);
    value = codegen(Let::make(a_name, op->a,
                              Let::make(b_name, op->b,
                                        select(a > b, a, b))));
}

void CodeGen_LLVM::visit(const EQ *op) {
    Type t = upgrade_type_for_arithmetic(op->a.type());
    if (t != op->a.type()) {
        codegen(EQ::make(cast(t, op->a), cast(t, op->b)));
        return;
    }

    Value *a = codegen(op->a);
    Value *b = codegen(op->b);
    if (t.is_float()) {
        value = builder->CreateFCmpOEQ(a, b);
    } else {
        value = builder->CreateICmpEQ(a, b);
    }
}

void CodeGen_LLVM::visit(const NE *op) {
    Type t = upgrade_type_for_arithmetic(op->a.type());
    if (t != op->a.type()) {
        codegen(NE::make(cast(t, op->a), cast(t, op->b)));
        return;
    }

    Value *a = codegen(op->a);
    Value *b = codegen(op->b);
    if (t.is_float()) {
        value = builder->CreateFCmpONE(a, b);
    } else {
        value = builder->CreateICmpNE(a, b);
    }
}

void CodeGen_LLVM::visit(const LT *op) {
    Type t = upgrade_type_for_arithmetic(op->a.type());
    if (t != op->a.type()) {
        codegen(LT::make(cast(t, op->a), cast(t, op->b)));
        return;
    }

    Value *a = codegen(op->a);
    Value *b = codegen(op->b);
    if (t.is_float()) {
        value = builder->CreateFCmpOLT(a, b);
    } else if (t.is_int()) {
        value = builder->CreateICmpSLT(a, b);
    } else {
        value = builder->CreateICmpULT(a, b);
    }
}

void CodeGen_LLVM::visit(const LE *op) {
    Type t = upgrade_type_for_arithmetic(op->a.type());
    if (t != op->a.type()) {
        codegen(LE::make(cast(t, op->a), cast(t, op->b)));
        return;
    }

    Value *a = codegen(op->a);
    Value *b = codegen(op->b);
    if (t.is_float()) {
        value = builder->CreateFCmpOLE(a, b);
    } else if (t.is_int()) {
        value = builder->CreateICmpSLE(a, b);
    } else {
        value = builder->CreateICmpULE(a, b);
    }
}

void CodeGen_LLVM::visit(const GT *op) {
    Type t = upgrade_type_for_arithmetic(op->a.type());
    if (t != op->a.type()) {
        codegen(GT::make(cast(t, op->a), cast(t, op->b)));
        return;
    }

    Value *a = codegen(op->a);
    Value *b = codegen(op->b);

    if (t.is_float()) {
        value = builder->CreateFCmpOGT(a, b);
    } else if (t.is_int()) {
        value = builder->CreateICmpSGT(a, b);
    } else {
        value = builder->CreateICmpUGT(a, b);
    }
}

void CodeGen_LLVM::visit(const GE *op) {
    Type t = upgrade_type_for_arithmetic(op->a.type());
    if (t != op->a.type()) {
        codegen(GE::make(cast(t, op->a), cast(t, op->b)));
        return;
    }

    Value *a = codegen(op->a);
    Value *b = codegen(op->b);
    if (t.is_float()) {
        value = builder->CreateFCmpOGE(a, b);
    } else if (t.is_int()) {
        value = builder->CreateICmpSGE(a, b);
    } else {
        value = builder->CreateICmpUGE(a, b);
    }
}

void CodeGen_LLVM::visit(const And *op) {
    if (try_to_fold_vector_reduce<And>(op->a, op->b)) {
        return;
    }

    Value *a = codegen(op->a);
    Value *b = codegen(op->b);
    value = builder->CreateAnd(a, b);
}

void CodeGen_LLVM::visit(const Or *op) {
    if (try_to_fold_vector_reduce<Or>(op->a, op->b)) {
        return;
    }

    Value *a = codegen(op->a);
    Value *b = codegen(op->b);
    value = builder->CreateOr(a, b);
}

void CodeGen_LLVM::visit(const Not *op) {
    Value *a = codegen(op->a);
    value = builder->CreateNot(a);
}

void CodeGen_LLVM::visit(const Select *op) {
    Value *cmp = codegen(op->condition);
    Value *a = codegen(op->true_value);
    Value *b = codegen(op->false_value);
    value = builder->CreateSelect(cmp, a, b);
}

namespace {
Expr promote_64(const Expr &e) {
    if (const Add *a = e.as<Add>()) {
        return Add::make(promote_64(a->a), promote_64(a->b));
    } else if (const Sub *s = e.as<Sub>()) {
        return Sub::make(promote_64(s->a), promote_64(s->b));
    } else if (const Mul *m = e.as<Mul>()) {
        return Mul::make(promote_64(m->a), promote_64(m->b));
    } else if (const Min *m = e.as<Min>()) {
        return Min::make(promote_64(m->a), promote_64(m->b));
    } else if (const Max *m = e.as<Max>()) {
        return Max::make(promote_64(m->a), promote_64(m->b));
    } else {
        return cast(Int(64), e);
    }
}
}  // namespace

Value *CodeGen_LLVM::codegen_buffer_pointer(const string &buffer, Halide::Type type, Expr index) {
    // Find the base address from the symbol table
    Value *base_address = symbol_table.get(buffer);
    return codegen_buffer_pointer(base_address, type, std::move(index));
}

Value *CodeGen_LLVM::codegen_buffer_pointer(Value *base_address, Halide::Type type, Expr index) {
    // Promote index to 64-bit on targets that use 64-bit pointers.
    llvm::DataLayout d(module.get());
    if (promote_indices() && d.getPointerSize() == 8) {
        index = promote_64(index);
    }

    // Peel off a constant offset as a second GEP. This helps LLVM's
    // aliasing analysis, especially for backends that do address
    // computation in 32 bits but use 64-bit pointers.
    if (const Add *add = index.as<Add>()) {
        if (const int64_t *offset = as_const_int(add->b)) {
            Value *base = codegen_buffer_pointer(base_address, type, add->a);
            Value *off = codegen(make_const(Int(8 * d.getPointerSize()), *offset));
            return CreateInBoundsGEP(builder, llvm_type_of(type), base, off);
        }
    }

    return codegen_buffer_pointer(base_address, type, codegen(index));
}

Value *CodeGen_LLVM::codegen_buffer_pointer(const string &buffer, Halide::Type type, Value *index) {
    // Find the base address from the symbol table
    Value *base_address = symbol_table.get(buffer);
    return codegen_buffer_pointer(base_address, type, index);
}

Value *CodeGen_LLVM::codegen_buffer_pointer(Value *base_address, Halide::Type type, Value *index) {
    type = upgrade_type_for_storage(type);
    llvm::Type *load_type = llvm_type_of(type);
    unsigned address_space = base_address->getType()->getPointerAddressSpace();
    llvm::Type *pointer_load_type = load_type->getPointerTo(address_space);

    // TODO: This can likely be removed once opaque pointers are default
    // in all supported LLVM versions.
    base_address = builder->CreatePointerCast(base_address, pointer_load_type);

    llvm::Constant *constant_index = dyn_cast<llvm::Constant>(index);
    if (constant_index && constant_index->isZeroValue()) {
        return base_address;
    }

    // Promote index to 64-bit on targets that use 64-bit pointers.
    llvm::DataLayout d(module.get());
    if (d.getPointerSize() == 8) {
        index = builder->CreateIntCast(index, i64_t, true);
    }

    return CreateInBoundsGEP(builder, load_type, base_address, index);
}

void CodeGen_LLVM::add_tbaa_metadata(llvm::Instruction *inst, string buffer, const Expr &index) {

    // Get the unique name for the block of memory this allocate node
    // is using.
    buffer = get_allocation_name(buffer);

    // If the index is constant, we generate some TBAA info that helps
    // LLVM understand our loads/stores aren't aliased.
    bool constant_index = false;
    int64_t base = 0;
    int64_t width = 1;

    if (index.defined()) {
        if (const Ramp *ramp = index.as<Ramp>()) {
            const int64_t *pstride = as_const_int(ramp->stride);
            const int64_t *pbase = as_const_int(ramp->base);
            if (pstride && pbase) {
                // We want to find the smallest aligned width and offset
                // that contains this ramp.
                int64_t stride = *pstride;
                base = *pbase;
                internal_assert(base >= 0);
                width = next_power_of_two(ramp->lanes * stride);

                while (base % width) {
                    base -= base % width;
                    width *= 2;
                }
                constant_index = true;
            }
        } else {
            const int64_t *pbase = as_const_int(index);
            if (pbase) {
                base = *pbase;
                constant_index = true;
            }
        }
    }

    llvm::MDBuilder builder(*context);

    // Add type-based-alias-analysis metadata to the pointer, so that
    // loads and stores to different buffers can get reordered.
    MDNode *tbaa = builder.createTBAARoot("Halide buffer");

    tbaa = builder.createTBAAScalarTypeNode(buffer, tbaa);

    // We also add metadata for constant indices to allow loads and
    // stores to the same buffer to get reordered.
    if (constant_index) {
        for (int w = 1024; w >= width; w /= 2) {
            int64_t b = (base / w) * w;

            std::stringstream level;
            level << buffer << ".width" << w << ".base" << b;
            tbaa = builder.createTBAAScalarTypeNode(level.str(), tbaa);
        }
    }

    tbaa = builder.createTBAAStructTagNode(tbaa, tbaa, 0);

    inst->setMetadata("tbaa", tbaa);
}

void CodeGen_LLVM::visit(const Load *op) {
    // If the type should be stored as some other type, insert a reinterpret cast.
    Type storage_type = upgrade_type_for_storage(op->type);
    if (op->type != storage_type) {
        codegen(reinterpret(op->type, Load::make(storage_type, op->name,
                                                 op->index, op->image,
                                                 op->param, op->predicate, op->alignment)));
        return;
    }

    // Predicated load
    if (!is_const_one(op->predicate)) {
        codegen_predicated_load(op);
        return;
    }

    // There are several cases. Different architectures may wish to override some.
    if (op->type.is_scalar()) {
        // Scalar loads
        Value *ptr = codegen_buffer_pointer(op->name, op->type, op->index);
        LoadInst *load = builder->CreateAlignedLoad(llvm_type_of(op->type), ptr, llvm::Align(op->type.bytes()));
        add_tbaa_metadata(load, op->name, op->index);
        value = load;
    } else {
        const Ramp *ramp = op->index.as<Ramp>();
        const IntImm *stride = ramp ? ramp->stride.as<IntImm>() : nullptr;

        llvm::Type *load_type = llvm_type_of(op->type.element_of());
        if (ramp && stride && stride->value == 1) {
            value = codegen_dense_vector_load(op);
        } else if (ramp && stride && 2 <= stride->value && stride->value <= 4) {
            // Try to rewrite strided loads as shuffles of dense loads,
            // aligned to the stride. This makes adjacent strided loads
            // share the same underlying dense loads.
            Expr base = ramp->base;
            // The variable align will track the alignment of the
            // base. Every time we change base, we also need to update
            // align.
            ModulusRemainder align = op->alignment;

            int aligned_stride = gcd(stride->value, align.modulus);
            int offset = 0;
            if (aligned_stride == stride->value) {
                offset = mod_imp((int)align.remainder, aligned_stride);
            } else {
                const Add *add = base.as<Add>();
                if (const IntImm *add_c = add ? add->b.as<IntImm>() : base.as<IntImm>()) {
                    offset = mod_imp(add_c->value, stride->value);
                }
            }

            if (offset) {
                base = simplify(base - offset);
                align.remainder = mod_imp(align.remainder - offset, align.modulus);
            }

            // We want to load a few more bytes than the original load did.
            // We know this is safe for internal buffers because we allocate
            // padding.
            // (In ASAN mode, don't read beyond the end of internal buffers either,
            // as ASAN will complain even about harmless stack overreads.)
            // The min moves lower by offset.
            int load_lanes = ramp->lanes * stride->value;
            bool external = op->param.defined() || op->image.defined();
            if (external || target.has_feature(Target::ASAN)) {
                load_lanes -= (stride->value - 1 - offset);
            }

            int slice_lanes = native_vector_bits() / op->type.bits();

            // We're going to add multiples of slice_lanes to base in
            // the loop below, so reduce alignment modulo slice_lanes.
            align.modulus = gcd(align.modulus, slice_lanes);
            align.remainder = mod_imp(align.remainder, align.modulus);

            // We need to slice the result in to native vector lanes, otherwise
            // LLVM misses optimizations like using ldN on ARM.
            vector<Value *> results;
            for (int i = 0; i < op->type.lanes(); i += slice_lanes) {
                int load_base_i = i * stride->value;
                int load_lanes_i = std::min<int>(slice_lanes * stride->value, load_lanes - load_base_i);
                int lanes_i = std::min<int>(slice_lanes, op->type.lanes() - i);
                Expr slice_base = simplify(base + load_base_i);

                Value *load_i = codegen_dense_vector_load(op->type.with_lanes(load_lanes_i), op->name, slice_base,
                                                          op->image, op->param, align, nullptr, false);

                std::vector<int> constants;
                for (int j = 0; j < lanes_i; j++) {
                    constants.push_back(j * stride->value + offset);
                }
                results.push_back(shuffle_vectors(load_i, constants));
            }

            // Concat the results
            value = concat_vectors(results);
        } else if (ramp && stride && stride->value == -1) {
            // Load the vector and then flip it in-place
            Expr flipped_base = ramp->base - ramp->lanes + 1;
            Expr flipped_stride = make_one(flipped_base.type());
            Expr flipped_index = Ramp::make(flipped_base, flipped_stride, ramp->lanes);
            ModulusRemainder align = op->alignment;
            // Switch to the alignment of the last lane
            align = align - (ramp->lanes - 1);
            Expr flipped_load = Load::make(op->type, op->name, flipped_index, op->image, op->param, op->predicate, align);

            Value *flipped = codegen(flipped_load);

            vector<int> indices(ramp->lanes);
            for (int i = 0; i < ramp->lanes; i++) {
                indices[i] = ramp->lanes - 1 - i;
            }

            value = shuffle_vectors(flipped, indices);
        } else if (ramp) {
            // Gather without generating the indices as a vector
            Value *ptr = codegen_buffer_pointer(op->name, op->type.element_of(), ramp->base);
            Value *stride = codegen(ramp->stride);
            value = PoisonValue::get(llvm_type_of(op->type));
            for (int i = 0; i < ramp->lanes; i++) {
                Value *lane = ConstantInt::get(i32_t, i);
                LoadInst *val = builder->CreateLoad(load_type, ptr);
                add_tbaa_metadata(val, op->name, op->index);
                value = builder->CreateInsertElement(value, val, lane);
                ptr = CreateInBoundsGEP(builder, load_type, ptr, stride);
            }
        } else if ((false)) { /* should_scalarize(op->index) */
            // TODO: put something sensible in for
            // should_scalarize. Probably a good idea if there are no
            // loads in it, and it's all int32.

            // Compute the index as scalars, and then do a gather
            Value *vec = PoisonValue::get(llvm_type_of(op->type));
            for (int i = 0; i < op->type.lanes(); i++) {
                Expr idx = extract_lane(op->index, i);
                Value *ptr = codegen_buffer_pointer(op->name, op->type.element_of(), idx);
                LoadInst *val = builder->CreateLoad(load_type, ptr);
                add_tbaa_metadata(val, op->name, op->index);
                vec = builder->CreateInsertElement(vec, val, ConstantInt::get(i32_t, i));
            }
            value = vec;
        } else {
            // General gathers
            Value *index = codegen(op->index);
            Value *vec = PoisonValue::get(llvm_type_of(op->type));
            for (int i = 0; i < op->type.lanes(); i++) {
                Value *idx = builder->CreateExtractElement(index, ConstantInt::get(i32_t, i));
                Value *ptr = codegen_buffer_pointer(op->name, op->type.element_of(), idx);
                LoadInst *val = builder->CreateLoad(load_type, ptr);
                add_tbaa_metadata(val, op->name, op->index);
                vec = builder->CreateInsertElement(vec, val, ConstantInt::get(i32_t, i));
            }
            value = vec;
        }
    }
}

void CodeGen_LLVM::visit(const Ramp *op) {
    if (is_const(op->stride) && !is_const(op->base)) {
        // If the stride is const and the base is not (e.g. ramp(x, 1,
        // 4)), we can lift out the stride and broadcast the base so
        // we can do a single vector broadcast and add instead of
        // repeated insertion
        Expr broadcast = Broadcast::make(op->base, op->lanes);
        Expr ramp = Ramp::make(make_zero(op->base.type()), op->stride, op->lanes);
        value = codegen(broadcast + ramp);
    } else if (!is_const(op->stride)) {
        Expr broadcast_base = Broadcast::make(op->base, op->lanes);
        Expr broadcast_stride = Broadcast::make(op->stride, op->lanes);
        Expr ramp = Ramp::make(make_zero(op->base.type()), make_one(op->base.type()), op->lanes);
        value = codegen(broadcast_base + broadcast_stride * ramp);
    } else {
        internal_assert(is_const(op->base) && is_const(op->stride));
        // At this point base and stride should be constant. Generate
        // an insert element sequence. The code will be lifted to a
        // constant vector stored in .rodata or similar.
        Value *base = codegen(op->base);
        Value *stride = codegen(op->stride);

        value = PoisonValue::get(llvm_type_of(op->type));
        for (int i = 0; i < op->type.lanes(); i++) {
            if (i > 0) {
                if (op->type.is_float()) {
                    base = builder->CreateFAdd(base, stride);
                } else if (op->type.is_int() && op->type.bits() >= 32) {
                    base = builder->CreateNSWAdd(base, stride);
                } else {
                    base = builder->CreateAdd(base, stride);
                }
            }
            value = builder->CreateInsertElement(value, base, ConstantInt::get(i32_t, i));
        }
    }
}

llvm::Value *CodeGen_LLVM::create_broadcast(llvm::Value *v, int lanes) {
<<<<<<< HEAD
    Constant *zero = ConstantInt::get(i32_t, 0);
    Constant *undef;
    Constant *zeros;
    if (effective_vscale != 0 && ((lanes % effective_vscale) == 0)) {
        int lanes_per_block = lanes / effective_vscale;
        undef = UndefValue::get(get_vector_type(v->getType(), lanes_per_block, true));
        v = builder->CreateInsertElement(undef, v, zero);
        zeros = ConstantVector::getSplat(llvm::ElementCount::getScalable(lanes_per_block), zero);
    } else {
        undef = UndefValue::get(get_vector_type(v->getType(), lanes));
        v = builder->CreateInsertElement(undef, v, zero);
        zeros = ConstantVector::getSplat(element_count(lanes), zero);
    }
    return builder->CreateShuffleVector(v, undef, zeros);
=======
    Constant *poison = PoisonValue::get(get_vector_type(v->getType(), lanes));
    Constant *zero = ConstantInt::get(i32_t, 0);
    v = builder->CreateInsertElement(poison, v, zero);
    Constant *zeros = ConstantVector::getSplat(element_count(lanes), zero);
    return builder->CreateShuffleVector(v, poison, zeros);
>>>>>>> 068f1e23
}

void CodeGen_LLVM::visit(const Broadcast *op) {
    Value *v = codegen(op->value);
    value = create_broadcast(v, op->lanes);
}

Value *CodeGen_LLVM::interleave_vectors(const std::vector<Value *> &vecs) {
    internal_assert(!vecs.empty());
    for (size_t i = 1; i < vecs.size(); i++) {
        internal_assert(vecs[0]->getType() == vecs[i]->getType());
    }
    int vec_elements = get_vector_num_elements(vecs[0]->getType());

    if (vecs.size() == 1) {
        return vecs[0];
    } else if (vecs.size() == 2) {
        Value *a = vecs[0];
        Value *b = vecs[1];
        vector<int> indices(vec_elements * 2);
        for (int i = 0; i < vec_elements * 2; i++) {
            indices[i] = i % 2 == 0 ? i / 2 : i / 2 + vec_elements;
        }
        return shuffle_vectors(a, b, indices);
    } else {
        // Grab the even and odd elements of vecs.
        vector<Value *> even_vecs;
        vector<Value *> odd_vecs;
        for (size_t i = 0; i < vecs.size(); i++) {
            if (i % 2 == 0) {
                even_vecs.push_back(vecs[i]);
            } else {
                odd_vecs.push_back(vecs[i]);
            }
        }

        // If the number of vecs is odd, save the last one for later.
        Value *last = nullptr;
        if (even_vecs.size() > odd_vecs.size()) {
            last = even_vecs.back();
            even_vecs.pop_back();
        }
        internal_assert(even_vecs.size() == odd_vecs.size());

        // Interleave the even and odd parts.
        Value *even = interleave_vectors(even_vecs);
        Value *odd = interleave_vectors(odd_vecs);

        if (last) {
            int result_elements = vec_elements * vecs.size();

            // Interleave even and odd, leaving a space for the last element.
            vector<int> indices(result_elements, -1);
            for (int i = 0, idx = 0; i < result_elements; i++) {
                if (i % vecs.size() < vecs.size() - 1) {
                    indices[i] = idx % 2 == 0 ? idx / 2 : idx / 2 + vec_elements * even_vecs.size();
                    idx++;
                }
            }
            Value *even_odd = shuffle_vectors(even, odd, indices);

            // Interleave the last vector into the result.
            last = slice_vector(last, 0, result_elements);
            for (int i = 0; i < result_elements; i++) {
                if (i % vecs.size() < vecs.size() - 1) {
                    indices[i] = i;
                } else {
                    indices[i] = i / vecs.size() + result_elements;
                }
            }

            return shuffle_vectors(even_odd, last, indices);
        } else {
            return interleave_vectors({even, odd});
        }
    }
}

void CodeGen_LLVM::scalarize(const Expr &e) {
    llvm::Type *result_type = llvm_type_of(e.type());

    Value *result = PoisonValue::get(result_type);

    for (int i = 0; i < e.type().lanes(); i++) {
        Value *v = codegen(extract_lane(e, i));
        result = builder->CreateInsertElement(result, v, ConstantInt::get(i32_t, i));
    }
    value = result;
}

void CodeGen_LLVM::codegen_predicated_store(const Store *op) {
    const Ramp *ramp = op->index.as<Ramp>();
    if (ramp && is_const_one(ramp->stride) && !emit_atomic_stores) {  // Dense vector store
        debug(4) << "Predicated dense vector store\n\t" << Stmt(op) << "\n";
        Value *vpred = codegen(op->predicate);
        Halide::Type value_type = op->value.type();
        Value *val = codegen(op->value);
        int alignment = value_type.bytes();
        int native_bits = native_vector_bits();
        int native_bytes = native_bits / 8;

        // Boost the alignment if possible, up to the native vector width.
        ModulusRemainder mod_rem = op->alignment;
        while ((mod_rem.remainder & 1) == 0 &&
               (mod_rem.modulus & 1) == 0 &&
               alignment < native_bytes) {
            mod_rem.modulus /= 2;
            mod_rem.remainder /= 2;
            alignment *= 2;
        }

        // If it is an external buffer, then we cannot assume that the host pointer
        // is aligned to at least the native vector width. However, we may be able to do
        // better than just assuming that it is unaligned.
        if (op->param.defined()) {
            int host_alignment = op->param.host_alignment();
            alignment = gcd(alignment, host_alignment);
        }

        // For dense vector stores wider than the native vector
        // width, bust them up into native vectors.
        int store_lanes = value_type.lanes();
        int native_lanes = native_bits / value_type.bits();

        for (int i = 0; i < store_lanes; i += native_lanes) {
            int slice_lanes = std::min(native_lanes, store_lanes - i);
            Expr slice_base = simplify(ramp->base + i);
            Expr slice_stride = make_one(slice_base.type());
            Expr slice_index = slice_lanes == 1 ? slice_base : Ramp::make(slice_base, slice_stride, slice_lanes);
            Value *slice_val = slice_vector(val, i, slice_lanes);
            Value *elt_ptr = codegen_buffer_pointer(op->name, value_type.element_of(), slice_base);
            Value *vec_ptr = builder->CreatePointerCast(elt_ptr, slice_val->getType()->getPointerTo());

            Value *slice_mask = slice_vector(vpred, i, slice_lanes);
            Instruction *store =
                builder->CreateMaskedStore(slice_val, vec_ptr, llvm::Align(alignment), slice_mask);
            add_tbaa_metadata(store, op->name, slice_index);
        }
    } else {  // It's not dense vector store, we need to scalarize it
        debug(4) << "Scalarize predicated vector store\n";
        Type value_type = op->value.type().element_of();
        Value *vpred = codegen(op->predicate);
        Value *vval = codegen(op->value);
        Value *vindex = codegen(op->index);
        for (int i = 0; i < op->index.type().lanes(); i++) {
            Constant *lane = ConstantInt::get(i32_t, i);
            Value *p = vpred;
            Value *v = vval;
            Value *idx = vindex;
            if (op->index.type().lanes() > 1) {
                p = builder->CreateExtractElement(p, lane);
                v = builder->CreateExtractElement(v, lane);
                idx = builder->CreateExtractElement(idx, lane);
            }
            internal_assert(p && v && idx);

            if (p->getType() != i1_t) {
                p = builder->CreateIsNotNull(p);
            }

            BasicBlock *true_bb = BasicBlock::Create(*context, "true_bb", function);
            BasicBlock *after_bb = BasicBlock::Create(*context, "after_bb", function);
            builder->CreateCondBr(p, true_bb, after_bb);

            builder->SetInsertPoint(true_bb);

            // Scalar
            Value *ptr = codegen_buffer_pointer(op->name, value_type, idx);
            StoreInst *store = builder->CreateAlignedStore(v, ptr, llvm::Align(value_type.bytes()));
            if (emit_atomic_stores) {
                store->setAtomic(AtomicOrdering::Monotonic);
            }

            builder->CreateBr(after_bb);
            builder->SetInsertPoint(after_bb);
        }
    }
}

llvm::Value *CodeGen_LLVM::codegen_dense_vector_load(const Type &type, const std::string &name, const Expr &base,
                                                     const Buffer<> &image, const Parameter &param, const ModulusRemainder &alignment,
                                                     llvm::Value *vpred, bool slice_to_native) {
    debug(4) << "Vectorize predicated dense vector load:\n\t"
             << "(" << type << ")" << name << "[ramp(base, 1, " << type.lanes() << ")]\n";

    int align_bytes = type.bytes();  // The size of a single element

    int native_bits = native_vector_bits();
    int native_bytes = native_bits / 8;

    // We assume halide_malloc for the platform returns buffers
    // aligned to at least the native vector width. So this is the
    // maximum alignment we can infer based on the index alone.

    // Boost the alignment if possible, up to the native vector width.
    ModulusRemainder mod_rem = alignment;
    while ((mod_rem.remainder & 1) == 0 &&
           (mod_rem.modulus & 1) == 0 &&
           align_bytes < native_bytes) {
        mod_rem.modulus /= 2;
        mod_rem.remainder /= 2;
        align_bytes *= 2;
    }

    // If it is an external buffer, then we cannot assume that the host pointer
    // is aligned to at least native vector width. However, we may be able to do
    // better than just assuming that it is unaligned.
    if (param.defined()) {
        int host_alignment = param.host_alignment();
        align_bytes = gcd(align_bytes, host_alignment);
    } else if (get_target().has_feature(Target::JIT) && image.defined()) {
        // If we're JITting, use the actual pointer value to determine alignment for embedded buffers.
        align_bytes = gcd(align_bytes, (int)(((uintptr_t)image.data()) & std::numeric_limits<int>::max()));
    }

    // For dense vector loads wider than the native vector
    // width, bust them up into native vectors
    int load_lanes = type.lanes();
    int native_lanes = slice_to_native ? std::max(1, native_bits / type.bits()) : load_lanes;
    vector<Value *> slices;
    for (int i = 0; i < load_lanes; i += native_lanes) {
        int slice_lanes = std::min(native_lanes, load_lanes - i);
        Expr slice_base = simplify(base + i);
        Expr slice_stride = make_one(slice_base.type());
        Expr slice_index = slice_lanes == 1 ? slice_base : Ramp::make(slice_base, slice_stride, slice_lanes);
        llvm::Type *slice_type = get_vector_type(llvm_type_of(type.element_of()), slice_lanes);
        Value *elt_ptr = codegen_buffer_pointer(name, type.element_of(), slice_base);
        Value *vec_ptr = builder->CreatePointerCast(elt_ptr, slice_type->getPointerTo());

        Instruction *load_inst;
        if (vpred != nullptr) {
            Value *slice_mask = slice_vector(vpred, i, slice_lanes);
            load_inst = builder->CreateMaskedLoad(slice_type, vec_ptr, llvm::Align(align_bytes), slice_mask);
        } else {
            load_inst = builder->CreateAlignedLoad(slice_type, vec_ptr, llvm::Align(align_bytes));
        }
        add_tbaa_metadata(load_inst, name, slice_index);
        slices.push_back(load_inst);
    }
    value = concat_vectors(slices);
    return value;
}

Value *CodeGen_LLVM::codegen_dense_vector_load(const Load *load, Value *vpred, bool slice_to_native) {
    const Ramp *ramp = load->index.as<Ramp>();
    internal_assert(ramp && is_const_one(ramp->stride)) << "Should be dense vector load\n";

    return codegen_dense_vector_load(load->type, load->name, ramp->base, load->image, load->param,
                                     load->alignment, vpred, slice_to_native);
}

void CodeGen_LLVM::codegen_predicated_load(const Load *op) {
    const Ramp *ramp = op->index.as<Ramp>();
    const IntImm *stride = ramp ? ramp->stride.as<IntImm>() : nullptr;

    if (ramp && is_const_one(ramp->stride)) {  // Dense vector load
        Value *vpred = codegen(op->predicate);
        value = codegen_dense_vector_load(op, vpred);
    } else if (ramp && stride && stride->value == -1) {
        debug(4) << "Predicated dense vector load with stride -1\n\t" << Expr(op) << "\n";
        vector<int> indices(ramp->lanes);
        for (int i = 0; i < ramp->lanes; i++) {
            indices[i] = ramp->lanes - 1 - i;
        }

        // Flip the predicate
        Value *vpred = codegen(op->predicate);
        vpred = shuffle_vectors(vpred, indices);

        // Load the vector and then flip it in-place
        Expr flipped_base = ramp->base - ramp->lanes + 1;
        Expr flipped_stride = make_one(flipped_base.type());
        Expr flipped_index = Ramp::make(flipped_base, flipped_stride, ramp->lanes);
        ModulusRemainder align = op->alignment;
        align = align - (ramp->lanes - 1);

        Expr flipped_load = Load::make(op->type, op->name, flipped_index, op->image,
                                       op->param, const_true(op->type.lanes()), align);

        Value *flipped = codegen_dense_vector_load(flipped_load.as<Load>(), vpred);
        value = shuffle_vectors(flipped, indices);
    } else {  // It's not dense vector load, we need to scalarize it
        Expr load_expr = Load::make(op->type, op->name, op->index, op->image,
                                    op->param, const_true(op->type.lanes()), op->alignment);
        debug(4) << "Scalarize predicated vector load\n\t" << load_expr << "\n";
        Expr pred_load = Call::make(load_expr.type(),
                                    Call::if_then_else,
                                    {op->predicate, load_expr},
                                    Internal::Call::PureIntrinsic);
        value = codegen(pred_load);
    }
}

void CodeGen_LLVM::codegen_atomic_rmw(const Store *op) {
    // TODO: predicated store (see https://github.com/halide/Halide/issues/4298).
    user_assert(is_const_one(op->predicate)) << "Atomic predicated store is not supported.\n";

    // Detect whether we can describe this as an atomic-read-modify-write,
    // otherwise fallback to a compare-and-swap loop.
    // Currently we only test for atomicAdd.
    Expr val_expr = op->value;
    Halide::Type value_type = op->value.type();

    // For atomicAdd, we check if op->value - store[index] is independent of store.
    // For llvm version < 9, the atomicRMW operations only support integers so we also check that.
    Expr equiv_load = Load::make(value_type, op->name,
                                 op->index,
                                 Buffer<>(),
                                 op->param,
                                 op->predicate,
                                 op->alignment);
    Expr delta = simplify(common_subexpression_elimination(op->value - equiv_load));
    bool is_atomic_add = supports_atomic_add(value_type) && !expr_uses_var(delta, op->name);
    if (is_atomic_add) {
        Value *val = codegen(delta);
        if (value_type.is_scalar()) {
            Value *ptr = codegen_buffer_pointer(op->name,
                                                op->value.type(),
                                                op->index);
            if (value_type.is_float()) {
                builder->CreateAtomicRMW(AtomicRMWInst::FAdd, ptr, val, llvm::MaybeAlign(), AtomicOrdering::Monotonic);
            } else {
                builder->CreateAtomicRMW(AtomicRMWInst::Add, ptr, val, llvm::MaybeAlign(), AtomicOrdering::Monotonic);
            }
        } else {
            Value *index = codegen(op->index);
            // Scalarize vector store.
            for (int i = 0; i < value_type.lanes(); i++) {
                Value *lane = ConstantInt::get(i32_t, i);
                Value *idx = builder->CreateExtractElement(index, lane);
                Value *v = builder->CreateExtractElement(val, lane);
                Value *ptr = codegen_buffer_pointer(op->name, value_type.element_of(), idx);
                if (value_type.is_float()) {
                    builder->CreateAtomicRMW(AtomicRMWInst::FAdd, ptr, v, llvm::MaybeAlign(), AtomicOrdering::Monotonic);
                } else {
                    builder->CreateAtomicRMW(AtomicRMWInst::Add, ptr, v, llvm::MaybeAlign(), AtomicOrdering::Monotonic);
                }
            }
        }
    } else {
        // We want to create the following CAS loop:
        // entry:
        //   %orig = load atomic op->name[op->index]
        //   br label %casloop.start
        // casloop.start:
        //   %cmp = phi [%orig, %entry], [%value_loaded %casloop.start]
        //   %val = ...
        //   %val_success = cmpxchg %ptr, %cmp, %val, monotonic
        //   %val_loaded = extractvalue %val_success, 0
        //   %success = extractvalue %val_success, 1
        //   br %success, label %casloop.end, label %casloop.start
        // casloop.end:
        Value *vec_index = nullptr;
        if (!value_type.is_scalar()) {
            // Precompute index for vector store.
            vec_index = codegen(op->index);
        }
        // Scalarize vector store.
        for (int lane_id = 0; lane_id < value_type.lanes(); lane_id++) {
            LLVMContext &ctx = builder->getContext();
            BasicBlock *bb = builder->GetInsertBlock();
            llvm::Function *f = bb->getParent();
            BasicBlock *loop_bb =
                BasicBlock::Create(ctx, "casloop.start", f);
            // Load the old value for compare and swap test.
            Value *ptr = nullptr;
            if (value_type.is_scalar()) {
                ptr = codegen_buffer_pointer(op->name, value_type, op->index);
            } else {
                Value *idx = builder->CreateExtractElement(vec_index, ConstantInt::get(i32_t, lane_id));
                ptr = codegen_buffer_pointer(op->name, value_type.element_of(), idx);
            }
            llvm::Type *load_type = llvm_type_of(value_type.element_of());
            LoadInst *orig = builder->CreateAlignedLoad(load_type, ptr, llvm::Align(value_type.bytes()));
            orig->setOrdering(AtomicOrdering::Monotonic);
            add_tbaa_metadata(orig, op->name, op->index);
            // Explicit fall through from the current block to the cas loop body.
            builder->CreateBr(loop_bb);

            // CAS loop body:
            builder->SetInsertPoint(loop_bb);
            PHINode *cmp = builder->CreatePHI(load_type, 2, "loaded");
            Value *cmp_val = cmp;
            cmp->addIncoming(orig, bb);
            Value *val = nullptr;
            if (value_type.is_scalar()) {
                val = codegen(op->value);
            } else {
                val = codegen(extract_lane(op->value, lane_id));
            }
            llvm::Type *val_type = val->getType();
            bool need_bit_cast = val_type->isFloatingPointTy();
            if (need_bit_cast) {
                IntegerType *int_type = builder->getIntNTy(val_type->getPrimitiveSizeInBits());
                unsigned int addr_space = ptr->getType()->getPointerAddressSpace();
                ptr = builder->CreateBitCast(ptr, int_type->getPointerTo(addr_space));
                val = builder->CreateBitCast(val, int_type);
                cmp_val = builder->CreateBitCast(cmp_val, int_type);
            }
            Value *cmpxchg_pair = builder->CreateAtomicCmpXchg(
                ptr, cmp_val, val, llvm::MaybeAlign(), AtomicOrdering::Monotonic, AtomicOrdering::Monotonic);
            Value *val_loaded = builder->CreateExtractValue(cmpxchg_pair, 0, "val_loaded");
            Value *success = builder->CreateExtractValue(cmpxchg_pair, 1, "success");
            if (need_bit_cast) {
                val_loaded = builder->CreateBitCast(val_loaded, val_type);
            }
            cmp->addIncoming(val_loaded, loop_bb);
            BasicBlock *exit_bb =
                BasicBlock::Create(ctx, "casloop.end", f);
            builder->CreateCondBr(success, exit_bb, loop_bb);
            builder->SetInsertPoint(exit_bb);
        }
    }
}

void CodeGen_LLVM::visit(const Call *op) {
    internal_assert(op->is_extern() || op->is_intrinsic())
        << "Can only codegen extern calls and intrinsics\n";

    value = call_overloaded_intrin(op->type, op->name, op->args);
    if (value) {
        return;
    }

    // Some call nodes are actually injected at various stages as a
    // cue for llvm to generate particular ops. In general these are
    // handled in the standard library, but ones with e.g. varying
    // types are handled here.
    if (op->is_intrinsic(Call::debug_to_file)) {
        internal_assert(op->args.size() == 3);
        const StringImm *filename = op->args[0].as<StringImm>();
        internal_assert(filename) << "Malformed debug_to_file node\n";
        // Grab the function from the initial module
        llvm::Function *debug_to_file = module->getFunction("halide_debug_to_file");
        internal_assert(debug_to_file) << "Could not find halide_debug_to_file function in initial module\n";

        // Make the filename a global string constant
        Value *user_context = get_user_context();
        Value *char_ptr = codegen(Expr(filename));
        vector<Value *> args = {user_context, char_ptr, codegen(op->args[1])};

        Value *buffer = codegen(op->args[2]);
        buffer = builder->CreatePointerCast(buffer, debug_to_file->getFunctionType()->getParamType(3));
        args.push_back(buffer);

        value = builder->CreateCall(debug_to_file, args);

    } else if (op->is_intrinsic(Call::bitwise_and)) {
        internal_assert(op->args.size() == 2);
        Value *a = codegen(op->args[0]);
        Value *b = codegen(op->args[1]);
        value = builder->CreateAnd(a, b);
    } else if (op->is_intrinsic(Call::bitwise_xor)) {
        internal_assert(op->args.size() == 2);
        Value *a = codegen(op->args[0]);
        Value *b = codegen(op->args[1]);
        value = builder->CreateXor(a, b);
    } else if (op->is_intrinsic(Call::bitwise_or)) {
        internal_assert(op->args.size() == 2);
        Value *a = codegen(op->args[0]);
        Value *b = codegen(op->args[1]);
        value = builder->CreateOr(a, b);
    } else if (op->is_intrinsic(Call::bitwise_not)) {
        internal_assert(op->args.size() == 1);
        Value *a = codegen(op->args[0]);
        value = builder->CreateNot(a);
    } else if (op->is_intrinsic(Call::shift_left)) {
        internal_assert(op->args.size() == 2);
        if (op->args[1].type().is_uint()) {
            Value *a = codegen(op->args[0]);
            Value *b = codegen(op->args[1]);
            value = builder->CreateShl(a, b);
        } else {
            value = codegen(lower_signed_shift_left(op->args[0], op->args[1]));
        }
    } else if (op->is_intrinsic(Call::shift_right)) {
        internal_assert(op->args.size() == 2);
        if (op->args[1].type().is_uint()) {
            Value *a = codegen(op->args[0]);
            Value *b = codegen(op->args[1]);
            if (op->type.is_int()) {
                value = builder->CreateAShr(a, b);
            } else {
                value = builder->CreateLShr(a, b);
            }
        } else {
            value = codegen(lower_signed_shift_right(op->args[0], op->args[1]));
        }
    } else if (op->is_intrinsic(Call::abs)) {
        internal_assert(op->args.size() == 1);
        // Generate select(x >= 0, x, -x) instead
        string x_name = unique_name('x');
        Expr x = Variable::make(op->args[0].type(), x_name);
        value = codegen(Let::make(x_name, op->args[0], select(x >= 0, x, -x)));
    } else if (op->is_intrinsic(Call::absd)) {
        internal_assert(op->args.size() == 2);
        Expr a = op->args[0];
        Expr b = op->args[1];
        string a_name = unique_name('a');
        string b_name = unique_name('b');
        Expr a_var = Variable::make(op->args[0].type(), a_name);
        Expr b_var = Variable::make(op->args[1].type(), b_name);
        codegen(Let::make(a_name, op->args[0],
                          Let::make(b_name, op->args[1],
                                    Select::make(a_var < b_var, b_var - a_var, a_var - b_var))));
    } else if (op->is_intrinsic(Call::div_round_to_zero)) {
        // See if we can rewrite it to something faster (e.g. a shift)
        Expr e = lower_int_uint_div(op->args[0], op->args[1], /** round to zero */ true);
        if (!e.as<Call>()) {
            codegen(e);
            return;
        }
        internal_assert(op->args.size() == 2);
        Value *a = codegen(op->args[0]);
        Value *b = codegen(op->args[1]);
        if (op->type.is_int()) {
            value = builder->CreateSDiv(a, b);
        } else if (op->type.is_uint()) {
            value = builder->CreateUDiv(a, b);
        } else {
            internal_error << "div_round_to_zero of non-integer type.\n";
        }
    } else if (op->is_intrinsic(Call::mod_round_to_zero)) {
        internal_assert(op->args.size() == 2);
        Value *a = codegen(op->args[0]);
        Value *b = codegen(op->args[1]);
        if (op->type.is_int()) {
            value = builder->CreateSRem(a, b);
        } else if (op->type.is_uint()) {
            value = builder->CreateURem(a, b);
        } else {
            internal_error << "mod_round_to_zero of non-integer type.\n";
        }
    } else if (op->is_intrinsic(Call::lerp)) {
        internal_assert(op->args.size() == 3);
        // If we need to upgrade the type, do the entire lerp in the
        // upgraded type for better precision.
        // TODO: This might be surprising behavior?
        Type t = upgrade_type_for_arithmetic(op->type);
        Type wt = upgrade_type_for_arithmetic(op->args[2].type());
        Expr e = lower_lerp(op->type,
                            cast(t, op->args[0]),
                            cast(t, op->args[1]),
                            cast(wt, op->args[2]),
                            target);
        codegen(e);
    } else if (op->is_intrinsic(Call::popcount)) {
        internal_assert(op->args.size() == 1);
        std::vector<llvm::Type *> arg_type(1);
        arg_type[0] = llvm_type_of(op->args[0].type());
        llvm::Function *fn = llvm::Intrinsic::getDeclaration(module.get(), llvm::Intrinsic::ctpop, arg_type);
        Value *a = codegen(op->args[0]);
        CallInst *call = builder->CreateCall(fn, a);
        value = call;
    } else if (op->is_intrinsic(Call::count_leading_zeros) ||
               op->is_intrinsic(Call::count_trailing_zeros)) {
        internal_assert(op->args.size() == 1);
        std::vector<llvm::Type *> arg_type(1);
        arg_type[0] = llvm_type_of(op->args[0].type());
        llvm::Function *fn = llvm::Intrinsic::getDeclaration(module.get(),
                                                             (op->is_intrinsic(Call::count_leading_zeros)) ? llvm::Intrinsic::ctlz : llvm::Intrinsic::cttz,
                                                             arg_type);
        llvm::Value *is_const_zero_poison = llvm::ConstantInt::getFalse(*context);
        llvm::Value *args[2] = {codegen(op->args[0]), is_const_zero_poison};
        CallInst *call = builder->CreateCall(fn, args);
        value = call;
    } else if (op->is_intrinsic(Call::return_second)) {
        internal_assert(op->args.size() == 2);
        codegen(op->args[0]);
        value = codegen(op->args[1]);
    } else if (op->is_intrinsic(Call::if_then_else)) {
        Expr cond = op->args[0];
        if (const Broadcast *b = cond.as<Broadcast>()) {
            cond = b->value;
        }
        if (cond.type().is_vector()) {
            scalarize(op);
        } else {

            internal_assert(op->args.size() == 2 || op->args.size() == 3);

            BasicBlock *true_bb = BasicBlock::Create(*context, "true_bb", function);
            BasicBlock *false_bb = BasicBlock::Create(*context, "false_bb", function);
            BasicBlock *after_bb = BasicBlock::Create(*context, "after_bb", function);
            Value *c = codegen(cond);
            if (c->getType() != i1_t) {
                c = builder->CreateIsNotNull(c);
            }
            builder->CreateCondBr(c, true_bb, false_bb);
            builder->SetInsertPoint(true_bb);
            Value *true_value = codegen(op->args[1]);
            builder->CreateBr(after_bb);
            BasicBlock *true_pred = builder->GetInsertBlock();

            builder->SetInsertPoint(false_bb);
            Value *false_value = codegen(op->args.size() == 3 ? op->args[2] : make_zero(op->type));
            builder->CreateBr(after_bb);
            BasicBlock *false_pred = builder->GetInsertBlock();

            builder->SetInsertPoint(after_bb);
            PHINode *phi = builder->CreatePHI(true_value->getType(), 2);
            phi->addIncoming(true_value, true_pred);
            phi->addIncoming(false_value, false_pred);

            value = phi;
        }
    } else if (op->is_intrinsic(Call::require)) {
        internal_assert(op->args.size() == 3);
        Expr cond = op->args[0];
        if (cond.type().is_vector()) {
            scalarize(op);
        } else {
            Value *c = codegen(cond);
            create_assertion(c, op->args[2]);
            value = codegen(op->args[1]);
        }
    } else if (op->is_intrinsic(Call::make_struct)) {
        if (op->type.is_vector()) {
            // Make a vector of pointers to distinct structs
            scalarize(op);
        } else if (op->args.empty()) {
            // Empty structs can be emitted for arrays of size zero
            // (e.g. the shape of a zero-dimensional buffer). We
            // generate a null in this situation. */
            value = ConstantPointerNull::get(dyn_cast<PointerType>(llvm_type_of(op->type)));
        } else {
            // Codegen each element.
            bool all_same_type = true;
            vector<llvm::Value *> args(op->args.size());
            vector<llvm::Type *> types(op->args.size());
            for (size_t i = 0; i < op->args.size(); i++) {
                args[i] = codegen(op->args[i]);
                types[i] = args[i]->getType();
                all_same_type &= (types[0] == types[i]);
            }

            // Use either a single scalar, a fixed-size array, or a
            // struct. The struct type would always be correct, but
            // the array or scalar type produce slightly simpler IR.
            if (args.size() == 1) {
                value = create_alloca_at_entry(types[0], 1);
                builder->CreateStore(args[0], value);
            } else {
                llvm::Type *aggregate_t = (all_same_type ? (llvm::Type *)ArrayType::get(types[0], types.size()) : (llvm::Type *)llvm::StructType::get(*context, types));

                value = create_alloca_at_entry(aggregate_t, 1);
                struct_type_recovery[value] = aggregate_t;
                for (size_t i = 0; i < args.size(); i++) {
                    Value *elem_ptr = builder->CreateConstInBoundsGEP2_32(aggregate_t, value, 0, i);
                    builder->CreateStore(args[i], elem_ptr);
                }
            }
        }
    } else if (op->is_intrinsic(Call::load_typed_struct_member)) {
        // Given a void * instance of a typed struct, an in-scope prototype
        // struct of the same type, and the index of a slot, load the value of
        // that slot.
        //
        // It is assumed that the slot index is valid for the given typed struct.
        //
        // TODO: this comment is replicated in CodeGen_LLVM and should be updated there too.
        // TODO: https://github.com/halide/Halide/issues/6468
        internal_assert(op->args.size() == 3);
        llvm::Value *struct_instance = codegen(op->args[0]);
        llvm::Value *struct_prototype = codegen(op->args[1]);
        llvm::Value *typed_struct_instance = builder->CreatePointerCast(struct_instance, struct_prototype->getType());
        const int64_t *index = as_const_int(op->args[2]);

        // make_struct can use a fixed-size struct, an array type, or a scalar
        llvm::Type *pointee_type;
        auto iter = struct_type_recovery.find(struct_prototype);
        if (iter != struct_type_recovery.end()) {
            pointee_type = iter->second;
        } else {
            pointee_type = llvm_type_of(op->type);
        }
        llvm::StructType *struct_type = llvm::dyn_cast<llvm::StructType>(pointee_type);
        llvm::Type *array_type = llvm::dyn_cast<llvm::ArrayType>(pointee_type);
        if (struct_type || array_type) {
            internal_assert(index != nullptr);
            llvm::Value *gep = CreateInBoundsGEP(builder, pointee_type, typed_struct_instance,
                                                 {ConstantInt::get(i32_t, 0),
                                                  ConstantInt::get(i32_t, (int)*index)});
            llvm::Type *result_type = struct_type ? struct_type->getElementType(*index) : array_type->getArrayElementType();
            value = builder->CreateLoad(result_type, gep);
        } else {
            // The struct is actually just a scalar
            internal_assert(index == nullptr || *index == 0);
            value = builder->CreateLoad(pointee_type, typed_struct_instance);
        }
    } else if (op->is_intrinsic(Call::get_user_context)) {
        internal_assert(op->args.empty());
        value = get_user_context();
    } else if (op->is_intrinsic(Call::saturating_add) || op->is_intrinsic(Call::saturating_sub)) {
        internal_assert(op->args.size() == 2);

        // Try to fold the vector reduce for a call to saturating_add
        const bool folded = op->is_intrinsic(Call::saturating_add) && try_to_fold_vector_reduce<Call>(op->args[0], op->args[1]);

        if (!folded) {
            std::string intrin;
            if (op->type.is_int()) {
                intrin = "llvm.s";
            } else {
                internal_assert(op->type.is_uint());
                intrin = "llvm.u";
            }
            if (op->is_intrinsic(Call::saturating_add)) {
                intrin += "add.sat.";
            } else {
                internal_assert(op->is_intrinsic(Call::saturating_sub));
                intrin += "sub.sat.";
            }
            if (op->type.lanes() > 1) {
                int lanes = op->type.lanes();
                llvm::Type *llvm_type = llvm_type_of(op->type);
                if (isa<ScalableVectorType>(llvm_type)) {
                    internal_assert((effective_vscale != 0) && ((lanes % effective_vscale) == 0));
                    intrin += "nx";
                    lanes /= effective_vscale;
                }
                intrin += "v" + std::to_string(lanes);
            }
            intrin += "i" + std::to_string(op->type.bits());
            value = call_intrin(op->type, op->type.lanes(), intrin, op->args);
        }
    } else if (op->is_intrinsic(Call::stringify)) {
        internal_assert(!op->args.empty());

        if (op->type.is_vector()) {
            scalarize(op);
        } else {

            // Compute the maximum possible size of the message.
            int buf_size = 1;  // One for the terminating zero.
            for (const auto &arg : op->args) {
                Type t = arg.type();
                if (arg.as<StringImm>()) {
                    buf_size += arg.as<StringImm>()->value.size();
                } else if (t.is_int() || t.is_uint()) {
                    buf_size += 19;  // 2^64 = 18446744073709551616
                } else if (t.is_float()) {
                    if (t.bits() == 32) {
                        buf_size += 47;  // %f format of max negative float
                    } else {
                        buf_size += 14;  // Scientific notation with 6 decimal places.
                    }
                } else if (t == type_of<halide_buffer_t *>()) {
                    // Not a strict upper bound (there isn't one), but ought to be enough for most buffers.
                    buf_size += 512;
                } else {
                    internal_assert(t.is_handle());
                    buf_size += 18;  // 0x0123456789abcdef
                }
            }
            // Round up to a multiple of 16 bytes.
            buf_size = ((buf_size + 15) / 16) * 16;

            // Clamp to at most 8k.
            buf_size = std::min(8 * 1024, buf_size);

            // Allocate a stack array to hold the message.
            llvm::Value *buf = create_alloca_at_entry(i8_t, buf_size);

            llvm::Value *dst = buf;
            llvm::Value *buf_end = CreateConstGEP1_32(builder, i8_t, buf, buf_size);

            llvm::Function *append_string = module->getFunction("halide_string_to_string");
            llvm::Function *append_int64 = module->getFunction("halide_int64_to_string");
            llvm::Function *append_uint64 = module->getFunction("halide_uint64_to_string");
            llvm::Function *append_double = module->getFunction("halide_double_to_string");
            llvm::Function *append_pointer = module->getFunction("halide_pointer_to_string");
            llvm::Function *append_buffer = module->getFunction("halide_buffer_to_string");

            internal_assert(append_string);
            internal_assert(append_int64);
            internal_assert(append_uint64);
            internal_assert(append_double);
            internal_assert(append_pointer);
            internal_assert(append_buffer);

            for (const auto &arg : op->args) {
                const StringImm *s = arg.as<StringImm>();
                Type t = arg.type();
                internal_assert(t.lanes() == 1);
                vector<Value *> call_args(2);
                call_args[0] = dst;
                call_args[1] = buf_end;

                if (s) {
                    call_args.push_back(codegen(arg));
                    dst = builder->CreateCall(append_string, call_args);
                } else if (t.is_bool()) {
                    Value *a = codegen(arg);
                    Value *t = codegen(StringImm::make("true"));
                    Value *f = codegen(StringImm::make("false"));
                    call_args.push_back(builder->CreateSelect(a, t, f));
                    dst = builder->CreateCall(append_string, call_args);
                } else if (t.is_int()) {
                    call_args.push_back(codegen(Cast::make(Int(64), arg)));
                    call_args.push_back(ConstantInt::get(i32_t, 1));
                    dst = builder->CreateCall(append_int64, call_args);
                } else if (t.is_uint()) {
                    call_args.push_back(codegen(Cast::make(UInt(64), arg)));
                    call_args.push_back(ConstantInt::get(i32_t, 1));
                    dst = builder->CreateCall(append_uint64, call_args);
                } else if (t.is_float()) {
                    call_args.push_back(codegen(Cast::make(Float(64), arg)));
                    // Use scientific notation for doubles
                    call_args.push_back(ConstantInt::get(i32_t, t.bits() == 64 ? 1 : 0));
                    dst = builder->CreateCall(append_double, call_args);
                } else if (t == type_of<halide_buffer_t *>()) {
                    Value *buf = codegen(arg);
                    buf = builder->CreatePointerCast(buf, append_buffer->getFunctionType()->getParamType(2));
                    call_args.push_back(buf);
                    dst = builder->CreateCall(append_buffer, call_args);
                } else {
                    internal_assert(t.is_handle());
                    Value *ptr = codegen(arg);
                    ptr = builder->CreatePointerCast(ptr, i8_t->getPointerTo());
                    call_args.push_back(ptr);
                    dst = builder->CreateCall(append_pointer, call_args);
                }
            }
            if (get_target().has_feature(Target::MSAN)) {
                // Note that we mark the entire buffer as initialized;
                // it would be more accurate to just mark (dst - buf)
                llvm::Function *annotate = module->getFunction("halide_msan_annotate_memory_is_initialized");
                vector<Value *> annotate_args(3);
                annotate_args[0] = get_user_context();
                annotate_args[1] = buf;
                annotate_args[2] = codegen(Cast::make(Int(64), buf_size));
                builder->CreateCall(annotate, annotate_args);
            }
            value = buf;
        }
    } else if (op->is_intrinsic(Call::memoize_expr)) {
        // Used as an annotation for caching, should be invisible to
        // codegen. Ignore arguments beyond the first as they are only
        // used in the cache key.
        internal_assert(!op->args.empty());
        value = codegen(op->args[0]);
    } else if (op->is_intrinsic(Call::alloca)) {
        // The argument is the number of bytes. For now it must be
        // const, or a call to size_of_halide_buffer_t.
        internal_assert(op->args.size() == 1);

        // We can generate slightly cleaner IR with fewer alignment
        // restrictions if we recognize the most common types we
        // expect to get alloca'd.
        const Call *call = op->args[0].as<Call>();
        const int64_t *sz = as_const_int(op->args[0]);
        if (op->type == type_of<struct halide_buffer_t *>() &&
            call && call->is_intrinsic(Call::size_of_halide_buffer_t)) {
            value = create_alloca_at_entry(halide_buffer_t_type, 1);
        } else if (op->type == type_of<struct halide_semaphore_t *>() &&
                   semaphore_t_type != nullptr &&
                   sz && *sz == 16) {
            value = create_alloca_at_entry(semaphore_t_type, 1);
        } else {
            internal_assert(sz != nullptr);
            if (op->type == type_of<struct halide_dimension_t *>()) {
                value = create_alloca_at_entry(dimension_t_type, *sz / sizeof(halide_dimension_t));
            } else {
                // Just use an i8* and make the users bitcast it.
                value = create_alloca_at_entry(i8_t, *sz);
            }
        }
    } else if (op->is_intrinsic(Call::register_destructor)) {
        internal_assert(op->args.size() == 2);
        const StringImm *fn = op->args[0].as<StringImm>();
        internal_assert(fn);
        llvm::Function *f = module->getFunction(fn->value);
        if (!f) {
            llvm::Type *arg_types[] = {i8_t->getPointerTo(), i8_t->getPointerTo()};
            FunctionType *func_t = FunctionType::get(void_t, arg_types, false);
            f = llvm::Function::Create(func_t, llvm::Function::ExternalLinkage, fn->value, module.get());
            f->setCallingConv(CallingConv::C);
        }
        internal_assert(op->args[1].type().is_handle());
        Value *arg = codegen(op->args[1]);
        value = register_destructor(f, arg, Always);
    } else if (op->is_intrinsic(Call::call_cached_indirect_function)) {
        // Arguments to call_cached_indirect_function are of the form
        //
        //    cond_1, "sub_function_name_1",
        //    cond_2, "sub_function_name_2",
        //    ...
        //    cond_N, "sub_function_name_N"
        //
        // This will generate code that corresponds (roughly) to
        //
        //    static FunctionPtr f = []{
        //      if (cond_1) return sub_function_name_1;
        //      if (cond_2) return sub_function_name_2;
        //      ...
        //      if (cond_N) return sub_function_name_N;
        //    }
        //    return f(args)
        //
        // i.e.: the conditions will be evaluated *in order*; the first one
        // evaluating to true will have its corresponding function cached,
        // which will be used to complete this (and all subsequent) calls.
        //
        // The final condition (cond_N) must evaluate to a constant TRUE
        // value (so that the final function will be selected if all others
        // fail); failure to do so will cause unpredictable results.
        //
        // There is currently no way to clear the cached function pointer.
        //
        // It is assumed/required that all of the conditions are "pure"; each
        // must evaluate to the same value (within a given runtime environment)
        // across multiple evaluations.
        //
        // It is assumed/required that all of the sub-functions have arguments
        // (and return values) that are identical to those of this->function.
        //
        // Note that we require >= 4 arguments: fewer would imply
        // only one condition+function pair, which is pointless to use
        // (the function should always be called directly).
        //
        internal_assert(op->args.size() >= 4);
        internal_assert(!(op->args.size() & 1));

        // Gather information we need about each function.
        struct SubFn {
            llvm::Function *fn;
            llvm::GlobalValue *fn_ptr;
            Expr cond;
        };
        vector<SubFn> sub_fns;
        for (size_t i = 0; i < op->args.size(); i += 2) {
            const string sub_fn_name = op->args[i + 1].as<StringImm>()->value;
            string extern_sub_fn_name = sub_fn_name;
            llvm::Function *sub_fn = module->getFunction(sub_fn_name);
            if (!sub_fn) {
                extern_sub_fn_name = get_mangled_names(sub_fn_name,
                                                       LinkageType::External,
                                                       NameMangling::Default,
                                                       current_function_args,
                                                       get_target())
                                         .extern_name;
                debug(1) << "Did not find function " << sub_fn_name
                         << ", assuming extern \"C\" " << extern_sub_fn_name << "\n";
                vector<llvm::Type *> arg_types;
                for (const auto &arg : function->args()) {
                    arg_types.push_back(arg.getType());
                }
                llvm::Type *result_type = llvm_type_of(upgrade_type_for_argument_passing(op->type));
                FunctionType *func_t = FunctionType::get(result_type, arg_types, false);
                sub_fn = llvm::Function::Create(func_t, llvm::Function::ExternalLinkage,
                                                extern_sub_fn_name, module.get());
                sub_fn->setCallingConv(CallingConv::C);
            }

            llvm::GlobalValue *sub_fn_ptr = module->getNamedValue(extern_sub_fn_name);
            if (!sub_fn_ptr) {
                debug(1) << "Did not find function ptr " << extern_sub_fn_name << ", assuming extern \"C\".\n";
                sub_fn_ptr = new GlobalVariable(*module, sub_fn->getType(),
                                                /*isConstant*/ true, GlobalValue::ExternalLinkage,
                                                /*initializer*/ nullptr, extern_sub_fn_name);
            }
            auto cond = op->args[i];
            sub_fns.push_back({sub_fn, sub_fn_ptr, cond});
        }

        // Create a null-initialized global to track this object.
        auto *const base_fn = sub_fns.back().fn;
        const string global_name = unique_name(base_fn->getName().str() + "_indirect_fn_ptr");
        GlobalVariable *global = new GlobalVariable(
            *module,
            base_fn->getType(),
            /*isConstant*/ false,
            GlobalValue::PrivateLinkage,
            ConstantPointerNull::get(base_fn->getType()),
            global_name);
        LoadInst *loaded_value = builder->CreateLoad(base_fn->getType(), global);

        BasicBlock *global_inited_bb = BasicBlock::Create(*context, "global_inited_bb", function);
        BasicBlock *global_not_inited_bb = BasicBlock::Create(*context, "global_not_inited_bb", function);
        BasicBlock *call_fn_bb = BasicBlock::Create(*context, "call_fn_bb", function);

        // Only init the global if not already inited.
        //
        // Note that we deliberately do not attempt to make this threadsafe via (e.g.) mutexes;
        // the requirements of the conditions above mean that multiple writes *should* only
        // be able to re-write the same value, which is harmless for our purposes, and
        // avoiding such code simplifies and speeds the resulting code.
        //
        // (Note that if we ever need to add a way to clear the cached function pointer,
        // we may need to reconsider this, to avoid amusingly horrible race conditions.)
        builder->CreateCondBr(builder->CreateIsNotNull(loaded_value),
                              global_inited_bb, global_not_inited_bb, very_likely_branch);

        // Build the not-already-inited case
        builder->SetInsertPoint(global_not_inited_bb);
        llvm::Value *selected_value = nullptr;
        for (int i = sub_fns.size() - 1; i >= 0; i--) {
            const auto sub_fn = sub_fns[i];
            if (!selected_value) {
                selected_value = sub_fn.fn_ptr;
            } else {
                Value *c = codegen(sub_fn.cond);
                selected_value = builder->CreateSelect(c, sub_fn.fn_ptr, selected_value);
            }
        }
        builder->CreateStore(selected_value, global);
        builder->CreateBr(call_fn_bb);

        // Just an incoming edge for the Phi node
        builder->SetInsertPoint(global_inited_bb);
        builder->CreateBr(call_fn_bb);

        builder->SetInsertPoint(call_fn_bb);
        PHINode *phi = builder->CreatePHI(selected_value->getType(), 2);
        phi->addIncoming(selected_value, global_not_inited_bb);
        phi->addIncoming(loaded_value, global_inited_bb);

        std::vector<llvm::Value *> call_args;
        for (auto &arg : function->args()) {
            call_args.push_back(&arg);
        }

        llvm::CallInst *call = builder->CreateCall(base_fn->getFunctionType(), phi, call_args);
        value = call;
    } else if (op->is_intrinsic(Call::prefetch)) {
        user_assert((op->args.size() == 4) && is_const_one(op->args[2]))
            << "Only prefetch of 1 cache line is supported.\n";

        const Expr &base_address = op->args[0];
        const Expr &base_offset = op->args[1];
        // const Expr &extent0 = op->args[2];  // unused
        // const Expr &stride0 = op->args[3];  // unused

        llvm::Function *prefetch_fn = module->getFunction("_halide_prefetch");
        internal_assert(prefetch_fn);

        vector<llvm::Value *> args;
        args.push_back(codegen_buffer_pointer(codegen(base_address), op->type, base_offset));
        // The first argument is a pointer, which has type i8*. We
        // need to cast the argument, which might be a pointer to a
        // different type.
        llvm::Type *ptr_type = prefetch_fn->getFunctionType()->params()[0];
        args[0] = builder->CreateBitCast(args[0], ptr_type);

        value = builder->CreateCall(prefetch_fn, args);
    } else if (op->is_intrinsic(Call::signed_integer_overflow)) {
        user_error << "Signed integer overflow occurred during constant-folding. Signed"
                      " integer overflow for int32 and int64 is undefined behavior in"
                      " Halide.\n";
    } else if (op->is_intrinsic(Call::undef)) {
        user_error << "undef not eliminated before code generation. Please report this as a Halide bug.\n";
    } else if (op->is_intrinsic(Call::size_of_halide_buffer_t)) {
        llvm::DataLayout d(module.get());
        value = ConstantInt::get(i32_t, (int)d.getTypeAllocSize(halide_buffer_t_type));
    } else if (op->is_intrinsic(Call::strict_float)) {
        IRBuilder<llvm::ConstantFolder, llvm::IRBuilderDefaultInserter>::FastMathFlagGuard guard(*builder);
        llvm::FastMathFlags safe_flags;
        safe_flags.clear();
        builder->setFastMathFlags(safe_flags);
        builder->setDefaultFPMathTag(strict_fp_math_md);
        value = codegen(op->args[0]);
    } else if (is_float16_transcendental(op) && !supports_call_as_float16(op)) {
        value = codegen(lower_float16_transcendental_to_float32_equivalent(op));
    } else if (op->is_intrinsic(Call::mux)) {
        value = codegen(lower_mux(op));
    } else if (op->is_intrinsic(Call::extract_bits)) {
        value = codegen(lower_extract_bits(op));
    } else if (op->is_intrinsic(Call::concat_bits)) {
        value = codegen(lower_concat_bits(op));
    } else if (op->is_intrinsic()) {
        Expr lowered = lower_intrinsic(op);
        if (!lowered.defined()) {
            internal_error << "Unknown intrinsic " << op->name;
        }
        value = codegen(lowered);
    } else if (op->call_type == Call::PureExtern && op->name == "pow_f32") {
        internal_assert(op->args.size() == 2);
        Expr x = op->args[0];
        Expr y = op->args[1];
        Halide::Expr abs_x_pow_y = Internal::halide_exp(Internal::halide_log(abs(x)) * y);
        Halide::Expr nan_expr = Call::make(x.type(), "nan_f32", {}, Call::PureExtern);
        Expr iy = floor(y);
        Expr one = make_one(x.type());
        Expr zero = make_zero(x.type());
        Expr e = select(x > 0, abs_x_pow_y,        // Strictly positive x
                        y == 0.0f, one,            // x^0 == 1
                        x == 0.0f, zero,           // 0^y == 0
                        y != iy, nan_expr,         // negative x to a non-integer power
                        iy % 2 == 0, abs_x_pow_y,  // negative x to an even power
                        -abs_x_pow_y);             // negative x to an odd power
        e = common_subexpression_elimination(e);
        e.accept(this);
    } else if (op->call_type == Call::PureExtern && op->name == "log_f32") {
        internal_assert(op->args.size() == 1);
        Expr e = Internal::halide_log(op->args[0]);
        e.accept(this);
    } else if (op->call_type == Call::PureExtern && op->name == "exp_f32") {
        internal_assert(op->args.size() == 1);
        Expr e = Internal::halide_exp(op->args[0]);
        e.accept(this);
    } else if (op->call_type == Call::PureExtern &&
               (op->name == "is_nan_f32" || op->name == "is_nan_f64" || op->name == "is_nan_f16")) {
        internal_assert(op->args.size() == 1);
        Value *a = codegen(op->args[0]);

        /* NaNs are not supposed to exist in "no NaNs" compilation
         * mode, but it appears llvm special cases the unordered
         * compare instruction when the global NoNaNsFPMath option is
         * set and still checks for a NaN. However if the nnan flag is
         * set on the instruction itself, llvm treats the comparison
         * as always false. Thus we always turn off the per-instruction
         * fast-math flags for this instruction. I.e. it is always
         * treated as strict. Note that compilation may still be in
         * fast-math mode due to global options, but that's ok due to
         * the aforementioned special casing. */
        IRBuilder<llvm::ConstantFolder, llvm::IRBuilderDefaultInserter>::FastMathFlagGuard guard(*builder);
        llvm::FastMathFlags safe_flags;
        safe_flags.clear();
        builder->setFastMathFlags(safe_flags);
        builder->setDefaultFPMathTag(strict_fp_math_md);

        value = builder->CreateFCmpUNO(a, a);
    } else if (op->call_type == Call::PureExtern &&
               (op->name == "is_inf_f32" || op->name == "is_inf_f64" || op->name == "is_inf_f16")) {
        internal_assert(op->args.size() == 1);

        IRBuilder<llvm::ConstantFolder, llvm::IRBuilderDefaultInserter>::FastMathFlagGuard guard(*builder);
        llvm::FastMathFlags safe_flags;
        safe_flags.clear();
        builder->setFastMathFlags(safe_flags);
        builder->setDefaultFPMathTag(strict_fp_math_md);

        // isinf(e) -> (fabs(e) == infinity)
        Expr e = op->args[0];
        internal_assert(e.type().is_float());
        Expr inf = e.type().max();
        codegen(abs(e) == inf);
    } else if (op->call_type == Call::PureExtern &&
               (op->name == "is_finite_f32" || op->name == "is_finite_f64" || op->name == "is_finite_f16")) {
        internal_assert(op->args.size() == 1);
        internal_assert(op->args[0].type().is_float());

        IRBuilder<llvm::ConstantFolder, llvm::IRBuilderDefaultInserter>::FastMathFlagGuard guard(*builder);
        llvm::FastMathFlags safe_flags;
        safe_flags.clear();
        builder->setFastMathFlags(safe_flags);
        builder->setDefaultFPMathTag(strict_fp_math_md);

        // isfinite(e) -> (fabs(e) != infinity && !isnan(e)) -> (fabs(e) != infinity && e == e)
        Expr e = op->args[0];
        internal_assert(e.type().is_float());
        Expr inf = e.type().max();
        codegen(abs(e) != inf && e == e);
    } else {
        // It's an extern call.

        std::string name;
        if (op->call_type == Call::ExternCPlusPlus) {
            user_assert(get_target().has_feature(Target::CPlusPlusMangling)) << "Target must specify C++ name mangling (\"c_plus_plus_name_mangling\") in order to call C++ externs. (" << op->name << ")\n";

            std::vector<std::string> namespaces;
            name = extract_namespaces(op->name, namespaces);
            std::vector<ExternFuncArgument> mangle_args;
            for (const auto &arg : op->args) {
                mangle_args.emplace_back(arg);
            }
            name = cplusplus_function_mangled_name(name, namespaces, op->type, mangle_args, get_target());
        } else {
            name = op->name;
        }

        // Codegen the args
        vector<Value *> args(op->args.size());
        for (size_t i = 0; i < op->args.size(); i++) {
            args[i] = codegen(op->args[i]);
        }

        llvm::Function *fn = module->getFunction(name);

        llvm::Type *result_type = llvm_type_of(upgrade_type_for_argument_passing(op->type));

        // Add a user context arg as needed. It's never a vector.
        bool takes_user_context = function_takes_user_context(op->name);
        if (takes_user_context) {
            internal_assert(fn) << "External function " << op->name << " is marked as taking user_context, but is not in the runtime module. Check if runtime_api.cpp needs to be rebuilt.\n";
            debug(4) << "Adding user_context to " << op->name << " args\n";
            args.insert(args.begin(), get_user_context());
        }

        // If we can't find it, declare it extern "C"
        if (!fn) {
            vector<llvm::Type *> arg_types(args.size());
            for (size_t i = 0; i < args.size(); i++) {
                arg_types[i] = args[i]->getType();
                if (arg_types[i]->isVectorTy()) {
                    VectorType *vt = dyn_cast<VectorType>(arg_types[i]);
                    arg_types[i] = vt->getElementType();
                }
            }

            llvm::Type *scalar_result_type = result_type;
            if (result_type->isVectorTy()) {
                VectorType *vt = dyn_cast<VectorType>(result_type);
                scalar_result_type = vt->getElementType();
            }

            FunctionType *func_t = FunctionType::get(scalar_result_type, arg_types, false);

            fn = llvm::Function::Create(func_t, llvm::Function::ExternalLinkage, name, module.get());
            fn->setCallingConv(CallingConv::C);
            debug(4) << "Did not find " << op->name << ". Declared it extern \"C\".\n";
        } else {
            debug(4) << "Found " << op->name << "\n";

            // TODO: Say something more accurate here as there is now
            // partial information in the handle_type field, but it is
            // not clear it can be matched to the LLVM types and it is
            // not always there.
            // Halide's type system doesn't preserve pointer types
            // correctly (they just get called "Handle()"), so we may
            // need to pointer cast to the appropriate type. Only look at
            // fixed params (not varags) in llvm function.
            FunctionType *func_t = fn->getFunctionType();
            for (size_t i = takes_user_context ? 1 : 0;
                 i < std::min(args.size(), (size_t)(func_t->getNumParams()));
                 i++) {
                Expr halide_arg = takes_user_context ? op->args[i - 1] : op->args[i];
                if (halide_arg.type().is_handle()) {
                    llvm::Type *t = func_t->getParamType(i);

                    // Widen to vector-width as needed. If the
                    // function doesn't actually take a vector,
                    // individual lanes will be extracted below.
                    if (halide_arg.type().is_vector() &&
                        !t->isVectorTy()) {
                        t = get_vector_type(t, halide_arg.type().lanes());
                    }

                    if (t != args[i]->getType()) {
                        debug(4) << "Pointer casting argument to extern call: "
                                 << halide_arg << "\n";
                        args[i] = builder->CreatePointerCast(args[i], t);
                    }
                }
            }
        }

        if (op->type.is_scalar()) {
            CallInst *call = builder->CreateCall(fn, args);
            if (op->is_pure()) {
                call->setDoesNotAccessMemory();
            }
            value = call;
        } else {

            // Check if a vector version of the function already
            // exists at some useful width.
            pair<llvm::Function *, int> vec =
                find_vector_runtime_function(name, op->type.lanes());
            llvm::Function *vec_fn = vec.first;
            int w = vec.second;

            if (vec_fn) {
                value = call_intrin(llvm_type_of(op->type), w,
                                    get_llvm_function_name(vec_fn), args);
            } else {

                // No vector version found. Scalarize. Extract each simd
                // lane in turn and do one scalar call to the function.
                value = PoisonValue::get(result_type);
                for (int i = 0; i < op->type.lanes(); i++) {
                    Value *idx = ConstantInt::get(i32_t, i);
                    vector<Value *> arg_lane(args.size());
                    for (size_t j = 0; j < args.size(); j++) {
                        if (args[j]->getType()->isVectorTy()) {
                            arg_lane[j] = builder->CreateExtractElement(args[j], idx);
                        } else {
                            arg_lane[j] = args[j];
                        }
                    }
                    CallInst *call = builder->CreateCall(fn, arg_lane);
                    if (op->is_pure()) {
                        call->setDoesNotAccessMemory();
                    }
                    if (!call->getType()->isVoidTy()) {
                        value = builder->CreateInsertElement(value, call, idx);
                    }  // otherwise leave it as undef.
                }
            }
        }
    }
}

void CodeGen_LLVM::visit(const Prefetch *op) {
    internal_error << "Prefetch encountered during codegen\n";
}

void CodeGen_LLVM::visit(const Let *op) {
    sym_push(op->name, codegen(op->value));
    value = codegen(op->body);
    sym_pop(op->name);
}

void CodeGen_LLVM::visit(const LetStmt *op) {
    sym_push(op->name, codegen(op->value));
    codegen(op->body);
    sym_pop(op->name);
}

void CodeGen_LLVM::visit(const AssertStmt *op) {
    create_assertion(codegen(op->condition), op->message);
}

Constant *CodeGen_LLVM::create_string_constant(const string &s) {
    map<string, Constant *>::iterator iter = string_constants.find(s);
    if (iter == string_constants.end()) {
        vector<char> data;
        data.reserve(s.size() + 1);
        data.insert(data.end(), s.begin(), s.end());
        data.push_back(0);
        Constant *val = create_binary_blob(data, "str");
        string_constants[s] = val;
        return val;
    } else {
        return iter->second;
    }
}

Constant *CodeGen_LLVM::create_binary_blob(const vector<char> &data, const string &name, bool constant) {
    internal_assert(!data.empty());
    llvm::Type *type = ArrayType::get(i8_t, data.size());
    GlobalVariable *global = new GlobalVariable(*module, type,
                                                constant, GlobalValue::PrivateLinkage,
                                                nullptr, name);
    ArrayRef<unsigned char> data_array((const unsigned char *)&data[0], data.size());
    global->setInitializer(ConstantDataArray::get(*context, data_array));
    size_t alignment = 32;
    size_t native_vector_bytes = (size_t)(native_vector_bits() / 8);
    if (data.size() > alignment && native_vector_bytes > alignment) {
        alignment = native_vector_bytes;
    }
    global->setAlignment(llvm::Align(alignment));

    Constant *zero = ConstantInt::get(i32_t, 0);
    Constant *zeros[] = {zero, zero};
    Constant *ptr = ConstantExpr::getInBoundsGetElementPtr(type, global, zeros);
    return ptr;
}

void CodeGen_LLVM::create_assertion(Value *cond, const Expr &message, llvm::Value *error_code) {

    internal_assert(!message.defined() || message.type() == Int(32))
        << "Assertion result is not an int: " << message;

    if (target.has_feature(Target::NoAsserts)) {
        return;
    }

    // If the condition is a vector, fold it down to a scalar
    VectorType *vt = dyn_cast<VectorType>(cond->getType());
    if (vt) {
        Value *scalar_cond = builder->CreateExtractElement(cond, ConstantInt::get(i32_t, 0));
        for (int i = 1; i < get_vector_num_elements(vt); i++) {
            Value *lane = builder->CreateExtractElement(cond, ConstantInt::get(i32_t, i));
            scalar_cond = builder->CreateAnd(scalar_cond, lane);
        }
        cond = scalar_cond;
    }

    // Make a new basic block for the assert
    BasicBlock *assert_fails_bb = BasicBlock::Create(*context, "assert failed", function);
    BasicBlock *assert_succeeds_bb = BasicBlock::Create(*context, "assert succeeded", function);

    // If the condition fails, enter the assert body, otherwise, enter the block after
    builder->CreateCondBr(cond, assert_succeeds_bb, assert_fails_bb, very_likely_branch);

    // Build the failure case
    builder->SetInsertPoint(assert_fails_bb);

    // Call the error handler
    if (!error_code) {
        error_code = codegen(message);
    }

    return_with_error_code(error_code);

    // Continue on using the success case
    builder->SetInsertPoint(assert_succeeds_bb);
}

void CodeGen_LLVM::return_with_error_code(llvm::Value *error_code) {
    // Branch to the destructor block, which cleans up and then bails out.
    BasicBlock *dtors = get_destructor_block();

    // Hook up our error code to the phi node that the destructor block starts with.
    PHINode *phi = dyn_cast<PHINode>(dtors->begin());
    internal_assert(phi) << "The destructor block is supposed to start with a phi node\n";
    phi->addIncoming(error_code, builder->GetInsertBlock());

    builder->CreateBr(get_destructor_block());
}

void CodeGen_LLVM::visit(const ProducerConsumer *op) {
    string name;
    if (op->is_producer) {
        name = std::string("produce ") + op->name;
    } else {
        name = std::string("consume ") + op->name;
    }
    BasicBlock *produce = BasicBlock::Create(*context, name, function);
    builder->CreateBr(produce);
    builder->SetInsertPoint(produce);
    codegen(op->body);
}

void CodeGen_LLVM::visit(const For *op) {
    Value *min = codegen(op->min);
    Value *extent = codegen(op->extent);
    const Acquire *acquire = op->body.as<Acquire>();

    // TODO(zalman): remove this after validating it doesn't happen
    internal_assert(!(op->for_type == ForType::Parallel ||
                      (op->for_type == ForType::Serial &&
                       acquire &&
                       !expr_uses_var(acquire->count, op->name))));

    if (op->for_type == ForType::Serial) {

        Value *max = builder->CreateNSWAdd(min, extent);

        BasicBlock *preheader_bb = builder->GetInsertBlock();

        // Make a new basic block for the loop
        BasicBlock *loop_bb = BasicBlock::Create(*context, std::string("for ") + op->name, function);
        // Create the block that comes after the loop
        BasicBlock *after_bb = BasicBlock::Create(*context, std::string("end for ") + op->name, function);

        // If min < max, fall through to the loop bb
        Value *enter_condition = builder->CreateICmpSLT(min, max);
        builder->CreateCondBr(enter_condition, loop_bb, after_bb, very_likely_branch);
        builder->SetInsertPoint(loop_bb);

        // Make our phi node.
        PHINode *phi = builder->CreatePHI(i32_t, 2);
        phi->addIncoming(min, preheader_bb);

        // Within the loop, the variable is equal to the phi value
        sym_push(op->name, phi);

        // Emit the loop body
        codegen(op->body);

        // Update the counter
        Value *next_var = builder->CreateNSWAdd(phi, ConstantInt::get(i32_t, 1));

        // Add the back-edge to the phi node
        phi->addIncoming(next_var, builder->GetInsertBlock());

        // Maybe exit the loop
        Value *end_condition = builder->CreateICmpNE(next_var, max);
        builder->CreateCondBr(end_condition, loop_bb, after_bb);

        builder->SetInsertPoint(after_bb);

        // Pop the loop variable from the scope
        sym_pop(op->name);
    } else {
        internal_error << "Unknown type of For node. Only Serial and Parallel For nodes should survive down to codegen.\n";
    }
}

void CodeGen_LLVM::visit(const Store *op) {
    if (!emit_atomic_stores) {
        // Peel lets off the index to make us more likely to pattern
        // match a ramp.
        if (const Let *let = op->index.as<Let>()) {
            Stmt s = Store::make(op->name, op->value, let->body, op->param, op->predicate, op->alignment);
            codegen(LetStmt::make(let->name, let->value, s));
            return;
        }
    }

    // Fix up the type
    Halide::Type value_type = op->value.type();
    Halide::Type storage_type = upgrade_type_for_storage(value_type);
    if (value_type != storage_type) {
        Expr v = reinterpret(storage_type, op->value);
        codegen(Store::make(op->name, v, op->index, op->param, op->predicate, op->alignment));
        return;
    }

    if (inside_atomic_mutex_node) {
        user_assert(value_type.is_scalar())
            << "The vectorized atomic operation for the store " << op->name
            << " is lowered into a mutex lock, which does not support vectorization.\n";
    }

    bool recursive = (expr_uses_var(op->index, op->name) ||
                      expr_uses_var(op->value, op->name));
    // Issue atomic store if we are inside an atomic node.
    if (emit_atomic_stores && recursive) {
        codegen_atomic_rmw(op);
        return;
    }

    // Predicated store.
    if (!is_const_one(op->predicate)) {
        codegen_predicated_store(op);
        return;
    }

    auto annotate_store = [&](StoreInst *store, const Expr &index) {
        add_tbaa_metadata(store, op->name, index);
        if (emit_atomic_stores) {
            store->setAtomic(AtomicOrdering::Monotonic);
        }
    };

    Value *val = codegen(op->value);

    if (value_type.is_scalar()) {
        // Scalar
        Value *ptr = codegen_buffer_pointer(op->name, value_type, op->index);
        StoreInst *store = builder->CreateAlignedStore(val, ptr, llvm::Align(value_type.bytes()));
        annotate_store(store, op->index);
    } else if (const Let *let = op->index.as<Let>()) {
        Stmt s = Store::make(op->name, op->value, let->body, op->param, op->predicate, op->alignment);
        codegen(LetStmt::make(let->name, let->value, s));
    } else {
        int alignment = value_type.bytes();
        const Ramp *ramp = op->index.as<Ramp>();
        if (ramp && is_const_one(ramp->stride)) {

            int native_bits = native_vector_bits();
            int native_bytes = native_bits / 8;

            // Boost the alignment if possible, up to the native vector width.
            ModulusRemainder mod_rem = op->alignment;
            while ((mod_rem.remainder & 1) == 0 &&
                   (mod_rem.modulus & 1) == 0 &&
                   alignment < native_bytes) {
                mod_rem.modulus /= 2;
                mod_rem.remainder /= 2;
                alignment *= 2;
            }

            // If it is an external buffer, then we cannot assume that the host pointer
            // is aligned to at least the native vector width. However, we may be able to do
            // better than just assuming that it is unaligned.
            if (op->param.defined()) {
                int host_alignment = op->param.host_alignment();
                alignment = gcd(alignment, host_alignment);
            }

            // For dense vector stores wider than the native vector
            // width, bust them up into native vectors.
            int store_lanes = value_type.lanes();
            int native_lanes = native_bits / value_type.bits();

            for (int i = 0; i < store_lanes; i += native_lanes) {
                int slice_lanes = std::min(native_lanes, store_lanes - i);
                Expr slice_base = simplify(ramp->base + i);
                Expr slice_stride = make_one(slice_base.type());
                Expr slice_index = slice_lanes == 1 ? slice_base : Ramp::make(slice_base, slice_stride, slice_lanes);
                Value *slice_val = slice_vector(val, i, slice_lanes);
                Value *elt_ptr = codegen_buffer_pointer(op->name, value_type.element_of(), slice_base);
                Value *vec_ptr = builder->CreatePointerCast(elt_ptr, slice_val->getType()->getPointerTo());
                StoreInst *store = builder->CreateAlignedStore(slice_val, vec_ptr, llvm::Align(alignment));
                annotate_store(store, slice_index);
            }
        } else if (ramp) {
            Type ptr_type = value_type.element_of();
            Value *ptr = codegen_buffer_pointer(op->name, ptr_type, ramp->base);
            const IntImm *const_stride = ramp->stride.as<IntImm>();
            Value *stride = codegen(ramp->stride);
            llvm::Type *load_type = llvm_type_of(ptr_type);
            // Scatter without generating the indices as a vector
            for (int i = 0; i < ramp->lanes; i++) {
                Constant *lane = ConstantInt::get(i32_t, i);
                Value *v = builder->CreateExtractElement(val, lane);
                if (const_stride) {
                    // Use a constant offset from the base pointer
                    Value *p =
                        builder->CreateConstInBoundsGEP1_32(
                            load_type, ptr,
                            const_stride->value * i);
                    StoreInst *store = builder->CreateStore(v, p);
                    annotate_store(store, op->index);
                } else {
                    // Increment the pointer by the stride for each element
                    StoreInst *store = builder->CreateStore(v, ptr);
                    annotate_store(store, op->index);
                    ptr = CreateInBoundsGEP(builder, load_type, ptr, stride);
                }
            }
        } else {
            // Scatter
            Value *index = codegen(op->index);
            for (int i = 0; i < value_type.lanes(); i++) {
                Value *lane = ConstantInt::get(i32_t, i);
                Value *idx = builder->CreateExtractElement(index, lane);
                Value *v = builder->CreateExtractElement(val, lane);
                Value *ptr = codegen_buffer_pointer(op->name, value_type.element_of(), idx);
                StoreInst *store = builder->CreateStore(v, ptr);
                annotate_store(store, op->index);
            }
        }
    }
}

void CodeGen_LLVM::codegen_asserts(const vector<const AssertStmt *> &asserts) {
    if (target.has_feature(Target::NoAsserts)) {
        return;
    }

    if (asserts.size() < 4) {
        for (const auto *a : asserts) {
            codegen(Stmt(a));
        }
        return;
    }

    internal_assert(asserts.size() <= 63);

    // Mix all the conditions together into a bitmask

    Expr bitmask = cast<uint64_t>(1) << 63;
    for (size_t i = 0; i < asserts.size(); i++) {
        bitmask = bitmask | (cast<uint64_t>(!asserts[i]->condition) << i);
    }

    Expr switch_case = count_trailing_zeros(bitmask);

    BasicBlock *no_errors_bb = BasicBlock::Create(*context, "no_errors_bb", function);

    // Now switch on the bitmask to the correct failure
    Expr case_idx = cast<int32_t>(count_trailing_zeros(bitmask));
    llvm::SmallVector<uint32_t, 64> weights;
    weights.push_back(1 << 30);
    for (int i = 0; i < (int)asserts.size(); i++) {
        weights.push_back(0);
    }
    llvm::MDBuilder md_builder(*context);
    llvm::MDNode *switch_very_likely_branch = md_builder.createBranchWeights(weights);
    auto *switch_inst = builder->CreateSwitch(codegen(case_idx), no_errors_bb, asserts.size(), switch_very_likely_branch);
    for (int i = 0; i < (int)asserts.size(); i++) {
        BasicBlock *fail_bb = BasicBlock::Create(*context, "assert_failed", function);
        switch_inst->addCase(ConstantInt::get(IntegerType::get(*context, 32), i), fail_bb);
        builder->SetInsertPoint(fail_bb);
        Value *v = codegen(asserts[i]->message);
        builder->CreateRet(v);
    }
    builder->SetInsertPoint(no_errors_bb);
}

void CodeGen_LLVM::visit(const Block *op) {
    // Peel blocks of assertions with pure conditions
    const AssertStmt *a = op->first.as<AssertStmt>();
    if (a && is_pure(a->condition)) {
        vector<const AssertStmt *> asserts;
        asserts.push_back(a);
        Stmt s = op->rest;
        while ((op = s.as<Block>()) && (a = op->first.as<AssertStmt>()) && is_pure(a->condition) && asserts.size() < 63) {
            asserts.push_back(a);
            s = op->rest;
        }
        codegen_asserts(asserts);
        codegen(s);
    } else {
        codegen(op->first);
        codegen(op->rest);
    }
}

void CodeGen_LLVM::visit(const Realize *op) {
    internal_error << "Realize encountered during codegen\n";
}

void CodeGen_LLVM::visit(const Provide *op) {
    internal_error << "Provide encountered during codegen\n";
}

void CodeGen_LLVM::visit(const IfThenElse *op) {

    // Gather the conditions and values in an if-else chain
    vector<pair<Expr, Stmt>> blocks;
    Stmt final_else;
    const IfThenElse *next_if = op;
    do {
        blocks.emplace_back(next_if->condition,
                            next_if->then_case);
        final_else = next_if->else_case;
        next_if = final_else.defined() ? final_else.as<IfThenElse>() : nullptr;
    } while (next_if);

    // Check if we should use a switch statement or an if-else tree
    Expr lhs;
    bool use_switch = blocks.size() > 1;
    vector<int> rhs;
    for (auto &block : blocks) {
        const EQ *eq = block.first.as<EQ>();
        const int64_t *r = eq ? as_const_int(eq->b) : nullptr;
        if (eq &&
            r &&
            Int(32).can_represent(*r) &&
            is_pure(eq->a) &&
            is_const(eq->b) &&
            (!lhs.defined() || equal(lhs, eq->a))) {
            lhs = eq->a;
            rhs.push_back((int)*r);
        } else {
            use_switch = false;
        }
    }

    if (use_switch) {
        // Conditions are all of the form expr == constant for a
        // consistent expr and different constants. Use a switch
        // statement.

        BasicBlock *after_bb = BasicBlock::Create(*context, "after_bb", function);
        BasicBlock *default_bb = BasicBlock::Create(*context, "default_bb", function);

        auto *switch_inst = builder->CreateSwitch(codegen(lhs), default_bb, blocks.size());
        for (int i = 0; i < (int)blocks.size(); i++) {
            string name = "case_" + std::to_string(rhs[i]) + "_bb";
            BasicBlock *case_bb = BasicBlock::Create(*context, name, function);
            switch_inst->addCase(ConstantInt::get(IntegerType::get(*context, 32), rhs[i]), case_bb);
            builder->SetInsertPoint(case_bb);
            codegen(blocks[i].second);
            builder->CreateBr(after_bb);
        }

        builder->SetInsertPoint(default_bb);
        if (final_else.defined()) {
            codegen(final_else);
        }
        builder->CreateBr(after_bb);

        builder->SetInsertPoint(after_bb);
    } else {
        // Codegen an regular if-else chain using branches.

        BasicBlock *after_bb = BasicBlock::Create(*context, "after_bb", function);

        for (const auto &p : blocks) {
            BasicBlock *then_bb = BasicBlock::Create(*context, "then_bb", function);
            BasicBlock *next_bb = BasicBlock::Create(*context, "next_bb", function);
            builder->CreateCondBr(codegen(p.first), then_bb, next_bb);
            builder->SetInsertPoint(then_bb);
            codegen(p.second);
            builder->CreateBr(after_bb);
            builder->SetInsertPoint(next_bb);
        }

        if (final_else.defined()) {
            codegen(final_else);
        }
        builder->CreateBr(after_bb);

        builder->SetInsertPoint(after_bb);
    }
}

void CodeGen_LLVM::visit(const Evaluate *op) {
    codegen(op->value);

    // Discard result
    value = nullptr;
}

void CodeGen_LLVM::visit(const Shuffle *op) {
    vector<Value *> vecs;
    for (const Expr &e : op->vectors) {
        vecs.push_back(codegen(e));
    }

    if (op->is_interleave()) {
        value = interleave_vectors(vecs);
    } else if (op->is_concat()) {
        value = concat_vectors(vecs);
    } else {
        // If the even-numbered indices equal the odd-numbered
        // indices, only generate one and then do a self-interleave.
        for (int f : {4, 3, 2}) {
            bool self_interleave = (op->indices.size() % f) == 0;
            for (size_t i = 0; i < op->indices.size(); i++) {
                self_interleave &= (op->indices[i] == op->indices[i - (i % f)]);
            }
            if (self_interleave) {
                vector<int> sub_indices;
                for (size_t i = 0; i < op->indices.size(); i += f) {
                    sub_indices.push_back(op->indices[i]);
                }
                Expr equiv = Shuffle::make(op->vectors, sub_indices);
                value = codegen(equiv);
                value = interleave_vectors(std::vector<Value *>(f, value));
                return;
            }

            // Check for an interleave of slices (i.e. an in-vector transpose)
            bool interleave_of_slices = op->vectors.size() == 1 && (op->indices.size() % f) == 0;
            int step = op->type.lanes() / f;
            for (int i = 0; i < step; i++) {
                for (int j = 0; j < f; j++) {
                    interleave_of_slices &= (op->indices[i * f + j] == j * step + i);
                }
            }
            if (interleave_of_slices) {
                value = codegen(op->vectors[0]);
                vector<Value *> slices;
                for (int i = 0; i < f; i++) {
                    slices.push_back(slice_vector(value, i * step, step));
                }
                value = interleave_vectors(slices);
            }
        }
        // If the indices form contiguous aligned runs, do the shuffle
        // on entire sub-vectors by reinterpreting them as a wider
        // type.
        for (int f : {8, 4, 2}) {
            if (op->type.lanes() % f != 0) {
                continue;
            }

            if (op->type.bits() * f > 64) {
                continue;
            }
            bool contiguous = true;
            for (const Expr &vec : op->vectors) {
                contiguous &= ((vec.type().lanes() % f) == 0);
            }
            for (size_t i = 0; i < op->indices.size(); i += f) {
                contiguous &= (op->indices[i] % f) == 0;
                for (int j = 0; j < f; j++) {
                    contiguous &= (op->indices[i + j] == op->indices[i] + j);
                }
            }
            if (contiguous) {
                vector<Expr> equiv_args;
                for (const Expr &vec : op->vectors) {
                    Type t = UInt(vec.type().bits() * f, vec.type().lanes() / f);
                    equiv_args.push_back(reinterpret(t, vec));
                }
                vector<int> equiv_indices;
                for (size_t i = 0; i < op->indices.size(); i += f) {
                    equiv_indices.push_back(op->indices[i] / f);
                }
                Expr equiv = Shuffle::make(equiv_args, equiv_indices);
                equiv = reinterpret(op->type, equiv);
                codegen(equiv);
                return;
            }
        }

        // Do a concat and then a single shuffle
        value = concat_vectors(vecs);
        if (op->is_slice() && op->slice_stride() == 1) {
            value = slice_vector(value, op->indices[0], op->indices.size());
        } else {
            value = shuffle_vectors(value, op->indices);
        }
    }

    if (op->type.is_scalar() && value->getType()->isVectorTy()) {
        value = builder->CreateExtractElement(value, ConstantInt::get(i32_t, 0));
    }
}

void CodeGen_LLVM::visit(const VectorReduce *op) {
    codegen_vector_reduce(op, Expr());
}

void CodeGen_LLVM::codegen_vector_reduce(const VectorReduce *op, const Expr &init) {
    Expr val = op->value;
    const int output_lanes = op->type.lanes();
    const int native_lanes = native_vector_bits() / op->type.bits();
    const int factor = val.type().lanes() / output_lanes;
    Type elt = op->type.element_of();

    Expr (*binop)(Expr, Expr) = nullptr;
    switch (op->op) {
    case VectorReduce::Add:
        binop = Add::make;
        break;
    case VectorReduce::Mul:
        binop = Mul::make;
        break;
    case VectorReduce::Min:
        binop = Min::make;
        break;
    case VectorReduce::Max:
        binop = Max::make;
        break;
    case VectorReduce::And:
        binop = And::make;
        break;
    case VectorReduce::Or:
        binop = Or::make;
        break;
    case VectorReduce::SaturatingAdd:
        binop = saturating_add;
        break;
    }

    if (op->type.is_bool() && op->op == VectorReduce::Or) {
        // Cast to u8, use max, cast back to bool.
        Expr equiv = cast(op->value.type().with_bits(8), op->value);
        equiv = VectorReduce::make(VectorReduce::Max, equiv, op->type.lanes());
        if (init.defined()) {
            equiv = max(equiv, init);
        }
        equiv = cast(op->type, equiv);
        equiv.accept(this);
        return;
    }

    if (op->type.is_bool() && op->op == VectorReduce::And) {
        // Cast to u8, use min, cast back to bool.
        Expr equiv = cast(op->value.type().with_bits(8), op->value);
        equiv = VectorReduce::make(VectorReduce::Min, equiv, op->type.lanes());
        equiv = cast(op->type, equiv);
        if (init.defined()) {
            equiv = min(equiv, init);
        }
        equiv.accept(this);
        return;
    }

    if (elt == Float(16) && upgrade_type_for_arithmetic(elt) != elt) {
        Expr equiv = cast(op->value.type().with_bits(32), op->value);
        equiv = VectorReduce::make(op->op, equiv, op->type.lanes());
        if (init.defined()) {
            equiv = binop(equiv, init);
        }
        equiv = cast(op->type, equiv);
        equiv.accept(this);
        return;
    }

    if (output_lanes == 1) {
        const int input_lanes = val.type().lanes();
        const int input_bytes = input_lanes * val.type().bytes();
        const bool llvm_has_intrinsic =
            // Must be one of these ops
            ((op->op == VectorReduce::Add ||
              op->op == VectorReduce::Mul ||
              op->op == VectorReduce::Min ||
              op->op == VectorReduce::Max) &&
             // Must be a power of two lanes
             (input_lanes >= 2) &&
             ((input_lanes & (input_lanes - 1)) == 0) &&
             // int versions exist up to 1024 bits
             ((!op->type.is_float() && input_bytes <= 1024) ||
              // float versions exist up to 16 lanes
              input_lanes <= 16) &&
             // As of the release of llvm 10, the 64-bit experimental total
             // reductions don't seem to be done yet on arm.
             (val.type().bits() != 64 ||
              target.arch != Target::ARM));

        if (llvm_has_intrinsic) {
            std::stringstream name;
            name << "llvm.vector.reduce.";
            const int bits = op->type.bits();
            bool takes_initial_value = false;
            Expr initial_value = init;
            if (op->type.is_float()) {
                switch (op->op) {
                case VectorReduce::Add:
                    name << "fadd";
                    takes_initial_value = true;
                    if (!initial_value.defined()) {
                        initial_value = make_zero(op->type);
                    }
                    break;
                case VectorReduce::Mul:
                    name << "fmul";
                    takes_initial_value = true;
                    if (!initial_value.defined()) {
                        initial_value = make_one(op->type);
                    }
                    break;
                case VectorReduce::Min:
                    name << "fmin";
                    break;
                case VectorReduce::Max:
                    name << "fmax";
                    break;
                default:
                    break;
                }
            } else if (op->type.is_int() || op->type.is_uint()) {
                switch (op->op) {
                case VectorReduce::Add:
                    name << "add";
                    break;
                case VectorReduce::Mul:
                    name << "mul";
                    break;
                case VectorReduce::Min:
                    name << (op->type.is_int() ? 's' : 'u') << "min";
                    break;
                case VectorReduce::Max:
                    name << (op->type.is_int() ? 's' : 'u') << "max";
                    break;
                default:
                    break;
                }
            }
            name << ".v" << val.type().lanes() << (op->type.is_float() ? 'f' : 'i') << bits;

            string intrin_name = name.str();

            vector<Expr> args;
            if (takes_initial_value) {
                args.push_back(initial_value);
                initial_value = Expr();
            }
            args.push_back(op->value);

            // Make sure the declaration exists, or the codegen for
            // call will assume that the args should scalarize.
            if (!module->getFunction(intrin_name)) {
                vector<llvm::Type *> arg_types;
                for (const Expr &e : args) {
                    arg_types.push_back(llvm_type_of(e.type()));
                }
                FunctionType *func_t = FunctionType::get(llvm_type_of(op->type), arg_types, false);
                llvm::Function::Create(func_t, llvm::Function::ExternalLinkage, intrin_name, module.get());
            }

            Expr equiv = Call::make(op->type, intrin_name, args, Call::PureExtern);
            if (initial_value.defined()) {
                equiv = binop(initial_value, equiv);
            }
            equiv.accept(this);
            return;
        }
    }

    if (output_lanes == 1 &&
        factor > native_lanes &&
        factor % native_lanes == 0) {
        // It's a total reduction of multiple native
        // vectors. Start by adding the vectors together.
        Expr equiv;
        for (int i = 0; i < factor / native_lanes; i++) {
            Expr next = Shuffle::make_slice(val, i * native_lanes, 1, native_lanes);
            if (equiv.defined()) {
                equiv = binop(equiv, next);
            } else {
                equiv = next;
            }
        }
        equiv = VectorReduce::make(op->op, equiv, 1);
        if (init.defined()) {
            equiv = binop(equiv, init);
        }
        equiv = common_subexpression_elimination(equiv);
        equiv.accept(this);
        return;
    }

    if (factor > 2 && ((factor & 1) == 0)) {
        // Factor the reduce into multiple stages. If we're going to
        // be widening the type by 4x or more we should also factor the
        // widening into multiple stages.
        Type intermediate_type = op->value.type().with_lanes(op->value.type().lanes() / 2);
        Expr equiv = VectorReduce::make(op->op, op->value, intermediate_type.lanes());
        if (op->op == VectorReduce::Add &&
            (op->type.is_int() || op->type.is_uint()) &&
            op->type.bits() >= 32) {
            Type narrower_type = op->value.type().narrow().narrow();
            Expr narrower = lossless_cast(narrower_type, op->value);
            if (!narrower.defined() && narrower_type.is_int()) {
                // Maybe we can narrow to an unsigned int instead.
                narrower_type = narrower_type.with_code(Type::UInt);
                narrower = lossless_cast(narrower_type, op->value);
            }
            if (narrower.defined()) {
                // Widen it by 2x before the horizontal add
                narrower = cast(narrower.type().widen(), narrower);
                equiv = VectorReduce::make(op->op, narrower, intermediate_type.lanes());
                // Then widen it by 2x again afterwards
                equiv = cast(intermediate_type, equiv);
            }
        }
        equiv = VectorReduce::make(op->op, equiv, op->type.lanes());
        if (init.defined()) {
            equiv = binop(equiv, init);
        }
        equiv = common_subexpression_elimination(equiv);
        codegen(equiv);
        return;
    }

    // Extract each slice and combine
    Expr equiv = init;
    for (int i = 0; i < factor; i++) {
        Expr next = Shuffle::make_slice(val, i, factor, val.type().lanes() / factor);
        if (equiv.defined()) {
            equiv = binop(equiv, next);
        } else {
            equiv = next;
        }
    }
    equiv = common_subexpression_elimination(equiv);
    codegen(equiv);
}  // namespace Internal

void CodeGen_LLVM::visit(const Atomic *op) {
    if (!op->mutex_name.empty()) {
        internal_assert(!inside_atomic_mutex_node)
            << "Nested atomic mutex locks detected. This might causes a deadlock.\n";
        ScopedValue<bool> old_inside_atomic_mutex_node(inside_atomic_mutex_node, true);
        // Mutex locking & unlocking are handled by function calls generated by previous lowering passes.
        codegen(op->body);
    } else {
        // Issue atomic stores.
        ScopedValue<bool> old_emit_atomic_stores(emit_atomic_stores, true);
        codegen(op->body);
    }
}

Value *CodeGen_LLVM::create_alloca_at_entry(llvm::Type *t, int n, bool zero_initialize, const string &name) {
    IRBuilderBase::InsertPoint here = builder->saveIP();
    BasicBlock *entry = &builder->GetInsertBlock()->getParent()->getEntryBlock();
    if (entry->empty()) {
        builder->SetInsertPoint(entry);
    } else {
        builder->SetInsertPoint(entry, entry->getFirstInsertionPt());
    }
    Value *size = ConstantInt::get(i32_t, n);
    AllocaInst *ptr = builder->CreateAlloca(t, size, name);
    int align = native_vector_bits() / 8;
    llvm::DataLayout d(module.get());
    int allocated_size = n * (int)d.getTypeAllocSize(t);
    if (t->isVectorTy() || n > 1) {
        ptr->setAlignment(llvm::Align(align));
    }
    requested_alloca_total += allocated_size;

    if (zero_initialize) {
        if (n == 1) {
            builder->CreateStore(Constant::getNullValue(t), ptr);
        } else {
            builder->CreateMemSet(ptr, Constant::getNullValue(t), n, llvm::Align(align));
        }
    }
    builder->restoreIP(here);
    return ptr;
}

Value *CodeGen_LLVM::get_user_context() const {
    Value *ctx = sym_get("__user_context", false);
    if (!ctx) {
        ctx = ConstantPointerNull::get(i8_t->getPointerTo());  // void*
    }
    return ctx;
}

llvm::Function *CodeGen_LLVM::get_llvm_intrin(llvm::Type *ret_type, const std::string &name, const std::vector<llvm::Type *> &arg_types) {
    llvm::Function *intrin = module->getFunction(name);
    if (!intrin) {
        FunctionType *func_t = FunctionType::get(ret_type, arg_types, false);
        intrin = llvm::Function::Create(func_t, llvm::Function::ExternalLinkage, name, module.get());
        intrin->setCallingConv(CallingConv::C);
    }
    return intrin;
}

llvm::Function *CodeGen_LLVM::get_llvm_intrin(const Type &ret_type, const std::string &name, const std::vector<Type> &arg_types, bool scalars_are_vectors) {
    llvm::Function *intrin = module->getFunction(name);
    if (intrin) {
        return intrin;
    }

    vector<llvm::Type *> llvm_arg_types(arg_types.size());
    for (size_t i = 0; i < arg_types.size(); i++) {
        llvm_arg_types[i] = llvm_type_of(arg_types[i]);
        if (arg_types[i].is_scalar() && scalars_are_vectors) {
            llvm_arg_types[i] = get_vector_type(llvm_arg_types[i], 1);
        }
    }

    llvm::Type *llvm_ret_type = llvm_type_of(ret_type);
    if (ret_type.is_scalar() && scalars_are_vectors) {
        llvm_ret_type = get_vector_type(llvm_ret_type, 1);
    }
    return get_llvm_intrin(llvm_ret_type, name, llvm_arg_types);
}

llvm::Function *CodeGen_LLVM::declare_intrin_overload(const std::string &name, const Type &ret_type, const std::string &impl_name, std::vector<Type> arg_types, bool scalars_are_vectors) {
    llvm::Function *intrin = get_llvm_intrin(ret_type, impl_name, arg_types, scalars_are_vectors);
    internal_assert(intrin);
    intrinsics[name].emplace_back(ret_type, std::move(arg_types), intrin);
    return intrin;
}

void CodeGen_LLVM::declare_intrin_overload(const std::string &name, const Type &ret_type, llvm::Function *impl, std::vector<Type> arg_types) {
    internal_assert(impl);
    intrinsics[name].emplace_back(ret_type, std::move(arg_types), impl);
}

Value *CodeGen_LLVM::call_overloaded_intrin(const Type &result_type, const std::string &name, const std::vector<Expr> &args) {
    constexpr int debug_level = 4;

    debug(debug_level) << "call_overloaded_intrin: " << result_type << " " << name << "(";
    const char *comma = "";
    for (const Expr &i : args) {
        debug(debug_level) << comma << i;
        comma = ", ";
    }
    debug(debug_level) << ")\n";

    auto impls_i = intrinsics.find(name);
    if (impls_i == intrinsics.end()) {
        debug(debug_level) << "No intrinsic " << name << "\n";
        return nullptr;
    }

    const Intrinsic *resolved = nullptr;
    for (const Intrinsic &overload : impls_i->second) {
        debug(debug_level) << "Considering candidate " << overload.result_type << "(";
        const char *comma = "";
        for (const auto &i : overload.arg_types) {
            debug(debug_level) << comma << i;
            comma = ", ";
        }
        debug(debug_level) << ")\n";
        if (overload.arg_types.size() != args.size()) {
            debug(debug_level) << "Wrong number of arguments\n";
            continue;
        }

        if (overload.result_type.element_of() != result_type.element_of()) {
            debug(debug_level) << "Wrong result type\n";
            continue;
        }

        bool match = true;
        for (int i = 0; i < (int)overload.arg_types.size(); i++) {
            if (args[i].type().is_scalar()) {
                // Allow lossless casting for scalar arguments, and
                // allow broadcasting to vector arguments.
                if (!lossless_cast(overload.arg_types[i].element_of(), args[i]).defined()) {
                    match = false;
                    debug(debug_level) << "Cannot promote scalar argument " << i << "\n";
                    break;
                }
            } else {
                int required_lanes = result_type.lanes() * overload.arg_types[i].lanes() / overload.result_type.lanes();
                if (required_lanes != args[i].type().lanes()) {
                    match = false;
                    debug(debug_level) << "Need " << required_lanes << " lanes for argument " << i << "\n";
                    break;
                }

                // Vector arguments must be exact.
                if (overload.arg_types[i].element_of() != args[i].type().element_of()) {
                    match = false;
                    debug(debug_level) << "Vector types not equal " << i << "\n";
                    break;
                }
            }
        }
        if (!match) {
            continue;
        }

        if (!resolved) {
            debug(debug_level) << "Resolved!\n";
            resolved = &overload;
        } else {
            if (resolved->result_type.lanes() < result_type.lanes()) {
                // The current match is smaller than the result type. Take the bigger intrinsic.
                if (overload.result_type.lanes() > resolved->result_type.lanes()) {
                    debug(debug_level) << "Replaced with bigger intrinsic\n";
                    resolved = &overload;
                }
            } else {
                // The current match is bigger than the result type. If the current candidate is also bigger,
                // but smaller than the current match, take it instead.
                if (overload.result_type.lanes() >= result_type.lanes() && overload.result_type.lanes() < resolved->result_type.lanes()) {
                    debug(debug_level) << "Replaced with smaller intrinsic\n";
                    resolved = &overload;
                }
            }
        }
    }

    if (resolved) {
        std::vector<Expr> promoted_args;
        promoted_args.reserve(args.size());
        for (size_t i = 0; i < args.size(); i++) {
            Expr promoted_arg = args[i];
            if (args[i].type().is_scalar()) {
                promoted_arg = lossless_cast(resolved->arg_types[i].element_of(), promoted_arg);
            }
            if (resolved->arg_types[i].is_vector() && args[i].type().is_scalar() && result_type.lanes() > 1) {
                // We're passing a scalar to a vector argument, broadcast it.
                promoted_args.emplace_back(Broadcast::make(promoted_arg, result_type.lanes()));
            } else {
                promoted_args.emplace_back(promoted_arg);
            }
            internal_assert(promoted_args.back().defined());
        }
        return call_intrin(result_type, resolved->result_type.lanes(), resolved->impl, promoted_args);
    } else {
        debug(debug_level) << "Unresolved intrinsic " << name << "\n";
    }
    return nullptr;
}

Value *CodeGen_LLVM::call_intrin(const Type &result_type, int intrin_lanes,
                                 const string &name, vector<Expr> args) {
    vector<Value *> arg_values(args.size());
    for (size_t i = 0; i < args.size(); i++) {
        arg_values[i] = codegen(args[i]);
    }

    llvm::Type *t = llvm_type_of(result_type);

    return call_intrin(t,
                       intrin_lanes,
                       name, arg_values, isa<llvm::ScalableVectorType>(t));
}

Value *CodeGen_LLVM::call_intrin(const Type &result_type, int intrin_lanes,
                                 llvm::Function *intrin, vector<Expr> args) {
    vector<Value *> arg_values(args.size());
    for (size_t i = 0; i < args.size(); i++) {
        arg_values[i] = codegen(args[i]);
    }

    llvm::Type *t = llvm_type_of(result_type);

    return call_intrin(t,
                       intrin_lanes,
                       intrin, arg_values);
}

Value *CodeGen_LLVM::call_intrin(const llvm::Type *result_type, int intrin_lanes,
                                 const string &name, vector<Value *> arg_values,
                                 bool scalable_vector_result) {
    llvm::Function *fn = module->getFunction(name);
    if (!fn) {
        vector<llvm::Type *> arg_types(arg_values.size());
        for (size_t i = 0; i < arg_values.size(); i++) {
            arg_types[i] = arg_values[i]->getType();
        }

        llvm::Type *intrinsic_result_type = result_type->getScalarType();
        if (intrin_lanes > 1) {
            if (scalable_vector_result && effective_vscale != 0) {
                intrinsic_result_type = get_vector_type(result_type->getScalarType(),
                                                        intrin_lanes / effective_vscale, true);
            } else {
                intrinsic_result_type = get_vector_type(result_type->getScalarType(),
                                                        intrin_lanes);
            }
        }
        FunctionType *func_t = FunctionType::get(intrinsic_result_type, arg_types, false);
        fn = llvm::Function::Create(func_t, llvm::Function::ExternalLinkage, name, module.get());
        fn->setCallingConv(CallingConv::C);
    }

    return call_intrin(result_type, intrin_lanes, fn, arg_values);
}

Value *CodeGen_LLVM::call_intrin(const llvm::Type *result_type, int intrin_lanes,
                                 llvm::Function *intrin, vector<Value *> arg_values) {
    internal_assert(intrin);
    int arg_lanes = 1;
    if (result_type->isVectorTy()) {
        arg_lanes = get_vector_num_elements(result_type);
    }

    if (intrin_lanes != arg_lanes) {
        // Cut up each arg into appropriately-sized pieces, call the
        // intrinsic on each, then splice together the results.
        vector<Value *> results;
        for (int start = 0; start < arg_lanes; start += intrin_lanes) {
            vector<Value *> args;
            for (size_t i = 0; i < arg_values.size(); i++) {
                int arg_i_lanes = 1;
                if (arg_values[i]->getType()->isVectorTy()) {
                    arg_i_lanes = get_vector_num_elements(arg_values[i]->getType());
                }

                if (arg_i_lanes >= arg_lanes) {
                    // Horizontally reducing intrinsics may have
                    // arguments that have more lanes than the
                    // result. Assume that the horizontally reduce
                    // neighboring elements...
                    int reduce = arg_i_lanes / arg_lanes;
                    args.push_back(slice_vector(arg_values[i], start * reduce, intrin_lanes * reduce));
                } else if (arg_i_lanes == 1) {
                    if (intrin->getFunctionType()->getParamType(i)->isVectorTy()) {
                        // It's a scalar argument to a vector parameter. Broadcast it.
                        // Overwriting the parameter means this only happens once.
                        arg_values[i] = create_broadcast(arg_values[i], intrin_lanes);
                    } else {
                        // It's a scalar arg to an intrinsic that returns
                        // a vector. Replicate it over the slices.
                    }
                    args.push_back(arg_values[i]);
                } else {
                    internal_error << "Argument in call_intrin has " << arg_i_lanes
                                   << " with result type having " << arg_lanes << "\n";
                }
            }

            llvm::Type *result_slice_type =
                get_vector_type(result_type->getScalarType(), intrin_lanes);

            results.push_back(call_intrin(result_slice_type, intrin_lanes, intrin, args));
        }
        Value *result = concat_vectors(results);
        return slice_vector(result, 0, arg_lanes);
    }

    llvm::FunctionType *intrin_type = intrin->getFunctionType();
    for (int i = 0; i < (int)arg_values.size(); i++) {
        if (arg_values[i]->getType() != intrin_type->getParamType(i)) {
            arg_values[i] = normalize_fixed_scalable_vector_type(intrin_type->getParamType(i), arg_values[i]);
        }
        if (arg_values[i]->getType() != intrin_type->getParamType(i)) {
            // There can be some mismatches in types, such as when passing scalar Halide type T
            // to LLVM vector type <1 x T>.
            arg_values[i] = builder->CreateBitCast(arg_values[i], intrin_type->getParamType(i));
        }
    }

    CallInst *call = builder->CreateCall(intrin, arg_values);
    return call;
}

Value *CodeGen_LLVM::slice_vector(Value *vec, int start, int size) {
    // Force the arg to be an actual vector
    if (!vec->getType()->isVectorTy()) {
        vec = create_broadcast(vec, 1);
    }

    int vec_lanes = get_vector_num_elements(vec->getType());

    if (start == 0 && size == vec_lanes) {
        return vec;
    }

    if (size == 1) {
        return builder->CreateExtractElement(vec, (uint64_t)start);
    }

    vector<int> indices(size);
    for (int i = 0; i < size; i++) {
        int idx = start + i;
        if (idx >= 0 && idx < vec_lanes) {
            indices[i] = idx;
        } else {
            indices[i] = -1;
        }
    }
    return shuffle_vectors(vec, indices);
}

Value *CodeGen_LLVM::concat_vectors(const vector<Value *> &v) {
    if (v.size() == 1) {
        return v[0];
    }

    internal_assert(!v.empty());

    vector<Value *> vecs = v;

    // Force them all to be actual vectors
    for (Value *&val : vecs) {
        if (!val->getType()->isVectorTy()) {
            val = create_broadcast(val, 1);
        }
    }

    while (vecs.size() > 1) {
        vector<Value *> new_vecs;

        for (size_t i = 0; i < vecs.size() - 1; i += 2) {
            Value *v1 = vecs[i];
            Value *v2 = vecs[i + 1];

            int w1 = get_vector_num_elements(v1->getType());
            int w2 = get_vector_num_elements(v2->getType());

            // Possibly pad one of the vectors to match widths.
            if (w1 < w2) {
                v1 = slice_vector(v1, 0, w2);
            } else if (w2 < w1) {
                v2 = slice_vector(v2, 0, w1);
            }
            int w_matched = std::max(w1, w2);

            internal_assert(v1->getType() == v2->getType());

            vector<int> indices(w1 + w2);
            for (int i = 0; i < w1; i++) {
                indices[i] = i;
            }
            for (int i = 0; i < w2; i++) {
                indices[w1 + i] = w_matched + i;
            }

            Value *merged = shuffle_vectors(v1, v2, indices);

            new_vecs.push_back(merged);
        }

        // If there were an odd number of them, we need to also push
        // the one that didn't get merged.
        if (vecs.size() & 1) {
            new_vecs.push_back(vecs.back());
        }

        vecs.swap(new_vecs);
    }

    return vecs[0];
}

Value *CodeGen_LLVM::shuffle_vectors(Value *a, Value *b,
                                     const std::vector<int> &indices) {
    internal_assert(a->getType() == b->getType());
    if (!a->getType()->isVectorTy()) {
        a = create_broadcast(a, 1);
        b = create_broadcast(b, 1);
    }
    vector<Constant *> llvm_indices(indices.size());
    for (size_t i = 0; i < llvm_indices.size(); i++) {
        if (indices[i] >= 0) {
            internal_assert(indices[i] < get_vector_num_elements(a->getType()) * 2);
            llvm_indices[i] = ConstantInt::get(i32_t, indices[i]);
        } else {
            // Only let -1 be undef.
            internal_assert(indices[i] == -1);
            llvm_indices[i] = PoisonValue::get(i32_t);
        }
    }
    if (isa<llvm::ScalableVectorType>(a->getType())) {
        a = scalable_to_fixed_vector_type(a);
    }
    if (isa<llvm::ScalableVectorType>(b->getType())) {
        b = scalable_to_fixed_vector_type(b);
    }
    return builder->CreateShuffleVector(a, b, ConstantVector::get(llvm_indices));
}

Value *CodeGen_LLVM::shuffle_vectors(Value *a, const std::vector<int> &indices) {
    Value *b = PoisonValue::get(a->getType());
    return shuffle_vectors(a, b, indices);
}

std::pair<llvm::Function *, int> CodeGen_LLVM::find_vector_runtime_function(const std::string &name, int lanes) {
    // Check if a vector version of the function already
    // exists at some useful width. We use the naming
    // convention that a N-wide version of a function foo is
    // called fooxN. All of our intrinsics are power-of-two
    // sized, so starting at the first power of two >= the
    // vector width, we'll try all powers of two in decreasing
    // order.
    vector<int> sizes_to_try;
    int l = 1;
    while (l < lanes) {
        l *= 2;
    }
    for (int i = l; i > 1; i /= 2) {
        sizes_to_try.push_back(i);
    }

    // If none of those match, we'll also try doubling
    // the lanes up to the next power of two (this is to catch
    // cases where we're a 64-bit vector and have a 128-bit
    // vector implementation).
    sizes_to_try.push_back(l * 2);

    for (int l : sizes_to_try) {
        llvm::Function *vec_fn = module->getFunction(name + "x" + std::to_string(l));
        if (vec_fn) {
            return {vec_fn, l};
        }
    }

    return {nullptr, 0};
}

bool CodeGen_LLVM::supports_atomic_add(const Type &t) const {
    return t.is_int_or_uint();
}

bool CodeGen_LLVM::use_pic() const {
    return true;
}

std::string CodeGen_LLVM::mabi() const {
    return "";
}

bool CodeGen_LLVM::supports_call_as_float16(const Call *op) const {
    return false;
}

llvm::Value *CodeGen_LLVM::normalize_fixed_scalable_vector_type(llvm::Type *desired_type, llvm::Value *result) {
    llvm::Type *actual_type = result->getType();

    if (isa<llvm::FixedVectorType>(actual_type) &&
        isa<llvm::ScalableVectorType>(desired_type)) {
        const llvm::FixedVectorType *fixed = cast<llvm::FixedVectorType>(actual_type);
        const llvm::ScalableVectorType *scalable = cast<llvm::ScalableVectorType>(desired_type);
        if (fixed->getElementType() == scalable->getElementType()) {
            return fixed_to_scalable_vector_type(result);
        }
    } else if (isa<llvm::FixedVectorType>(desired_type) &&
               isa<llvm::ScalableVectorType>(actual_type)) {
        const llvm::ScalableVectorType *scalable = cast<llvm::ScalableVectorType>(actual_type);
        const llvm::FixedVectorType *fixed = cast<llvm::FixedVectorType>(desired_type);
        if (fixed->getElementType() == scalable->getElementType()) {
            return scalable_to_fixed_vector_type(result);
        }
    }

    return result;
}

llvm::Value *CodeGen_LLVM::fixed_to_scalable_vector_type(llvm::Value *fixed_arg) {
    internal_assert(effective_vscale != 0);
    internal_assert(isa<llvm::FixedVectorType>(fixed_arg->getType()));
    const llvm::FixedVectorType *fixed = cast<llvm::FixedVectorType>(fixed_arg->getType());
    internal_assert(fixed != nullptr);
    auto lanes = fixed->getNumElements();

    const llvm::ScalableVectorType *scalable = cast<llvm::ScalableVectorType>(get_vector_type(fixed->getElementType(),
                                                                                              lanes / effective_vscale, true));
    internal_assert(fixed != nullptr);

    internal_assert(fixed->getElementType() == scalable->getElementType());
    internal_assert(lanes == (scalable->getMinNumElements() * effective_vscale));

    // E.g. <vscale x 2 x i64> llvm.vector.insert.nxv2i64.v4i64(<vscale x 2 x i64>, <4 x i64>, i64)
    const char *type_designator;
    if (fixed->getElementType()->isIntegerTy()) {
        type_designator = "i";
    } else {
        type_designator = "f";
    }
    std::string intrin = "llvm.vector.insert.nxv" + std::to_string(scalable->getMinNumElements());
    intrin += type_designator;
    std::string bits_designator = std::to_string(fixed->getScalarSizeInBits());
    intrin += bits_designator;
    intrin += ".v" + std::to_string(lanes) + type_designator + bits_designator;
    Constant *poison = PoisonValue::get(scalable->getElementType());
    llvm::Value *result_vec = ConstantVector::getSplat(scalable->getElementCount(), poison);

    std::vector<llvm::Value *> args;
    args.push_back(result_vec);
    args.push_back(value);
    args.push_back(ConstantInt::get(i64_t, 0));
    return call_intrin(scalable, lanes, intrin, args, true);
}

llvm::Value *CodeGen_LLVM::scalable_to_fixed_vector_type(llvm::Value *scalable_arg) {
    internal_assert(effective_vscale != 0);
    internal_assert(isa<llvm::ScalableVectorType>(scalable_arg->getType()));
    const llvm::ScalableVectorType *scalable = cast<llvm::ScalableVectorType>(scalable_arg->getType());
    internal_assert(scalable != nullptr);

    const llvm::FixedVectorType *fixed = cast<llvm::FixedVectorType>(get_vector_type(scalable->getElementType(),
                                                                                     scalable->getMinNumElements() * effective_vscale, false));
    internal_assert(fixed != nullptr);

    internal_assert(fixed->getElementType() == scalable->getElementType());
    internal_assert(fixed->getNumElements() == (scalable->getMinNumElements() * effective_vscale));

    // E.g. <64 x i8> @llvm.vector.extract.v64i8.nxv8i8(<vscale x 8 x i8> %vresult, i64 0)
    const char *type_designator;
    if (scalable->getElementType()->isIntegerTy()) {
        type_designator = "i";
    } else {
        type_designator = "f";
    }
    std::string bits_designator = std::to_string(fixed->getScalarSizeInBits());
    std::string intrin = "llvm.vector.extract.v" + std::to_string(fixed->getNumElements()) + type_designator + bits_designator;
    intrin += ".nxv" + std::to_string(scalable->getMinNumElements()) + type_designator + bits_designator;
    std::vector<llvm::Value *> args;
    args.push_back(scalable_arg);
    args.push_back(ConstantInt::get(i64_t, 0));

    return call_intrin(fixed, fixed->getNumElements(), intrin, args, false);
}

int CodeGen_LLVM::get_vector_num_elements(const llvm::Type *t) {
    if (isa<llvm::FixedVectorType>(t)) {
        const auto *vt = cast<llvm::FixedVectorType>(t);
        return vt->getNumElements();
    } else if (isa<llvm::ScalableVectorType>(t)) {
        internal_assert(effective_vscale != 0) << "Scalable vector type enountered without vector_bits being set.\n";
        const auto *vt = cast<llvm::ScalableVectorType>(t);
        return vt->getMinNumElements() * effective_vscale;
    } else {
        return 1;
    }
}

}  // namespace Internal
}  // namespace Halide<|MERGE_RESOLUTION|>--- conflicted
+++ resolved
@@ -2141,28 +2141,11 @@
 }
 
 llvm::Value *CodeGen_LLVM::create_broadcast(llvm::Value *v, int lanes) {
-<<<<<<< HEAD
-    Constant *zero = ConstantInt::get(i32_t, 0);
-    Constant *undef;
-    Constant *zeros;
-    if (effective_vscale != 0 && ((lanes % effective_vscale) == 0)) {
-        int lanes_per_block = lanes / effective_vscale;
-        undef = UndefValue::get(get_vector_type(v->getType(), lanes_per_block, true));
-        v = builder->CreateInsertElement(undef, v, zero);
-        zeros = ConstantVector::getSplat(llvm::ElementCount::getScalable(lanes_per_block), zero);
-    } else {
-        undef = UndefValue::get(get_vector_type(v->getType(), lanes));
-        v = builder->CreateInsertElement(undef, v, zero);
-        zeros = ConstantVector::getSplat(element_count(lanes), zero);
-    }
-    return builder->CreateShuffleVector(v, undef, zeros);
-=======
     Constant *poison = PoisonValue::get(get_vector_type(v->getType(), lanes));
     Constant *zero = ConstantInt::get(i32_t, 0);
     v = builder->CreateInsertElement(poison, v, zero);
     Constant *zeros = ConstantVector::getSplat(element_count(lanes), zero);
     return builder->CreateShuffleVector(v, poison, zeros);
->>>>>>> 068f1e23
 }
 
 void CodeGen_LLVM::visit(const Broadcast *op) {
