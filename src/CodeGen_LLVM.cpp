#include <iostream>
#include <limits>
#include <mutex>
#include <sstream>

#include "CPlusPlusMangle.h"
#include "CSE.h"
#include "CodeGen_ARM.h"
#include "CodeGen_GPU_Host.h"
#include "CodeGen_Hexagon.h"
#include "CodeGen_Internal.h"
#include "CodeGen_LLVM.h"
#include "CodeGen_MIPS.h"
#include "CodeGen_PowerPC.h"
#include "CodeGen_RISCV.h"
#include "CodeGen_WebAssembly.h"
#include "CodeGen_X86.h"
#include "CompilerLogger.h"
#include "Debug.h"
#include "Deinterleave.h"
#include "EmulateFloat16Math.h"
#include "ExprUsesVar.h"
#include "FindIntrinsics.h"
#include "IROperator.h"
#include "IRPrinter.h"
#include "IntegerDivisionTable.h"
#include "JITModule.h"
#include "LLVM_Headers.h"
#include "LLVM_Runtime_Linker.h"
#include "Lerp.h"
#include "MatlabWrapper.h"
#include "Pipeline.h"
#include "Simplify.h"
#include "Util.h"

#if !(__cplusplus > 199711L || _MSC_VER >= 1800)

// VS2013 isn't fully C++11 compatible, but it supports enough of what Halide
// needs for now to be an acceptable minimum for Windows.
#error "Halide requires C++11 or VS2013+; please upgrade your compiler."

#endif

namespace Halide {

std::unique_ptr<llvm::Module> codegen_llvm(const Module &module, llvm::LLVMContext &context) {
    std::unique_ptr<Internal::CodeGen_LLVM> cg(Internal::CodeGen_LLVM::new_for_target(module.target(), context));
    return cg->compile(module);
}

namespace Internal {

using namespace llvm;
using std::map;
using std::ostringstream;
using std::pair;
using std::string;
using std::vector;

// Define a local empty inline function for each target
// to disable initialization.
#define LLVM_TARGET(target)                    \
    inline void Initialize##target##Target() { \
    }
#include <llvm/Config/Targets.def>
#undef LLVM_TARGET

#define LLVM_ASM_PARSER(target)                   \
    inline void Initialize##target##AsmParser() { \
    }
#include <llvm/Config/AsmParsers.def>
#undef LLVM_ASM_PARSER

#define LLVM_ASM_PRINTER(target)                   \
    inline void Initialize##target##AsmPrinter() { \
    }
#include <llvm/Config/AsmPrinters.def>
#undef LLVM_ASM_PRINTER

#define InitializeTarget(target)          \
    LLVMInitialize##target##Target();     \
    LLVMInitialize##target##TargetInfo(); \
    LLVMInitialize##target##TargetMC();   \
    llvm_##target##_enabled = true;

#define InitializeAsmParser(target) \
    LLVMInitialize##target##AsmParser();

#define InitializeAsmPrinter(target) \
    LLVMInitialize##target##AsmPrinter();

// Override above empty init function with macro for supported targets.
#ifdef WITH_ARM
#define InitializeARMTarget() InitializeTarget(ARM)
#define InitializeARMAsmParser() InitializeAsmParser(ARM)
#define InitializeARMAsmPrinter() InitializeAsmPrinter(ARM)
#endif

#ifdef WITH_NVPTX
#define InitializeNVPTXTarget() InitializeTarget(NVPTX)
#define InitializeNVPTXAsmParser() InitializeAsmParser(NVPTX)
#define InitializeNVPTXAsmPrinter() InitializeAsmPrinter(NVPTX)
#endif

#ifdef WITH_AMDGPU
#define InitializeAMDGPUTarget() InitializeTarget(AMDGPU)
#define InitializeAMDGPUAsmParser() InitializeAsmParser(AMDGPU)
#define InitializeAMDGPUAsmPrinter() InitializeAsmParser(AMDGPU)
#endif

#ifdef WITH_AARCH64
#define InitializeAArch64Target() InitializeTarget(AArch64)
#define InitializeAArch64AsmParser() InitializeAsmParser(AArch64)
#define InitializeAArch64AsmPrinter() InitializeAsmPrinter(AArch64)
#endif

#ifdef WITH_HEXAGON
#define InitializeHexagonTarget() InitializeTarget(Hexagon)
#define InitializeHexagonAsmParser() InitializeAsmParser(Hexagon)
#define InitializeHexagonAsmPrinter() InitializeAsmPrinter(Hexagon)
#endif

#ifdef WITH_MIPS
#define InitializeMipsTarget() InitializeTarget(Mips)
#define InitializeMipsAsmParser() InitializeAsmParser(Mips)
#define InitializeMipsAsmPrinter() InitializeAsmPrinter(Mips)
#endif

#ifdef WITH_POWERPC
#define InitializePowerPCTarget() InitializeTarget(PowerPC)
#define InitializePowerPCAsmParser() InitializeAsmParser(PowerPC)
#define InitializePowerPCAsmPrinter() InitializeAsmPrinter(PowerPC)
#endif

#ifdef WITH_RISCV
#define InitializeRISCVTarget() InitializeTarget(RISCV)
#define InitializeRISCVAsmParser() InitializeAsmParser(RISCV)
#define InitializeRISCVAsmPrinter() InitializeAsmPrinter(RISCV)
#endif

#ifdef WITH_X86
#define InitializeX86Target() InitializeTarget(X86)
#define InitializeX86AsmParser() InitializeAsmParser(X86)
#define InitializeX86AsmPrinter() InitializeAsmPrinter(X86)
#endif

#ifdef WITH_WEBASSEMBLY
#define InitializeWebAssemblyTarget() InitializeTarget(WebAssembly)
#define InitializeWebAssemblyAsmParser() InitializeAsmParser(WebAssembly)
#define InitializeWebAssemblyAsmPrinter() InitializeAsmPrinter(WebAssembly)
#endif

namespace {

// Get the LLVM linkage corresponding to a Halide linkage type.
llvm::GlobalValue::LinkageTypes llvm_linkage(LinkageType t) {
    // TODO(dsharlet): For some reason, marking internal functions as
    // private linkage on OSX is causing some of the static tests to
    // fail. Figure out why so we can remove this.
    return llvm::GlobalValue::ExternalLinkage;

    // switch (t) {
    // case LinkageType::ExternalPlusMetadata:
    // case LinkageType::External:
    //     return llvm::GlobalValue::ExternalLinkage;
    // default:
    //     return llvm::GlobalValue::PrivateLinkage;
    // }
}

// A local helper to make an llvm value type representing
// alignment. Can't be declared in a header without introducing a
// dependence on the LLVM headers.
llvm::Align make_alignment(int a) {
    return llvm::Align(a);
}

}  // namespace

CodeGen_LLVM::CodeGen_LLVM(Target t)
    : function(nullptr), context(nullptr),
      builder(nullptr),
      value(nullptr),
      very_likely_branch(nullptr),
      default_fp_math_md(nullptr),
      strict_fp_math_md(nullptr),
      target(t),
      void_t(nullptr), i1_t(nullptr), i8_t(nullptr),
      i16_t(nullptr), i32_t(nullptr), i64_t(nullptr),
      f16_t(nullptr), f32_t(nullptr), f64_t(nullptr),
      halide_buffer_t_type(nullptr),
      metadata_t_type(nullptr),
      argument_t_type(nullptr),
      scalar_value_t_type(nullptr),
      device_interface_t_type(nullptr),
      pseudostack_slot_t_type(nullptr),

      // Vector types. These need an LLVMContext before they can be initialized.
      i8x8(nullptr),
      i8x16(nullptr),
      i8x32(nullptr),
      i16x4(nullptr),
      i16x8(nullptr),
      i16x16(nullptr),
      i32x2(nullptr),
      i32x4(nullptr),
      i32x8(nullptr),
      i64x2(nullptr),
      i64x4(nullptr),
      f32x2(nullptr),
      f32x4(nullptr),
      f32x8(nullptr),
      f64x2(nullptr),
      f64x4(nullptr),

      // Wildcards for pattern matching
      wild_i8x8(Variable::make(Int(8, 8), "*")),
      wild_i16x4(Variable::make(Int(16, 4), "*")),
      wild_i32x2(Variable::make(Int(32, 2), "*")),

      wild_u8x8(Variable::make(UInt(8, 8), "*")),
      wild_u16x4(Variable::make(UInt(16, 4), "*")),
      wild_u32x2(Variable::make(UInt(32, 2), "*")),

      wild_i8x16(Variable::make(Int(8, 16), "*")),
      wild_i16x8(Variable::make(Int(16, 8), "*")),
      wild_i32x4(Variable::make(Int(32, 4), "*")),
      wild_i64x2(Variable::make(Int(64, 2), "*")),

      wild_u8x16(Variable::make(UInt(8, 16), "*")),
      wild_u16x8(Variable::make(UInt(16, 8), "*")),
      wild_u32x4(Variable::make(UInt(32, 4), "*")),
      wild_u64x2(Variable::make(UInt(64, 2), "*")),

      wild_i8x32(Variable::make(Int(8, 32), "*")),
      wild_i16x16(Variable::make(Int(16, 16), "*")),
      wild_i32x8(Variable::make(Int(32, 8), "*")),
      wild_i64x4(Variable::make(Int(64, 4), "*")),

      wild_u8x32(Variable::make(UInt(8, 32), "*")),
      wild_u16x16(Variable::make(UInt(16, 16), "*")),
      wild_u32x8(Variable::make(UInt(32, 8), "*")),
      wild_u64x4(Variable::make(UInt(64, 4), "*")),

      wild_f32x2(Variable::make(Float(32, 2), "*")),

      wild_f32x4(Variable::make(Float(32, 4), "*")),
      wild_f64x2(Variable::make(Float(64, 2), "*")),

      wild_f32x8(Variable::make(Float(32, 8), "*")),
      wild_f64x4(Variable::make(Float(64, 4), "*")),

      wild_u1x_(Variable::make(UInt(1, 0), "*")),
      wild_i8x_(Variable::make(Int(8, 0), "*")),
      wild_u8x_(Variable::make(UInt(8, 0), "*")),
      wild_i16x_(Variable::make(Int(16, 0), "*")),
      wild_u16x_(Variable::make(UInt(16, 0), "*")),
      wild_i32x_(Variable::make(Int(32, 0), "*")),
      wild_u32x_(Variable::make(UInt(32, 0), "*")),
      wild_i64x_(Variable::make(Int(64, 0), "*")),
      wild_u64x_(Variable::make(UInt(64, 0), "*")),
      wild_f32x_(Variable::make(Float(32, 0), "*")),
      wild_f64x_(Variable::make(Float(64, 0), "*")),

      wild_u1_(Variable::make(UInt(1), "*")),
      wild_i8_(Variable::make(Int(8), "*")),
      wild_u8_(Variable::make(UInt(8), "*")),
      wild_i16_(Variable::make(Int(16), "*")),
      wild_u16_(Variable::make(UInt(16), "*")),
      wild_i32_(Variable::make(Int(32), "*")),
      wild_u32_(Variable::make(UInt(32), "*")),
      wild_i64_(Variable::make(Int(64), "*")),
      wild_u64_(Variable::make(UInt(64), "*")),
      wild_f32_(Variable::make(Float(32), "*")),
      wild_f64_(Variable::make(Float(64), "*")),

      // Bounds of types
      min_i8(Int(8).min()),
      max_i8(Int(8).max()),
      max_u8(UInt(8).max()),

      min_i16(Int(16).min()),
      max_i16(Int(16).max()),
      max_u16(UInt(16).max()),

      min_i32(Int(32).min()),
      max_i32(Int(32).max()),
      max_u32(UInt(32).max()),

      min_i64(Int(64).min()),
      max_i64(Int(64).max()),
      max_u64(UInt(64).max()),

      min_f32(Float(32).min()),
      max_f32(Float(32).max()),

      min_f64(Float(64).min()),
      max_f64(Float(64).max()),

      inside_atomic_mutex_node(false),
      emit_atomic_stores(false),

      destructor_block(nullptr),
      strict_float(t.has_feature(Target::StrictFloat)),
      llvm_large_code_model(t.has_feature(Target::LLVMLargeCodeModel)) {
    initialize_llvm();
}

namespace {

template<typename T>
CodeGen_LLVM *make_codegen(const Target &target,
                           llvm::LLVMContext &context) {
    CodeGen_LLVM *ret = new T(target);
    ret->set_context(context);
    return ret;
}

}  // namespace

void CodeGen_LLVM::set_context(llvm::LLVMContext &context) {
    this->context = &context;
}

CodeGen_LLVM *CodeGen_LLVM::new_for_target(const Target &target,
                                           llvm::LLVMContext &context) {
    // The awkward mapping from targets to code generators
    if (target.features_any_of({Target::CUDA,
                                Target::OpenCL,
                                Target::OpenGL,
                                Target::OpenGLCompute,
                                Target::Metal,
                                Target::D3D12Compute})) {
#ifdef WITH_X86
        if (target.arch == Target::X86) {
            return make_codegen<CodeGen_GPU_Host<CodeGen_X86>>(target, context);
        }
#endif
#if defined(WITH_ARM) || defined(WITH_AARCH64)
        if (target.arch == Target::ARM) {
            return make_codegen<CodeGen_GPU_Host<CodeGen_ARM>>(target, context);
        }
#endif
#ifdef WITH_MIPS
        if (target.arch == Target::MIPS) {
            return make_codegen<CodeGen_GPU_Host<CodeGen_MIPS>>(target, context);
        }
#endif
#ifdef WITH_POWERPC
        if (target.arch == Target::POWERPC) {
            return make_codegen<CodeGen_GPU_Host<CodeGen_PowerPC>>(target, context);
        }
#endif
#ifdef WITH_WEBASSEMBLY
        if (target.arch == Target::WebAssembly) {
            return make_codegen<CodeGen_GPU_Host<CodeGen_WebAssembly>>(target, context);
        }
#endif
#ifdef WITH_RISCV
        if (target.arch == Target::RISCV) {
            return make_codegen<CodeGen_GPU_Host<CodeGen_RISCV>>(target, context);
        }
#endif
        user_error << "Invalid target architecture for GPU backend: "
                   << target.to_string() << "\n";
        return nullptr;

    } else if (target.arch == Target::X86) {
        return make_codegen<CodeGen_X86>(target, context);
    } else if (target.arch == Target::ARM) {
        return make_codegen<CodeGen_ARM>(target, context);
    } else if (target.arch == Target::MIPS) {
        return make_codegen<CodeGen_MIPS>(target, context);
    } else if (target.arch == Target::POWERPC) {
        return make_codegen<CodeGen_PowerPC>(target, context);
    } else if (target.arch == Target::Hexagon) {
        return make_codegen<CodeGen_Hexagon>(target, context);
    } else if (target.arch == Target::WebAssembly) {
        return make_codegen<CodeGen_WebAssembly>(target, context);
    } else if (target.arch == Target::RISCV) {
        return make_codegen<CodeGen_RISCV>(target, context);
    }

    user_error << "Unknown target architecture: "
               << target.to_string() << "\n";
    return nullptr;
}

void CodeGen_LLVM::initialize_llvm() {
    static std::once_flag init_llvm_once;
    std::call_once(init_llvm_once, []() {
        // You can hack in command-line args to llvm with the
        // environment variable HL_LLVM_ARGS, e.g. HL_LLVM_ARGS="-print-after-all"
        std::string args = get_env_variable("HL_LLVM_ARGS");
        if (!args.empty()) {
            vector<std::string> arg_vec = split_string(args, " ");
            vector<const char *> c_arg_vec;
            c_arg_vec.push_back("llc");
            for (const std::string &s : arg_vec) {
                c_arg_vec.push_back(s.c_str());
            }
            cl::ParseCommandLineOptions((int)(c_arg_vec.size()), &c_arg_vec[0], "Halide compiler\n");
        }

        InitializeNativeTarget();
        InitializeNativeTargetAsmPrinter();
        InitializeNativeTargetAsmParser();

#define LLVM_TARGET(target) \
    Initialize##target##Target();
#include <llvm/Config/Targets.def>
#undef LLVM_TARGET

#define LLVM_ASM_PARSER(target) \
    Initialize##target##AsmParser();
#include <llvm/Config/AsmParsers.def>
#undef LLVM_ASM_PARSER

#define LLVM_ASM_PRINTER(target) \
    Initialize##target##AsmPrinter();
#include <llvm/Config/AsmPrinters.def>
#include <utility>
#undef LLVM_ASM_PRINTER
    });
}

void CodeGen_LLVM::init_context() {
    // Ensure our IRBuilder is using the current context.
    delete builder;
    builder = new IRBuilder<>(*context);

    // Branch weights for very likely branches
    llvm::MDBuilder md_builder(*context);
    very_likely_branch = md_builder.createBranchWeights(1 << 30, 0);
    default_fp_math_md = md_builder.createFPMath(0.0);
    strict_fp_math_md = md_builder.createFPMath(0.0);
    builder->setDefaultFPMathTag(default_fp_math_md);
    llvm::FastMathFlags fast_flags;
    fast_flags.setNoNaNs();
    fast_flags.setNoInfs();
    fast_flags.setNoSignedZeros();
    // Don't use approximate reciprocals for division. It's too inaccurate even for Halide.
    // fast_flags.setAllowReciprocal();
    // Theoretically, setAllowReassoc could be setUnsafeAlgebra for earlier versions, but that
    // turns on all the flags.
    fast_flags.setAllowReassoc();
    fast_flags.setAllowContract(true);
    fast_flags.setApproxFunc();
    builder->setFastMathFlags(fast_flags);

    // Define some types
    void_t = llvm::Type::getVoidTy(*context);
    i1_t = llvm::Type::getInt1Ty(*context);
    i8_t = llvm::Type::getInt8Ty(*context);
    i16_t = llvm::Type::getInt16Ty(*context);
    i32_t = llvm::Type::getInt32Ty(*context);
    i64_t = llvm::Type::getInt64Ty(*context);
    f16_t = llvm::Type::getHalfTy(*context);
    f32_t = llvm::Type::getFloatTy(*context);
    f64_t = llvm::Type::getDoubleTy(*context);

    i8x8 = get_vector_type(i8_t, 8);
    i8x16 = get_vector_type(i8_t, 16);
    i8x32 = get_vector_type(i8_t, 32);
    i16x4 = get_vector_type(i16_t, 4);
    i16x8 = get_vector_type(i16_t, 8);
    i16x16 = get_vector_type(i16_t, 16);
    i32x2 = get_vector_type(i32_t, 2);
    i32x4 = get_vector_type(i32_t, 4);
    i32x8 = get_vector_type(i32_t, 8);
    i64x2 = get_vector_type(i64_t, 2);
    i64x4 = get_vector_type(i64_t, 4);
    f32x2 = get_vector_type(f32_t, 2);
    f32x4 = get_vector_type(f32_t, 4);
    f32x8 = get_vector_type(f32_t, 8);
    f64x2 = get_vector_type(f64_t, 2);
    f64x4 = get_vector_type(f64_t, 4);
}

void CodeGen_LLVM::init_module() {
    init_context();

    // Start with a module containing the initial module for this target.
    module = get_initial_module_for_target(target, context);
}

void CodeGen_LLVM::add_external_code(const Module &halide_module) {
    for (const ExternalCode &code_blob : halide_module.external_code()) {
        if (code_blob.is_for_cpu_target(get_target())) {
            add_bitcode_to_module(context, *module, code_blob.contents(), code_blob.name());
        }
    }
}

CodeGen_LLVM::~CodeGen_LLVM() {
    delete builder;
}

bool CodeGen_LLVM::llvm_X86_enabled = false;
bool CodeGen_LLVM::llvm_ARM_enabled = false;
bool CodeGen_LLVM::llvm_Hexagon_enabled = false;
bool CodeGen_LLVM::llvm_AArch64_enabled = false;
bool CodeGen_LLVM::llvm_NVPTX_enabled = false;
bool CodeGen_LLVM::llvm_Mips_enabled = false;
bool CodeGen_LLVM::llvm_PowerPC_enabled = false;
bool CodeGen_LLVM::llvm_AMDGPU_enabled = false;
bool CodeGen_LLVM::llvm_WebAssembly_enabled = false;
bool CodeGen_LLVM::llvm_RISCV_enabled = false;

namespace {

struct MangledNames {
    string simple_name;
    string extern_name;
    string argv_name;
    string metadata_name;
};

MangledNames get_mangled_names(const std::string &name,
                               LinkageType linkage,
                               NameMangling mangling,
                               const std::vector<LoweredArgument> &args,
                               const Target &target) {
    std::vector<std::string> namespaces;
    MangledNames names;
    names.simple_name = extract_namespaces(name, namespaces);
    names.extern_name = names.simple_name;
    names.argv_name = names.simple_name + "_argv";
    names.metadata_name = names.simple_name + "_metadata";

    if (linkage != LinkageType::Internal &&
        ((mangling == NameMangling::Default &&
          target.has_feature(Target::CPlusPlusMangling)) ||
         mangling == NameMangling::CPlusPlus)) {
        std::vector<ExternFuncArgument> mangle_args;
        for (const auto &arg : args) {
            if (arg.kind == Argument::InputScalar) {
                mangle_args.emplace_back(make_zero(arg.type));
            } else if (arg.kind == Argument::InputBuffer ||
                       arg.kind == Argument::OutputBuffer) {
                mangle_args.emplace_back(Buffer<>());
            }
        }
        names.extern_name = cplusplus_function_mangled_name(names.simple_name, namespaces, type_of<int>(), mangle_args, target);
        halide_handle_cplusplus_type inner_type(halide_cplusplus_type_name(halide_cplusplus_type_name::Simple, "void"), {}, {},
                                                {halide_handle_cplusplus_type::Pointer, halide_handle_cplusplus_type::Pointer});
        Type void_star_star(Handle(1, &inner_type));
        names.argv_name = cplusplus_function_mangled_name(names.argv_name, namespaces, type_of<int>(), {ExternFuncArgument(make_zero(void_star_star))}, target);
        names.metadata_name = cplusplus_function_mangled_name(names.metadata_name, namespaces, type_of<const struct halide_filter_metadata_t *>(), {}, target);
    }
    return names;
}

MangledNames get_mangled_names(const LoweredFunc &f, const Target &target) {
    return get_mangled_names(f.name, f.linkage, f.name_mangling, f.args, target);
}

}  // namespace

llvm::FunctionType *CodeGen_LLVM::signature_to_type(const ExternSignature &signature) {
    internal_assert(void_t != nullptr && halide_buffer_t_type != nullptr);
    llvm::Type *ret_type =
        signature.is_void_return() ? void_t : llvm_type_of(upgrade_type_for_argument_passing(signature.ret_type()));
    std::vector<llvm::Type *> llvm_arg_types;
    for (const Type &t : signature.arg_types()) {
        if (t == type_of<struct halide_buffer_t *>()) {
            llvm_arg_types.push_back(halide_buffer_t_type->getPointerTo());
        } else {
            llvm_arg_types.push_back(llvm_type_of(upgrade_type_for_argument_passing(t)));
        }
    }

    return llvm::FunctionType::get(ret_type, llvm_arg_types, false);
}

/*static*/
std::unique_ptr<llvm::Module> CodeGen_LLVM::compile_trampolines(
    const Target &target,
    llvm::LLVMContext &context,
    const std::string &suffix,
    const std::vector<std::pair<std::string, ExternSignature>> &externs) {
    std::unique_ptr<CodeGen_LLVM> codegen(new_for_target(target, context));
    codegen->init_codegen("trampolines" + suffix);
    for (const std::pair<std::string, ExternSignature> &e : externs) {
        const std::string &callee_name = e.first;
        const std::string wrapper_name = callee_name + suffix;
        llvm::FunctionType *fn_type = codegen->signature_to_type(e.second);
        // callee might already be present for builtins, e.g. halide_print
        llvm::Function *callee = codegen->module->getFunction(callee_name);
        if (!callee) {
            callee = llvm::Function::Create(fn_type, llvm::Function::ExternalLinkage, callee_name, codegen->module.get());
        }
        codegen->add_argv_wrapper(callee, wrapper_name, /*result_in_argv*/ true);
    }
    return codegen->finish_codegen();
}

void CodeGen_LLVM::init_codegen(const std::string &name, bool any_strict_float) {
    init_module();

    internal_assert(module && context);

    debug(1) << "Target triple of initial module: " << module->getTargetTriple() << "\n";

    module->setModuleIdentifier(name);

    // Add some target specific info to the module as metadata.
    module->addModuleFlag(llvm::Module::Warning, "halide_use_soft_float_abi", use_soft_float_abi() ? 1 : 0);
    module->addModuleFlag(llvm::Module::Warning, "halide_mcpu", MDString::get(*context, mcpu()));
    module->addModuleFlag(llvm::Module::Warning, "halide_mattrs", MDString::get(*context, mattrs()));
    module->addModuleFlag(llvm::Module::Warning, "halide_use_pic", use_pic() ? 1 : 0);
    module->addModuleFlag(llvm::Module::Warning, "halide_use_large_code_model", llvm_large_code_model ? 1 : 0);
    module->addModuleFlag(llvm::Module::Warning, "halide_per_instruction_fast_math_flags", any_strict_float);

    // Ensure some types we need are defined
    halide_buffer_t_type = get_llvm_struct_type_by_name(module.get(), "struct.halide_buffer_t");
    internal_assert(halide_buffer_t_type) << "Did not find halide_buffer_t in initial module";

    type_t_type = get_llvm_struct_type_by_name(module.get(), "struct.halide_type_t");
    internal_assert(type_t_type) << "Did not find halide_type_t in initial module";

    dimension_t_type = get_llvm_struct_type_by_name(module.get(), "struct.halide_dimension_t");
    internal_assert(dimension_t_type) << "Did not find halide_dimension_t in initial module";

    metadata_t_type = get_llvm_struct_type_by_name(module.get(), "struct.halide_filter_metadata_t");
    internal_assert(metadata_t_type) << "Did not find halide_filter_metadata_t in initial module";

    argument_t_type = get_llvm_struct_type_by_name(module.get(), "struct.halide_filter_argument_t");
    internal_assert(argument_t_type) << "Did not find halide_filter_argument_t in initial module";

    scalar_value_t_type = get_llvm_struct_type_by_name(module.get(), "struct.halide_scalar_value_t");
    internal_assert(scalar_value_t_type) << "Did not find halide_scalar_value_t in initial module";

    device_interface_t_type = get_llvm_struct_type_by_name(module.get(), "struct.halide_device_interface_t");
    internal_assert(device_interface_t_type) << "Did not find halide_device_interface_t in initial module";

    pseudostack_slot_t_type = get_llvm_struct_type_by_name(module.get(), "struct.halide_pseudostack_slot_t");
    internal_assert(pseudostack_slot_t_type) << "Did not find halide_pseudostack_slot_t in initial module";

    semaphore_t_type = get_llvm_struct_type_by_name(module.get(), "struct.halide_semaphore_t");
    internal_assert(semaphore_t_type) << "Did not find halide_semaphore_t in initial module";

    semaphore_acquire_t_type = get_llvm_struct_type_by_name(module.get(), "struct.halide_semaphore_acquire_t");
    internal_assert(semaphore_acquire_t_type) << "Did not find halide_semaphore_acquire_t in initial module";

    parallel_task_t_type = get_llvm_struct_type_by_name(module.get(), "struct.halide_parallel_task_t");
    internal_assert(parallel_task_t_type) << "Did not find halide_parallel_task_t in initial module";
}

std::unique_ptr<llvm::Module> CodeGen_LLVM::compile(const Module &input) {
    init_codegen(input.name(), input.any_strict_float());

    internal_assert(module && context && builder)
        << "The CodeGen_LLVM subclass should have made an initial module before calling CodeGen_LLVM::compile\n";

    add_external_code(input);

    // Generate the code for this module.
    debug(1) << "Generating llvm bitcode...\n";
    for (const auto &b : input.buffers()) {
        compile_buffer(b);
    }
    for (const auto &f : input.functions()) {
        const auto names = get_mangled_names(f, get_target());

        compile_func(f, names.simple_name, names.extern_name);

        // If the Func is externally visible, also create the argv wrapper and metadata.
        // (useful for calling from JIT and other machine interfaces).
        if (f.linkage == LinkageType::ExternalPlusMetadata) {
            llvm::Function *wrapper = add_argv_wrapper(function, names.argv_name);
            llvm::Function *metadata_getter = embed_metadata_getter(names.metadata_name,
                                                                    names.simple_name, f.args, input.get_metadata_name_map());

            if (target.has_feature(Target::Matlab)) {
                define_matlab_wrapper(module.get(), wrapper, metadata_getter);
            }
        }
    }

    debug(2) << module.get() << "\n";

    return finish_codegen();
}

std::unique_ptr<llvm::Module> CodeGen_LLVM::finish_codegen() {
    // Verify the module is ok
    internal_assert(!verifyModule(*module, &llvm::errs()));
    debug(2) << "Done generating llvm bitcode\n";

    // Optimize
    CodeGen_LLVM::optimize_module();

    if (target.has_feature(Target::EmbedBitcode)) {
        std::string halide_command = "halide target=" + target.to_string();
        embed_bitcode(module.get(), halide_command);
    }

    // Disown the module and return it.
    return std::move(module);
}

void CodeGen_LLVM::begin_func(LinkageType linkage, const std::string &name,
                              const std::string &extern_name, const std::vector<LoweredArgument> &args) {
    current_function_args = args;

    // Deduce the types of the arguments to our function
    vector<llvm::Type *> arg_types(args.size());
    for (size_t i = 0; i < args.size(); i++) {
        if (args[i].is_buffer()) {
            arg_types[i] = halide_buffer_t_type->getPointerTo();
        } else {
            arg_types[i] = llvm_type_of(upgrade_type_for_argument_passing(args[i].type));
        }
    }
    FunctionType *func_t = FunctionType::get(i32_t, arg_types, false);

    // Make our function. There may already be a declaration of it.
    function = module->getFunction(extern_name);
    if (!function) {
        function = llvm::Function::Create(func_t, llvm_linkage(linkage), extern_name, module.get());
    } else {
        user_assert(function->isDeclaration())
            << "Another function with the name " << extern_name
            << " already exists in the same module\n";
        if (func_t != function->getFunctionType()) {
            std::cerr << "Desired function type for " << extern_name << ":\n";
            func_t->print(dbgs(), true);
            std::cerr << "Declared function type of " << extern_name << ":\n";
            function->getFunctionType()->print(dbgs(), true);
            user_error << "Cannot create a function with a declaration of mismatched type.\n";
        }
    }
    set_function_attributes_for_target(function, target);

    // Mark the buffer args as no alias
    for (size_t i = 0; i < args.size(); i++) {
        if (args[i].is_buffer()) {
            function->addParamAttr(i, Attribute::NoAlias);
        }
    }

    debug(1) << "Generating llvm bitcode prolog for function " << name << "...\n";

    // Null out the destructor block.
    destructor_block = nullptr;

    // Make the initial basic block
    BasicBlock *block = BasicBlock::Create(*context, "entry", function);
    builder->SetInsertPoint(block);

    // Put the arguments in the symbol table
    {
        size_t i = 0;
        for (auto &arg : function->args()) {
            if (args[i].is_buffer()) {
                // Track this buffer name so that loads and stores from it
                // don't try to be too aligned.
                external_buffer.insert(args[i].name);
                sym_push(args[i].name + ".buffer", &arg);
            } else {
                Type passed_type = upgrade_type_for_argument_passing(args[i].type);
                if (args[i].type != passed_type) {
                    llvm::Value *a = builder->CreateBitCast(&arg, llvm_type_of(args[i].type));
                    sym_push(args[i].name, a);
                } else {
                    sym_push(args[i].name, &arg);
                }
            }

            i++;
        }
    }
}

void CodeGen_LLVM::end_func(const std::vector<LoweredArgument> &args) {
    return_with_error_code(ConstantInt::get(i32_t, 0));

    // Remove the arguments from the symbol table
    for (size_t i = 0; i < args.size(); i++) {
        if (args[i].is_buffer()) {
            sym_pop(args[i].name + ".buffer");
        } else {
            sym_pop(args[i].name);
        }
    }

    internal_assert(!verifyFunction(*function, &llvm::errs()));

    current_function_args.clear();
}

void CodeGen_LLVM::compile_func(const LoweredFunc &f, const std::string &simple_name,
                                const std::string &extern_name) {
    // Generate the function declaration and argument unpacking code.
    begin_func(f.linkage, simple_name, extern_name, f.args);

    // If building with MSAN, ensure that calls to halide_msan_annotate_buffer_is_initialized()
    // happen for every output buffer if the function succeeds.
    if (f.linkage != LinkageType::Internal &&
        target.has_feature(Target::MSAN)) {
        llvm::Function *annotate_buffer_fn =
            module->getFunction("halide_msan_annotate_buffer_is_initialized_as_destructor");
        internal_assert(annotate_buffer_fn)
            << "Could not find halide_msan_annotate_buffer_is_initialized_as_destructor in module\n";
        annotate_buffer_fn->addParamAttr(0, Attribute::NoAlias);
        for (const auto &arg : f.args) {
            if (arg.kind == Argument::OutputBuffer) {
                register_destructor(annotate_buffer_fn, sym_get(arg.name + ".buffer"), OnSuccess);
            }
        }
    }

    // Generate the function body.
    debug(1) << "Generating llvm bitcode for function " << f.name << "...\n";
    f.body.accept(this);

    // Clean up and return.
    end_func(f.args);
}

// Given a range of iterators of constant ints, get a corresponding vector of llvm::Constant.
template<typename It>
std::vector<llvm::Constant *> get_constants(llvm::Type *t, It begin, It end) {
    std::vector<llvm::Constant *> ret;
    for (It i = begin; i != end; i++) {
        ret.push_back(ConstantInt::get(t, *i));
    }
    return ret;
}

BasicBlock *CodeGen_LLVM::get_destructor_block() {
    if (!destructor_block) {
        // Create it if it doesn't exist.
        IRBuilderBase::InsertPoint here = builder->saveIP();
        destructor_block = BasicBlock::Create(*context, "destructor_block", function);
        builder->SetInsertPoint(destructor_block);
        // The first instruction in the destructor block is a phi node
        // that collects the error code.
        PHINode *error_code = builder->CreatePHI(i32_t, 0);

        // Calls to destructors will get inserted here.

        // The last instruction is the return op that returns it.
        builder->CreateRet(error_code);

        // Jump back to where we were.
        builder->restoreIP(here);
    }
    internal_assert(destructor_block->getParent() == function);
    return destructor_block;
}

Value *CodeGen_LLVM::register_destructor(llvm::Function *destructor_fn, Value *obj, DestructorType when) {

    // Create a null-initialized stack slot to track this object
    llvm::Type *void_ptr = i8_t->getPointerTo();
    llvm::Value *stack_slot = create_alloca_at_entry(void_ptr, 1, true);

    // Cast the object to llvm's representation of void *
    obj = builder->CreatePointerCast(obj, void_ptr);

    // Put it in the stack slot
    builder->CreateStore(obj, stack_slot);

    // Passing the constant null as the object means the destructor
    // will never get called.
    {
        llvm::Constant *c = dyn_cast<llvm::Constant>(obj);
        if (c && c->isNullValue()) {
            internal_error << "Destructors must take a non-null object\n";
        }
    }

    // Switch to the destructor block, and add code that cleans up
    // this object if the contents of the stack slot is not nullptr.
    IRBuilderBase::InsertPoint here = builder->saveIP();
    BasicBlock *dtors = get_destructor_block();

    builder->SetInsertPoint(dtors->getFirstNonPHI());

    PHINode *error_code = dyn_cast<PHINode>(dtors->begin());
    internal_assert(error_code) << "The destructor block is supposed to start with a phi node\n";

    llvm::Value *should_call = nullptr;
    switch (when) {
    case Always:
        should_call = ConstantInt::get(i1_t, 1);
        break;
    case OnError:
        should_call = builder->CreateIsNotNull(error_code);
        break;
    case OnSuccess:
        should_call = builder->CreateIsNull(error_code);
        break;
    }
    llvm::Function *call_destructor = module->getFunction("call_destructor");
    internal_assert(call_destructor);
    internal_assert(destructor_fn);
    internal_assert(should_call);
    Value *args[] = {get_user_context(), destructor_fn, stack_slot, should_call};
    builder->CreateCall(call_destructor, args);

    // Switch back to the original location
    builder->restoreIP(here);

    // Return the stack slot so that it's possible to cleanup the object early.
    return stack_slot;
}

void CodeGen_LLVM::trigger_destructor(llvm::Function *destructor_fn, Value *stack_slot) {
    llvm::Function *call_destructor = module->getFunction("call_destructor");
    internal_assert(call_destructor);
    internal_assert(destructor_fn);
    stack_slot = builder->CreatePointerCast(stack_slot, i8_t->getPointerTo()->getPointerTo());
    Value *should_call = ConstantInt::get(i1_t, 1);
    Value *args[] = {get_user_context(), destructor_fn, stack_slot, should_call};
    builder->CreateCall(call_destructor, args);
}

void CodeGen_LLVM::compile_buffer(const Buffer<> &buf) {
    // Embed the buffer declaration as a global.
    internal_assert(buf.defined());

    user_assert(buf.data())
        << "Can't embed buffer " << buf.name() << " because it has a null host pointer.\n";
    user_assert(!buf.device_dirty())
        << "Can't embed Image \"" << buf.name() << "\""
        << " because it has a dirty device pointer\n";

    Constant *type_fields[] = {
        ConstantInt::get(i8_t, buf.type().code()),
        ConstantInt::get(i8_t, buf.type().bits()),
        ConstantInt::get(i16_t, buf.type().lanes())};

    Constant *shape = nullptr;
    if (buf.dimensions()) {
        size_t shape_size = buf.dimensions() * sizeof(halide_dimension_t);
        vector<char> shape_blob((char *)buf.raw_buffer()->dim, (char *)buf.raw_buffer()->dim + shape_size);
        shape = create_binary_blob(shape_blob, buf.name() + ".shape");
        shape = ConstantExpr::getPointerCast(shape, dimension_t_type->getPointerTo());
    } else {
        shape = ConstantPointerNull::get(dimension_t_type->getPointerTo());
    }

    // For now, we assume buffers that aren't scalar are constant,
    // while scalars can be mutated. This accommodates all our existing
    // use cases, which is that all buffers are constant, except those
    // used to store stateful module information in offloading runtimes.
    bool constant = buf.dimensions() != 0;

    vector<char> data_blob((const char *)buf.data(), (const char *)buf.data() + buf.size_in_bytes());

    Constant *fields[] = {
        ConstantInt::get(i64_t, 0),                                         // device
        ConstantPointerNull::get(device_interface_t_type->getPointerTo()),  // device_interface
        create_binary_blob(data_blob, buf.name() + ".data", constant),      // host
        ConstantInt::get(i64_t, halide_buffer_flag_host_dirty),             // flags
        ConstantStruct::get(type_t_type, type_fields),                      // type
        ConstantInt::get(i32_t, buf.dimensions()),                          // dimensions
        shape,                                                              // dim
        ConstantPointerNull::get(i8_t->getPointerTo()),                     // padding
    };
    Constant *buffer_struct = ConstantStruct::get(halide_buffer_t_type, fields);

    // Embed the halide_buffer_t and make it point to the data array.
    GlobalVariable *global = new GlobalVariable(*module, halide_buffer_t_type,
                                                false, GlobalValue::PrivateLinkage,
                                                nullptr, buf.name() + ".buffer");
    global->setInitializer(buffer_struct);

    // Finally, dump it in the symbol table
    Constant *zero[] = {ConstantInt::get(i32_t, 0)};
    Constant *global_ptr = ConstantExpr::getInBoundsGetElementPtr(halide_buffer_t_type, global, zero);
    sym_push(buf.name() + ".buffer", global_ptr);
}

Constant *CodeGen_LLVM::embed_constant_scalar_value_t(const Expr &e) {
    if (!e.defined()) {
        return Constant::getNullValue(scalar_value_t_type->getPointerTo());
    }

    internal_assert(!e.type().is_handle()) << "Should never see Handle types here.";

    llvm::Value *val = codegen(e);
    llvm::Constant *constant = dyn_cast<llvm::Constant>(val);
    internal_assert(constant);

    // Verify that the size of the LLVM value is the size we expected.
    internal_assert((uint64_t)constant->getType()->getPrimitiveSizeInBits() == (uint64_t)e.type().bits());

    // It's important that we allocate a full scalar_value_t_type here,
    // even if the type of the value is smaller; downstream consumers should
    // be able to correctly load an entire scalar_value_t_type regardless of its
    // type, and if we emit just (say) a uint8 value here, the pointer may be
    // misaligned and/or the storage after may be unmapped. LLVM doesn't support
    // unions directly, so we'll fake it by making a constant array of the elements
    // we need, setting the first to the constant we want, and setting the rest
    // to all-zeros. (This happens to work because sizeof(halide_scalar_value_t) is evenly
    // divisible by sizeof(any-union-field.)

    const size_t value_size = e.type().bytes();
    internal_assert(value_size > 0 && value_size <= sizeof(halide_scalar_value_t));

    const size_t array_size = sizeof(halide_scalar_value_t) / value_size;
    internal_assert(array_size * value_size == sizeof(halide_scalar_value_t));

    vector<Constant *> array_entries(array_size, Constant::getNullValue(constant->getType()));
    array_entries[0] = constant;

    llvm::ArrayType *array_type = ArrayType::get(constant->getType(), array_size);
    GlobalVariable *storage = new GlobalVariable(
        *module,
        array_type,
        /*isConstant*/ true,
        GlobalValue::PrivateLinkage,
        ConstantArray::get(array_type, array_entries));

    // Ensure that the storage is aligned for halide_scalar_value_t
    storage->setAlignment(make_alignment((int)sizeof(halide_scalar_value_t)));

    Constant *zero[] = {ConstantInt::get(i32_t, 0)};
    return ConstantExpr::getBitCast(
        ConstantExpr::getInBoundsGetElementPtr(array_type, storage, zero),
        scalar_value_t_type->getPointerTo());
}

Constant *CodeGen_LLVM::embed_constant_expr(Expr e, llvm::Type *t) {
    internal_assert(t != scalar_value_t_type);

    if (!e.defined()) {
        return Constant::getNullValue(t->getPointerTo());
    }

    internal_assert(!e.type().is_handle()) << "Should never see Handle types here.";
    if (!is_const(e)) {
        e = simplify(e);
        internal_assert(is_const(e)) << "Should only see constant values for estimates.";
    }

    llvm::Value *val = codegen(e);
    llvm::Constant *constant = dyn_cast<llvm::Constant>(val);
    internal_assert(constant);

    GlobalVariable *storage = new GlobalVariable(
        *module,
        constant->getType(),
        /*isConstant*/ true,
        GlobalValue::PrivateLinkage,
        constant);

    Constant *zero[] = {ConstantInt::get(i32_t, 0)};
    return ConstantExpr::getBitCast(
        ConstantExpr::getInBoundsGetElementPtr(constant->getType(), storage, zero),
        t->getPointerTo());
}

// Make a wrapper to call the function with an array of pointer
// args. This is easier for the JIT to call than a function with an
// unknown (at compile time) argument list. If result_in_argv is false,
// the internal function result is returned as the wrapper function
// result; if result_in_argv is true, the internal function result
// is stored as the last item in the argv list (which must be one
// longer than the number of arguments), and the wrapper's actual
// return type is always 'void'.
llvm::Function *CodeGen_LLVM::add_argv_wrapper(llvm::Function *fn,
                                               const std::string &name,
                                               bool result_in_argv) {
    llvm::Type *wrapper_result_type = result_in_argv ? void_t : i32_t;
    llvm::Type *wrapper_args_t[] = {i8_t->getPointerTo()->getPointerTo()};
    llvm::FunctionType *wrapper_func_t = llvm::FunctionType::get(wrapper_result_type, wrapper_args_t, false);
    llvm::Function *wrapper_func = llvm::Function::Create(wrapper_func_t, llvm::GlobalValue::ExternalLinkage, name, module.get());
    llvm::BasicBlock *wrapper_block = llvm::BasicBlock::Create(module->getContext(), "entry", wrapper_func);
    builder->SetInsertPoint(wrapper_block);

    llvm::Value *arg_array = iterator_to_pointer(wrapper_func->arg_begin());
    std::vector<llvm::Value *> wrapper_args;
    for (llvm::Function::arg_iterator i = fn->arg_begin(); i != fn->arg_end(); i++) {
        // Get the address of the nth argument
        llvm::Value *ptr = builder->CreateConstGEP1_32(arg_array, wrapper_args.size());
        ptr = builder->CreateLoad(ptr);
        if (i->getType() == halide_buffer_t_type->getPointerTo()) {
            // Cast the argument to a halide_buffer_t *
            wrapper_args.push_back(builder->CreatePointerCast(ptr, halide_buffer_t_type->getPointerTo()));
        } else {
            // Cast to the appropriate type and load
            ptr = builder->CreatePointerCast(ptr, i->getType()->getPointerTo());
            wrapper_args.push_back(builder->CreateLoad(ptr));
        }
    }
    debug(4) << "Creating call from wrapper to actual function\n";
    llvm::CallInst *result = builder->CreateCall(fn, wrapper_args);
    // This call should never inline
    result->setIsNoInline();

    if (result_in_argv) {
        llvm::Value *result_in_argv_ptr = builder->CreateConstGEP1_32(arg_array, wrapper_args.size());
        if (fn->getReturnType() != void_t) {
            result_in_argv_ptr = builder->CreateLoad(result_in_argv_ptr);
            // Cast to the appropriate type and store
            result_in_argv_ptr = builder->CreatePointerCast(result_in_argv_ptr, fn->getReturnType()->getPointerTo());
            builder->CreateStore(result, result_in_argv_ptr);
        }
        builder->CreateRetVoid();
    } else {
        // We could probably support other types as return values,
        // but int32 results are all that have actually been tested.
        internal_assert(fn->getReturnType() == i32_t);
        builder->CreateRet(result);
    }
    internal_assert(!verifyFunction(*wrapper_func, &llvm::errs()));
    return wrapper_func;
}

llvm::Function *CodeGen_LLVM::embed_metadata_getter(const std::string &metadata_name,
                                                    const std::string &function_name, const std::vector<LoweredArgument> &args,
                                                    const std::map<std::string, std::string> &metadata_name_map) {
    Constant *zero = ConstantInt::get(i32_t, 0);

    const int num_args = (int)args.size();

    auto map_string = [&metadata_name_map](const std::string &from) -> std::string {
        auto it = metadata_name_map.find(from);
        return it == metadata_name_map.end() ? from : it->second;
    };

    vector<Constant *> arguments_array_entries;
    for (int arg = 0; arg < num_args; ++arg) {

        StructType *type_t_type = get_llvm_struct_type_by_name(module.get(), "struct.halide_type_t");
        internal_assert(type_t_type) << "Did not find halide_type_t in module.\n";

        Constant *type_fields[] = {
            ConstantInt::get(i8_t, args[arg].type.code()),
            ConstantInt::get(i8_t, args[arg].type.bits()),
            ConstantInt::get(i16_t, 1)};
        Constant *type = ConstantStruct::get(type_t_type, type_fields);

        auto argument_estimates = args[arg].argument_estimates;
        if (args[arg].type.is_handle()) {
            // Handle values are always emitted into metadata as "undefined", regardless of
            // what sort of Expr is provided.
            argument_estimates = ArgumentEstimates{};
        }

        Constant *buffer_estimates_array_ptr;
        if (args[arg].is_buffer() && !argument_estimates.buffer_estimates.empty()) {
            internal_assert((int)argument_estimates.buffer_estimates.size() == args[arg].dimensions);
            vector<Constant *> buffer_estimates_array_entries;
            for (const auto &be : argument_estimates.buffer_estimates) {
                Expr min = be.min;
                if (min.defined()) {
                    min = cast<int64_t>(min);
                }
                Expr extent = be.extent;
                if (extent.defined()) {
                    extent = cast<int64_t>(extent);
                }
                buffer_estimates_array_entries.push_back(embed_constant_expr(min, i64_t));
                buffer_estimates_array_entries.push_back(embed_constant_expr(extent, i64_t));
            }

            llvm::ArrayType *buffer_estimates_array = ArrayType::get(i64_t->getPointerTo(), buffer_estimates_array_entries.size());
            GlobalVariable *buffer_estimates_array_storage = new GlobalVariable(
                *module,
                buffer_estimates_array,
                /*isConstant*/ true,
                GlobalValue::PrivateLinkage,
                ConstantArray::get(buffer_estimates_array, buffer_estimates_array_entries));

            Value *zeros[] = {zero, zero};
            buffer_estimates_array_ptr = ConstantExpr::getInBoundsGetElementPtr(buffer_estimates_array, buffer_estimates_array_storage, zeros);
        } else {
            buffer_estimates_array_ptr = Constant::getNullValue(i64_t->getPointerTo()->getPointerTo());
        }

        Constant *argument_fields[] = {
            create_string_constant(map_string(args[arg].name)),
            ConstantInt::get(i32_t, args[arg].kind),
            ConstantInt::get(i32_t, args[arg].dimensions),
            type,
            embed_constant_scalar_value_t(argument_estimates.scalar_def),
            embed_constant_scalar_value_t(argument_estimates.scalar_min),
            embed_constant_scalar_value_t(argument_estimates.scalar_max),
            embed_constant_scalar_value_t(argument_estimates.scalar_estimate),
            buffer_estimates_array_ptr};
        arguments_array_entries.push_back(ConstantStruct::get(argument_t_type, argument_fields));
    }
    llvm::ArrayType *arguments_array = ArrayType::get(argument_t_type, num_args);
    GlobalVariable *arguments_array_storage = new GlobalVariable(
        *module,
        arguments_array,
        /*isConstant*/ true,
        GlobalValue::PrivateLinkage,
        ConstantArray::get(arguments_array, arguments_array_entries));

    Constant *version = ConstantInt::get(i32_t, halide_filter_metadata_t::VERSION);

    Value *zeros[] = {zero, zero};
    Constant *metadata_fields[] = {
        /* version */ version,
        /* num_arguments */ ConstantInt::get(i32_t, num_args),
        /* arguments */ ConstantExpr::getInBoundsGetElementPtr(arguments_array, arguments_array_storage, zeros),
        /* target */ create_string_constant(map_string(target.to_string())),
        /* name */ create_string_constant(map_string(function_name))};

    GlobalVariable *metadata_storage = new GlobalVariable(
        *module,
        metadata_t_type,
        /*isConstant*/ true,
        GlobalValue::PrivateLinkage,
        ConstantStruct::get(metadata_t_type, metadata_fields),
        metadata_name + "_storage");

    llvm::FunctionType *func_t = llvm::FunctionType::get(metadata_t_type->getPointerTo(), false);
    llvm::Function *metadata_getter = llvm::Function::Create(func_t, llvm::GlobalValue::ExternalLinkage, metadata_name, module.get());
    llvm::BasicBlock *block = llvm::BasicBlock::Create(module->getContext(), "entry", metadata_getter);
    builder->SetInsertPoint(block);
    builder->CreateRet(metadata_storage);
    internal_assert(!verifyFunction(*metadata_getter, &llvm::errs()));

    return metadata_getter;
}

llvm::Type *CodeGen_LLVM::llvm_type_of(const Type &t) const {
    return Internal::llvm_type_of(context, t);
}

void CodeGen_LLVM::optimize_module() {
    debug(3) << "Optimizing module\n";

    auto time_start = std::chrono::high_resolution_clock::now();

    if (debug::debug_level() >= 3) {
        module->print(dbgs(), nullptr, false, true);
    }

    std::unique_ptr<TargetMachine> tm = make_target_machine(*module);

    // At present, we default to *enabling* LLVM loop optimization,
    // unless DisableLLVMLoopOpt is set; we're going to flip this to defaulting
    // to *not* enabling these optimizations (and removing the DisableLLVMLoopOpt feature).
    // See https://github.com/halide/Halide/issues/4113 for more info.
    // (Note that setting EnableLLVMLoopOpt always enables loop opt, regardless
    // of the setting of DisableLLVMLoopOpt.)
    const bool do_loop_opt = !get_target().has_feature(Target::DisableLLVMLoopOpt) ||
                             get_target().has_feature(Target::EnableLLVMLoopOpt);

    PipelineTuningOptions pto;
    pto.LoopInterleaving = do_loop_opt;
    pto.LoopVectorization = do_loop_opt;
    pto.SLPVectorization = true;  // Note: SLP vectorization has no analogue in the Halide scheduling model
    pto.LoopUnrolling = do_loop_opt;
    // Clear ScEv info for all loops. Certain Halide applications spend a very
    // long time compiling in forgetLoop, and prefer to forget everything
    // and rebuild SCEV (aka "Scalar Evolution") from scratch.
    // Sample difference in compile time reduction at the time of this change was
    // 21.04 -> 14.78 using current ToT release build. (See also https://reviews.llvm.org/rL358304)
    pto.ForgetAllSCEVInLoopUnroll = true;

#if LLVM_VERSION >= 120
    llvm::PassBuilder pb(/*DebugLogging*/ false, tm.get(), pto);
#else
    llvm::PassBuilder pb(tm.get(), pto);
#endif

    bool debug_pass_manager = false;
    // These analysis managers have to be declared in this order.
    llvm::LoopAnalysisManager lam(debug_pass_manager);
    llvm::FunctionAnalysisManager fam(debug_pass_manager);
    llvm::CGSCCAnalysisManager cgam(debug_pass_manager);
    llvm::ModuleAnalysisManager mam(debug_pass_manager);

    llvm::AAManager aa = pb.buildDefaultAAPipeline();
    fam.registerPass([&] { return std::move(aa); });

    // Register all the basic analyses with the managers.
    pb.registerModuleAnalyses(mam);
    pb.registerCGSCCAnalyses(cgam);
    pb.registerFunctionAnalyses(fam);
    pb.registerLoopAnalyses(lam);
    pb.crossRegisterProxies(lam, fam, cgam, mam);
    ModulePassManager mpm(debug_pass_manager);

    PassBuilder::OptimizationLevel level = PassBuilder::OptimizationLevel::O3;

    if (get_target().has_feature(Target::ASAN)) {
#if LLVM_VERSION >= 120
        pb.registerPipelineStartEPCallback([&](ModulePassManager &mpm,
                                               PassBuilder::OptimizationLevel) {
            mpm.addPass(
                RequireAnalysisPass<ASanGlobalsMetadataAnalysis, llvm::Module>());
        });
#else
        pb.registerPipelineStartEPCallback([&](ModulePassManager &mpm) {
            mpm.addPass(
                RequireAnalysisPass<ASanGlobalsMetadataAnalysis, llvm::Module>());
        });
#endif
#if LLVM_VERSION >= 110
        pb.registerOptimizerLastEPCallback(
            [](ModulePassManager &mpm, PassBuilder::OptimizationLevel level) {
                constexpr bool compile_kernel = false;
                constexpr bool recover = false;
                constexpr bool use_after_scope = true;
                mpm.addPass(createModuleToFunctionPassAdaptor(AddressSanitizerPass(
                    compile_kernel, recover, use_after_scope)));
            });
#else
        pb.registerOptimizerLastEPCallback(
            [](FunctionPassManager &fpm, PassBuilder::OptimizationLevel level) {
                constexpr bool compile_kernel = false;
                constexpr bool recover = false;
                constexpr bool use_after_scope = true;
                fpm.addPass(AddressSanitizerPass(
                    compile_kernel, recover, use_after_scope));
            });
#endif
#if LLVM_VERSION >= 120
        pb.registerPipelineStartEPCallback(
            [](ModulePassManager &mpm, PassBuilder::OptimizationLevel) {
                constexpr bool compile_kernel = false;
                constexpr bool recover = false;
                constexpr bool module_use_after_scope = false;
                constexpr bool use_odr_indicator = true;
                mpm.addPass(ModuleAddressSanitizerPass(
                    compile_kernel, recover, module_use_after_scope,
                    use_odr_indicator));
            });
#else
        pb.registerPipelineStartEPCallback(
            [](ModulePassManager &mpm) {
                constexpr bool compile_kernel = false;
                constexpr bool recover = false;
                constexpr bool module_use_after_scope = false;
                constexpr bool use_odr_indicator = true;
                mpm.addPass(ModuleAddressSanitizerPass(
                    compile_kernel, recover, module_use_after_scope,
                    use_odr_indicator));
            });
#endif
    }

    if (get_target().has_feature(Target::TSAN)) {
#if LLVM_VERSION >= 110
        pb.registerOptimizerLastEPCallback(
            [](ModulePassManager &mpm, PassBuilder::OptimizationLevel level) {
                mpm.addPass(
                    createModuleToFunctionPassAdaptor(ThreadSanitizerPass()));
            });
#else
        pb.registerOptimizerLastEPCallback(
            [](FunctionPassManager &fpm, PassBuilder::OptimizationLevel level) {
                fpm.addPass(ThreadSanitizerPass());
            });
#endif
    }

    for (llvm::Module::iterator i = module->begin(); i != module->end(); i++) {
        if (get_target().has_feature(Target::ASAN)) {
            i->addFnAttr(Attribute::SanitizeAddress);
        }
        if (get_target().has_feature(Target::TSAN)) {
            // Do not annotate any of Halide's low-level synchronization code as it has
            // tsan interface calls to mark its behavior and is much faster if
            // it is not analyzed instruction by instruction.
            if (!(i->getName().startswith("_ZN6Halide7Runtime8Internal15Synchronization") ||
                  // TODO: this is a benign data race that re-initializes the detected features;
                  // we should really fix it properly inside the implementation, rather than disabling
                  // it here as a band-aid.
                  i->getName().startswith("halide_default_can_use_target_features") ||
                  i->getName().startswith("halide_mutex_") ||
                  i->getName().startswith("halide_cond_"))) {
                i->addFnAttr(Attribute::SanitizeThread);
            }
        }
    }

#if LLVM_VERSION >= 120
    if (tm) {
        tm->registerPassBuilderCallbacks(pb, debug_pass_manager);
    }
#endif

    mpm = pb.buildPerModuleDefaultPipeline(level, debug_pass_manager);
    mpm.run(*module, mam);

    if (llvm::verifyModule(*module, &errs())) {
        report_fatal_error("Transformation resulted in an invalid module\n");
    }

    debug(3) << "After LLVM optimizations:\n";
    if (debug::debug_level() >= 2) {
        module->print(dbgs(), nullptr, false, true);
    }

    auto *logger = get_compiler_logger();
    if (logger) {
        auto time_end = std::chrono::high_resolution_clock::now();
        std::chrono::duration<double> diff = time_end - time_start;
        logger->record_compilation_time(CompilerLogger::Phase::LLVM, diff.count());
    }
}

void CodeGen_LLVM::sym_push(const string &name, llvm::Value *value) {
    if (!value->getType()->isVoidTy()) {
        value->setName(name);
    }
    symbol_table.push(name, value);
}

void CodeGen_LLVM::sym_pop(const string &name) {
    symbol_table.pop(name);
}

llvm::Value *CodeGen_LLVM::sym_get(const string &name, bool must_succeed) const {
    // look in the symbol table
    if (!symbol_table.contains(name)) {
        if (must_succeed) {
            std::ostringstream err;
            err << "Symbol not found: " << name << "\n";

            if (debug::debug_level() > 0) {
                err << "The following names are in scope:\n"
                    << symbol_table << "\n";
            }

            internal_error << err.str();
        } else {
            return nullptr;
        }
    }
    return symbol_table.get(name);
}

bool CodeGen_LLVM::sym_exists(const string &name) const {
    return symbol_table.contains(name);
}

Value *CodeGen_LLVM::codegen(const Expr &e) {
    internal_assert(e.defined());
    debug(4) << "Codegen: " << e.type() << ", " << e << "\n";
    value = nullptr;
    e.accept(this);
    internal_assert(value) << "Codegen of an expr did not produce an llvm value\n" << e;

    // Halide's type system doesn't distinguish between scalars and
    // vectors of size 1, so if a codegen method returned a vector of
    // size one, just extract it out as a scalar.
    if (e.type().is_scalar() &&
        value->getType()->isVectorTy()) {
        internal_assert(get_vector_num_elements(value->getType()) == 1);
        value = builder->CreateExtractElement(value, ConstantInt::get(i32_t, 0));
    }

    // TODO: skip this correctness check for bool vectors,
    // as eliminate_bool_vectors() will cause a discrepancy for some backends
    // (eg OpenCL, HVX, WASM); for now we're just ignoring the assert, but
    // in the long run we should improve the smarts. See https://github.com/halide/Halide/issues/4194.
    const bool is_bool_vector = e.type().is_bool() && e.type().lanes() > 1;
    // TODO: skip this correctness check for prefetch, because the return type
    // of prefetch indicates the type being prefetched, which does not match the
    // implementation of prefetch.
    // See https://github.com/halide/Halide/issues/4211.
    const bool is_prefetch = Call::as_intrinsic(e, {Call::prefetch});
    internal_assert(is_bool_vector || is_prefetch ||
                    e.type().is_handle() ||
                    value->getType()->isVoidTy() ||
                    value->getType() == llvm_type_of(e.type()))
        << "Codegen of Expr " << e
        << " of type " << e.type()
        << " did not produce llvm IR of the corresponding llvm type.\n";
    return value;
}

void CodeGen_LLVM::codegen(const Stmt &s) {
    internal_assert(s.defined());
    debug(3) << "Codegen: " << s << "\n";
    value = nullptr;
    s.accept(this);
}
namespace {

bool is_power_of_two(int x) {
    return (x & (x - 1)) == 0;
}

int next_power_of_two(int x) {
    return static_cast<int>(1) << static_cast<int>(std::ceil(std::log2(x)));
}

}  // namespace

Type CodeGen_LLVM::upgrade_type_for_arithmetic(const Type &t) const {
    if (t.is_bfloat() || (t.is_float() && t.bits() < 32)) {
        return Float(32, t.lanes());
    } else if (t.is_int_or_uint() && !is_power_of_two(t.bits())) {
        return t.with_bits(next_power_of_two(t.bits()));
    } else {
        return t;
    }
}

Type CodeGen_LLVM::upgrade_type_for_argument_passing(const Type &t) const {
    if (t.is_bfloat() || (t.is_float() && t.bits() < 32)) {
        return t.with_code(halide_type_uint);
    } else {
        return t;
    }
}

Type CodeGen_LLVM::upgrade_type_for_storage(const Type &t) const {
    if (t.is_bfloat() || (t.is_float() && t.bits() < 32)) {
        return t.with_code(halide_type_uint);
    } else if (t.is_bool()) {
        return t.with_bits(8);
    } else if (t.is_handle()) {
        return UInt(64, t.lanes());
    } else if (t.is_int_or_uint() && !is_power_of_two(t.bits())) {
        return t.with_bits(next_power_of_two(t.bits()));
    } else {
        return t;
    }
}

void CodeGen_LLVM::visit(const IntImm *op) {
    value = ConstantInt::getSigned(llvm_type_of(op->type), op->value);
}

void CodeGen_LLVM::visit(const UIntImm *op) {
    value = ConstantInt::get(llvm_type_of(op->type), op->value);
}

void CodeGen_LLVM::visit(const FloatImm *op) {
    if (op->type.is_bfloat()) {
        codegen(reinterpret(BFloat(16), make_const(UInt(16), bfloat16_t(op->value).to_bits())));
    } else if (op->type.bits() == 16) {
        codegen(reinterpret(Float(16), make_const(UInt(16), float16_t(op->value).to_bits())));
    } else {
        value = ConstantFP::get(llvm_type_of(op->type), op->value);
    }
}

void CodeGen_LLVM::visit(const StringImm *op) {
    value = create_string_constant(op->value);
}

void CodeGen_LLVM::visit(const Cast *op) {
    Halide::Type src = op->value.type();
    Halide::Type dst = op->type;

    if (upgrade_type_for_arithmetic(src) != src ||
        upgrade_type_for_arithmetic(dst) != dst) {
        // Handle casts to and from types for which we don't have native support.
        debug(4) << "Emulating cast from " << src << " to " << dst << "\n";
        if ((src.is_float() && src.bits() < 32) ||
            (dst.is_float() && dst.bits() < 32)) {
            Expr equiv = lower_float16_cast(op);
            internal_assert(equiv.type() == op->type);
            codegen(equiv);
        } else {
            internal_error << "Cast from type: " << src
                           << " to " << dst
                           << " unimplemented\n";
        }
        return;
    }

    value = codegen(op->value);
    llvm::Type *llvm_dst = llvm_type_of(dst);

    if (dst.is_handle() && src.is_handle()) {
        value = builder->CreateBitCast(value, llvm_dst);
    } else if (dst.is_handle() || src.is_handle()) {
        internal_error << "Can't cast from " << src << " to " << dst << "\n";
    } else if (!src.is_float() && !dst.is_float()) {
        // Widening integer casts either zero extend or sign extend,
        // depending on the source type. Narrowing integer casts
        // always truncate.
        value = builder->CreateIntCast(value, llvm_dst, src.is_int());
    } else if (src.is_float() && dst.is_int()) {
        value = builder->CreateFPToSI(value, llvm_dst);
    } else if (src.is_float() && dst.is_uint()) {
        // fptoui has undefined behavior on overflow. Seems reasonable
        // to get an unspecified uint on overflow, but because uint1s
        // are stored in uint8s for float->uint1 casts this undefined
        // behavior manifests itself as uint1 values greater than 1,
        // which could in turn break our bounds inference
        // guarantees. So go via uint8 in this case.
        if (dst.bits() < 8) {
            value = builder->CreateFPToUI(value, llvm_type_of(dst.with_bits(8)));
            value = builder->CreateIntCast(value, llvm_dst, false);
        } else {
            value = builder->CreateFPToUI(value, llvm_dst);
        }
    } else if (src.is_int() && dst.is_float()) {
        value = builder->CreateSIToFP(value, llvm_dst);
    } else if (src.is_uint() && dst.is_float()) {
        value = builder->CreateUIToFP(value, llvm_dst);
    } else {
        internal_assert(src.is_float() && dst.is_float());
        // Float widening or narrowing
        value = builder->CreateFPCast(value, llvm_dst);
    }
}

void CodeGen_LLVM::visit(const Variable *op) {
    value = sym_get(op->name);
}

template<typename Op>
bool CodeGen_LLVM::try_to_fold_vector_reduce(const Op *op) {
    const VectorReduce *red = op->a.template as<VectorReduce>();
    Expr b = op->b;
    if (!red) {
        red = op->b.template as<VectorReduce>();
        b = op->a;
    }
    if (red &&
        ((std::is_same<Op, Add>::value && red->op == VectorReduce::Add) ||
         (std::is_same<Op, Min>::value && red->op == VectorReduce::Min) ||
         (std::is_same<Op, Max>::value && red->op == VectorReduce::Max) ||
         (std::is_same<Op, Mul>::value && red->op == VectorReduce::Mul) ||
         (std::is_same<Op, And>::value && red->op == VectorReduce::And) ||
         (std::is_same<Op, Or>::value && red->op == VectorReduce::Or))) {
        codegen_vector_reduce(red, b);
        return true;
    }
    return false;
}

void CodeGen_LLVM::visit(const Add *op) {
    Type t = upgrade_type_for_arithmetic(op->type);
    if (t != op->type) {
        codegen(cast(op->type, Add::make(cast(t, op->a), cast(t, op->b))));
        return;
    }

    // Some backends can fold the add into a vector reduce
    if (try_to_fold_vector_reduce(op)) {
        return;
    }

    Value *a = codegen(op->a);
    Value *b = codegen(op->b);
    if (op->type.is_float()) {
        value = builder->CreateFAdd(a, b);
    } else if (op->type.is_int() && op->type.bits() >= 32) {
        // We tell llvm integers don't wrap, so that it generates good
        // code for loop indices.
        value = builder->CreateNSWAdd(a, b);
    } else {
        value = builder->CreateAdd(a, b);
    }
}

void CodeGen_LLVM::visit(const Sub *op) {
    Type t = upgrade_type_for_arithmetic(op->type);
    if (t != op->type) {
        codegen(cast(op->type, Sub::make(cast(t, op->a), cast(t, op->b))));
        return;
    }

    Value *a = codegen(op->a);
    Value *b = codegen(op->b);
    if (op->type.is_float()) {
        value = builder->CreateFSub(a, b);
    } else if (op->type.is_int() && op->type.bits() >= 32) {
        // We tell llvm integers don't wrap, so that it generates good
        // code for loop indices.
        value = builder->CreateNSWSub(a, b);
    } else {
        value = builder->CreateSub(a, b);
    }
}

void CodeGen_LLVM::visit(const Mul *op) {
    Type t = upgrade_type_for_arithmetic(op->type);
    if (t != op->type) {
        codegen(cast(op->type, Mul::make(cast(t, op->a), cast(t, op->b))));
        return;
    }

    if (try_to_fold_vector_reduce(op)) {
        return;
    }

    Value *a = codegen(op->a);
    Value *b = codegen(op->b);
    if (op->type.is_float()) {
        value = builder->CreateFMul(a, b);
    } else if (op->type.is_int() && op->type.bits() >= 32) {
        // We tell llvm integers don't wrap, so that it generates good
        // code for loop indices.
        value = builder->CreateNSWMul(a, b);
    } else {
        value = builder->CreateMul(a, b);
    }
}

void CodeGen_LLVM::visit(const Div *op) {
    user_assert(!is_const_zero(op->b)) << "Division by constant zero in expression: " << Expr(op) << "\n";

    Type t = upgrade_type_for_arithmetic(op->type);
    if (t != op->type) {
        codegen(cast(op->type, Div::make(cast(t, op->a), cast(t, op->b))));
        return;
    }

    if (op->type.is_float()) {
        // Don't call codegen() multiple times within an argument list:
        // order-of-evaluation isn't guaranteed and can vary by compiler,
        // leading to different LLVM IR ordering, which makes comparing
        // output hard.
        Value *a = codegen(op->a);
        Value *b = codegen(op->b);
        value = builder->CreateFDiv(a, b);
    } else {
        // Should we assert here? Probably should never get here.
        value = codegen(lower_int_uint_div(op->a, op->b));
    }
}

void CodeGen_LLVM::visit(const Mod *op) {
    Type t = upgrade_type_for_arithmetic(op->type);
    if (t != op->type) {
        codegen(cast(op->type, Mod::make(cast(t, op->a), cast(t, op->b))));
        return;
    }

    if (op->type.is_float()) {
        value = codegen(simplify(op->a - op->b * floor(op->a / op->b)));
    } else {
        value = codegen(lower_int_uint_mod(op->a, op->b));
    }
}

void CodeGen_LLVM::visit(const Min *op) {
    Type t = upgrade_type_for_arithmetic(op->type);
    if (t != op->type) {
        codegen(cast(op->type, Min::make(cast(t, op->a), cast(t, op->b))));
        return;
    }

    if (try_to_fold_vector_reduce(op)) {
        return;
    }

    string a_name = unique_name('a');
    string b_name = unique_name('b');
    Expr a = Variable::make(op->a.type(), a_name);
    Expr b = Variable::make(op->b.type(), b_name);
    value = codegen(Let::make(a_name, op->a,
                              Let::make(b_name, op->b,
                                        select(a < b, a, b))));
}

void CodeGen_LLVM::visit(const Max *op) {
    Type t = upgrade_type_for_arithmetic(op->type);
    if (t != op->type) {
        codegen(cast(op->type, Max::make(cast(t, op->a), cast(t, op->b))));
        return;
    }

    if (try_to_fold_vector_reduce(op)) {
        return;
    }

    string a_name = unique_name('a');
    string b_name = unique_name('b');
    Expr a = Variable::make(op->a.type(), a_name);
    Expr b = Variable::make(op->b.type(), b_name);
    value = codegen(Let::make(a_name, op->a,
                              Let::make(b_name, op->b,
                                        select(a > b, a, b))));
}

void CodeGen_LLVM::visit(const EQ *op) {
    Type t = upgrade_type_for_arithmetic(op->a.type());
    if (t != op->a.type()) {
        codegen(EQ::make(cast(t, op->a), cast(t, op->b)));
        return;
    }

    Value *a = codegen(op->a);
    Value *b = codegen(op->b);
    if (t.is_float()) {
        value = builder->CreateFCmpOEQ(a, b);
    } else {
        value = builder->CreateICmpEQ(a, b);
    }
}

void CodeGen_LLVM::visit(const NE *op) {
    Type t = upgrade_type_for_arithmetic(op->a.type());
    if (t != op->a.type()) {
        codegen(NE::make(cast(t, op->a), cast(t, op->b)));
        return;
    }

    Value *a = codegen(op->a);
    Value *b = codegen(op->b);
    if (t.is_float()) {
        value = builder->CreateFCmpONE(a, b);
    } else {
        value = builder->CreateICmpNE(a, b);
    }
}

void CodeGen_LLVM::visit(const LT *op) {
    Type t = upgrade_type_for_arithmetic(op->a.type());
    if (t != op->a.type()) {
        codegen(LT::make(cast(t, op->a), cast(t, op->b)));
        return;
    }

    Value *a = codegen(op->a);
    Value *b = codegen(op->b);
    if (t.is_float()) {
        value = builder->CreateFCmpOLT(a, b);
    } else if (t.is_int()) {
        value = builder->CreateICmpSLT(a, b);
    } else {
        value = builder->CreateICmpULT(a, b);
    }
}

void CodeGen_LLVM::visit(const LE *op) {
    Type t = upgrade_type_for_arithmetic(op->a.type());
    if (t != op->a.type()) {
        codegen(LE::make(cast(t, op->a), cast(t, op->b)));
        return;
    }

    Value *a = codegen(op->a);
    Value *b = codegen(op->b);
    if (t.is_float()) {
        value = builder->CreateFCmpOLE(a, b);
    } else if (t.is_int()) {
        value = builder->CreateICmpSLE(a, b);
    } else {
        value = builder->CreateICmpULE(a, b);
    }
}

void CodeGen_LLVM::visit(const GT *op) {
    Type t = upgrade_type_for_arithmetic(op->a.type());
    if (t != op->a.type()) {
        codegen(GT::make(cast(t, op->a), cast(t, op->b)));
        return;
    }

    Value *a = codegen(op->a);
    Value *b = codegen(op->b);

    if (t.is_float()) {
        value = builder->CreateFCmpOGT(a, b);
    } else if (t.is_int()) {
        value = builder->CreateICmpSGT(a, b);
    } else {
        value = builder->CreateICmpUGT(a, b);
    }
}

void CodeGen_LLVM::visit(const GE *op) {
    Type t = upgrade_type_for_arithmetic(op->a.type());
    if (t != op->a.type()) {
        codegen(GE::make(cast(t, op->a), cast(t, op->b)));
        return;
    }

    Value *a = codegen(op->a);
    Value *b = codegen(op->b);
    if (t.is_float()) {
        value = builder->CreateFCmpOGE(a, b);
    } else if (t.is_int()) {
        value = builder->CreateICmpSGE(a, b);
    } else {
        value = builder->CreateICmpUGE(a, b);
    }
}

void CodeGen_LLVM::visit(const And *op) {
    if (try_to_fold_vector_reduce(op)) {
        return;
    }

    Value *a = codegen(op->a);
    Value *b = codegen(op->b);
    value = builder->CreateAnd(a, b);
}

void CodeGen_LLVM::visit(const Or *op) {
    if (try_to_fold_vector_reduce(op)) {
        return;
    }

    Value *a = codegen(op->a);
    Value *b = codegen(op->b);
    value = builder->CreateOr(a, b);
}

void CodeGen_LLVM::visit(const Not *op) {
    Value *a = codegen(op->a);
    value = builder->CreateNot(a);
}

void CodeGen_LLVM::visit(const Select *op) {
    Value *cmp = codegen(op->condition);
    Value *a = codegen(op->true_value);
    Value *b = codegen(op->false_value);
    value = builder->CreateSelect(cmp, a, b);
}

namespace {
Expr promote_64(const Expr &e) {
    if (const Add *a = e.as<Add>()) {
        return Add::make(promote_64(a->a), promote_64(a->b));
    } else if (const Sub *s = e.as<Sub>()) {
        return Sub::make(promote_64(s->a), promote_64(s->b));
    } else if (const Mul *m = e.as<Mul>()) {
        return Mul::make(promote_64(m->a), promote_64(m->b));
    } else if (const Min *m = e.as<Min>()) {
        return Min::make(promote_64(m->a), promote_64(m->b));
    } else if (const Max *m = e.as<Max>()) {
        return Max::make(promote_64(m->a), promote_64(m->b));
    } else {
        return cast(Int(64), e);
    }
}
}  // namespace

Value *CodeGen_LLVM::codegen_buffer_pointer(const string &buffer, Halide::Type type, Expr index) {
    // Find the base address from the symbol table
    Value *base_address = symbol_table.get(buffer);
    return codegen_buffer_pointer(base_address, type, std::move(index));
}

Value *CodeGen_LLVM::codegen_buffer_pointer(Value *base_address, Halide::Type type, Expr index) {
    // Promote index to 64-bit on targets that use 64-bit pointers.
    llvm::DataLayout d(module.get());
    if (promote_indices() && d.getPointerSize() == 8) {
        index = promote_64(index);
    }

    // Peel off a constant offset as a second GEP. This helps LLVM's
    // aliasing analysis, especially for backends that do address
    // computation in 32 bits but use 64-bit pointers.
    if (const Add *add = index.as<Add>()) {
        if (const int64_t *offset = as_const_int(add->b)) {
            Value *base = codegen_buffer_pointer(base_address, type, add->a);
            Value *off = codegen(make_const(Int(8 * d.getPointerSize()), *offset));
            return builder->CreateInBoundsGEP(base, off);
        }
    }

    return codegen_buffer_pointer(base_address, type, codegen(index));
}

Value *CodeGen_LLVM::codegen_buffer_pointer(const string &buffer, Halide::Type type, Value *index) {
    // Find the base address from the symbol table
    Value *base_address = symbol_table.get(buffer);
    return codegen_buffer_pointer(base_address, type, index);
}

Value *CodeGen_LLVM::codegen_buffer_pointer(Value *base_address, Halide::Type type, Value *index) {
    llvm::Type *base_address_type = base_address->getType();
    unsigned address_space = base_address_type->getPointerAddressSpace();

    type = upgrade_type_for_storage(type);

    llvm::Type *load_type = llvm_type_of(type)->getPointerTo(address_space);

    // If the type doesn't match the expected type, we need to pointer cast
    if (load_type != base_address_type) {
        base_address = builder->CreatePointerCast(base_address, load_type);
    }

    llvm::Constant *constant_index = dyn_cast<llvm::Constant>(index);
    if (constant_index && constant_index->isZeroValue()) {
        return base_address;
    }

    // Promote index to 64-bit on targets that use 64-bit pointers.
    llvm::DataLayout d(module.get());
    if (d.getPointerSize() == 8) {
        index = builder->CreateIntCast(index, i64_t, true);
    }

    return builder->CreateInBoundsGEP(base_address, index);
}

void CodeGen_LLVM::add_tbaa_metadata(llvm::Instruction *inst, string buffer, const Expr &index) {

    // Get the unique name for the block of memory this allocate node
    // is using.
    buffer = get_allocation_name(buffer);

    // If the index is constant, we generate some TBAA info that helps
    // LLVM understand our loads/stores aren't aliased.
    bool constant_index = false;
    int64_t base = 0;
    int64_t width = 1;

    if (index.defined()) {
        if (const Ramp *ramp = index.as<Ramp>()) {
            const int64_t *pstride = as_const_int(ramp->stride);
            const int64_t *pbase = as_const_int(ramp->base);
            if (pstride && pbase) {
                // We want to find the smallest aligned width and offset
                // that contains this ramp.
                int64_t stride = *pstride;
                base = *pbase;
                internal_assert(base >= 0);
                width = next_power_of_two(ramp->lanes * stride);

                while (base % width) {
                    base -= base % width;
                    width *= 2;
                }
                constant_index = true;
            }
        } else {
            const int64_t *pbase = as_const_int(index);
            if (pbase) {
                base = *pbase;
                constant_index = true;
            }
        }
    }

    llvm::MDBuilder builder(*context);

    // Add type-based-alias-analysis metadata to the pointer, so that
    // loads and stores to different buffers can get reordered.
    MDNode *tbaa = builder.createTBAARoot("Halide buffer");

    tbaa = builder.createTBAAScalarTypeNode(buffer, tbaa);

    // We also add metadata for constant indices to allow loads and
    // stores to the same buffer to get reordered.
    if (constant_index) {
        for (int w = 1024; w >= width; w /= 2) {
            int64_t b = (base / w) * w;

            std::stringstream level;
            level << buffer << ".width" << w << ".base" << b;
            tbaa = builder.createTBAAScalarTypeNode(level.str(), tbaa);
        }
    }

    tbaa = builder.createTBAAStructTagNode(tbaa, tbaa, 0);

    inst->setMetadata("tbaa", tbaa);
}

void CodeGen_LLVM::visit(const Load *op) {
    // If the type should be stored as some other type, insert a reinterpret cast.
    Type storage_type = upgrade_type_for_storage(op->type);
    if (op->type != storage_type) {
        codegen(reinterpret(op->type, Load::make(storage_type, op->name,
                                                 op->index, op->image,
                                                 op->param, op->predicate, op->alignment)));
        return;
    }

    // Predicated load
    if (!is_const_one(op->predicate)) {
        codegen_predicated_vector_load(op);
        return;
    }

    // There are several cases. Different architectures may wish to override some.
    if (op->type.is_scalar()) {
        // Scalar loads
        Value *ptr = codegen_buffer_pointer(op->name, op->type, op->index);
        LoadInst *load = builder->CreateAlignedLoad(ptr, make_alignment(op->type.bytes()));
        add_tbaa_metadata(load, op->name, op->index);
        value = load;
    } else {
        const Ramp *ramp = op->index.as<Ramp>();
        const IntImm *stride = ramp ? ramp->stride.as<IntImm>() : nullptr;

        if (ramp && stride && stride->value == 1) {
            value = codegen_dense_vector_load(op);
        } else if (ramp && stride && stride->value == 2) {
            // Load two vectors worth and then shuffle
            Expr base_a = ramp->base, base_b = ramp->base + ramp->lanes;
            Expr stride_a = make_one(base_a.type());
            Expr stride_b = make_one(base_b.type());

            ModulusRemainder align_a = op->alignment;
            ModulusRemainder align_b = align_a + ramp->lanes;

            // False indicates we should take the even-numbered lanes
            // from the load, true indicates we should take the
            // odd-numbered-lanes.
            bool shifted_a = false, shifted_b = false;

            bool external = op->param.defined() || op->image.defined();

            // Don't read beyond the end of an external buffer.
            // (In ASAN mode, don't read beyond the end of internal buffers either,
            // as ASAN will complain even about harmless stack overreads.)
            if (external || target.has_feature(Target::ASAN)) {
                base_b -= 1;
                align_b = align_b - 1;
                shifted_b = true;
            } else {
                // If the base ends in an odd constant, then subtract one
                // and do a different shuffle. This helps expressions like
                // (f(2*x) + f(2*x+1) share loads
                const Add *add = ramp->base.as<Add>();
                const IntImm *offset = add ? add->b.as<IntImm>() : ramp->base.as<IntImm>();
                if (offset && offset->value & 1) {
                    base_a -= 1;
                    align_a = align_a - 1;
                    shifted_a = true;
                    base_b -= 1;
                    align_b = align_b - 1;
                    shifted_b = true;
                }
            }

            // Do each load.
            Expr ramp_a = Ramp::make(base_a, stride_a, ramp->lanes);
            Expr ramp_b = Ramp::make(base_b, stride_b, ramp->lanes);
            Expr load_a = Load::make(op->type, op->name, ramp_a, op->image, op->param, op->predicate, align_a);
            Expr load_b = Load::make(op->type, op->name, ramp_b, op->image, op->param, op->predicate, align_b);
            Value *vec_a = codegen(load_a);
            Value *vec_b = codegen(load_b);

            // Shuffle together the results.
            vector<int> indices(ramp->lanes);
            for (int i = 0; i < (ramp->lanes + 1) / 2; i++) {
                indices[i] = i * 2 + (shifted_a ? 1 : 0);
            }
            for (int i = (ramp->lanes + 1) / 2; i < ramp->lanes; i++) {
                indices[i] = i * 2 + (shifted_b ? 1 : 0);
            }

            value = shuffle_vectors(vec_a, vec_b, indices);
        } else if (ramp && stride && stride->value == -1) {
            // Load the vector and then flip it in-place
            Expr flipped_base = ramp->base - ramp->lanes + 1;
            Expr flipped_stride = make_one(flipped_base.type());
            Expr flipped_index = Ramp::make(flipped_base, flipped_stride, ramp->lanes);
            ModulusRemainder align = op->alignment;
            // Switch to the alignment of the last lane
            align = align - (ramp->lanes - 1);
            Expr flipped_load = Load::make(op->type, op->name, flipped_index, op->image, op->param, op->predicate, align);

            Value *flipped = codegen(flipped_load);

            vector<int> indices(ramp->lanes);
            for (int i = 0; i < ramp->lanes; i++) {
                indices[i] = ramp->lanes - 1 - i;
            }

            value = shuffle_vectors(flipped, indices);
        } else if (ramp) {
            // Gather without generating the indices as a vector
            Value *ptr = codegen_buffer_pointer(op->name, op->type.element_of(), ramp->base);
            Value *stride = codegen(ramp->stride);
            value = UndefValue::get(llvm_type_of(op->type));
            for (int i = 0; i < ramp->lanes; i++) {
                Value *lane = ConstantInt::get(i32_t, i);
                LoadInst *val = builder->CreateLoad(ptr);
                add_tbaa_metadata(val, op->name, op->index);
                value = builder->CreateInsertElement(value, val, lane);
                ptr = builder->CreateInBoundsGEP(ptr, stride);
            }
        } else if ((false)) { /* should_scalarize(op->index) */
            // TODO: put something sensible in for
            // should_scalarize. Probably a good idea if there are no
            // loads in it, and it's all int32.

            // Compute the index as scalars, and then do a gather
            Value *vec = UndefValue::get(llvm_type_of(op->type));
            for (int i = 0; i < op->type.lanes(); i++) {
                Expr idx = extract_lane(op->index, i);
                Value *ptr = codegen_buffer_pointer(op->name, op->type.element_of(), idx);
                LoadInst *val = builder->CreateLoad(ptr);
                add_tbaa_metadata(val, op->name, op->index);
                vec = builder->CreateInsertElement(vec, val, ConstantInt::get(i32_t, i));
            }
            value = vec;
        } else {
            // General gathers
            Value *index = codegen(op->index);
            Value *vec = UndefValue::get(llvm_type_of(op->type));
            for (int i = 0; i < op->type.lanes(); i++) {
                Value *idx = builder->CreateExtractElement(index, ConstantInt::get(i32_t, i));
                Value *ptr = codegen_buffer_pointer(op->name, op->type.element_of(), idx);
                LoadInst *val = builder->CreateLoad(ptr);
                add_tbaa_metadata(val, op->name, op->index);
                vec = builder->CreateInsertElement(vec, val, ConstantInt::get(i32_t, i));
            }
            value = vec;
        }
    }
}

void CodeGen_LLVM::visit(const Ramp *op) {
    if (is_const(op->stride) && !is_const(op->base)) {
        // If the stride is const and the base is not (e.g. ramp(x, 1,
        // 4)), we can lift out the stride and broadcast the base so
        // we can do a single vector broadcast and add instead of
        // repeated insertion
        Expr broadcast = Broadcast::make(op->base, op->lanes);
        Expr ramp = Ramp::make(make_zero(op->base.type()), op->stride, op->lanes);
        value = codegen(broadcast + ramp);
    } else if (!is_const(op->stride)) {
        Expr broadcast_base = Broadcast::make(op->base, op->lanes);
        Expr broadcast_stride = Broadcast::make(op->stride, op->lanes);
        Expr ramp = Ramp::make(make_zero(op->base.type()), make_one(op->base.type()), op->lanes);
        value = codegen(broadcast_base + broadcast_stride * ramp);
    } else {
        internal_assert(is_const(op->base) && is_const(op->stride));
        // At this point base and stride should be constant. Generate
        // an insert element sequence. The code will be lifted to a
        // constant vector stored in .rodata or similar.
        Value *base = codegen(op->base);
        Value *stride = codegen(op->stride);

        value = UndefValue::get(llvm_type_of(op->type));
        for (int i = 0; i < op->type.lanes(); i++) {
            if (i > 0) {
                if (op->type.is_float()) {
                    base = builder->CreateFAdd(base, stride);
                } else if (op->type.is_int() && op->type.bits() >= 32) {
                    base = builder->CreateNSWAdd(base, stride);
                } else {
                    base = builder->CreateAdd(base, stride);
                }
            }
            value = builder->CreateInsertElement(value, base, ConstantInt::get(i32_t, i));
        }
    }
}

llvm::Value *CodeGen_LLVM::create_broadcast(llvm::Value *v, int lanes) {
    Constant *undef = UndefValue::get(get_vector_type(v->getType(), lanes));
    Constant *zero = ConstantInt::get(i32_t, 0);
    v = builder->CreateInsertElement(undef, v, zero);
    Constant *zeros = ConstantVector::getSplat(element_count(lanes), zero);
    return builder->CreateShuffleVector(v, undef, zeros);
}

void CodeGen_LLVM::visit(const Broadcast *op) {
    Value *v = codegen(op->value);
    value = create_broadcast(v, op->lanes);
}

Value *CodeGen_LLVM::interleave_vectors(const std::vector<Value *> &vecs) {
    internal_assert(!vecs.empty());
    for (size_t i = 1; i < vecs.size(); i++) {
        internal_assert(vecs[0]->getType() == vecs[i]->getType());
    }
    int vec_elements = get_vector_num_elements(vecs[0]->getType());

    if (vecs.size() == 1) {
        return vecs[0];
    } else if (vecs.size() == 2) {
        Value *a = vecs[0];
        Value *b = vecs[1];
        vector<int> indices(vec_elements * 2);
        for (int i = 0; i < vec_elements * 2; i++) {
            indices[i] = i % 2 == 0 ? i / 2 : i / 2 + vec_elements;
        }
        return shuffle_vectors(a, b, indices);
    } else {
        // Grab the even and odd elements of vecs.
        vector<Value *> even_vecs;
        vector<Value *> odd_vecs;
        for (size_t i = 0; i < vecs.size(); i++) {
            if (i % 2 == 0) {
                even_vecs.push_back(vecs[i]);
            } else {
                odd_vecs.push_back(vecs[i]);
            }
        }

        // If the number of vecs is odd, save the last one for later.
        Value *last = nullptr;
        if (even_vecs.size() > odd_vecs.size()) {
            last = even_vecs.back();
            even_vecs.pop_back();
        }
        internal_assert(even_vecs.size() == odd_vecs.size());

        // Interleave the even and odd parts.
        Value *even = interleave_vectors(even_vecs);
        Value *odd = interleave_vectors(odd_vecs);

        if (last) {
            int result_elements = vec_elements * vecs.size();

            // Interleave even and odd, leaving a space for the last element.
            vector<int> indices(result_elements, -1);
            for (int i = 0, idx = 0; i < result_elements; i++) {
                if (i % vecs.size() < vecs.size() - 1) {
                    indices[i] = idx % 2 == 0 ? idx / 2 : idx / 2 + vec_elements * even_vecs.size();
                    idx++;
                }
            }
            Value *even_odd = shuffle_vectors(even, odd, indices);

            // Interleave the last vector into the result.
            last = slice_vector(last, 0, result_elements);
            for (int i = 0; i < result_elements; i++) {
                if (i % vecs.size() < vecs.size() - 1) {
                    indices[i] = i;
                } else {
                    indices[i] = i / vecs.size() + result_elements;
                }
            }

            return shuffle_vectors(even_odd, last, indices);
        } else {
            return interleave_vectors({even, odd});
        }
    }
}

void CodeGen_LLVM::scalarize(const Expr &e) {
    llvm::Type *result_type = llvm_type_of(e.type());

    Value *result = UndefValue::get(result_type);

    for (int i = 0; i < e.type().lanes(); i++) {
        Value *v = codegen(extract_lane(e, i));
        result = builder->CreateInsertElement(result, v, ConstantInt::get(i32_t, i));
    }
    value = result;
}

void CodeGen_LLVM::codegen_predicated_vector_store(const Store *op) {
    const Ramp *ramp = op->index.as<Ramp>();
    if (ramp && is_const_one(ramp->stride)) {  // Dense vector store
        debug(4) << "Predicated dense vector store\n\t" << Stmt(op) << "\n";
        Value *vpred = codegen(op->predicate);
        Halide::Type value_type = op->value.type();
        Value *val = codegen(op->value);
        bool is_external = (external_buffer.find(op->name) != external_buffer.end());
        int alignment = value_type.bytes();
        int native_bits = native_vector_bits();
        int native_bytes = native_bits / 8;

        // Boost the alignment if possible, up to the native vector width.
        ModulusRemainder mod_rem = op->alignment;
        while ((mod_rem.remainder & 1) == 0 &&
               (mod_rem.modulus & 1) == 0 &&
               alignment < native_bytes) {
            mod_rem.modulus /= 2;
            mod_rem.remainder /= 2;
            alignment *= 2;
        }

        // If it is an external buffer, then we cannot assume that the host pointer
        // is aligned to at least the native vector width. However, we may be able to do
        // better than just assuming that it is unaligned.
        if (is_external && op->param.defined()) {
            int host_alignment = op->param.host_alignment();
            alignment = gcd(alignment, host_alignment);
        }

        // For dense vector stores wider than the native vector
        // width, bust them up into native vectors.
        int store_lanes = value_type.lanes();
        int native_lanes = native_bits / value_type.bits();

        for (int i = 0; i < store_lanes; i += native_lanes) {
            int slice_lanes = std::min(native_lanes, store_lanes - i);
            Expr slice_base = simplify(ramp->base + i);
            Expr slice_stride = make_one(slice_base.type());
            Expr slice_index = slice_lanes == 1 ? slice_base : Ramp::make(slice_base, slice_stride, slice_lanes);
            Value *slice_val = slice_vector(val, i, slice_lanes);
            Value *elt_ptr = codegen_buffer_pointer(op->name, value_type.element_of(), slice_base);
            Value *vec_ptr = builder->CreatePointerCast(elt_ptr, slice_val->getType()->getPointerTo());

            Value *slice_mask = slice_vector(vpred, i, slice_lanes);
#if LLVM_VERSION >= 110
            Instruction *store_inst =
                builder->CreateMaskedStore(slice_val, vec_ptr, make_alignment(alignment), slice_mask);
#else
            Instruction *store_inst =
                builder->CreateMaskedStore(slice_val, vec_ptr, alignment, slice_mask);
#endif
            add_tbaa_metadata(store_inst, op->name, slice_index);
        }
    } else {  // It's not dense vector store, we need to scalarize it
        debug(4) << "Scalarize predicated vector store\n";
        Type value_type = op->value.type().element_of();
        Value *vpred = codegen(op->predicate);
        Value *vval = codegen(op->value);
        Value *vindex = codegen(op->index);
        for (int i = 0; i < op->index.type().lanes(); i++) {
            Constant *lane = ConstantInt::get(i32_t, i);
            Value *p = builder->CreateExtractElement(vpred, lane);
            if (p->getType() != i1_t) {
                p = builder->CreateIsNotNull(p);
            }

            Value *v = builder->CreateExtractElement(vval, lane);
            Value *idx = builder->CreateExtractElement(vindex, lane);
            internal_assert(p && v && idx);

            BasicBlock *true_bb = BasicBlock::Create(*context, "true_bb", function);
            BasicBlock *after_bb = BasicBlock::Create(*context, "after_bb", function);
            builder->CreateCondBr(p, true_bb, after_bb);

            builder->SetInsertPoint(true_bb);

            // Scalar
            Value *ptr = codegen_buffer_pointer(op->name, value_type, idx);
            builder->CreateAlignedStore(v, ptr, make_alignment(value_type.bytes()));

            builder->CreateBr(after_bb);
            builder->SetInsertPoint(after_bb);
        }
    }
}

Value *CodeGen_LLVM::codegen_dense_vector_load(const Load *load, Value *vpred) {
    debug(4) << "Vectorize predicated dense vector load:\n\t" << Expr(load) << "\n";

    const Ramp *ramp = load->index.as<Ramp>();
    internal_assert(ramp && is_const_one(ramp->stride)) << "Should be dense vector load\n";

    bool is_external = (external_buffer.find(load->name) != external_buffer.end());
    int alignment = load->type.bytes();  // The size of a single element

    int native_bits = native_vector_bits();
    int native_bytes = native_bits / 8;

    // We assume halide_malloc for the platform returns buffers
    // aligned to at least the native vector width. So this is the
    // maximum alignment we can infer based on the index alone.

    // Boost the alignment if possible, up to the native vector width.
    ModulusRemainder mod_rem = load->alignment;
    while ((mod_rem.remainder & 1) == 0 &&
           (mod_rem.modulus & 1) == 0 &&
           alignment < native_bytes) {
        mod_rem.modulus /= 2;
        mod_rem.remainder /= 2;
        alignment *= 2;
    }

    // If it is an external buffer, then we cannot assume that the host pointer
    // is aligned to at least native vector width. However, we may be able to do
    // better than just assuming that it is unaligned.
    if (is_external) {
        if (load->param.defined()) {
            int host_alignment = load->param.host_alignment();
            alignment = gcd(alignment, host_alignment);
        } else if (get_target().has_feature(Target::JIT) && load->image.defined()) {
            // If we're JITting, use the actual pointer value to determine alignment for embedded buffers.
            alignment = gcd(alignment, (int)(((uintptr_t)load->image.data()) & std::numeric_limits<int>::max()));
        }
    }

    // For dense vector loads wider than the native vector
    // width, bust them up into native vectors
    int load_lanes = load->type.lanes();
    int native_lanes = std::max(1, native_bits / load->type.bits());
    vector<Value *> slices;
    for (int i = 0; i < load_lanes; i += native_lanes) {
        int slice_lanes = std::min(native_lanes, load_lanes - i);
        Expr slice_base = simplify(ramp->base + i);
        Expr slice_stride = make_one(slice_base.type());
        Expr slice_index = slice_lanes == 1 ? slice_base : Ramp::make(slice_base, slice_stride, slice_lanes);
        llvm::Type *slice_type = get_vector_type(llvm_type_of(load->type.element_of()), slice_lanes);
        Value *elt_ptr = codegen_buffer_pointer(load->name, load->type.element_of(), slice_base);
        Value *vec_ptr = builder->CreatePointerCast(elt_ptr, slice_type->getPointerTo());

        Instruction *load_inst;
        if (vpred != nullptr) {
            Value *slice_mask = slice_vector(vpred, i, slice_lanes);
#if LLVM_VERSION >= 110
            load_inst = builder->CreateMaskedLoad(vec_ptr, make_alignment(alignment), slice_mask);
#else
            load_inst = builder->CreateMaskedLoad(vec_ptr, alignment, slice_mask);
#endif
        } else {
            load_inst = builder->CreateAlignedLoad(vec_ptr, make_alignment(alignment));
        }
        add_tbaa_metadata(load_inst, load->name, slice_index);
        slices.push_back(load_inst);
    }
    value = concat_vectors(slices);
    return value;
}

void CodeGen_LLVM::codegen_predicated_vector_load(const Load *op) {
    const Ramp *ramp = op->index.as<Ramp>();
    const IntImm *stride = ramp ? ramp->stride.as<IntImm>() : nullptr;

    if (ramp && is_const_one(ramp->stride)) {  // Dense vector load
        Value *vpred = codegen(op->predicate);
        value = codegen_dense_vector_load(op, vpred);
    } else if (ramp && stride && stride->value == -1) {
        debug(4) << "Predicated dense vector load with stride -1\n\t" << Expr(op) << "\n";
        vector<int> indices(ramp->lanes);
        for (int i = 0; i < ramp->lanes; i++) {
            indices[i] = ramp->lanes - 1 - i;
        }

        // Flip the predicate
        Value *vpred = codegen(op->predicate);
        vpred = shuffle_vectors(vpred, indices);

        // Load the vector and then flip it in-place
        Expr flipped_base = ramp->base - ramp->lanes + 1;
        Expr flipped_stride = make_one(flipped_base.type());
        Expr flipped_index = Ramp::make(flipped_base, flipped_stride, ramp->lanes);
        ModulusRemainder align = op->alignment;
        align = align - (ramp->lanes - 1);

        Expr flipped_load = Load::make(op->type, op->name, flipped_index, op->image,
                                       op->param, const_true(op->type.lanes()), align);

        Value *flipped = codegen_dense_vector_load(flipped_load.as<Load>(), vpred);
        value = shuffle_vectors(flipped, indices);
    } else {  // It's not dense vector load, we need to scalarize it
        Expr load_expr = Load::make(op->type, op->name, op->index, op->image,
                                    op->param, const_true(op->type.lanes()), op->alignment);
        debug(4) << "Scalarize predicated vector load\n\t" << load_expr << "\n";
        Expr pred_load = Call::make(load_expr.type(),
                                    Call::if_then_else,
                                    {op->predicate, load_expr, make_zero(load_expr.type())},
                                    Internal::Call::Intrinsic);
        value = codegen(pred_load);
    }
}

void CodeGen_LLVM::codegen_atomic_store(const Store *op) {
    // TODO: predicated store (see https://github.com/halide/Halide/issues/4298).
    user_assert(is_const_one(op->predicate)) << "Atomic predicated store is not supported.\n";

    // Detect whether we can describe this as an atomic-read-modify-write,
    // otherwise fallback to a compare-and-swap loop.
    // Currently we only test for atomicAdd.
    Expr val_expr = op->value;
    Halide::Type value_type = op->value.type();
    // For atomicAdd, we check if op->value - store[index] is independent of store.
    // For llvm version < 9, the atomicRMW operations only support integers so we also check that.
    Expr equiv_load = Load::make(value_type, op->name,
                                 op->index,
                                 Buffer<>(),
                                 op->param,
                                 op->predicate,
                                 op->alignment);
    Expr delta = simplify(common_subexpression_elimination(op->value - equiv_load));
    bool is_atomic_add = supports_atomic_add(value_type) && !expr_uses_var(delta, op->name);
    if (is_atomic_add) {
        Value *val = codegen(delta);
        if (value_type.is_scalar()) {
            Value *ptr = codegen_buffer_pointer(op->name,
                                                op->value.type(),
                                                op->index);
            // llvm 9 has FAdd which can be used for atomic floats.
            if (value_type.is_float()) {
                builder->CreateAtomicRMW(AtomicRMWInst::FAdd, ptr, val, AtomicOrdering::Monotonic);
            } else {
                builder->CreateAtomicRMW(AtomicRMWInst::Add, ptr, val, AtomicOrdering::Monotonic);
            }
        } else {
            Value *index = codegen(op->index);
            // Scalarize vector store.
            for (int i = 0; i < value_type.lanes(); i++) {
                Value *lane = ConstantInt::get(i32_t, i);
                Value *idx = builder->CreateExtractElement(index, lane);
                Value *v = builder->CreateExtractElement(val, lane);
                Value *ptr = codegen_buffer_pointer(op->name, value_type.element_of(), idx);
                if (value_type.is_float()) {
                    builder->CreateAtomicRMW(AtomicRMWInst::FAdd, ptr, v, AtomicOrdering::Monotonic);
                } else {
                    builder->CreateAtomicRMW(AtomicRMWInst::Add, ptr, v, AtomicOrdering::Monotonic);
                }
            }
        }
    } else {
        // We want to create the following CAS loop:
        // entry:
        //   %orig = load atomic op->name[op->index]
        //   br label %casloop.start
        // casloop.start:
        //   %cmp = phi [%orig, %entry], [%value_loaded %casloop.start]
        //   %val = ...
        //   %val_success = cmpxchg %ptr, %cmp, %val, monotonic
        //   %val_loaded = extractvalue %val_success, 0
        //   %success = extractvalue %val_success, 1
        //   br %success, label %casloop.end, label %casloop.start
        // casloop.end:
        Value *vec_index = nullptr;
        if (!value_type.is_scalar()) {
            // Precompute index for vector store.
            vec_index = codegen(op->index);
        }
        // Scalarize vector store.
        for (int lane_id = 0; lane_id < value_type.lanes(); lane_id++) {
            LLVMContext &ctx = builder->getContext();
            BasicBlock *bb = builder->GetInsertBlock();
            llvm::Function *f = bb->getParent();
            BasicBlock *loop_bb =
                BasicBlock::Create(ctx, "casloop.start", f);
            // Load the old value for compare and swap test.
            Value *ptr = nullptr;
            if (value_type.is_scalar()) {
                ptr = codegen_buffer_pointer(op->name, value_type, op->index);
            } else {
                Value *idx = builder->CreateExtractElement(vec_index, ConstantInt::get(i32_t, lane_id));
                ptr = codegen_buffer_pointer(op->name, value_type.element_of(), idx);
            }
            LoadInst *orig = builder->CreateAlignedLoad(ptr, make_alignment(value_type.bytes()));
            orig->setOrdering(AtomicOrdering::Monotonic);
            add_tbaa_metadata(orig, op->name, op->index);
            // Explicit fall through from the current block to the cas loop body.
            builder->CreateBr(loop_bb);

            // CAS loop body:
            builder->SetInsertPoint(loop_bb);
            llvm::Type *ptr_type = ptr->getType();
            PHINode *cmp = builder->CreatePHI(ptr_type->getPointerElementType(), 2, "loaded");
            Value *cmp_val = cmp;
            cmp->addIncoming(orig, bb);
            Value *val = nullptr;
            if (value_type.is_scalar()) {
                val = codegen(op->value);
            } else {
                val = codegen(extract_lane(op->value, lane_id));
            }
            llvm::Type *val_type = val->getType();
            bool need_bit_cast = val_type->isFloatingPointTy();
            if (need_bit_cast) {
                IntegerType *int_type = builder->getIntNTy(val_type->getPrimitiveSizeInBits());
                unsigned int addr_space = ptr_type->getPointerAddressSpace();
                ptr = builder->CreateBitCast(ptr, int_type->getPointerTo(addr_space));
                val = builder->CreateBitCast(val, int_type);
                cmp_val = builder->CreateBitCast(cmp_val, int_type);
            }
            Value *cmpxchg_pair = builder->CreateAtomicCmpXchg(
                ptr, cmp_val, val, AtomicOrdering::Monotonic, AtomicOrdering::Monotonic);
            Value *val_loaded = builder->CreateExtractValue(cmpxchg_pair, 0, "val_loaded");
            Value *success = builder->CreateExtractValue(cmpxchg_pair, 1, "success");
            if (need_bit_cast) {
                val_loaded = builder->CreateBitCast(val_loaded, val_type);
            }
            cmp->addIncoming(val_loaded, loop_bb);
            BasicBlock *exit_bb =
                BasicBlock::Create(ctx, "casloop.end", f);
            builder->CreateCondBr(success, exit_bb, loop_bb);
            builder->SetInsertPoint(exit_bb);
        }
    }
}

void CodeGen_LLVM::visit(const Call *op) {
    internal_assert(op->is_extern() || op->is_intrinsic())
        << "Can only codegen extern calls and intrinsics\n";

    if (op->type.is_vector()) {
        value = call_overloaded_intrin(op->type, op->name, op->args);
        if (value) {
            return;
        }
    }

    // Some call nodes are actually injected at various stages as a
    // cue for llvm to generate particular ops. In general these are
    // handled in the standard library, but ones with e.g. varying
    // types are handled here.
    if (op->is_intrinsic(Call::debug_to_file)) {
        internal_assert(op->args.size() == 3);
        const StringImm *filename = op->args[0].as<StringImm>();
        internal_assert(filename) << "Malformed debug_to_file node\n";
        // Grab the function from the initial module
        llvm::Function *debug_to_file = module->getFunction("halide_debug_to_file");
        internal_assert(debug_to_file) << "Could not find halide_debug_to_file function in initial module\n";

        // Make the filename a global string constant
        Value *user_context = get_user_context();
        Value *char_ptr = codegen(Expr(filename));
        vector<Value *> args = {user_context, char_ptr, codegen(op->args[1])};

        Value *buffer = codegen(op->args[2]);
        buffer = builder->CreatePointerCast(buffer, debug_to_file->getFunctionType()->getParamType(3));
        args.push_back(buffer);

        value = builder->CreateCall(debug_to_file, args);

    } else if (op->is_intrinsic(Call::bitwise_and)) {
        internal_assert(op->args.size() == 2);
        Value *a = codegen(op->args[0]);
        Value *b = codegen(op->args[1]);
        value = builder->CreateAnd(a, b);
    } else if (op->is_intrinsic(Call::bitwise_xor)) {
        internal_assert(op->args.size() == 2);
        Value *a = codegen(op->args[0]);
        Value *b = codegen(op->args[1]);
        value = builder->CreateXor(a, b);
    } else if (op->is_intrinsic(Call::bitwise_or)) {
        internal_assert(op->args.size() == 2);
        Value *a = codegen(op->args[0]);
        Value *b = codegen(op->args[1]);
        value = builder->CreateOr(a, b);
    } else if (op->is_intrinsic(Call::bitwise_not)) {
        internal_assert(op->args.size() == 1);
        Value *a = codegen(op->args[0]);
        value = builder->CreateNot(a);
    } else if (op->is_intrinsic(Call::reinterpret)) {
        internal_assert(op->args.size() == 1);
        Type dst = op->type;
        Type src = op->args[0].type();
        llvm::Type *llvm_dst = llvm_type_of(dst);
        value = codegen(op->args[0]);
        if (src.is_handle() && !dst.is_handle()) {
            internal_assert(dst.is_uint() && dst.bits() == 64);

            // Handle -> UInt64
            llvm::DataLayout d(module.get());
            if (d.getPointerSize() == 4) {
                llvm::Type *intermediate = llvm_type_of(UInt(32, dst.lanes()));
                value = builder->CreatePtrToInt(value, intermediate);
                value = builder->CreateZExt(value, llvm_dst);
            } else if (d.getPointerSize() == 8) {
                value = builder->CreatePtrToInt(value, llvm_dst);
            } else {
                internal_error << "Pointer size is neither 4 nor 8 bytes\n";
            }

        } else if (dst.is_handle() && !src.is_handle()) {
            internal_assert(src.is_uint() && src.bits() == 64);

            // UInt64 -> Handle
            llvm::DataLayout d(module.get());
            if (d.getPointerSize() == 4) {
                llvm::Type *intermediate = llvm_type_of(UInt(32, src.lanes()));
                value = builder->CreateTrunc(value, intermediate);
                value = builder->CreateIntToPtr(value, llvm_dst);
            } else if (d.getPointerSize() == 8) {
                value = builder->CreateIntToPtr(value, llvm_dst);
            } else {
                internal_error << "Pointer size is neither 4 nor 8 bytes\n";
            }

        } else {
            if (src.is_scalar() && dst.is_vector()) {
                // If the source type is a scalar, we promote it to an
                // equivalent vector of width one before doing the
                // bitcast, because llvm's bitcast operator doesn't
                // want to convert between scalars and vectors.
                value = create_broadcast(value, 1);
            }
            if (src.is_vector() && dst.is_scalar()) {
                // Similarly, if we're converting from a vector to a
                // scalar, convert to a vector of width 1 first, and
                // then extract the first lane.
                llvm_dst = get_vector_type(llvm_dst, 1);
            }
            value = builder->CreateBitCast(value, llvm_dst);
            if (src.is_vector() && dst.is_scalar()) {
                value = builder->CreateExtractElement(value, (uint64_t)0);
            }
        }
    } else if (op->is_intrinsic(Call::shift_left)) {
        internal_assert(op->args.size() == 2);
        if (op->args[1].type().is_uint()) {
            Value *a = codegen(op->args[0]);
            Value *b = codegen(op->args[1]);
            value = builder->CreateShl(a, b);
        } else {
            value = codegen(lower_signed_shift_left(op->args[0], op->args[1]));
        }
    } else if (op->is_intrinsic(Call::shift_right)) {
        internal_assert(op->args.size() == 2);
        if (op->args[1].type().is_uint()) {
            Value *a = codegen(op->args[0]);
            Value *b = codegen(op->args[1]);
            if (op->type.is_int()) {
                value = builder->CreateAShr(a, b);
            } else {
                value = builder->CreateLShr(a, b);
            }
        } else {
            value = codegen(lower_signed_shift_right(op->args[0], op->args[1]));
        }
    } else if (op->is_intrinsic(Call::abs)) {
        internal_assert(op->args.size() == 1);
        // Generate select(x >= 0, x, -x) instead
        string x_name = unique_name('x');
        Expr x = Variable::make(op->args[0].type(), x_name);
        value = codegen(Let::make(x_name, op->args[0], select(x >= 0, x, -x)));
    } else if (op->is_intrinsic(Call::absd)) {
        internal_assert(op->args.size() == 2);
        Expr a = op->args[0];
        Expr b = op->args[1];
        string a_name = unique_name('a');
        string b_name = unique_name('b');
        Expr a_var = Variable::make(op->args[0].type(), a_name);
        Expr b_var = Variable::make(op->args[1].type(), b_name);
        codegen(Let::make(a_name, op->args[0],
                          Let::make(b_name, op->args[1],
                                    Select::make(a_var < b_var, b_var - a_var, a_var - b_var))));
    } else if (op->is_intrinsic(Call::div_round_to_zero)) {
        internal_assert(op->args.size() == 2);
        Value *a = codegen(op->args[0]);
        Value *b = codegen(op->args[1]);
        if (op->type.is_int()) {
            value = builder->CreateSDiv(a, b);
        } else if (op->type.is_uint()) {
            value = builder->CreateUDiv(a, b);
        } else {
            internal_error << "div_round_to_zero of non-integer type.\n";
        }
    } else if (op->is_intrinsic(Call::mod_round_to_zero)) {
        internal_assert(op->args.size() == 2);
        Value *a = codegen(op->args[0]);
        Value *b = codegen(op->args[1]);
        if (op->type.is_int()) {
            value = builder->CreateSRem(a, b);
        } else if (op->type.is_uint()) {
            value = builder->CreateURem(a, b);
        } else {
            internal_error << "mod_round_to_zero of non-integer type.\n";
        }
    } else if (op->is_intrinsic(Call::mulhi_shr)) {
        internal_assert(op->args.size() == 3);

        Expr p_wide = widening_mul(op->args[0], op->args[1]);
        const UIntImm *shift = op->args[2].as<UIntImm>();
        internal_assert(shift != nullptr) << "Third argument to mulhi_shr intrinsic must be an unsigned integer immediate.\n";
        value = codegen(cast(op->type, p_wide >> (shift->value + op->type.bits())));
    } else if (op->is_intrinsic(Call::sorted_avg)) {
        internal_assert(op->args.size() == 2);
        // b > a, so the following works without widening:
        // a + (b - a)/2
        value = codegen(op->args[0] + (op->args[1] - op->args[0]) / 2);
    } else if (op->is_intrinsic(Call::lerp)) {
        internal_assert(op->args.size() == 3);
        // If we need to upgrade the type, do the entire lerp in the
        // upgraded type for better precision.
        // TODO: This might be surprising behavior?
        Type t = upgrade_type_for_arithmetic(op->type);
        Type wt = upgrade_type_for_arithmetic(op->args[2].type());
        Expr e = lower_lerp(cast(t, op->args[0]),
                            cast(t, op->args[1]),
                            cast(wt, op->args[2]));
        e = cast(op->type, e);
        codegen(e);
    } else if (op->is_intrinsic(Call::popcount)) {
        internal_assert(op->args.size() == 1);
        std::vector<llvm::Type *> arg_type(1);
        arg_type[0] = llvm_type_of(op->args[0].type());
        llvm::Function *fn = llvm::Intrinsic::getDeclaration(module.get(), llvm::Intrinsic::ctpop, arg_type);
        Value *a = codegen(op->args[0]);
        CallInst *call = builder->CreateCall(fn, a);
        value = call;
    } else if (op->is_intrinsic(Call::count_leading_zeros) ||
               op->is_intrinsic(Call::count_trailing_zeros)) {
        internal_assert(op->args.size() == 1);
        std::vector<llvm::Type *> arg_type(1);
        arg_type[0] = llvm_type_of(op->args[0].type());
        llvm::Function *fn = llvm::Intrinsic::getDeclaration(module.get(),
                                                             (op->is_intrinsic(Call::count_leading_zeros)) ? llvm::Intrinsic::ctlz : llvm::Intrinsic::cttz,
                                                             arg_type);
        llvm::Value *is_const_zero_undef = llvm::ConstantInt::getFalse(*context);
        llvm::Value *args[2] = {codegen(op->args[0]), is_const_zero_undef};
        CallInst *call = builder->CreateCall(fn, args);
        value = call;
    } else if (op->is_intrinsic(Call::return_second)) {
        internal_assert(op->args.size() == 2);
        codegen(op->args[0]);
        value = codegen(op->args[1]);
    } else if (op->is_intrinsic(Call::if_then_else)) {
        Expr cond = op->args[0];
        if (const Broadcast *b = cond.as<Broadcast>()) {
            cond = b->value;
        }
        if (cond.type().is_vector()) {
            scalarize(op);
        } else {

            internal_assert(op->args.size() == 3);

            BasicBlock *true_bb = BasicBlock::Create(*context, "true_bb", function);
            BasicBlock *false_bb = BasicBlock::Create(*context, "false_bb", function);
            BasicBlock *after_bb = BasicBlock::Create(*context, "after_bb", function);
            Value *c = codegen(cond);
            if (c->getType() != i1_t) {
                c = builder->CreateIsNotNull(c);
            }
            builder->CreateCondBr(c, true_bb, false_bb);
            builder->SetInsertPoint(true_bb);
            Value *true_value = codegen(op->args[1]);
            builder->CreateBr(after_bb);
            BasicBlock *true_pred = builder->GetInsertBlock();

            builder->SetInsertPoint(false_bb);
            Value *false_value = codegen(op->args[2]);
            builder->CreateBr(after_bb);
            BasicBlock *false_pred = builder->GetInsertBlock();

            builder->SetInsertPoint(after_bb);
            PHINode *phi = builder->CreatePHI(true_value->getType(), 2);
            phi->addIncoming(true_value, true_pred);
            phi->addIncoming(false_value, false_pred);

            value = phi;
        }
    } else if (op->is_intrinsic(Call::require)) {
        internal_assert(op->args.size() == 3);
        Expr cond = op->args[0];
        if (cond.type().is_vector()) {
            scalarize(op);
        } else {
            Value *c = codegen(cond);
            create_assertion(c, op->args[2]);
            value = codegen(op->args[1]);
        }
    } else if (op->is_intrinsic(Call::make_struct)) {
        if (op->type.is_vector()) {
            // Make a vector of pointers to distinct structs
            scalarize(op);
        } else if (op->args.empty()) {
            // Empty structs can be emitted for arrays of size zero
            // (e.g. the shape of a zero-dimensional buffer). We
            // generate a null in this situation. */
            value = ConstantPointerNull::get(dyn_cast<PointerType>(llvm_type_of(op->type)));
        } else {
            // Codegen each element.
            bool all_same_type = true;
            vector<llvm::Value *> args(op->args.size());
            vector<llvm::Type *> types(op->args.size());
            for (size_t i = 0; i < op->args.size(); i++) {
                args[i] = codegen(op->args[i]);
                types[i] = args[i]->getType();
                all_same_type &= (types[0] == types[i]);
            }

            // Use either a single scalar, a fixed-size array, or a
            // struct. The struct type would always be correct, but
            // the array or scalar type produce slightly simpler IR.
            if (args.size() == 1) {
                value = create_alloca_at_entry(types[0], 1);
                builder->CreateStore(args[0], value);
            } else {
                llvm::Type *aggregate_t = (all_same_type ? (llvm::Type *)ArrayType::get(types[0], types.size()) : (llvm::Type *)StructType::get(*context, types));

                value = create_alloca_at_entry(aggregate_t, 1);
                for (size_t i = 0; i < args.size(); i++) {
                    Value *elem_ptr = builder->CreateConstInBoundsGEP2_32(aggregate_t, value, 0, i);
                    builder->CreateStore(args[i], elem_ptr);
                }
            }
        }
    } else if (op->is_intrinsic(Call::saturating_add) || op->is_intrinsic(Call::saturating_sub)) {
        internal_assert(op->args.size() == 2);
        std::string intrin;
        if (op->type.is_int()) {
            intrin = "llvm.s";
        } else {
            internal_assert(op->type.is_uint());
            intrin = "llvm.u";
        }
        if (op->is_intrinsic(Call::saturating_add)) {
            intrin += "add.sat.";
        } else {
            internal_assert(op->is_intrinsic(Call::saturating_sub));
            intrin += "sub.sat.";
        }
        if (op->type.lanes() > 1) {
            intrin += "v" + std::to_string(op->type.lanes());
        }
        intrin += "i" + std::to_string(op->type.bits());
        value = call_intrin(op->type, op->type.lanes(), intrin, op->args);
    } else if (op->is_intrinsic(Call::stringify)) {
        internal_assert(!op->args.empty());

        if (op->type.is_vector()) {
            scalarize(op);
        } else {

            // Compute the maximum possible size of the message.
            int buf_size = 1;  // One for the terminating zero.
            for (size_t i = 0; i < op->args.size(); i++) {
                Type t = op->args[i].type();
                if (op->args[i].as<StringImm>()) {
                    buf_size += op->args[i].as<StringImm>()->value.size();
                } else if (t.is_int() || t.is_uint()) {
                    buf_size += 19;  // 2^64 = 18446744073709551616
                } else if (t.is_float()) {
                    if (t.bits() == 32) {
                        buf_size += 47;  // %f format of max negative float
                    } else {
                        buf_size += 14;  // Scientific notation with 6 decimal places.
                    }
                } else if (t == type_of<halide_buffer_t *>()) {
                    // Not a strict upper bound (there isn't one), but ought to be enough for most buffers.
                    buf_size += 512;
                } else {
                    internal_assert(t.is_handle());
                    buf_size += 18;  // 0x0123456789abcdef
                }
            }
            // Round up to a multiple of 16 bytes.
            buf_size = ((buf_size + 15) / 16) * 16;

            // Clamp to at most 8k.
            buf_size = std::min(8 * 1024, buf_size);

            // Allocate a stack array to hold the message.
            llvm::Value *buf = create_alloca_at_entry(i8_t, buf_size);

            llvm::Value *dst = buf;
            llvm::Value *buf_end = builder->CreateConstGEP1_32(buf, buf_size);

            llvm::Function *append_string = module->getFunction("halide_string_to_string");
            llvm::Function *append_int64 = module->getFunction("halide_int64_to_string");
            llvm::Function *append_uint64 = module->getFunction("halide_uint64_to_string");
            llvm::Function *append_double = module->getFunction("halide_double_to_string");
            llvm::Function *append_pointer = module->getFunction("halide_pointer_to_string");
            llvm::Function *append_buffer = module->getFunction("halide_buffer_to_string");

            internal_assert(append_string);
            internal_assert(append_int64);
            internal_assert(append_uint64);
            internal_assert(append_double);
            internal_assert(append_pointer);
            internal_assert(append_buffer);

            for (size_t i = 0; i < op->args.size(); i++) {
                const StringImm *s = op->args[i].as<StringImm>();
                Type t = op->args[i].type();
                internal_assert(t.lanes() == 1);
                vector<Value *> call_args(2);
                call_args[0] = dst;
                call_args[1] = buf_end;

                if (s) {
                    call_args.push_back(codegen(op->args[i]));
                    dst = builder->CreateCall(append_string, call_args);
                } else if (t.is_bool()) {
                    Value *a = codegen(op->args[i]);
                    Value *t = codegen(StringImm::make("true"));
                    Value *f = codegen(StringImm::make("false"));
                    call_args.push_back(builder->CreateSelect(a, t, f));
                    dst = builder->CreateCall(append_string, call_args);
                } else if (t.is_int()) {
                    call_args.push_back(codegen(Cast::make(Int(64), op->args[i])));
                    call_args.push_back(ConstantInt::get(i32_t, 1));
                    dst = builder->CreateCall(append_int64, call_args);
                } else if (t.is_uint()) {
                    call_args.push_back(codegen(Cast::make(UInt(64), op->args[i])));
                    call_args.push_back(ConstantInt::get(i32_t, 1));
                    dst = builder->CreateCall(append_uint64, call_args);
                } else if (t.is_float()) {
                    call_args.push_back(codegen(Cast::make(Float(64), op->args[i])));
                    // Use scientific notation for doubles
                    call_args.push_back(ConstantInt::get(i32_t, t.bits() == 64 ? 1 : 0));
                    dst = builder->CreateCall(append_double, call_args);
                } else if (t == type_of<halide_buffer_t *>()) {
                    Value *buf = codegen(op->args[i]);
                    buf = builder->CreatePointerCast(buf, append_buffer->getFunctionType()->getParamType(2));
                    call_args.push_back(buf);
                    dst = builder->CreateCall(append_buffer, call_args);
                } else {
                    internal_assert(t.is_handle());
                    call_args.push_back(codegen(op->args[i]));
                    dst = builder->CreateCall(append_pointer, call_args);
                }
            }
            if (get_target().has_feature(Target::MSAN)) {
                // Note that we mark the entire buffer as initialized;
                // it would be more accurate to just mark (dst - buf)
                llvm::Function *annotate = module->getFunction("halide_msan_annotate_memory_is_initialized");
                vector<Value *> annotate_args(3);
                annotate_args[0] = get_user_context();
                annotate_args[1] = buf;
                annotate_args[2] = codegen(Cast::make(Int(64), buf_size));
                builder->CreateCall(annotate, annotate_args);
            }
            value = buf;
        }
    } else if (op->is_intrinsic(Call::memoize_expr)) {
        // Used as an annotation for caching, should be invisible to
        // codegen. Ignore arguments beyond the first as they are only
        // used in the cache key.
        internal_assert(!op->args.empty());
        value = codegen(op->args[0]);
    } else if (op->is_intrinsic(Call::alloca)) {
        // The argument is the number of bytes. For now it must be
        // const, or a call to size_of_halide_buffer_t.
        internal_assert(op->args.size() == 1);

        // We can generate slightly cleaner IR with fewer alignment
        // restrictions if we recognize the most common types we
        // expect to get alloca'd.
        const Call *call = op->args[0].as<Call>();
        if (op->type == type_of<struct halide_buffer_t *>() &&
            call && call->is_intrinsic(Call::size_of_halide_buffer_t)) {
            value = create_alloca_at_entry(halide_buffer_t_type, 1);
        } else {
            const int64_t *sz = as_const_int(op->args[0]);
            internal_assert(sz);
            if (op->type == type_of<struct halide_dimension_t *>()) {
                value = create_alloca_at_entry(dimension_t_type, *sz / sizeof(halide_dimension_t));
            } else {
                // Just use an i8* and make the users bitcast it.
                value = create_alloca_at_entry(i8_t, *sz);
            }
        }
    } else if (op->is_intrinsic(Call::register_destructor)) {
        internal_assert(op->args.size() == 2);
        const StringImm *fn = op->args[0].as<StringImm>();
        internal_assert(fn);
        llvm::Function *f = module->getFunction(fn->value);
        if (!f) {
            llvm::Type *arg_types[] = {i8_t->getPointerTo(), i8_t->getPointerTo()};
            FunctionType *func_t = FunctionType::get(void_t, arg_types, false);
            f = llvm::Function::Create(func_t, llvm::Function::ExternalLinkage, fn->value, module.get());
            f->setCallingConv(CallingConv::C);
        }
        internal_assert(op->args[1].type().is_handle());
        Value *arg = codegen(op->args[1]);
        value = register_destructor(f, arg, Always);
    } else if (op->is_intrinsic(Call::call_cached_indirect_function)) {
        // Arguments to call_cached_indirect_function are of the form
        //
        //    cond_1, "sub_function_name_1",
        //    cond_2, "sub_function_name_2",
        //    ...
        //    cond_N, "sub_function_name_N"
        //
        // This will generate code that corresponds (roughly) to
        //
        //    static FunctionPtr f = []{
        //      if (cond_1) return sub_function_name_1;
        //      if (cond_2) return sub_function_name_2;
        //      ...
        //      if (cond_N) return sub_function_name_N;
        //    }
        //    return f(args)
        //
        // i.e.: the conditions will be evaluated *in order*; the first one
        // evaluating to true will have its corresponding function cached,
        // which will be used to complete this (and all subsequent) calls.
        //
        // The final condition (cond_N) must evaluate to a constant TRUE
        // value (so that the final function will be selected if all others
        // fail); failure to do so will cause unpredictable results.
        //
        // There is currently no way to clear the cached function pointer.
        //
        // It is assumed/required that all of the conditions are "pure"; each
        // must evaluate to the same value (within a given runtime environment)
        // across multiple evaluations.
        //
        // It is assumed/required that all of the sub-functions have arguments
        // (and return values) that are identical to those of this->function.
        //
        // Note that we require >= 4 arguments: fewer would imply
        // only one condition+function pair, which is pointless to use
        // (the function should always be called directly).
        //
        internal_assert(op->args.size() >= 4);
        internal_assert(!(op->args.size() & 1));

        // Gather information we need about each function.
        struct SubFn {
            llvm::Function *fn;
            llvm::GlobalValue *fn_ptr;
            Expr cond;
        };
        vector<SubFn> sub_fns;
        for (size_t i = 0; i < op->args.size(); i += 2) {
            const string sub_fn_name = op->args[i + 1].as<StringImm>()->value;
            string extern_sub_fn_name = sub_fn_name;
            llvm::Function *sub_fn = module->getFunction(sub_fn_name);
            if (!sub_fn) {
                extern_sub_fn_name = get_mangled_names(sub_fn_name,
                                                       LinkageType::External,
                                                       NameMangling::Default,
                                                       current_function_args,
                                                       get_target())
                                         .extern_name;
                debug(1) << "Did not find function " << sub_fn_name
                         << ", assuming extern \"C\" " << extern_sub_fn_name << "\n";
                vector<llvm::Type *> arg_types;
                for (const auto &arg : function->args()) {
                    arg_types.push_back(arg.getType());
                }
                llvm::Type *result_type = llvm_type_of(upgrade_type_for_argument_passing(op->type));
                FunctionType *func_t = FunctionType::get(result_type, arg_types, false);
                sub_fn = llvm::Function::Create(func_t, llvm::Function::ExternalLinkage,
                                                extern_sub_fn_name, module.get());
                sub_fn->setCallingConv(CallingConv::C);
            }

            llvm::GlobalValue *sub_fn_ptr = module->getNamedValue(extern_sub_fn_name);
            if (!sub_fn_ptr) {
                debug(1) << "Did not find function ptr " << extern_sub_fn_name << ", assuming extern \"C\".\n";
                sub_fn_ptr = new GlobalVariable(*module, sub_fn->getType(),
                                                /*isConstant*/ true, GlobalValue::ExternalLinkage,
                                                /*initializer*/ nullptr, extern_sub_fn_name);
            }
            auto cond = op->args[i];
            sub_fns.push_back({sub_fn, sub_fn_ptr, cond});
        }

        // Create a null-initialized global to track this object.
        auto *const base_fn = sub_fns.back().fn;
        const string global_name = unique_name(base_fn->getName().str() + "_indirect_fn_ptr");
        GlobalVariable *global = new GlobalVariable(
            *module,
            base_fn->getType(),
            /*isConstant*/ false,
            GlobalValue::PrivateLinkage,
            ConstantPointerNull::get(base_fn->getType()),
            global_name);
        LoadInst *loaded_value = builder->CreateLoad(global);

        BasicBlock *global_inited_bb = BasicBlock::Create(*context, "global_inited_bb", function);
        BasicBlock *global_not_inited_bb = BasicBlock::Create(*context, "global_not_inited_bb", function);
        BasicBlock *call_fn_bb = BasicBlock::Create(*context, "call_fn_bb", function);

        // Only init the global if not already inited.
        //
        // Note that we deliberately do not attempt to make this threadsafe via (e.g.) mutexes;
        // the requirements of the conditions above mean that multiple writes *should* only
        // be able to re-write the same value, which is harmless for our purposes, and
        // avoiding such code simplifies and speeds the resulting code.
        //
        // (Note that if we ever need to add a way to clear the cached function pointer,
        // we may need to reconsider this, to avoid amusingly horrible race conditions.)
        builder->CreateCondBr(builder->CreateIsNotNull(loaded_value),
                              global_inited_bb, global_not_inited_bb, very_likely_branch);

        // Build the not-already-inited case
        builder->SetInsertPoint(global_not_inited_bb);
        llvm::Value *selected_value = nullptr;
        for (int i = sub_fns.size() - 1; i >= 0; i--) {
            const auto sub_fn = sub_fns[i];
            if (!selected_value) {
                selected_value = sub_fn.fn_ptr;
            } else {
                Value *c = codegen(sub_fn.cond);
                selected_value = builder->CreateSelect(c, sub_fn.fn_ptr, selected_value);
            }
        }
        builder->CreateStore(selected_value, global);
        builder->CreateBr(call_fn_bb);

        // Just an incoming edge for the Phi node
        builder->SetInsertPoint(global_inited_bb);
        builder->CreateBr(call_fn_bb);

        builder->SetInsertPoint(call_fn_bb);
        PHINode *phi = builder->CreatePHI(selected_value->getType(), 2);
        phi->addIncoming(selected_value, global_not_inited_bb);
        phi->addIncoming(loaded_value, global_inited_bb);

        std::vector<llvm::Value *> call_args;
        for (auto &arg : function->args()) {
            call_args.push_back(&arg);
        }

        llvm::CallInst *call = builder->CreateCall(base_fn->getFunctionType(), phi, call_args);
        value = call;
    } else if (op->is_intrinsic(Call::prefetch)) {
        user_assert((op->args.size() == 4) && is_const_one(op->args[2]))
            << "Only prefetch of 1 cache line is supported.\n";

        llvm::Function *prefetch_fn = module->getFunction("_halide_prefetch");
        internal_assert(prefetch_fn);

        vector<llvm::Value *> args;
        args.push_back(codegen_buffer_pointer(codegen(op->args[0]), op->type, op->args[1]));
        // The first argument is a pointer, which has type i8*. We
        // need to cast the argument, which might be a pointer to a
        // different type.
        llvm::Type *ptr_type = prefetch_fn->getFunctionType()->params()[0];
        args[0] = builder->CreateBitCast(args[0], ptr_type);

        value = builder->CreateCall(prefetch_fn, args);

    } else if (op->is_intrinsic(Call::signed_integer_overflow)) {
        user_error << "Signed integer overflow occurred during constant-folding. Signed"
                      " integer overflow for int32 and int64 is undefined behavior in"
                      " Halide.\n";
    } else if (op->is_intrinsic(Call::undef)) {
        value = UndefValue::get(llvm_type_of(op->type));
    } else if (op->is_intrinsic(Call::size_of_halide_buffer_t)) {
        llvm::DataLayout d(module.get());
        value = ConstantInt::get(i32_t, (int)d.getTypeAllocSize(halide_buffer_t_type));
    } else if (op->is_intrinsic(Call::strict_float)) {
        IRBuilder<llvm::ConstantFolder, llvm::IRBuilderDefaultInserter>::FastMathFlagGuard guard(*builder);
        llvm::FastMathFlags safe_flags;
        safe_flags.clear();
        builder->setFastMathFlags(safe_flags);
        builder->setDefaultFPMathTag(strict_fp_math_md);
        value = codegen(op->args[0]);
    } else if (is_float16_transcendental(op)) {
        value = codegen(lower_float16_transcendental_to_float32_equivalent(op));
    } else if (op->is_intrinsic()) {
        Expr lowered = lower_intrinsic(op);
        if (!lowered.defined()) {
            internal_error << "Unknown intrinsic " << op->name;
        }
        value = codegen(lowered);
    } else if (op->call_type == Call::PureExtern && op->name == "pow_f32") {
        internal_assert(op->args.size() == 2);
        Expr x = op->args[0];
        Expr y = op->args[1];
        Halide::Expr abs_x_pow_y = Internal::halide_exp(Internal::halide_log(abs(x)) * y);
        Halide::Expr nan_expr = Call::make(x.type(), "nan_f32", {}, Call::PureExtern);
        Expr iy = floor(y);
        Expr one = make_one(x.type());
        Expr zero = make_zero(x.type());
        Expr e = select(x > 0, abs_x_pow_y,        // Strictly positive x
                        y == 0.0f, one,            // x^0 == 1
                        x == 0.0f, zero,           // 0^y == 0
                        y != iy, nan_expr,         // negative x to a non-integer power
                        iy % 2 == 0, abs_x_pow_y,  // negative x to an even power
                        -abs_x_pow_y);             // negative x to an odd power
        e = common_subexpression_elimination(e);
        e.accept(this);
    } else if (op->call_type == Call::PureExtern && op->name == "log_f32") {
        internal_assert(op->args.size() == 1);
        Expr e = Internal::halide_log(op->args[0]);
        e.accept(this);
    } else if (op->call_type == Call::PureExtern && op->name == "exp_f32") {
        internal_assert(op->args.size() == 1);
        Expr e = Internal::halide_exp(op->args[0]);
        e.accept(this);
    } else if (op->call_type == Call::PureExtern &&
               (op->name == "is_nan_f32" || op->name == "is_nan_f64")) {
        internal_assert(op->args.size() == 1);
        Value *a = codegen(op->args[0]);

        /* NaNs are not supposed to exist in "no NaNs" compilation
         * mode, but it appears llvm special cases the unordered
         * compare instruction when the global NoNaNsFPMath option is
         * set and still checks for a NaN. However if the nnan flag is
         * set on the instruction itself, llvm treats the comparison
         * as always false. Thus we always turn off the per-instruction
         * fast-math flags for this instruction. I.e. it is always
         * treated as strict. Note that compilation may still be in
         * fast-math mode due to global options, but that's ok due to
         * the aforementioned special casing. */
        IRBuilder<llvm::ConstantFolder, llvm::IRBuilderDefaultInserter>::FastMathFlagGuard guard(*builder);
        llvm::FastMathFlags safe_flags;
        safe_flags.clear();
        builder->setFastMathFlags(safe_flags);
        builder->setDefaultFPMathTag(strict_fp_math_md);

        value = builder->CreateFCmpUNO(a, a);
    } else if (op->call_type == Call::PureExtern &&
               (op->name == "is_inf_f32" || op->name == "is_inf_f64")) {
        internal_assert(op->args.size() == 1);

        IRBuilder<llvm::ConstantFolder, llvm::IRBuilderDefaultInserter>::FastMathFlagGuard guard(*builder);
        llvm::FastMathFlags safe_flags;
        safe_flags.clear();
        builder->setFastMathFlags(safe_flags);
        builder->setDefaultFPMathTag(strict_fp_math_md);

        // isinf(e) -> (fabs(e) == infinity)
        Expr e = op->args[0];
        internal_assert(e.type().is_float());
        Expr inf = e.type().max();
        codegen(abs(e) == inf);
    } else if (op->call_type == Call::PureExtern &&
               (op->name == "is_finite_f32" || op->name == "is_finite_f64")) {
        internal_assert(op->args.size() == 1);
        internal_assert(op->args[0].type().is_float());

        IRBuilder<llvm::ConstantFolder, llvm::IRBuilderDefaultInserter>::FastMathFlagGuard guard(*builder);
        llvm::FastMathFlags safe_flags;
        safe_flags.clear();
        builder->setFastMathFlags(safe_flags);
        builder->setDefaultFPMathTag(strict_fp_math_md);

        // isfinite(e) -> (fabs(e) != infinity && !isnan(e)) -> (fabs(e) != infinity && e == e)
        Expr e = op->args[0];
        internal_assert(e.type().is_float());
        Expr inf = e.type().max();
        codegen(abs(e) != inf && e == e);
    } else {
        // It's an extern call.

        std::string name;
        if (op->call_type == Call::ExternCPlusPlus) {
            user_assert(get_target().has_feature(Target::CPlusPlusMangling)) << "Target must specify C++ name mangling (\"c_plus_plus_name_mangling\") in order to call C++ externs. (" << op->name << ")\n";

            std::vector<std::string> namespaces;
            name = extract_namespaces(op->name, namespaces);
            std::vector<ExternFuncArgument> mangle_args;
            for (const auto &arg : op->args) {
                mangle_args.emplace_back(arg);
            }
            name = cplusplus_function_mangled_name(name, namespaces, op->type, mangle_args, get_target());
        } else {
            name = op->name;
        }

        // Codegen the args
        vector<Value *> args(op->args.size());
        for (size_t i = 0; i < op->args.size(); i++) {
            args[i] = codegen(op->args[i]);
        }

        llvm::Function *fn = module->getFunction(name);

        llvm::Type *result_type = llvm_type_of(upgrade_type_for_argument_passing(op->type));

        // Add a user context arg as needed. It's never a vector.
        bool takes_user_context = function_takes_user_context(op->name);
        if (takes_user_context) {
            internal_assert(fn) << "External function " << op->name << " is marked as taking user_context, but is not in the runtime module. Check if runtime_api.cpp needs to be rebuilt.\n";
            debug(4) << "Adding user_context to " << op->name << " args\n";
            args.insert(args.begin(), get_user_context());
        }

        // If we can't find it, declare it extern "C"
        if (!fn) {
            vector<llvm::Type *> arg_types(args.size());
            for (size_t i = 0; i < args.size(); i++) {
                arg_types[i] = args[i]->getType();
                if (arg_types[i]->isVectorTy()) {
                    VectorType *vt = dyn_cast<VectorType>(arg_types[i]);
                    arg_types[i] = vt->getElementType();
                }
            }

            llvm::Type *scalar_result_type = result_type;
            if (result_type->isVectorTy()) {
                VectorType *vt = dyn_cast<VectorType>(result_type);
                scalar_result_type = vt->getElementType();
            }

            FunctionType *func_t = FunctionType::get(scalar_result_type, arg_types, false);

            fn = llvm::Function::Create(func_t, llvm::Function::ExternalLinkage, name, module.get());
            fn->setCallingConv(CallingConv::C);
            debug(4) << "Did not find " << op->name << ". Declared it extern \"C\".\n";
        } else {
            debug(4) << "Found " << op->name << "\n";

            // TODO: Say something more accurate here as there is now
            // partial information in the handle_type field, but it is
            // not clear it can be matched to the LLVM types and it is
            // not always there.
            // Halide's type system doesn't preserve pointer types
            // correctly (they just get called "Handle()"), so we may
            // need to pointer cast to the appropriate type. Only look at
            // fixed params (not varags) in llvm function.
            FunctionType *func_t = fn->getFunctionType();
            for (size_t i = takes_user_context ? 1 : 0;
                 i < std::min(args.size(), (size_t)(func_t->getNumParams()));
                 i++) {
                Expr halide_arg = takes_user_context ? op->args[i - 1] : op->args[i];
                if (halide_arg.type().is_handle()) {
                    llvm::Type *t = func_t->getParamType(i);

                    // Widen to vector-width as needed. If the
                    // function doesn't actually take a vector,
                    // individual lanes will be extracted below.
                    if (halide_arg.type().is_vector() &&
                        !t->isVectorTy()) {
                        t = get_vector_type(t, halide_arg.type().lanes());
                    }

                    if (t != args[i]->getType()) {
                        debug(4) << "Pointer casting argument to extern call: "
                                 << halide_arg << "\n";
                        args[i] = builder->CreatePointerCast(args[i], t);
                    }
                }
            }
        }

        if (op->type.is_scalar()) {
            CallInst *call = builder->CreateCall(fn, args);
            if (op->is_pure()) {
                call->setDoesNotAccessMemory();
            }
            call->setDoesNotThrow();
            value = call;
        } else {

            // Check if a vector version of the function already
            // exists at some useful width.
            pair<llvm::Function *, int> vec =
                find_vector_runtime_function(name, op->type.lanes());
            llvm::Function *vec_fn = vec.first;
            int w = vec.second;

            if (vec_fn) {
                value = call_intrin(llvm_type_of(op->type), w,
                                    get_llvm_function_name(vec_fn), args);
            } else {

                // No vector version found. Scalarize. Extract each simd
                // lane in turn and do one scalar call to the function.
                value = UndefValue::get(result_type);
                for (int i = 0; i < op->type.lanes(); i++) {
                    Value *idx = ConstantInt::get(i32_t, i);
                    vector<Value *> arg_lane(args.size());
                    for (size_t j = 0; j < args.size(); j++) {
                        if (args[j]->getType()->isVectorTy()) {
                            arg_lane[j] = builder->CreateExtractElement(args[j], idx);
                        } else {
                            arg_lane[j] = args[j];
                        }
                    }
                    CallInst *call = builder->CreateCall(fn, arg_lane);
                    if (op->is_pure()) {
                        call->setDoesNotAccessMemory();
                    }
                    call->setDoesNotThrow();
                    if (!call->getType()->isVoidTy()) {
                        value = builder->CreateInsertElement(value, call, idx);
                    }  // otherwise leave it as undef.
                }
            }
        }
    }
}

void CodeGen_LLVM::visit(const Prefetch *op) {
    internal_error << "Prefetch encountered during codegen\n";
}

void CodeGen_LLVM::visit(const Let *op) {
    sym_push(op->name, codegen(op->value));
    value = codegen(op->body);
    sym_pop(op->name);
}

void CodeGen_LLVM::visit(const LetStmt *op) {
    sym_push(op->name, codegen(op->value));
    codegen(op->body);
    sym_pop(op->name);
}

void CodeGen_LLVM::visit(const AssertStmt *op) {
    create_assertion(codegen(op->condition), op->message);
}

Constant *CodeGen_LLVM::create_string_constant(const string &s) {
    map<string, Constant *>::iterator iter = string_constants.find(s);
    if (iter == string_constants.end()) {
        vector<char> data;
        data.reserve(s.size() + 1);
        data.insert(data.end(), s.begin(), s.end());
        data.push_back(0);
        Constant *val = create_binary_blob(data, "str");
        string_constants[s] = val;
        return val;
    } else {
        return iter->second;
    }
}

Constant *CodeGen_LLVM::create_binary_blob(const vector<char> &data, const string &name, bool constant) {
    internal_assert(!data.empty());
    llvm::Type *type = ArrayType::get(i8_t, data.size());
    GlobalVariable *global = new GlobalVariable(*module, type,
                                                constant, GlobalValue::PrivateLinkage,
                                                nullptr, name);
    ArrayRef<unsigned char> data_array((const unsigned char *)&data[0], data.size());
    global->setInitializer(ConstantDataArray::get(*context, data_array));
    size_t alignment = 32;
    size_t native_vector_bytes = (size_t)(native_vector_bits() / 8);
    if (data.size() > alignment && native_vector_bytes > alignment) {
        alignment = native_vector_bytes;
    }
    global->setAlignment(make_alignment(alignment));

    Constant *zero = ConstantInt::get(i32_t, 0);
    Constant *zeros[] = {zero, zero};
    Constant *ptr = ConstantExpr::getInBoundsGetElementPtr(type, global, zeros);
    return ptr;
}

void CodeGen_LLVM::create_assertion(Value *cond, const Expr &message, llvm::Value *error_code) {

    internal_assert(!message.defined() || message.type() == Int(32))
        << "Assertion result is not an int: " << message;

    if (target.has_feature(Target::NoAsserts)) {
        return;
    }

    // If the condition is a vector, fold it down to a scalar
    VectorType *vt = dyn_cast<VectorType>(cond->getType());
    if (vt) {
        Value *scalar_cond = builder->CreateExtractElement(cond, ConstantInt::get(i32_t, 0));
        for (int i = 1; i < get_vector_num_elements(vt); i++) {
            Value *lane = builder->CreateExtractElement(cond, ConstantInt::get(i32_t, i));
            scalar_cond = builder->CreateAnd(scalar_cond, lane);
        }
        cond = scalar_cond;
    }

    // Make a new basic block for the assert
    BasicBlock *assert_fails_bb = BasicBlock::Create(*context, "assert failed", function);
    BasicBlock *assert_succeeds_bb = BasicBlock::Create(*context, "assert succeeded", function);

    // If the condition fails, enter the assert body, otherwise, enter the block after
    builder->CreateCondBr(cond, assert_succeeds_bb, assert_fails_bb, very_likely_branch);

    // Build the failure case
    builder->SetInsertPoint(assert_fails_bb);

    // Call the error handler
    if (!error_code) {
        error_code = codegen(message);
    }

    return_with_error_code(error_code);

    // Continue on using the success case
    builder->SetInsertPoint(assert_succeeds_bb);
}

void CodeGen_LLVM::return_with_error_code(llvm::Value *error_code) {
    // Branch to the destructor block, which cleans up and then bails out.
    BasicBlock *dtors = get_destructor_block();

    // Hook up our error code to the phi node that the destructor block starts with.
    PHINode *phi = dyn_cast<PHINode>(dtors->begin());
    internal_assert(phi) << "The destructor block is supposed to start with a phi node\n";
    phi->addIncoming(error_code, builder->GetInsertBlock());

    builder->CreateBr(get_destructor_block());
}

void CodeGen_LLVM::visit(const ProducerConsumer *op) {
    string name;
    if (op->is_producer) {
        name = std::string("produce ") + op->name;
    } else {
        name = std::string("consume ") + op->name;
    }
    BasicBlock *produce = BasicBlock::Create(*context, name, function);
    builder->CreateBr(produce);
    builder->SetInsertPoint(produce);
    codegen(op->body);
}

void CodeGen_LLVM::visit(const For *op) {
    Value *min = codegen(op->min);
    Value *extent = codegen(op->extent);
    const Acquire *acquire = op->body.as<Acquire>();

    if (op->for_type == ForType::Parallel ||
        (op->for_type == ForType::Serial &&
         acquire &&
         !expr_uses_var(acquire->count, op->name))) {
        do_as_parallel_task(op);
    } else if (op->for_type == ForType::Serial) {

        Value *max = builder->CreateNSWAdd(min, extent);

        BasicBlock *preheader_bb = builder->GetInsertBlock();

        // Make a new basic block for the loop
        BasicBlock *loop_bb = BasicBlock::Create(*context, std::string("for ") + op->name, function);
        // Create the block that comes after the loop
        BasicBlock *after_bb = BasicBlock::Create(*context, std::string("end for ") + op->name, function);

        // If min < max, fall through to the loop bb
        Value *enter_condition = builder->CreateICmpSLT(min, max);
        builder->CreateCondBr(enter_condition, loop_bb, after_bb, very_likely_branch);
        builder->SetInsertPoint(loop_bb);

        // Make our phi node.
        PHINode *phi = builder->CreatePHI(i32_t, 2);
        phi->addIncoming(min, preheader_bb);

        // Within the loop, the variable is equal to the phi value
        sym_push(op->name, phi);

        // Emit the loop body
        codegen(op->body);

        // Update the counter
        Value *next_var = builder->CreateNSWAdd(phi, ConstantInt::get(i32_t, 1));

        // Add the back-edge to the phi node
        phi->addIncoming(next_var, builder->GetInsertBlock());

        // Maybe exit the loop
        Value *end_condition = builder->CreateICmpNE(next_var, max);
        builder->CreateCondBr(end_condition, loop_bb, after_bb);

        builder->SetInsertPoint(after_bb);

        // Pop the loop variable from the scope
        sym_pop(op->name);
    } else {
        internal_error << "Unknown type of For node. Only Serial and Parallel For nodes should survive down to codegen.\n";
    }
}

void CodeGen_LLVM::do_parallel_tasks(const vector<ParallelTask> &tasks) {
    Closure closure;
    for (const auto &t : tasks) {
        Stmt s = t.body;
        if (!t.loop_var.empty()) {
            s = LetStmt::make(t.loop_var, 0, s);
        }
        s.accept(&closure);
    }

    // Allocate a closure
    StructType *closure_t = build_closure_type(closure, halide_buffer_t_type, context);
    Value *closure_ptr = create_alloca_at_entry(closure_t, 1);

    // Fill in the closure
    pack_closure(closure_t, closure_ptr, closure, symbol_table, halide_buffer_t_type, builder);

    closure_ptr = builder->CreatePointerCast(closure_ptr, i8_t->getPointerTo());

    int num_tasks = (int)tasks.size();

    // Make space on the stack for the tasks
    llvm::Value *task_stack_ptr = create_alloca_at_entry(parallel_task_t_type, num_tasks);

    llvm::Type *args_t[] = {i8_t->getPointerTo(), i32_t, i8_t->getPointerTo()};
    FunctionType *task_t = FunctionType::get(i32_t, args_t, false);
    llvm::Type *loop_args_t[] = {i8_t->getPointerTo(), i32_t, i32_t, i8_t->getPointerTo(), i8_t->getPointerTo()};
    FunctionType *loop_task_t = FunctionType::get(i32_t, loop_args_t, false);

    Value *result = nullptr;

    for (int i = 0; i < num_tasks; i++) {
        ParallelTask t = tasks[i];

        // Analyze the task body
        class MayBlock : public IRVisitor {
            using IRVisitor::visit;
            void visit(const Acquire *op) override {
                result = true;
            }

        public:
            bool result = false;
        };

        // TODO(zvookin|abadams): This makes multiple passes over the
        // IR to cover each node. (One tree walk produces the min
        // thread count for all nodes, but we redo each subtree when
        // compiling a given node.) Ideally we'd move to a lowering pass
        // that converts our parallelism constructs to Call nodes, or
        // direct hardware operations in some cases.
        // Also, this code has to exactly mirror the logic in get_parallel_tasks.
        // It would be better to do one pass on the tree and centralize the task
        // deduction logic in one place.
        class MinThreads : public IRVisitor {
            using IRVisitor::visit;

            std::pair<Stmt, int> skip_acquires(Stmt first) {
                int count = 0;
                while (first.defined()) {
                    const Acquire *acq = first.as<Acquire>();
                    if (acq == nullptr) {
                        break;
                    }
                    count++;
                    first = acq->body;
                }
                return {first, count};
            }

            void visit(const Fork *op) override {
                int total_threads = 0;
                int direct_acquires = 0;
                // Take the sum of min threads across all
                // cascaded Fork nodes.
                const Fork *node = op;
                while (node != nullptr) {
                    result = 0;
                    auto after_acquires = skip_acquires(node->first);
                    direct_acquires += after_acquires.second;

                    after_acquires.first.accept(this);
                    total_threads += result;

                    const Fork *continued_branches = node->rest.as<Fork>();
                    if (continued_branches == nullptr) {
                        result = 0;
                        after_acquires = skip_acquires(node->rest);
                        direct_acquires += after_acquires.second;
                        after_acquires.first.accept(this);
                        total_threads += result;
                    }
                    node = continued_branches;
                }
                if (direct_acquires == 0 && total_threads == 0) {
                    result = 0;
                } else {
                    result = total_threads + 1;
                }
            }

            void visit(const For *op) override {
                result = 0;

                if (op->for_type == ForType::Parallel) {
                    IRVisitor::visit(op);
                    if (result > 0) {
                        result += 1;
                    }
                } else if (op->for_type == ForType::Serial) {
                    auto after_acquires = skip_acquires(op->body);
                    if (after_acquires.second > 0 &&
                        !expr_uses_var(op->body.as<Acquire>()->count, op->name)) {
                        after_acquires.first.accept(this);
                        result++;
                    } else {
                        IRVisitor::visit(op);
                    }
                } else {
                    IRVisitor::visit(op);
                }
            }

            // This is a "standalone" Acquire and will result in its own task.
            // Treat it requiring one more thread than its body.
            void visit(const Acquire *op) override {
                result = 0;
                auto after_inner_acquires = skip_acquires(op);
                after_inner_acquires.first.accept(this);
                result = result + 1;
            }

            void visit(const Block *op) override {
                result = 0;
                op->first.accept(this);
                int result_first = result;
                result = 0;
                op->rest.accept(this);
                result = std::max(result, result_first);
            }

        public:
            int result = 0;
        };
        MinThreads min_threads;
        t.body.accept(&min_threads);

        // Decide if we're going to call do_par_for or
        // do_parallel_tasks. halide_do_par_for is simpler, but
        // assumes a bunch of things. Programs that don't use async
        // can also enter the task system via do_par_for.
        Value *task_parent = sym_get("__task_parent", false);
        bool use_do_par_for = (num_tasks == 1 &&
                               min_threads.result == 0 &&
                               t.semaphores.empty() &&
                               !task_parent);

        // Make the array of semaphore acquisitions this task needs to do before it runs.
        Value *semaphores;
        Value *num_semaphores = ConstantInt::get(i32_t, (int)t.semaphores.size());
        if (!t.semaphores.empty()) {
            semaphores = create_alloca_at_entry(semaphore_acquire_t_type, (int)t.semaphores.size());
            for (int i = 0; i < (int)t.semaphores.size(); i++) {
                Value *semaphore = codegen(t.semaphores[i].semaphore);
                semaphore = builder->CreatePointerCast(semaphore, semaphore_t_type->getPointerTo());
                Value *count = codegen(t.semaphores[i].count);
                Value *slot_ptr = builder->CreateConstGEP2_32(semaphore_acquire_t_type, semaphores, i, 0);
                builder->CreateStore(semaphore, slot_ptr);
                slot_ptr = builder->CreateConstGEP2_32(semaphore_acquire_t_type, semaphores, i, 1);
                builder->CreateStore(count, slot_ptr);
            }
        } else {
            semaphores = ConstantPointerNull::get(semaphore_acquire_t_type->getPointerTo());
        }

        FunctionType *fn_type = use_do_par_for ? task_t : loop_task_t;
        int closure_arg_idx = use_do_par_for ? 2 : 3;

        // Make a new function that does the body
        llvm::Function *containing_function = function;
        function = llvm::Function::Create(fn_type, llvm::Function::InternalLinkage,
                                          t.name, module.get());

        llvm::Value *task_ptr = builder->CreatePointerCast(function, fn_type->getPointerTo());

        function->addParamAttr(closure_arg_idx, Attribute::NoAlias);

        set_function_attributes_for_target(function, target);

        // Make the initial basic block and jump the builder into the new function
        IRBuilderBase::InsertPoint call_site = builder->saveIP();
        BasicBlock *block = BasicBlock::Create(*context, "entry", function);
        builder->SetInsertPoint(block);

        // Save the destructor block
        BasicBlock *parent_destructor_block = destructor_block;
        destructor_block = nullptr;

        // Make a new scope to use
        Scope<Value *> saved_symbol_table;
        symbol_table.swap(saved_symbol_table);

        // Get the function arguments

        // The user context is first argument of the function; it's
        // important that we override the name to be "__user_context",
        // since the LLVM function has a random auto-generated name for
        // this argument.
        llvm::Function::arg_iterator iter = function->arg_begin();
        sym_push("__user_context", iterator_to_pointer(iter));

        if (use_do_par_for) {
            // Next is the loop variable.
            ++iter;
            sym_push(t.loop_var, iterator_to_pointer(iter));
        } else if (!t.loop_var.empty()) {
            // We peeled off a loop. Wrap a new loop around the body
            // that just does the slice given by the arguments.
            string loop_min_name = unique_name('t');
            string loop_extent_name = unique_name('t');
            t.body = For::make(t.loop_var,
                               Variable::make(Int(32), loop_min_name),
                               Variable::make(Int(32), loop_extent_name),
                               ForType::Serial,
                               DeviceAPI::None,
                               t.body);
            ++iter;
            sym_push(loop_min_name, iterator_to_pointer(iter));
            ++iter;
            sym_push(loop_extent_name, iterator_to_pointer(iter));
        } else {
            // This task is not any kind of loop, so skip these args.
            ++iter;
            ++iter;
        }

        // The closure pointer is either the last (for halide_do_par_for) or
        // second to last argument (for halide_do_parallel_tasks).
        ++iter;
        iter->setName("closure");
        Value *closure_handle = builder->CreatePointerCast(iterator_to_pointer(iter),
                                                           closure_t->getPointerTo());

        // Load everything from the closure into the new scope
        unpack_closure(closure, symbol_table, closure_t, closure_handle, builder);

        if (!use_do_par_for) {
            // For halide_do_parallel_tasks the threading runtime task parent
            // is the last argument.
            ++iter;
            iter->setName("task_parent");
            sym_push("__task_parent", iterator_to_pointer(iter));
        }

        // Generate the new function body
        codegen(t.body);

        // Return success
        return_with_error_code(ConstantInt::get(i32_t, 0));

        // Move the builder back to the main function.
        builder->restoreIP(call_site);

        // Now restore the scope
        symbol_table.swap(saved_symbol_table);
        function = containing_function;

        // Restore the destructor block
        destructor_block = parent_destructor_block;

        Value *min = codegen(t.min);
        Value *extent = codegen(t.extent);
        Value *serial = codegen(cast(UInt(8), t.serial));

        if (use_do_par_for) {
            llvm::Function *do_par_for = module->getFunction("halide_do_par_for");
            internal_assert(do_par_for) << "Could not find halide_do_par_for in initial module\n";
            do_par_for->addParamAttr(4, Attribute::NoAlias);
            Value *args[] = {get_user_context(), task_ptr, min, extent, closure_ptr};
            debug(4) << "Creating call to do_par_for\n";
            result = builder->CreateCall(do_par_for, args);
        } else {
            // Populate the task struct
            Value *slot_ptr = builder->CreateConstGEP2_32(parallel_task_t_type, task_stack_ptr, i, 0);
            builder->CreateStore(task_ptr, slot_ptr);
            slot_ptr = builder->CreateConstGEP2_32(parallel_task_t_type, task_stack_ptr, i, 1);
            builder->CreateStore(closure_ptr, slot_ptr);
            slot_ptr = builder->CreateConstGEP2_32(parallel_task_t_type, task_stack_ptr, i, 2);
            builder->CreateStore(create_string_constant(t.name), slot_ptr);
            slot_ptr = builder->CreateConstGEP2_32(parallel_task_t_type, task_stack_ptr, i, 3);
            builder->CreateStore(semaphores, slot_ptr);
            slot_ptr = builder->CreateConstGEP2_32(parallel_task_t_type, task_stack_ptr, i, 4);
            builder->CreateStore(num_semaphores, slot_ptr);
            slot_ptr = builder->CreateConstGEP2_32(parallel_task_t_type, task_stack_ptr, i, 5);
            builder->CreateStore(min, slot_ptr);
            slot_ptr = builder->CreateConstGEP2_32(parallel_task_t_type, task_stack_ptr, i, 6);
            builder->CreateStore(extent, slot_ptr);
            slot_ptr = builder->CreateConstGEP2_32(parallel_task_t_type, task_stack_ptr, i, 7);
            builder->CreateStore(ConstantInt::get(i32_t, min_threads.result), slot_ptr);
            slot_ptr = builder->CreateConstGEP2_32(parallel_task_t_type, task_stack_ptr, i, 8);
            builder->CreateStore(serial, slot_ptr);
        }
    }

    if (!result) {
        llvm::Function *do_parallel_tasks = module->getFunction("halide_do_parallel_tasks");
        internal_assert(do_parallel_tasks) << "Could not find halide_do_parallel_tasks in initial module\n";
        do_parallel_tasks->addParamAttr(2, Attribute::NoAlias);
        Value *task_parent = sym_get("__task_parent", false);
        if (!task_parent) {
            task_parent = ConstantPointerNull::get(i8_t->getPointerTo());  // void*
        }
        Value *args[] = {get_user_context(),
                         ConstantInt::get(i32_t, num_tasks),
                         task_stack_ptr,
                         task_parent};
        result = builder->CreateCall(do_parallel_tasks, args);
    }

    // Check for success
    Value *did_succeed = builder->CreateICmpEQ(result, ConstantInt::get(i32_t, 0));
    create_assertion(did_succeed, Expr(), result);
}

namespace {

string task_debug_name(const std::pair<string, int> &prefix) {
    if (prefix.second <= 1) {
        return prefix.first;
    } else {
        return prefix.first + "_" + std::to_string(prefix.second - 1);
    }
}

void add_fork(std::pair<string, int> &prefix) {
    if (prefix.second == 0) {
        prefix.first += ".fork";
    }
    prefix.second++;
}

void add_suffix(std::pair<string, int> &prefix, const string &suffix) {
    if (prefix.second > 1) {
        prefix.first += "_" + std::to_string(prefix.second - 1);
        prefix.second = 0;
    }
    prefix.first += suffix;
}

}  // namespace

void CodeGen_LLVM::get_parallel_tasks(const Stmt &s, vector<ParallelTask> &result, std::pair<string, int> prefix) {
    const For *loop = s.as<For>();
    const Acquire *acquire = loop ? loop->body.as<Acquire>() : s.as<Acquire>();
    if (const Fork *f = s.as<Fork>()) {
        add_fork(prefix);
        get_parallel_tasks(f->first, result, prefix);
        get_parallel_tasks(f->rest, result, prefix);
    } else if (!loop && acquire) {
        const Variable *v = acquire->semaphore.as<Variable>();
        internal_assert(v);
        add_suffix(prefix, "." + v->name);
        ParallelTask t{s, {}, "", 0, 1, const_false(), task_debug_name(prefix)};
        while (acquire) {
            t.semaphores.push_back({acquire->semaphore, acquire->count});
            t.body = acquire->body;
            acquire = t.body.as<Acquire>();
        }
        result.push_back(t);
    } else if (loop && loop->for_type == ForType::Parallel) {
        add_suffix(prefix, ".par_for." + loop->name);
        result.push_back(ParallelTask{loop->body, {}, loop->name, loop->min, loop->extent, const_false(), task_debug_name(prefix)});
    } else if (loop &&
               loop->for_type == ForType::Serial &&
               acquire &&
               !expr_uses_var(acquire->count, loop->name)) {
        const Variable *v = acquire->semaphore.as<Variable>();
        internal_assert(v);
        add_suffix(prefix, ".for." + v->name);
        ParallelTask t{loop->body, {}, loop->name, loop->min, loop->extent, const_true(), task_debug_name(prefix)};
        while (acquire) {
            t.semaphores.push_back({acquire->semaphore, acquire->count});
            t.body = acquire->body;
            acquire = t.body.as<Acquire>();
        }
        result.push_back(t);
    } else {
        add_suffix(prefix, "." + std::to_string(result.size()));
        result.push_back(ParallelTask{s, {}, "", 0, 1, const_false(), task_debug_name(prefix)});
    }
}

void CodeGen_LLVM::do_as_parallel_task(const Stmt &s) {
    vector<ParallelTask> tasks;
    get_parallel_tasks(s, tasks, {function->getName().str(), 0});
    do_parallel_tasks(tasks);
}

void CodeGen_LLVM::visit(const Acquire *op) {
    do_as_parallel_task(op);
}

void CodeGen_LLVM::visit(const Fork *op) {
    do_as_parallel_task(op);
}

void CodeGen_LLVM::visit(const Store *op) {
    Halide::Type value_type = op->value.type();
    Halide::Type storage_type = upgrade_type_for_storage(value_type);
    if (value_type != storage_type) {
        Expr v = reinterpret(storage_type, op->value);
        codegen(Store::make(op->name, v, op->index, op->param, op->predicate, op->alignment));
        return;
    }

    if (inside_atomic_mutex_node) {
        user_assert(value_type.is_scalar())
            << "The vectorized atomic operation for the store " << op->name
            << " is lowered into a mutex lock, which does not support vectorization.\n";
    }

    // Issue atomic store if we are inside an atomic node.
    if (emit_atomic_stores) {
        codegen_atomic_store(op);
        return;
    }

    // Predicated store.
    if (!is_const_one(op->predicate)) {
        codegen_predicated_vector_store(op);
        return;
    }

    Value *val = codegen(op->value);
    bool is_external = (external_buffer.find(op->name) != external_buffer.end());
    // Scalar
    if (value_type.is_scalar()) {
        Value *ptr = codegen_buffer_pointer(op->name, value_type, op->index);
        StoreInst *store = builder->CreateAlignedStore(val, ptr, make_alignment(value_type.bytes()));
        add_tbaa_metadata(store, op->name, op->index);
    } else if (const Let *let = op->index.as<Let>()) {
        Stmt s = Store::make(op->name, op->value, let->body, op->param, op->predicate, op->alignment);
        codegen(LetStmt::make(let->name, let->value, s));
    } else {
        int alignment = value_type.bytes();
        const Ramp *ramp = op->index.as<Ramp>();
        if (ramp && is_const_one(ramp->stride)) {

            int native_bits = native_vector_bits();
            int native_bytes = native_bits / 8;

            // Boost the alignment if possible, up to the native vector width.
            ModulusRemainder mod_rem = op->alignment;
            while ((mod_rem.remainder & 1) == 0 &&
                   (mod_rem.modulus & 1) == 0 &&
                   alignment < native_bytes) {
                mod_rem.modulus /= 2;
                mod_rem.remainder /= 2;
                alignment *= 2;
            }

            // If it is an external buffer, then we cannot assume that the host pointer
            // is aligned to at least the native vector width. However, we may be able to do
            // better than just assuming that it is unaligned.
            if (is_external && op->param.defined()) {
                int host_alignment = op->param.host_alignment();
                alignment = gcd(alignment, host_alignment);
            }

            // For dense vector stores wider than the native vector
            // width, bust them up into native vectors.
            int store_lanes = value_type.lanes();
            int native_lanes = native_bits / value_type.bits();

            for (int i = 0; i < store_lanes; i += native_lanes) {
                int slice_lanes = std::min(native_lanes, store_lanes - i);
                Expr slice_base = simplify(ramp->base + i);
                Expr slice_stride = make_one(slice_base.type());
                Expr slice_index = slice_lanes == 1 ? slice_base : Ramp::make(slice_base, slice_stride, slice_lanes);
                Value *slice_val = slice_vector(val, i, slice_lanes);
                Value *elt_ptr = codegen_buffer_pointer(op->name, value_type.element_of(), slice_base);
                Value *vec_ptr = builder->CreatePointerCast(elt_ptr, slice_val->getType()->getPointerTo());
                StoreInst *store = builder->CreateAlignedStore(slice_val, vec_ptr, make_alignment(alignment));
                add_tbaa_metadata(store, op->name, slice_index);
            }
        } else if (ramp) {
            Type ptr_type = value_type.element_of();
            Value *ptr = codegen_buffer_pointer(op->name, ptr_type, ramp->base);
            const IntImm *const_stride = ramp->stride.as<IntImm>();
            Value *stride = codegen(ramp->stride);
            // Scatter without generating the indices as a vector
            for (int i = 0; i < ramp->lanes; i++) {
                Constant *lane = ConstantInt::get(i32_t, i);
                Value *v = builder->CreateExtractElement(val, lane);
                if (const_stride) {
                    // Use a constant offset from the base pointer
                    Value *p =
                        builder->CreateConstInBoundsGEP1_32(
                            llvm_type_of(ptr_type),
                            ptr,
                            const_stride->value * i);
                    StoreInst *store = builder->CreateStore(v, p);
                    add_tbaa_metadata(store, op->name, op->index);
                } else {
                    // Increment the pointer by the stride for each element
                    StoreInst *store = builder->CreateStore(v, ptr);
                    add_tbaa_metadata(store, op->name, op->index);
                    ptr = builder->CreateInBoundsGEP(ptr, stride);
                }
            }
        } else {
            // Scatter
            Value *index = codegen(op->index);
            for (int i = 0; i < value_type.lanes(); i++) {
                Value *lane = ConstantInt::get(i32_t, i);
                Value *idx = builder->CreateExtractElement(index, lane);
                Value *v = builder->CreateExtractElement(val, lane);
                Value *ptr = codegen_buffer_pointer(op->name, value_type.element_of(), idx);
                StoreInst *store = builder->CreateStore(v, ptr);
                add_tbaa_metadata(store, op->name, op->index);
            }
        }
    }
}

void CodeGen_LLVM::codegen_asserts(const vector<const AssertStmt *> &asserts) {
    if (target.has_feature(Target::NoAsserts)) {
        return;
    }

    if (asserts.size() < 4) {
        for (const auto *a : asserts) {
            codegen(Stmt(a));
        }
        return;
    }

    internal_assert(asserts.size() <= 63);

    // Mix all the conditions together into a bitmask

    Expr bitmask = cast<uint64_t>(1) << 63;
    for (size_t i = 0; i < asserts.size(); i++) {
        bitmask = bitmask | (cast<uint64_t>(!asserts[i]->condition) << i);
    }

    Expr switch_case = count_trailing_zeros(bitmask);

    BasicBlock *no_errors_bb = BasicBlock::Create(*context, "no_errors_bb", function);

    // Now switch on the bitmask to the correct failure
    Expr case_idx = cast<int32_t>(count_trailing_zeros(bitmask));
    llvm::SmallVector<uint32_t, 64> weights;
    weights.push_back(1 << 30);
    for (int i = 0; i < (int)asserts.size(); i++) {
        weights.push_back(0);
    }
    llvm::MDBuilder md_builder(*context);
    llvm::MDNode *switch_very_likely_branch = md_builder.createBranchWeights(weights);
    auto *switch_inst = builder->CreateSwitch(codegen(case_idx), no_errors_bb, asserts.size(), switch_very_likely_branch);
    for (int i = 0; i < (int)asserts.size(); i++) {
        BasicBlock *fail_bb = BasicBlock::Create(*context, "assert_failed", function);
        switch_inst->addCase(ConstantInt::get(IntegerType::get(*context, 32), i), fail_bb);
        builder->SetInsertPoint(fail_bb);
        Value *v = codegen(asserts[i]->message);
        builder->CreateRet(v);
    }
    builder->SetInsertPoint(no_errors_bb);
}

void CodeGen_LLVM::visit(const Block *op) {
    // Peel blocks of assertions with pure conditions
    const AssertStmt *a = op->first.as<AssertStmt>();
    if (a && is_pure(a->condition)) {
        vector<const AssertStmt *> asserts;
        asserts.push_back(a);
        Stmt s = op->rest;
        while ((op = s.as<Block>()) && (a = op->first.as<AssertStmt>()) && is_pure(a->condition) && asserts.size() < 63) {
            asserts.push_back(a);
            s = op->rest;
        }
        codegen_asserts(asserts);
        codegen(s);
    } else {
        codegen(op->first);
        codegen(op->rest);
    }
}

void CodeGen_LLVM::visit(const Realize *op) {
    internal_error << "Realize encountered during codegen\n";
}

void CodeGen_LLVM::visit(const Provide *op) {
    internal_error << "Provide encountered during codegen\n";
}

void CodeGen_LLVM::visit(const IfThenElse *op) {
    BasicBlock *true_bb = BasicBlock::Create(*context, "true_bb", function);
    BasicBlock *false_bb = BasicBlock::Create(*context, "false_bb", function);
    BasicBlock *after_bb = BasicBlock::Create(*context, "after_bb", function);
    builder->CreateCondBr(codegen(op->condition), true_bb, false_bb);

    builder->SetInsertPoint(true_bb);
    codegen(op->then_case);
    builder->CreateBr(after_bb);

    builder->SetInsertPoint(false_bb);
    if (op->else_case.defined()) {
        codegen(op->else_case);
    }
    builder->CreateBr(after_bb);

    builder->SetInsertPoint(after_bb);
}

void CodeGen_LLVM::visit(const Evaluate *op) {
    codegen(op->value);

    // Discard result
    value = nullptr;
}

void CodeGen_LLVM::visit(const Shuffle *op) {
    vector<Value *> vecs;
    for (const Expr &e : op->vectors) {
        vecs.push_back(codegen(e));
    }

    if (op->is_interleave()) {
        value = interleave_vectors(vecs);
    } else {
        // If the even-numbered indices equal the odd-numbered
        // indices, only generate one and then do a self-interleave.
        for (int f : {4, 3, 2}) {
            bool self_interleave = (op->indices.size() % f) == 0;
            for (size_t i = 0; i < op->indices.size(); i++) {
                self_interleave &= (op->indices[i] == op->indices[i - (i % f)]);
            }
            if (self_interleave) {
                vector<int> sub_indices;
                for (size_t i = 0; i < op->indices.size(); i += f) {
                    sub_indices.push_back(op->indices[i]);
                }
                Expr equiv = Shuffle::make(op->vectors, sub_indices);
                value = codegen(equiv);
                value = interleave_vectors(std::vector<Value *>(f, value));
                return;
            }

            // Check for an interleave of slices (i.e. an in-vector transpose)
            bool interleave_of_slices = op->vectors.size() == 1 && (op->indices.size() % f) == 0;
            int step = op->type.lanes() / f;
            for (int i = 0; i < step; i++) {
                for (int j = 0; j < f; j++) {
                    interleave_of_slices &= (op->indices[i * f + j] == j * step + i);
                }
            }
            if (interleave_of_slices) {
                value = codegen(op->vectors[0]);
                vector<Value *> slices;
                for (int i = 0; i < f; i++) {
                    slices.push_back(slice_vector(value, i * step, step));
                }
                value = interleave_vectors(slices);
            }
        }
        // If the indices form contiguous aligned runs, do the shuffle
        // on entire sub-vectors by reinterpreting them as a wider
        // type.
        for (int f : {8, 4, 2}) {
            if (op->type.lanes() % f != 0) {
                continue;
            }

            if (op->type.bits() * f > 64) {
                continue;
            }
            bool contiguous = true;
            for (const Expr &vec : op->vectors) {
                contiguous &= ((vec.type().lanes() % f) == 0);
            }
            for (size_t i = 0; i < op->indices.size(); i += f) {
                contiguous &= (op->indices[i] % f) == 0;
                for (int j = 0; j < f; j++) {
                    contiguous &= (op->indices[i + j] == op->indices[i] + j);
                }
            }
            if (contiguous) {
                vector<Expr> equiv_args;
                for (const Expr &vec : op->vectors) {
                    Type t = UInt(vec.type().bits() * f, vec.type().lanes() / f);
                    equiv_args.push_back(reinterpret(t, vec));
                }
                vector<int> equiv_indices;
                for (size_t i = 0; i < op->indices.size(); i += f) {
                    equiv_indices.push_back(op->indices[i] / f);
                }
                Expr equiv = Shuffle::make(equiv_args, equiv_indices);
                equiv = reinterpret(op->type, equiv);
                codegen(equiv);
                return;
            }
        }

        // Do a concat and then a single shuffle
        value = concat_vectors(vecs);
        if (op->is_concat()) {
            // If this is just a concat, we're done.
        } else if (op->is_slice() && op->slice_stride() == 1) {
            value = slice_vector(value, op->indices[0], op->indices.size());
        } else {
            value = shuffle_vectors(value, op->indices);
        }
    }

    if (op->type.is_scalar() && value->getType()->isVectorTy()) {
        value = builder->CreateExtractElement(value, ConstantInt::get(i32_t, 0));
    }
}

void CodeGen_LLVM::visit(const VectorReduce *op) {
    codegen_vector_reduce(op, Expr());
}

void CodeGen_LLVM::codegen_vector_reduce(const VectorReduce *op, const Expr &init) {
    Expr val = op->value;
    const int output_lanes = op->type.lanes();
    const int native_lanes = native_vector_bits() / op->type.bits();
    const int factor = val.type().lanes() / output_lanes;

    Expr (*binop)(Expr, Expr) = nullptr;
    switch (op->op) {
    case VectorReduce::Add:
        binop = Add::make;
        break;
    case VectorReduce::Mul:
        binop = Mul::make;
        break;
    case VectorReduce::Min:
        binop = Min::make;
        break;
    case VectorReduce::Max:
        binop = Max::make;
        break;
    case VectorReduce::And:
        binop = And::make;
        break;
    case VectorReduce::Or:
        binop = Or::make;
        break;
    }

    if (op->type.is_bool() && op->op == VectorReduce::Or) {
        // Cast to u8, use max, cast back to bool.
        Expr equiv = cast(op->value.type().with_bits(8), op->value);
        equiv = VectorReduce::make(VectorReduce::Max, equiv, op->type.lanes());
        if (init.defined()) {
            equiv = max(equiv, init);
        }
        equiv = cast(op->type, equiv);
        equiv.accept(this);
        return;
    }

    if (op->type.is_bool() && op->op == VectorReduce::And) {
        // Cast to u8, use min, cast back to bool.
        Expr equiv = cast(op->value.type().with_bits(8), op->value);
        equiv = VectorReduce::make(VectorReduce::Min, equiv, op->type.lanes());
        equiv = cast(op->type, equiv);
        if (init.defined()) {
            equiv = min(equiv, init);
        }
        equiv.accept(this);
        return;
    }

    if (op->type.element_of() == Float(16)) {
        Expr equiv = cast(op->value.type().with_bits(32), op->value);
        equiv = VectorReduce::make(op->op, equiv, op->type.lanes());
        if (init.defined()) {
            equiv = binop(equiv, init);
        }
        equiv = cast(op->type, equiv);
        equiv.accept(this);
        return;
    }

    if (output_lanes == 1) {
        const int input_lanes = val.type().lanes();
        const int input_bytes = input_lanes * val.type().bytes();
        const bool llvm_has_intrinsic =
            // Must be one of these ops
            ((op->op == VectorReduce::Add ||
              op->op == VectorReduce::Mul ||
              op->op == VectorReduce::Min ||
              op->op == VectorReduce::Max) &&
             // Must be a power of two lanes
             (input_lanes >= 2) &&
             ((input_lanes & (input_lanes - 1)) == 0) &&
             // int versions exist up to 1024 bits
             ((!op->type.is_float() && input_bytes <= 1024) ||
              // float versions exist up to 16 lanes
              input_lanes <= 16) &&
             // As of the release of llvm 10, the 64-bit experimental total
             // reductions don't seem to be done yet on arm.
             (val.type().bits() != 64 ||
              target.arch != Target::ARM));

        if (llvm_has_intrinsic) {
            std::stringstream name;
#if LLVM_VERSION >= 120
            name << "llvm.vector.reduce.";
#else
            name << "llvm.experimental.vector.reduce.";
#endif
            const int bits = op->type.bits();
            bool takes_initial_value = false;
            Expr initial_value = init;
            if (op->type.is_float()) {
                switch (op->op) {
                case VectorReduce::Add:
#if LLVM_VERSION >= 120
                    name << "fadd";
#else
                    name << "v2.fadd.f" << bits;
#endif
                    takes_initial_value = true;
                    if (!initial_value.defined()) {
                        initial_value = make_zero(op->type);
                    }
                    break;
                case VectorReduce::Mul:
#if LLVM_VERSION >= 120
                    name << "fmul";
#else
                    name << "v2.fmul.f" << bits;
#endif
                    takes_initial_value = true;
                    if (!initial_value.defined()) {
                        initial_value = make_one(op->type);
                    }
                    break;
                case VectorReduce::Min:
                    name << "fmin";
                    break;
                case VectorReduce::Max:
                    name << "fmax";
                    break;
                default:
                    break;
                }
            } else if (op->type.is_int() || op->type.is_uint()) {
                switch (op->op) {
                case VectorReduce::Add:
                    name << "add";
                    break;
                case VectorReduce::Mul:
                    name << "mul";
                    break;
                case VectorReduce::Min:
                    name << (op->type.is_int() ? 's' : 'u') << "min";
                    break;
                case VectorReduce::Max:
                    name << (op->type.is_int() ? 's' : 'u') << "max";
                    break;
                default:
                    break;
                }
            }
            name << ".v" << val.type().lanes() << (op->type.is_float() ? 'f' : 'i') << bits;

            string intrin_name = name.str();

            vector<Expr> args;
            if (takes_initial_value) {
                args.push_back(initial_value);
                initial_value = Expr();
            }
            args.push_back(op->value);

            // Make sure the declaration exists, or the codegen for
            // call will assume that the args should scalarize.
            if (!module->getFunction(intrin_name)) {
                vector<llvm::Type *> arg_types;
                for (const Expr &e : args) {
                    arg_types.push_back(llvm_type_of(e.type()));
                }
                FunctionType *func_t = FunctionType::get(llvm_type_of(op->type), arg_types, false);
                llvm::Function::Create(func_t, llvm::Function::ExternalLinkage, intrin_name, module.get());
            }

            Expr equiv = Call::make(op->type, intrin_name, args, Call::PureExtern);
            if (initial_value.defined()) {
                equiv = binop(initial_value, equiv);
            }
            equiv.accept(this);
            return;
        }
    }

    if (output_lanes == 1 &&
        factor > native_lanes &&
        factor % native_lanes == 0) {
        // It's a total reduction of multiple native
        // vectors. Start by adding the vectors together.
        Expr equiv;
        for (int i = 0; i < factor / native_lanes; i++) {
            Expr next = Shuffle::make_slice(val, i * native_lanes, 1, native_lanes);
            if (equiv.defined()) {
                equiv = binop(equiv, next);
            } else {
                equiv = next;
            }
        }
        equiv = VectorReduce::make(op->op, equiv, 1);
        if (init.defined()) {
            equiv = binop(equiv, init);
        }
        equiv = common_subexpression_elimination(equiv);
        equiv.accept(this);
        return;
    }

    if (factor > 2 && ((factor & 1) == 0)) {
        // Factor the reduce into multiple stages. If we're going to
        // be widening the type by 4x or more we should also factor the
        // widening into multiple stages.
        Type intermediate_type = op->value.type().with_lanes(op->value.type().lanes() / 2);
        Expr equiv = VectorReduce::make(op->op, op->value, intermediate_type.lanes());
        if (op->op == VectorReduce::Add &&
            (op->type.is_int() || op->type.is_uint()) &&
            op->type.bits() >= 32) {
            Type narrower_type = op->value.type().narrow().narrow();
            Expr narrower = lossless_cast(narrower_type, op->value);
            if (!narrower.defined() && narrower_type.is_int()) {
                // Maybe we can narrow to an unsigned int instead.
                narrower_type = narrower_type.with_code(Type::UInt);
                narrower = lossless_cast(narrower_type, op->value);
            }
            if (narrower.defined()) {
                // Widen it by 2x before the horizontal add
                narrower = cast(narrower.type().widen(), narrower);
                equiv = VectorReduce::make(op->op, narrower, intermediate_type.lanes());
                // Then widen it by 2x again afterwards
                equiv = cast(intermediate_type, equiv);
            }
        }
        equiv = VectorReduce::make(op->op, equiv, op->type.lanes());
        if (init.defined()) {
            equiv = binop(equiv, init);
        }
        equiv = common_subexpression_elimination(equiv);
        codegen(equiv);
        return;
    }

    // Extract each slice and combine
    Expr equiv = init;
    for (int i = 0; i < factor; i++) {
        Expr next = Shuffle::make_slice(val, i, factor, val.type().lanes() / factor);
        if (equiv.defined()) {
            equiv = binop(equiv, next);
        } else {
            equiv = next;
        }
    }
    equiv = common_subexpression_elimination(equiv);
    codegen(equiv);
}  // namespace Internal

void CodeGen_LLVM::visit(const Atomic *op) {
    if (!op->mutex_name.empty()) {
        internal_assert(!inside_atomic_mutex_node)
            << "Nested atomic mutex locks detected. This might causes a deadlock.\n";
        ScopedValue<bool> old_inside_atomic_mutex_node(inside_atomic_mutex_node, true);
        // Mutex locking & unlocking are handled by function calls generated by previous lowering passes.
        codegen(op->body);
    } else {
        // Issue atomic stores.
        ScopedValue<bool> old_emit_atomic_stores(emit_atomic_stores, true);
        codegen(op->body);
    }
}

Value *CodeGen_LLVM::create_alloca_at_entry(llvm::Type *t, int n, bool zero_initialize, const string &name) {
    IRBuilderBase::InsertPoint here = builder->saveIP();
    BasicBlock *entry = &builder->GetInsertBlock()->getParent()->getEntryBlock();
    if (entry->empty()) {
        builder->SetInsertPoint(entry);
    } else {
        builder->SetInsertPoint(entry, entry->getFirstInsertionPt());
    }
    Value *size = ConstantInt::get(i32_t, n);
    AllocaInst *ptr = builder->CreateAlloca(t, size, name);
    int align = native_vector_bits() / 8;
    llvm::DataLayout d(module.get());
    int allocated_size = n * (int)d.getTypeAllocSize(t);
    if (t->isVectorTy() || n > 1) {
        ptr->setAlignment(make_alignment(align));
    }
    requested_alloca_total += allocated_size;

    if (zero_initialize) {
        if (n == 1) {
            builder->CreateStore(Constant::getNullValue(t), ptr);
        } else {
            builder->CreateMemSet(ptr, Constant::getNullValue(t), n, make_alignment(align));
        }
    }
    builder->restoreIP(here);
    return ptr;
}

Value *CodeGen_LLVM::get_user_context() const {
    Value *ctx = sym_get("__user_context", false);
    if (!ctx) {
        ctx = ConstantPointerNull::get(i8_t->getPointerTo());  // void*
    }
    return ctx;
}

void CodeGen_LLVM::declare_intrin_overload(const std::string &name, const Type &ret_type, const std::string &impl_name, std::vector<Type> arg_types) {
    llvm::Function *intrin = module->getFunction(impl_name);
    if (!intrin) {
        vector<llvm::Type *> llvm_arg_types(arg_types.size());
        for (size_t i = 0; i < arg_types.size(); i++) {
            llvm_arg_types[i] = llvm_type_of(arg_types[i]);
        }

        llvm::Type *llvm_ret_type = llvm_type_of(ret_type);
        FunctionType *func_t = FunctionType::get(llvm_ret_type, llvm_arg_types, false);
        intrin = llvm::Function::Create(func_t, llvm::Function::ExternalLinkage, impl_name, module.get());
        intrin->setCallingConv(CallingConv::C);
    }
    intrinsics[name].emplace_back(ret_type, std::move(arg_types), intrin);
}

Value *CodeGen_LLVM::call_overloaded_intrin(const Type &result_type, const std::string &name, const std::vector<Expr> &args) {
<<<<<<< HEAD
    constexpr int debug_level = 2;

    debug(debug_level) << "call_overloaded_intrin: " << result_type << " " << name << "(";
    for (const Expr &i : args) {
        debug(debug_level) << ", " << i;
    }
    debug(debug_level) << ")\n";

    auto impls_i = intrinsics.find(name);
    if (impls_i == intrinsics.end()) {
        debug(debug_level) << "No intrinsic " << name << "\n";
=======
    auto impls_i = intrinsics.find(name);
    if (impls_i == intrinsics.end()) {
        debug(2) << "No intrinsic " << name << "\n";
>>>>>>> 42b1a6ed
        return nullptr;
    }

    const Intrinsic *resolved = nullptr;
<<<<<<< HEAD
    for (const Intrinsic &overload : impls_i->second) {
        debug(debug_level) << "Considering candidate " << overload.result_type << "(";
        for (const auto &i : overload.arg_types) {
            debug(debug_level) << ", " << i;
        }
        debug(debug_level) << "\n";
        if (overload.arg_types.size() != args.size()) {
            debug(debug_level) << "Wrong number of arguments\n";
            continue;
        }

        if (overload.result_type.element_of() != result_type.element_of()) {
            debug(debug_level) << "Wrong result type\n";
=======
    for (const Intrinsic &i : impls_i->second) {
        if (i.arg_types.size() != args.size()) {
            continue;
        }

        if (i.result_type.element_of() != result_type.element_of()) {
>>>>>>> 42b1a6ed
            continue;
        }

        bool match = true;
<<<<<<< HEAD
        for (int i = 0; i < (int)overload.arg_types.size(); i++) {
            if (args[i].type().is_scalar()) {
                // Allow lossless casting for scalar arguments, and
                // allow broadcasting to vector arguments.
                if (!lossless_cast(overload.arg_types[i].element_of(), args[i]).defined()) {
                    match = false;
                    debug(debug_level) << "Cannot promote scalar argument " << i << "\n";
                    break;
                }
            } else if (overload.arg_types[i].is_vector()) {
                // Vector arguments must be exact.
                if (overload.arg_types[i].element_of() != args[i].type().element_of()) {
                    match = false;
                    debug(debug_level) << "Vector types not equal " << i << "\n";
                    break;
                }
            } else {
                match = false;
                debug(debug_level) << "Cannot pass a vector argument to a scalar parameter " << i << "\n";
            }

            if (args[i].type().is_scalar()) {
                // We can broadcast the argument.
                // TODO: Should we prioritize overloads that don't need this?
            } else if (overload.arg_types[i].is_scalar()) {
                if (args[i].type().is_vector()) {
                    match = false;
                    debug(debug_level) << "Cannot pass vector to scalar argument " << i << "\n";
                    break;
                }
            } else {
                int required_lanes = result_type.lanes() * overload.arg_types[i].lanes() / overload.result_type.lanes();
                if (required_lanes != args[i].type().lanes()) {
                    match = false;
                    debug(debug_level) << "Need " << required_lanes << " lanes for argument " << i << "\n";
=======
        for (int j = 0; j < (int)i.arg_types.size(); j++) {
            if (i.arg_types[j].element_of() != args[j].type().element_of()) {
                match = false;
                break;
            }

            if (args[j].type().is_scalar()) {
                // We can broadcast the argument.
                // TODO: Should we prioritize overloads that don't need this?
            } else if (i.arg_types[j].is_scalar()) {
                if (args[j].type().is_vector()) {
                    match = false;
                    break;
                }
            } else {
                int required_lanes = result_type.lanes() * i.arg_types[j].lanes() / i.result_type.lanes();
                if (required_lanes != args[j].type().lanes()) {
                    match = false;
>>>>>>> 42b1a6ed
                    break;
                }
            }
        }
        if (!match) {
            continue;
        }

        if (!resolved) {
<<<<<<< HEAD
            debug(debug_level) << "Resolved!\n";
            resolved = &overload;
        } else {
            if (resolved->result_type.lanes() < result_type.lanes()) {
                // The current match is smaller than the result type. Take the bigger intrinsic.
                if (overload.result_type.lanes() > resolved->result_type.lanes()) {
                    debug(debug_level) << "Replaced with bigger intrinsic\n";
                    resolved = &overload;
=======
            resolved = &i;
        } else {
            if (resolved->result_type.lanes() < result_type.lanes()) {
                // The current match is smaller than the result type. Take the bigger intrinsic.
                if (i.result_type.lanes() > resolved->result_type.lanes()) {
                    resolved = &i;
>>>>>>> 42b1a6ed
                }
            } else {
                // The current match is bigger than the result type. If the current candidate is also bigger,
                // but smaller than the current match, take it instead.
<<<<<<< HEAD
                if (overload.result_type.lanes() >= result_type.lanes() && overload.result_type.lanes() < resolved->result_type.lanes()) {
                    debug(debug_level) << "Replaced with smaller intrinsic\n";
                    resolved = &overload;
=======
                if (i.result_type.lanes() >= result_type.lanes() && i.result_type.lanes() < resolved->result_type.lanes()) {
                    resolved = &i;
>>>>>>> 42b1a6ed
                }
            }
        }
    }

    if (resolved) {
<<<<<<< HEAD
        std::vector<Expr> promoted_args;
        promoted_args.reserve(args.size());
        for (size_t i = 0; i < args.size(); i++) {
            Expr promoted_arg = args[i];
            if (args[i].type().is_scalar()) {
                promoted_arg = lossless_cast(resolved->arg_types[i].element_of(), promoted_arg);
            }
            if (resolved->arg_types[i].is_vector() && args[i].type().is_scalar() && result_type.lanes() > 1) {
                // We're passing a scalar to a vector argument, broadcast it.
                promoted_args.emplace_back(Broadcast::make(promoted_arg, result_type.lanes()));
            } else {
                promoted_args.emplace_back(promoted_arg);
            }
            internal_assert(promoted_args.back().defined());
        }
        return call_intrin(result_type, resolved->result_type.lanes(), resolved->impl, promoted_args);
    } else {
        debug(debug_level) << "Unresolved intrinsic " << name << "\n";
=======
        return call_intrin(result_type, resolved->result_type.lanes(), resolved->impl, args);
    } else {
        debug(2) << "Unresolved intrinsic " << name << "\n";
>>>>>>> 42b1a6ed
    }
    return nullptr;
}

Value *CodeGen_LLVM::call_intrin(const Type &result_type, int intrin_lanes,
                                 const string &name, vector<Expr> args) {
    vector<Value *> arg_values(args.size());
    for (size_t i = 0; i < args.size(); i++) {
        arg_values[i] = codegen(args[i]);
    }

    llvm::Type *t = llvm_type_of(result_type);

    return call_intrin(t,
                       intrin_lanes,
                       name, arg_values);
}

Value *CodeGen_LLVM::call_intrin(const Type &result_type, int intrin_lanes,
                                 llvm::Function *intrin, vector<Expr> args) {
    vector<Value *> arg_values(args.size());
    for (size_t i = 0; i < args.size(); i++) {
        arg_values[i] = codegen(args[i]);
    }

    llvm::Type *t = llvm_type_of(result_type);

    return call_intrin(t,
                       intrin_lanes,
                       intrin, arg_values);
}

Value *CodeGen_LLVM::call_intrin(llvm::Type *result_type, int intrin_lanes,
                                 const string &name, vector<Value *> arg_values) {
    llvm::Function *fn = module->getFunction(name);

    if (!fn) {
        vector<llvm::Type *> arg_types(arg_values.size());
        for (size_t i = 0; i < arg_values.size(); i++) {
            arg_types[i] = arg_values[i]->getType();
        }

        llvm::Type *intrinsic_result_type = result_type->getScalarType();
        if (intrin_lanes > 1) {
            intrinsic_result_type = get_vector_type(result_type->getScalarType(), intrin_lanes);
        }
        FunctionType *func_t = FunctionType::get(intrinsic_result_type, arg_types, false);
        fn = llvm::Function::Create(func_t, llvm::Function::ExternalLinkage, name, module.get());
        fn->setCallingConv(CallingConv::C);
    }

    return call_intrin(result_type, intrin_lanes, fn, arg_values);
}

Value *CodeGen_LLVM::call_intrin(llvm::Type *result_type, int intrin_lanes,
                                 llvm::Function *intrin, vector<Value *> arg_values) {
    int arg_lanes = 1;
    if (result_type->isVectorTy()) {
        arg_lanes = get_vector_num_elements(result_type);
    }

    if (intrin_lanes != arg_lanes) {
        // Cut up each arg into appropriately-sized pieces, call the
        // intrinsic on each, then splice together the results.
        vector<Value *> results;
        for (int start = 0; start < arg_lanes; start += intrin_lanes) {
            vector<Value *> args;
            for (size_t i = 0; i < arg_values.size(); i++) {
                int arg_i_lanes = 1;
                if (arg_values[i]->getType()->isVectorTy()) {
                    arg_i_lanes = get_vector_num_elements(arg_values[i]->getType());
                }

                if (arg_i_lanes >= arg_lanes) {
                    // Horizontally reducing intrinsics may have
                    // arguments that have more lanes than the
                    // result. Assume that the horizontally reduce
                    // neighboring elements...
                    int reduce = arg_i_lanes / arg_lanes;
                    args.push_back(slice_vector(arg_values[i], start * reduce, intrin_lanes * reduce));
                } else if (arg_i_lanes == 1) {
                    if (intrin->getFunctionType()->getParamType(i)->isVectorTy()) {
                        // It's a scalar argument to a vector parameter. Broadcast it.
                        // Overwriting the parameter means this only happens once.
                        arg_values[i] = create_broadcast(arg_values[i], intrin_lanes);
                    } else {
                        // It's a scalar arg to an intrinsic that returns
                        // a vector. Replicate it over the slices.
                    }
                    args.push_back(arg_values[i]);
                } else {
                    internal_error << "Argument in call_intrin has " << arg_i_lanes
                                   << " with result type having " << arg_lanes << "\n";
                }
            }

            llvm::Type *result_slice_type =
                get_vector_type(result_type->getScalarType(), intrin_lanes);

            results.push_back(call_intrin(result_slice_type, intrin_lanes, intrin, args));
        }
        Value *result = concat_vectors(results);
        return slice_vector(result, 0, arg_lanes);
    }

    CallInst *call = builder->CreateCall(intrin, arg_values);

    call->setDoesNotAccessMemory();
    call->setDoesNotThrow();

    return call;
}

Value *CodeGen_LLVM::slice_vector(Value *vec, int start, int size) {
    // Force the arg to be an actual vector
    if (!vec->getType()->isVectorTy()) {
        vec = create_broadcast(vec, 1);
    }

    int vec_lanes = get_vector_num_elements(vec->getType());

    if (start == 0 && size == vec_lanes) {
        return vec;
    }

    if (size == 1) {
        return builder->CreateExtractElement(vec, (uint64_t)start);
    }

    vector<int> indices(size);
    for (int i = 0; i < size; i++) {
        int idx = start + i;
        if (idx >= 0 && idx < vec_lanes) {
            indices[i] = idx;
        } else {
            indices[i] = -1;
        }
    }
    return shuffle_vectors(vec, indices);
}

Value *CodeGen_LLVM::concat_vectors(const vector<Value *> &v) {
    if (v.size() == 1) {
        return v[0];
    }

    internal_assert(!v.empty());

    vector<Value *> vecs = v;

    // Force them all to be actual vectors
    for (Value *&val : vecs) {
        if (!val->getType()->isVectorTy()) {
            val = create_broadcast(val, 1);
        }
    }

    while (vecs.size() > 1) {
        vector<Value *> new_vecs;

        for (size_t i = 0; i < vecs.size() - 1; i += 2) {
            Value *v1 = vecs[i];
            Value *v2 = vecs[i + 1];

            int w1 = get_vector_num_elements(v1->getType());
            int w2 = get_vector_num_elements(v2->getType());

            // Possibly pad one of the vectors to match widths.
            if (w1 < w2) {
                v1 = slice_vector(v1, 0, w2);
            } else if (w2 < w1) {
                v2 = slice_vector(v2, 0, w1);
            }
            int w_matched = std::max(w1, w2);

            internal_assert(v1->getType() == v2->getType());

            vector<int> indices(w1 + w2);
            for (int i = 0; i < w1; i++) {
                indices[i] = i;
            }
            for (int i = 0; i < w2; i++) {
                indices[w1 + i] = w_matched + i;
            }

            Value *merged = shuffle_vectors(v1, v2, indices);

            new_vecs.push_back(merged);
        }

        // If there were an odd number of them, we need to also push
        // the one that didn't get merged.
        if (vecs.size() & 1) {
            new_vecs.push_back(vecs.back());
        }

        vecs.swap(new_vecs);
    }

    return vecs[0];
}

Value *CodeGen_LLVM::shuffle_vectors(Value *a, Value *b,
                                     const std::vector<int> &indices) {
    internal_assert(a->getType() == b->getType());
    if (!a->getType()->isVectorTy()) {
        a = create_broadcast(a, 1);
        b = create_broadcast(b, 1);
    }
    vector<Constant *> llvm_indices(indices.size());
    for (size_t i = 0; i < llvm_indices.size(); i++) {
        if (indices[i] >= 0) {
            internal_assert(indices[i] < get_vector_num_elements(a->getType()) * 2);
            llvm_indices[i] = ConstantInt::get(i32_t, indices[i]);
        } else {
            // Only let -1 be undef.
            internal_assert(indices[i] == -1);
            llvm_indices[i] = UndefValue::get(i32_t);
        }
    }
    return builder->CreateShuffleVector(a, b, ConstantVector::get(llvm_indices));
}

Value *CodeGen_LLVM::shuffle_vectors(Value *a, const std::vector<int> &indices) {
    Value *b = UndefValue::get(a->getType());
    return shuffle_vectors(a, b, indices);
}

std::pair<llvm::Function *, int> CodeGen_LLVM::find_vector_runtime_function(const std::string &name, int lanes) {
    // Check if a vector version of the function already
    // exists at some useful width. We use the naming
    // convention that a N-wide version of a function foo is
    // called fooxN. All of our intrinsics are power-of-two
    // sized, so starting at the first power of two >= the
    // vector width, we'll try all powers of two in decreasing
    // order.
    vector<int> sizes_to_try;
    int l = 1;
    while (l < lanes) {
        l *= 2;
    }
    for (int i = l; i > 1; i /= 2) {
        sizes_to_try.push_back(i);
    }

    // If none of those match, we'll also try doubling
    // the lanes up to the next power of two (this is to catch
    // cases where we're a 64-bit vector and have a 128-bit
    // vector implementation).
    sizes_to_try.push_back(l * 2);

    for (size_t i = 0; i < sizes_to_try.size(); i++) {
        int l = sizes_to_try[i];
        llvm::Function *vec_fn = module->getFunction(name + "x" + std::to_string(l));
        if (vec_fn) {
            return {vec_fn, l};
        }
    }

    return {nullptr, 0};
}

bool CodeGen_LLVM::supports_atomic_add(const Type &t) const {
    return t.is_int_or_uint();
}

bool CodeGen_LLVM::use_pic() const {
    return true;
}

}  // namespace Internal
}  // namespace Halide<|MERGE_RESOLUTION|>--- conflicted
+++ resolved
@@ -4746,7 +4746,6 @@
 }
 
 Value *CodeGen_LLVM::call_overloaded_intrin(const Type &result_type, const std::string &name, const std::vector<Expr> &args) {
-<<<<<<< HEAD
     constexpr int debug_level = 2;
 
     debug(debug_level) << "call_overloaded_intrin: " << result_type << " " << name << "(";
@@ -4758,16 +4757,10 @@
     auto impls_i = intrinsics.find(name);
     if (impls_i == intrinsics.end()) {
         debug(debug_level) << "No intrinsic " << name << "\n";
-=======
-    auto impls_i = intrinsics.find(name);
-    if (impls_i == intrinsics.end()) {
-        debug(2) << "No intrinsic " << name << "\n";
->>>>>>> 42b1a6ed
         return nullptr;
     }
 
     const Intrinsic *resolved = nullptr;
-<<<<<<< HEAD
     for (const Intrinsic &overload : impls_i->second) {
         debug(debug_level) << "Considering candidate " << overload.result_type << "(";
         for (const auto &i : overload.arg_types) {
@@ -4781,19 +4774,10 @@
 
         if (overload.result_type.element_of() != result_type.element_of()) {
             debug(debug_level) << "Wrong result type\n";
-=======
-    for (const Intrinsic &i : impls_i->second) {
-        if (i.arg_types.size() != args.size()) {
             continue;
         }
 
-        if (i.result_type.element_of() != result_type.element_of()) {
->>>>>>> 42b1a6ed
-            continue;
-        }
-
         bool match = true;
-<<<<<<< HEAD
         for (int i = 0; i < (int)overload.arg_types.size(); i++) {
             if (args[i].type().is_scalar()) {
                 // Allow lossless casting for scalar arguments, and
@@ -4829,28 +4813,8 @@
                 if (required_lanes != args[i].type().lanes()) {
                     match = false;
                     debug(debug_level) << "Need " << required_lanes << " lanes for argument " << i << "\n";
-=======
-        for (int j = 0; j < (int)i.arg_types.size(); j++) {
-            if (i.arg_types[j].element_of() != args[j].type().element_of()) {
-                match = false;
-                break;
-            }
-
-            if (args[j].type().is_scalar()) {
-                // We can broadcast the argument.
-                // TODO: Should we prioritize overloads that don't need this?
-            } else if (i.arg_types[j].is_scalar()) {
-                if (args[j].type().is_vector()) {
-                    match = false;
                     break;
                 }
-            } else {
-                int required_lanes = result_type.lanes() * i.arg_types[j].lanes() / i.result_type.lanes();
-                if (required_lanes != args[j].type().lanes()) {
-                    match = false;
->>>>>>> 42b1a6ed
-                    break;
-                }
             }
         }
         if (!match) {
@@ -4858,7 +4822,6 @@
         }
 
         if (!resolved) {
-<<<<<<< HEAD
             debug(debug_level) << "Resolved!\n";
             resolved = &overload;
         } else {
@@ -4867,33 +4830,19 @@
                 if (overload.result_type.lanes() > resolved->result_type.lanes()) {
                     debug(debug_level) << "Replaced with bigger intrinsic\n";
                     resolved = &overload;
-=======
-            resolved = &i;
-        } else {
-            if (resolved->result_type.lanes() < result_type.lanes()) {
-                // The current match is smaller than the result type. Take the bigger intrinsic.
-                if (i.result_type.lanes() > resolved->result_type.lanes()) {
-                    resolved = &i;
->>>>>>> 42b1a6ed
                 }
             } else {
                 // The current match is bigger than the result type. If the current candidate is also bigger,
                 // but smaller than the current match, take it instead.
-<<<<<<< HEAD
                 if (overload.result_type.lanes() >= result_type.lanes() && overload.result_type.lanes() < resolved->result_type.lanes()) {
                     debug(debug_level) << "Replaced with smaller intrinsic\n";
                     resolved = &overload;
-=======
-                if (i.result_type.lanes() >= result_type.lanes() && i.result_type.lanes() < resolved->result_type.lanes()) {
-                    resolved = &i;
->>>>>>> 42b1a6ed
                 }
             }
         }
     }
 
     if (resolved) {
-<<<<<<< HEAD
         std::vector<Expr> promoted_args;
         promoted_args.reserve(args.size());
         for (size_t i = 0; i < args.size(); i++) {
@@ -4912,11 +4861,6 @@
         return call_intrin(result_type, resolved->result_type.lanes(), resolved->impl, promoted_args);
     } else {
         debug(debug_level) << "Unresolved intrinsic " << name << "\n";
-=======
-        return call_intrin(result_type, resolved->result_type.lanes(), resolved->impl, args);
-    } else {
-        debug(2) << "Unresolved intrinsic " << name << "\n";
->>>>>>> 42b1a6ed
     }
     return nullptr;
 }
