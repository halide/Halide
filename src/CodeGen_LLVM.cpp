--- conflicted
+++ resolved
@@ -419,13 +419,9 @@
     scalar_value_t_type = module->getTypeByName("struct.halide_scalar_value_t");
     internal_assert(scalar_value_t_type) << "Did not find halide_scalar_value_t in initial module";
 
-<<<<<<< HEAD
     device_interface_t_type = module->getTypeByName("struct.halide_device_interface_t");
     internal_assert(scalar_value_t_type) << "Did not find halide_device_interface_t in initial module";
 
-
-=======
->>>>>>> 31becb4a
     // Generate the code for this module.
     debug(1) << "Generating llvm bitcode...\n";
     for (size_t i = 0; i < input.buffers.size(); i++) {
