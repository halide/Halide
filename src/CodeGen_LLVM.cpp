#include <limits>
#include <memory>
#include <sstream>

#include "CPlusPlusMangle.h"
#include "CSE.h"
#include "CodeGen_Internal.h"
#include "CodeGen_LLVM.h"
#include "CodeGen_Posix.h"
#include "CodeGen_Targets.h"
#include "CompilerLogger.h"
#include "Debug.h"
#include "Deinterleave.h"
#include "EmulateFloat16Math.h"
#include "ExprUsesVar.h"
#include "FindIntrinsics.h"
#include "IREquality.h"
#include "IROperator.h"
#include "IRPrinter.h"
#include "IntegerDivisionTable.h"
#include "JITModule.h"
#include "LLVM_Headers.h"
#include "LLVM_Runtime_Linker.h"
#include "Lerp.h"
#include "MatlabWrapper.h"
#include "Pipeline.h"
#include "Simplify.h"
#include "Util.h"

#if !(__cplusplus > 199711L || _MSC_VER >= 1800)

// VS2013 isn't fully C++11 compatible, but it supports enough of what Halide
// needs for now to be an acceptable minimum for Windows.
#error "Halide requires C++11 or VS2013+; please upgrade your compiler."

#endif

namespace Halide {

std::unique_ptr<llvm::Module> codegen_llvm(const Module &module, llvm::LLVMContext &context) {
    std::unique_ptr<Internal::CodeGen_LLVM> cg(Internal::CodeGen_LLVM::new_for_target(module.target(), context));
    return cg->compile(module);
}

namespace Internal {

using namespace llvm;
using std::map;
using std::ostringstream;
using std::pair;
using std::string;
using std::vector;

// Define a local empty inline function for each target
// to disable initialization.
#define LLVM_TARGET(target)                    \
    inline void Initialize##target##Target() { \
    }
#include <llvm/Config/Targets.def>
#undef LLVM_TARGET

#define LLVM_ASM_PARSER(target)                   \
    inline void Initialize##target##AsmParser() { \
    }
#include <llvm/Config/AsmParsers.def>
#undef LLVM_ASM_PARSER

#define LLVM_ASM_PRINTER(target)                   \
    inline void Initialize##target##AsmPrinter() { \
    }
#include <llvm/Config/AsmPrinters.def>
#undef LLVM_ASM_PRINTER

#define InitializeTarget(target)          \
    LLVMInitialize##target##Target();     \
    LLVMInitialize##target##TargetInfo(); \
    LLVMInitialize##target##TargetMC();

#define InitializeAsmParser(target) \
    LLVMInitialize##target##AsmParser();

#define InitializeAsmPrinter(target) \
    LLVMInitialize##target##AsmPrinter();

// Override above empty init function with macro for supported targets.
#ifdef WITH_ARM
#define InitializeARMTarget() InitializeTarget(ARM)
#define InitializeARMAsmParser() InitializeAsmParser(ARM)
#define InitializeARMAsmPrinter() InitializeAsmPrinter(ARM)
#endif

#ifdef WITH_NVPTX
#define InitializeNVPTXTarget() InitializeTarget(NVPTX)
// #define InitializeNVPTXAsmParser() InitializeAsmParser(NVPTX) // there is no ASM parser for NVPTX
#define InitializeNVPTXAsmPrinter() InitializeAsmPrinter(NVPTX)
#endif

#ifdef WITH_AMDGPU
#define InitializeAMDGPUTarget() InitializeTarget(AMDGPU)
#define InitializeAMDGPUAsmParser() InitializeAsmParser(AMDGPU)
#define InitializeAMDGPUAsmPrinter() InitializeAsmParser(AMDGPU)
#endif

#ifdef WITH_AARCH64
#define InitializeAArch64Target() InitializeTarget(AArch64)
#define InitializeAArch64AsmParser() InitializeAsmParser(AArch64)
#define InitializeAArch64AsmPrinter() InitializeAsmPrinter(AArch64)
#endif

#ifdef WITH_HEXAGON
#define InitializeHexagonTarget() InitializeTarget(Hexagon)
#define InitializeHexagonAsmParser() InitializeAsmParser(Hexagon)
#define InitializeHexagonAsmPrinter() InitializeAsmPrinter(Hexagon)
#endif

#ifdef WITH_MIPS
#define InitializeMipsTarget() InitializeTarget(Mips)
#define InitializeMipsAsmParser() InitializeAsmParser(Mips)
#define InitializeMipsAsmPrinter() InitializeAsmPrinter(Mips)
#endif

#ifdef WITH_POWERPC
#define InitializePowerPCTarget() InitializeTarget(PowerPC)
#define InitializePowerPCAsmParser() InitializeAsmParser(PowerPC)
#define InitializePowerPCAsmPrinter() InitializeAsmPrinter(PowerPC)
#endif

#ifdef WITH_RISCV
#define InitializeRISCVTarget() InitializeTarget(RISCV)
#define InitializeRISCVAsmParser() InitializeAsmParser(RISCV)
#define InitializeRISCVAsmPrinter() InitializeAsmPrinter(RISCV)
#endif

#ifdef WITH_X86
#define InitializeX86Target() InitializeTarget(X86)
#define InitializeX86AsmParser() InitializeAsmParser(X86)
#define InitializeX86AsmPrinter() InitializeAsmPrinter(X86)
#endif

#ifdef WITH_WEBASSEMBLY
#define InitializeWebAssemblyTarget() InitializeTarget(WebAssembly)
#define InitializeWebAssemblyAsmParser() InitializeAsmParser(WebAssembly)
#define InitializeWebAssemblyAsmPrinter() InitializeAsmPrinter(WebAssembly)
#endif

namespace {

// Get the LLVM linkage corresponding to a Halide linkage type.
llvm::GlobalValue::LinkageTypes llvm_linkage(LinkageType t) {
    // TODO(dsharlet): For some reason, marking internal functions as
    // private linkage on OSX is causing some of the static tests to
    // fail. Figure out why so we can remove this.
    return llvm::GlobalValue::ExternalLinkage;

    // switch (t) {
    // case LinkageType::ExternalPlusMetadata:
    // case LinkageType::External:
    //     return llvm::GlobalValue::ExternalLinkage;
    // default:
    //     return llvm::GlobalValue::PrivateLinkage;
    // }
}

}  // namespace

CodeGen_LLVM::CodeGen_LLVM(const Target &t)
    : function(nullptr), context(nullptr),
      builder(nullptr),
      value(nullptr),
      very_likely_branch(nullptr),
      default_fp_math_md(nullptr),
      strict_fp_math_md(nullptr),
      target(t),
      void_t(nullptr), i1_t(nullptr), i8_t(nullptr),
      i16_t(nullptr), i32_t(nullptr), i64_t(nullptr),
      f16_t(nullptr), f32_t(nullptr), f64_t(nullptr),
      halide_buffer_t_type(nullptr),
      metadata_t_type(nullptr),
      argument_t_type(nullptr),
      scalar_value_t_type(nullptr),
      device_interface_t_type(nullptr),
      pseudostack_slot_t_type(nullptr),

      wild_u1x_(Variable::make(UInt(1, 0), "*")),
      wild_i8x_(Variable::make(Int(8, 0), "*")),
      wild_u8x_(Variable::make(UInt(8, 0), "*")),
      wild_i16x_(Variable::make(Int(16, 0), "*")),
      wild_u16x_(Variable::make(UInt(16, 0), "*")),
      wild_i32x_(Variable::make(Int(32, 0), "*")),
      wild_u32x_(Variable::make(UInt(32, 0), "*")),
      wild_i64x_(Variable::make(Int(64, 0), "*")),
      wild_u64x_(Variable::make(UInt(64, 0), "*")),
      wild_f32x_(Variable::make(Float(32, 0), "*")),
      wild_f64x_(Variable::make(Float(64, 0), "*")),

      wild_u1_(Variable::make(UInt(1), "*")),
      wild_i8_(Variable::make(Int(8), "*")),
      wild_u8_(Variable::make(UInt(8), "*")),
      wild_i16_(Variable::make(Int(16), "*")),
      wild_u16_(Variable::make(UInt(16), "*")),
      wild_i32_(Variable::make(Int(32), "*")),
      wild_u32_(Variable::make(UInt(32), "*")),
      wild_i64_(Variable::make(Int(64), "*")),
      wild_u64_(Variable::make(UInt(64), "*")),
      wild_f32_(Variable::make(Float(32), "*")),
      wild_f64_(Variable::make(Float(64), "*")),

      inside_atomic_mutex_node(false),
      emit_atomic_stores(false),

      destructor_block(nullptr),
      strict_float(t.has_feature(Target::StrictFloat)),
      llvm_large_code_model(t.has_feature(Target::LLVMLargeCodeModel)) {
    initialize_llvm();
}

void CodeGen_LLVM::set_context(llvm::LLVMContext &context) {
    this->context = &context;
}

std::unique_ptr<CodeGen_LLVM> CodeGen_LLVM::new_for_target(const Target &target, llvm::LLVMContext &context) {
    std::unique_ptr<CodeGen_LLVM> result;
    if (target.arch == Target::X86) {
        result = new_CodeGen_X86(target);
    } else if (target.arch == Target::ARM) {
        result = new_CodeGen_ARM(target);
    } else if (target.arch == Target::MIPS) {
        result = new_CodeGen_MIPS(target);
    } else if (target.arch == Target::POWERPC) {
        result = new_CodeGen_PowerPC(target);
    } else if (target.arch == Target::Hexagon) {
        result = new_CodeGen_Hexagon(target);
    } else if (target.arch == Target::WebAssembly) {
        result = new_CodeGen_WebAssembly(target);
    } else if (target.arch == Target::RISCV) {
        result = new_CodeGen_RISCV(target);
    }
    user_assert(result) << "Unknown target architecture: " << target.to_string() << "\n";
    result->set_context(context);
    return result;
}

void CodeGen_LLVM::initialize_llvm() {
    static std::once_flag init_llvm_once;
    std::call_once(init_llvm_once, []() {
        // You can hack in command-line args to llvm with the
        // environment variable HL_LLVM_ARGS, e.g. HL_LLVM_ARGS="-print-after-all"
        std::string args = get_env_variable("HL_LLVM_ARGS");
        if (!args.empty()) {
            vector<std::string> arg_vec = split_string(args, " ");
            vector<const char *> c_arg_vec;
            c_arg_vec.push_back("llc");
            for (const std::string &s : arg_vec) {
                c_arg_vec.push_back(s.c_str());
            }
            cl::ParseCommandLineOptions((int)(c_arg_vec.size()), &c_arg_vec[0], "Halide compiler\n");
        }

        InitializeNativeTarget();
        InitializeNativeTargetAsmPrinter();
        InitializeNativeTargetAsmParser();

#define LLVM_TARGET(target) \
    Initialize##target##Target();
#include <llvm/Config/Targets.def>
#undef LLVM_TARGET

#define LLVM_ASM_PARSER(target) \
    Initialize##target##AsmParser();
#include <llvm/Config/AsmParsers.def>
#undef LLVM_ASM_PARSER

#define LLVM_ASM_PRINTER(target) \
    Initialize##target##AsmPrinter();
#include <llvm/Config/AsmPrinters.def>
#include <utility>
#undef LLVM_ASM_PRINTER
    });
}

void CodeGen_LLVM::init_context() {
    // Ensure our IRBuilder is using the current context.
    delete builder;
    builder = new IRBuilder<>(*context);

    // Branch weights for very likely branches
    llvm::MDBuilder md_builder(*context);
    very_likely_branch = md_builder.createBranchWeights(1 << 30, 0);
    default_fp_math_md = md_builder.createFPMath(0.0);
    strict_fp_math_md = md_builder.createFPMath(0.0);
    builder->setDefaultFPMathTag(default_fp_math_md);
    llvm::FastMathFlags fast_flags;
    fast_flags.setNoNaNs();
    fast_flags.setNoInfs();
    fast_flags.setNoSignedZeros();
    // Don't use approximate reciprocals for division. It's too inaccurate even for Halide.
    // fast_flags.setAllowReciprocal();
    // Theoretically, setAllowReassoc could be setUnsafeAlgebra for earlier versions, but that
    // turns on all the flags.
    fast_flags.setAllowReassoc();
    fast_flags.setAllowContract(true);
    fast_flags.setApproxFunc();
    builder->setFastMathFlags(fast_flags);

    // Define some types
    void_t = llvm::Type::getVoidTy(*context);
    i1_t = llvm::Type::getInt1Ty(*context);
    i8_t = llvm::Type::getInt8Ty(*context);
    i16_t = llvm::Type::getInt16Ty(*context);
    i32_t = llvm::Type::getInt32Ty(*context);
    i64_t = llvm::Type::getInt64Ty(*context);
    f16_t = llvm::Type::getHalfTy(*context);
    f32_t = llvm::Type::getFloatTy(*context);
    f64_t = llvm::Type::getDoubleTy(*context);
}

void CodeGen_LLVM::init_module() {
    init_context();

    // Start with a module containing the initial module for this target.
    module = get_initial_module_for_target(target, context);
}

void CodeGen_LLVM::add_external_code(const Module &halide_module) {
    for (const ExternalCode &code_blob : halide_module.external_code()) {
        if (code_blob.is_for_cpu_target(get_target())) {
            add_bitcode_to_module(context, *module, code_blob.contents(), code_blob.name());
        }
    }
}

CodeGen_LLVM::~CodeGen_LLVM() {
    delete builder;
}

namespace {

struct MangledNames {
    string simple_name;
    string extern_name;
    string argv_name;
    string metadata_name;
};

MangledNames get_mangled_names(const std::string &name,
                               LinkageType linkage,
                               NameMangling mangling,
                               const std::vector<LoweredArgument> &args,
                               const Target &target) {
    std::vector<std::string> namespaces;
    MangledNames names;
    names.simple_name = extract_namespaces(name, namespaces);
    names.extern_name = names.simple_name;
    names.argv_name = names.simple_name + "_argv";
    names.metadata_name = names.simple_name + "_metadata";

    if (linkage != LinkageType::Internal &&
        ((mangling == NameMangling::Default &&
          target.has_feature(Target::CPlusPlusMangling)) ||
         mangling == NameMangling::CPlusPlus)) {
        std::vector<ExternFuncArgument> mangle_args;
        for (const auto &arg : args) {
            if (arg.kind == Argument::InputScalar) {
                mangle_args.emplace_back(make_zero(arg.type));
            } else if (arg.kind == Argument::InputBuffer ||
                       arg.kind == Argument::OutputBuffer) {
                mangle_args.emplace_back(Buffer<>());
            }
        }
        names.extern_name = cplusplus_function_mangled_name(names.simple_name, namespaces, type_of<int>(), mangle_args, target);
        halide_handle_cplusplus_type inner_type(halide_cplusplus_type_name(halide_cplusplus_type_name::Simple, "void"), {}, {},
                                                {halide_handle_cplusplus_type::Pointer, halide_handle_cplusplus_type::Pointer});
        Type void_star_star(Handle(1, &inner_type));
        names.argv_name = cplusplus_function_mangled_name(names.argv_name, namespaces, type_of<int>(), {ExternFuncArgument(make_zero(void_star_star))}, target);
        names.metadata_name = cplusplus_function_mangled_name(names.metadata_name, namespaces, type_of<const struct halide_filter_metadata_t *>(), {}, target);
    }
    return names;
}

MangledNames get_mangled_names(const LoweredFunc &f, const Target &target) {
    return get_mangled_names(f.name, f.linkage, f.name_mangling, f.args, target);
}

}  // namespace

llvm::FunctionType *CodeGen_LLVM::signature_to_type(const ExternSignature &signature) {
    internal_assert(void_t != nullptr && halide_buffer_t_type != nullptr);
    llvm::Type *ret_type =
        signature.is_void_return() ? void_t : llvm_type_of(upgrade_type_for_argument_passing(signature.ret_type()));
    std::vector<llvm::Type *> llvm_arg_types;
    for (const Type &t : signature.arg_types()) {
        if (t == type_of<struct halide_buffer_t *>()) {
            llvm_arg_types.push_back(halide_buffer_t_type->getPointerTo());
        } else {
            llvm_arg_types.push_back(llvm_type_of(upgrade_type_for_argument_passing(t)));
        }
    }

    return llvm::FunctionType::get(ret_type, llvm_arg_types, false);
}

/*static*/
std::unique_ptr<llvm::Module> CodeGen_LLVM::compile_trampolines(
    const Target &target,
    llvm::LLVMContext &context,
    const std::string &suffix,
    const std::vector<std::pair<std::string, ExternSignature>> &externs) {
    std::unique_ptr<CodeGen_LLVM> codegen(new_for_target(target, context));
    codegen->init_codegen("trampolines" + suffix);
    for (const std::pair<std::string, ExternSignature> &e : externs) {
        const std::string &callee_name = e.first;
        const std::string wrapper_name = callee_name + suffix;
        llvm::FunctionType *fn_type = codegen->signature_to_type(e.second);
        // callee might already be present for builtins, e.g. halide_print
        llvm::Function *callee = codegen->module->getFunction(callee_name);
        if (!callee) {
            callee = llvm::Function::Create(fn_type, llvm::Function::ExternalLinkage, callee_name, codegen->module.get());
        }
        codegen->add_argv_wrapper(callee, wrapper_name, /*result_in_argv*/ true);
    }
    return codegen->finish_codegen();
}

void CodeGen_LLVM::init_codegen(const std::string &name, bool any_strict_float) {
    init_module();

    internal_assert(module && context);

    debug(1) << "Target triple of initial module: " << module->getTargetTriple() << "\n";

    module->setModuleIdentifier(name);

    // Add some target specific info to the module as metadata.
    module->addModuleFlag(llvm::Module::Warning, "halide_use_soft_float_abi", use_soft_float_abi() ? 1 : 0);
    module->addModuleFlag(llvm::Module::Warning, "halide_mcpu", MDString::get(*context, mcpu()));
    module->addModuleFlag(llvm::Module::Warning, "halide_mattrs", MDString::get(*context, mattrs()));
    module->addModuleFlag(llvm::Module::Warning, "halide_mabi", MDString::get(*context, mabi()));
    module->addModuleFlag(llvm::Module::Warning, "halide_use_pic", use_pic() ? 1 : 0);
    module->addModuleFlag(llvm::Module::Warning, "halide_use_large_code_model", llvm_large_code_model ? 1 : 0);
    module->addModuleFlag(llvm::Module::Warning, "halide_per_instruction_fast_math_flags", any_strict_float);

    // Ensure some types we need are defined
    halide_buffer_t_type = get_llvm_struct_type_by_name(module.get(), "struct.halide_buffer_t");
    internal_assert(halide_buffer_t_type) << "Did not find halide_buffer_t in initial module";

    type_t_type = get_llvm_struct_type_by_name(module.get(), "struct.halide_type_t");
    internal_assert(type_t_type) << "Did not find halide_type_t in initial module";

    dimension_t_type = get_llvm_struct_type_by_name(module.get(), "struct.halide_dimension_t");
    internal_assert(dimension_t_type) << "Did not find halide_dimension_t in initial module";

    metadata_t_type = get_llvm_struct_type_by_name(module.get(), "struct.halide_filter_metadata_t");
    internal_assert(metadata_t_type) << "Did not find halide_filter_metadata_t in initial module";

    argument_t_type = get_llvm_struct_type_by_name(module.get(), "struct.halide_filter_argument_t");
    internal_assert(argument_t_type) << "Did not find halide_filter_argument_t in initial module";

    scalar_value_t_type = get_llvm_struct_type_by_name(module.get(), "struct.halide_scalar_value_t");
    internal_assert(scalar_value_t_type) << "Did not find halide_scalar_value_t in initial module";

    device_interface_t_type = get_llvm_struct_type_by_name(module.get(), "struct.halide_device_interface_t");
    internal_assert(device_interface_t_type) << "Did not find halide_device_interface_t in initial module";

    pseudostack_slot_t_type = get_llvm_struct_type_by_name(module.get(), "struct.halide_pseudostack_slot_t");
    internal_assert(pseudostack_slot_t_type) << "Did not find halide_pseudostack_slot_t in initial module";

    semaphore_t_type = get_llvm_struct_type_by_name(module.get(), "struct.halide_semaphore_t");
    internal_assert(semaphore_t_type) << "Did not find halide_semaphore_t in initial module";

    semaphore_acquire_t_type = get_llvm_struct_type_by_name(module.get(), "struct.halide_semaphore_acquire_t");
    internal_assert(semaphore_acquire_t_type) << "Did not find halide_semaphore_acquire_t in initial module";

    parallel_task_t_type = get_llvm_struct_type_by_name(module.get(), "struct.halide_parallel_task_t");
    internal_assert(parallel_task_t_type) << "Did not find halide_parallel_task_t in initial module";
}

std::unique_ptr<llvm::Module> CodeGen_LLVM::compile(const Module &input) {
    init_codegen(input.name(), input.any_strict_float());

    internal_assert(module && context && builder)
        << "The CodeGen_LLVM subclass should have made an initial module before calling CodeGen_LLVM::compile\n";

    add_external_code(input);

    // Generate the code for this module.
    debug(1) << "Generating llvm bitcode...\n";
    for (const auto &b : input.buffers()) {
        compile_buffer(b);
    }
    for (const auto &f : input.functions()) {
        const auto names = get_mangled_names(f, get_target());

        run_with_large_stack([&]() {
            compile_func(f, names.simple_name, names.extern_name);
        });

        // If the Func is externally visible, also create the argv wrapper and metadata.
        // (useful for calling from JIT and other machine interfaces).
        if (f.linkage == LinkageType::ExternalPlusMetadata) {
            llvm::Function *wrapper = add_argv_wrapper(function, names.argv_name);
            llvm::Function *metadata_getter = embed_metadata_getter(names.metadata_name,
                                                                    names.simple_name, f.args, input.get_metadata_name_map());

            if (target.has_feature(Target::Matlab)) {
                define_matlab_wrapper(module.get(), wrapper, metadata_getter);
            }
        }
    }

    debug(2) << module.get() << "\n";

    return finish_codegen();
}

std::unique_ptr<llvm::Module> CodeGen_LLVM::finish_codegen() {
    // Verify the module is ok
    internal_assert(!verifyModule(*module, &llvm::errs()));
    debug(2) << "Done generating llvm bitcode\n";

    // Optimize
    CodeGen_LLVM::optimize_module();

    if (target.has_feature(Target::EmbedBitcode)) {
        std::string halide_command = "halide target=" + target.to_string();
        embed_bitcode(module.get(), halide_command);
    }

    // Disown the module and return it.
    return std::move(module);
}

void CodeGen_LLVM::begin_func(LinkageType linkage, const std::string &name,
                              const std::string &extern_name, const std::vector<LoweredArgument> &args) {
    current_function_args = args;

    // Deduce the types of the arguments to our function
    vector<llvm::Type *> arg_types(args.size());
    for (size_t i = 0; i < args.size(); i++) {
        if (args[i].is_buffer()) {
            arg_types[i] = halide_buffer_t_type->getPointerTo();
        } else {
            arg_types[i] = llvm_type_of(upgrade_type_for_argument_passing(args[i].type));
        }
    }
    FunctionType *func_t = FunctionType::get(i32_t, arg_types, false);

    // Make our function. There may already be a declaration of it.
    function = module->getFunction(extern_name);
    if (!function) {
        function = llvm::Function::Create(func_t, llvm_linkage(linkage), extern_name, module.get());
    } else {
        user_assert(function->isDeclaration())
            << "Another function with the name " << extern_name
            << " already exists in the same module\n";
        if (func_t != function->getFunctionType()) {
            std::cerr << "Desired function type for " << extern_name << ":\n";
            func_t->print(dbgs(), true);
            std::cerr << "Declared function type of " << extern_name << ":\n";
            function->getFunctionType()->print(dbgs(), true);
            user_error << "Cannot create a function with a declaration of mismatched type.\n";
        }
    }
    set_function_attributes_for_target(function, target);

    // Mark the buffer args as no alias
    for (size_t i = 0; i < args.size(); i++) {
        if (args[i].is_buffer()) {
            function->addParamAttr(i, Attribute::NoAlias);
        }
    }

    debug(1) << "Generating llvm bitcode prolog for function " << name << "...\n";

    // Null out the destructor block.
    destructor_block = nullptr;

    // Make the initial basic block
    BasicBlock *block = BasicBlock::Create(*context, "entry", function);
    builder->SetInsertPoint(block);

    // Put the arguments in the symbol table
    {
        size_t i = 0;
        for (auto &arg : function->args()) {
            if (args[i].is_buffer()) {
                // Track this buffer name so that loads and stores from it
                // don't try to be too aligned.
                external_buffer.insert(args[i].name);
                sym_push(args[i].name + ".buffer", &arg);
            } else {
                Type passed_type = upgrade_type_for_argument_passing(args[i].type);
                if (args[i].type != passed_type) {
                    llvm::Value *a = builder->CreateBitCast(&arg, llvm_type_of(args[i].type));
                    sym_push(args[i].name, a);
                } else {
                    sym_push(args[i].name, &arg);
                }
            }

            i++;
        }
    }
}

void CodeGen_LLVM::end_func(const std::vector<LoweredArgument> &args) {
    return_with_error_code(ConstantInt::get(i32_t, 0));

    // Remove the arguments from the symbol table
    for (size_t i = 0; i < args.size(); i++) {
        if (args[i].is_buffer()) {
            sym_pop(args[i].name + ".buffer");
        } else {
            sym_pop(args[i].name);
        }
    }

    internal_assert(!verifyFunction(*function, &llvm::errs()));

    current_function_args.clear();
}

void CodeGen_LLVM::compile_func(const LoweredFunc &f, const std::string &simple_name,
                                const std::string &extern_name) {
    // Generate the function declaration and argument unpacking code.
    begin_func(f.linkage, simple_name, extern_name, f.args);

    // If building with MSAN, ensure that calls to halide_msan_annotate_buffer_is_initialized()
    // happen for every output buffer if the function succeeds.
    if (f.linkage != LinkageType::Internal &&
        target.has_feature(Target::MSAN)) {
        llvm::Function *annotate_buffer_fn =
            module->getFunction("halide_msan_annotate_buffer_is_initialized_as_destructor");
        internal_assert(annotate_buffer_fn)
            << "Could not find halide_msan_annotate_buffer_is_initialized_as_destructor in module\n";
        annotate_buffer_fn->addParamAttr(0, Attribute::NoAlias);
        for (const auto &arg : f.args) {
            if (arg.kind == Argument::OutputBuffer) {
                register_destructor(annotate_buffer_fn, sym_get(arg.name + ".buffer"), OnSuccess);
            }
        }
    }

    // Generate the function body.
    debug(1) << "Generating llvm bitcode for function " << f.name << "...\n";
    f.body.accept(this);

    // Clean up and return.
    end_func(f.args);
}

// Given a range of iterators of constant ints, get a corresponding vector of llvm::Constant.
template<typename It>
std::vector<llvm::Constant *> get_constants(llvm::Type *t, It begin, It end) {
    std::vector<llvm::Constant *> ret;
    for (It i = begin; i != end; i++) {
        ret.push_back(ConstantInt::get(t, *i));
    }
    return ret;
}

BasicBlock *CodeGen_LLVM::get_destructor_block() {
    if (!destructor_block) {
        // Create it if it doesn't exist.
        IRBuilderBase::InsertPoint here = builder->saveIP();
        destructor_block = BasicBlock::Create(*context, "destructor_block", function);
        builder->SetInsertPoint(destructor_block);
        // The first instruction in the destructor block is a phi node
        // that collects the error code.
        PHINode *error_code = builder->CreatePHI(i32_t, 0);

        // Calls to destructors will get inserted here.

        // The last instruction is the return op that returns it.
        builder->CreateRet(error_code);

        // Jump back to where we were.
        builder->restoreIP(here);
    }
    internal_assert(destructor_block->getParent() == function);
    return destructor_block;
}

Value *CodeGen_LLVM::register_destructor(llvm::Function *destructor_fn, Value *obj, DestructorType when) {

    // Create a null-initialized stack slot to track this object
    llvm::Type *void_ptr = i8_t->getPointerTo();
    llvm::Value *stack_slot = create_alloca_at_entry(void_ptr, 1, true);

    // Cast the object to llvm's representation of void *
    obj = builder->CreatePointerCast(obj, void_ptr);

    // Put it in the stack slot
    builder->CreateStore(obj, stack_slot);

    // Passing the constant null as the object means the destructor
    // will never get called.
    {
        llvm::Constant *c = dyn_cast<llvm::Constant>(obj);
        if (c && c->isNullValue()) {
            internal_error << "Destructors must take a non-null object\n";
        }
    }

    // Switch to the destructor block, and add code that cleans up
    // this object if the contents of the stack slot is not nullptr.
    IRBuilderBase::InsertPoint here = builder->saveIP();
    BasicBlock *dtors = get_destructor_block();

    builder->SetInsertPoint(dtors->getFirstNonPHI());

    PHINode *error_code = dyn_cast<PHINode>(dtors->begin());
    internal_assert(error_code) << "The destructor block is supposed to start with a phi node\n";

    llvm::Value *should_call = nullptr;
    switch (when) {
    case Always:
        should_call = ConstantInt::get(i1_t, 1);
        break;
    case OnError:
        should_call = builder->CreateIsNotNull(error_code);
        break;
    case OnSuccess:
        should_call = builder->CreateIsNull(error_code);
        break;
    }
    llvm::Function *call_destructor = module->getFunction("call_destructor");
    internal_assert(call_destructor);
    internal_assert(destructor_fn);
    internal_assert(should_call);
    Value *args[] = {get_user_context(), destructor_fn, stack_slot, should_call};
    builder->CreateCall(call_destructor, args);

    // Switch back to the original location
    builder->restoreIP(here);

    // Return the stack slot so that it's possible to cleanup the object early.
    return stack_slot;
}

void CodeGen_LLVM::trigger_destructor(llvm::Function *destructor_fn, Value *stack_slot) {
    llvm::Function *call_destructor = module->getFunction("call_destructor");
    internal_assert(call_destructor);
    internal_assert(destructor_fn);
    stack_slot = builder->CreatePointerCast(stack_slot, i8_t->getPointerTo()->getPointerTo());
    Value *should_call = ConstantInt::get(i1_t, 1);
    Value *args[] = {get_user_context(), destructor_fn, stack_slot, should_call};
    builder->CreateCall(call_destructor, args);
}

void CodeGen_LLVM::compile_buffer(const Buffer<> &buf) {
    // Embed the buffer declaration as a global.
    internal_assert(buf.defined());

    user_assert(buf.data())
        << "Can't embed buffer " << buf.name() << " because it has a null host pointer.\n";
    user_assert(!buf.device_dirty())
        << "Can't embed Image \"" << buf.name() << "\""
        << " because it has a dirty device pointer\n";

    Constant *type_fields[] = {
        ConstantInt::get(i8_t, buf.type().code()),
        ConstantInt::get(i8_t, buf.type().bits()),
        ConstantInt::get(i16_t, buf.type().lanes())};

    Constant *shape = nullptr;
    if (buf.dimensions()) {
        size_t shape_size = buf.dimensions() * sizeof(halide_dimension_t);
        vector<char> shape_blob((char *)buf.raw_buffer()->dim, (char *)buf.raw_buffer()->dim + shape_size);
        shape = create_binary_blob(shape_blob, buf.name() + ".shape");
        shape = ConstantExpr::getPointerCast(shape, dimension_t_type->getPointerTo());
    } else {
        shape = ConstantPointerNull::get(dimension_t_type->getPointerTo());
    }

    // For now, we assume buffers that aren't scalar are constant,
    // while scalars can be mutated. This accommodates all our existing
    // use cases, which is that all buffers are constant, except those
    // used to store stateful module information in offloading runtimes.
    bool constant = buf.dimensions() != 0;

    vector<char> data_blob((const char *)buf.data(), (const char *)buf.data() + buf.size_in_bytes());

    Constant *fields[] = {
        ConstantInt::get(i64_t, 0),                                         // device
        ConstantPointerNull::get(device_interface_t_type->getPointerTo()),  // device_interface
        create_binary_blob(data_blob, buf.name() + ".data", constant),      // host
        ConstantInt::get(i64_t, halide_buffer_flag_host_dirty),             // flags
        ConstantStruct::get(type_t_type, type_fields),                      // type
        ConstantInt::get(i32_t, buf.dimensions()),                          // dimensions
        shape,                                                              // dim
        ConstantPointerNull::get(i8_t->getPointerTo()),                     // padding
    };
    Constant *buffer_struct = ConstantStruct::get(halide_buffer_t_type, fields);

    // Embed the halide_buffer_t and make it point to the data array.
    GlobalVariable *global = new GlobalVariable(*module, halide_buffer_t_type,
                                                false, GlobalValue::PrivateLinkage,
                                                nullptr, buf.name() + ".buffer");
    global->setInitializer(buffer_struct);

    // Finally, dump it in the symbol table
    Constant *zero[] = {ConstantInt::get(i32_t, 0)};
    Constant *global_ptr = ConstantExpr::getInBoundsGetElementPtr(halide_buffer_t_type, global, zero);
    sym_push(buf.name() + ".buffer", global_ptr);
}

Constant *CodeGen_LLVM::embed_constant_scalar_value_t(const Expr &e) {
    if (!e.defined()) {
        return Constant::getNullValue(scalar_value_t_type->getPointerTo());
    }

    internal_assert(!e.type().is_handle()) << "Should never see Handle types here.";

    llvm::Value *val = codegen(e);
    llvm::Constant *constant = dyn_cast<llvm::Constant>(val);
    internal_assert(constant);

    // Verify that the size of the LLVM value is the size we expected.
    internal_assert((uint64_t)constant->getType()->getPrimitiveSizeInBits() == (uint64_t)e.type().bits());

    // It's important that we allocate a full scalar_value_t_type here,
    // even if the type of the value is smaller; downstream consumers should
    // be able to correctly load an entire scalar_value_t_type regardless of its
    // type, and if we emit just (say) a uint8 value here, the pointer may be
    // misaligned and/or the storage after may be unmapped. LLVM doesn't support
    // unions directly, so we'll fake it by making a constant array of the elements
    // we need, setting the first to the constant we want, and setting the rest
    // to all-zeros. (This happens to work because sizeof(halide_scalar_value_t) is evenly
    // divisible by sizeof(any-union-field.)

    const size_t value_size = e.type().bytes();
    internal_assert(value_size > 0 && value_size <= sizeof(halide_scalar_value_t));

    const size_t array_size = sizeof(halide_scalar_value_t) / value_size;
    internal_assert(array_size * value_size == sizeof(halide_scalar_value_t));

    vector<Constant *> array_entries(array_size, Constant::getNullValue(constant->getType()));
    array_entries[0] = constant;

    llvm::ArrayType *array_type = ArrayType::get(constant->getType(), array_size);
    GlobalVariable *storage = new GlobalVariable(
        *module,
        array_type,
        /*isConstant*/ true,
        GlobalValue::PrivateLinkage,
        ConstantArray::get(array_type, array_entries));

    // Ensure that the storage is aligned for halide_scalar_value_t
    storage->setAlignment(llvm::Align((int)sizeof(halide_scalar_value_t)));

    Constant *zero[] = {ConstantInt::get(i32_t, 0)};
    return ConstantExpr::getBitCast(
        ConstantExpr::getInBoundsGetElementPtr(array_type, storage, zero),
        scalar_value_t_type->getPointerTo());
}

Constant *CodeGen_LLVM::embed_constant_expr(Expr e, llvm::Type *t) {
    internal_assert(t != scalar_value_t_type);

    if (!e.defined()) {
        return Constant::getNullValue(t->getPointerTo());
    }

    internal_assert(!e.type().is_handle()) << "Should never see Handle types here.";
    if (!is_const(e)) {
        e = simplify(e);
        internal_assert(is_const(e)) << "Should only see constant values for estimates.";
    }

    llvm::Value *val = codegen(e);
    llvm::Constant *constant = dyn_cast<llvm::Constant>(val);
    internal_assert(constant);

    GlobalVariable *storage = new GlobalVariable(
        *module,
        constant->getType(),
        /*isConstant*/ true,
        GlobalValue::PrivateLinkage,
        constant);

    Constant *zero[] = {ConstantInt::get(i32_t, 0)};
    return ConstantExpr::getBitCast(
        ConstantExpr::getInBoundsGetElementPtr(constant->getType(), storage, zero),
        t->getPointerTo());
}

// Make a wrapper to call the function with an array of pointer
// args. This is easier for the JIT to call than a function with an
// unknown (at compile time) argument list. If result_in_argv is false,
// the internal function result is returned as the wrapper function
// result; if result_in_argv is true, the internal function result
// is stored as the last item in the argv list (which must be one
// longer than the number of arguments), and the wrapper's actual
// return type is always 'void'.
llvm::Function *CodeGen_LLVM::add_argv_wrapper(llvm::Function *fn,
                                               const std::string &name,
                                               bool result_in_argv) {
    llvm::Type *wrapper_result_type = result_in_argv ? void_t : i32_t;
    llvm::Type *wrapper_args_t[] = {i8_t->getPointerTo()->getPointerTo()};
    llvm::FunctionType *wrapper_func_t = llvm::FunctionType::get(wrapper_result_type, wrapper_args_t, false);
    llvm::Function *wrapper_func = llvm::Function::Create(wrapper_func_t, llvm::GlobalValue::ExternalLinkage, name, module.get());
    llvm::BasicBlock *wrapper_block = llvm::BasicBlock::Create(module->getContext(), "entry", wrapper_func);
    builder->SetInsertPoint(wrapper_block);

    llvm::Value *arg_array = iterator_to_pointer(wrapper_func->arg_begin());
    std::vector<llvm::Value *> wrapper_args;
    for (llvm::Function::arg_iterator i = fn->arg_begin(); i != fn->arg_end(); i++) {
        // Get the address of the nth argument
        llvm::Value *ptr = builder->CreateConstGEP1_32(arg_array, wrapper_args.size());
        ptr = builder->CreateLoad(ptr->getType()->getPointerElementType(), ptr);
        if (i->getType() == halide_buffer_t_type->getPointerTo()) {
            // Cast the argument to a halide_buffer_t *
            wrapper_args.push_back(builder->CreatePointerCast(ptr, halide_buffer_t_type->getPointerTo()));
        } else {
            // Cast to the appropriate type and load
            ptr = builder->CreatePointerCast(ptr, i->getType()->getPointerTo());
            wrapper_args.push_back(builder->CreateLoad(ptr->getType()->getPointerElementType(), ptr));
        }
    }
    debug(4) << "Creating call from wrapper to actual function\n";
    llvm::CallInst *result = builder->CreateCall(fn, wrapper_args);
    // This call should never inline
    result->setIsNoInline();

    if (result_in_argv) {
        llvm::Value *result_in_argv_ptr = builder->CreateConstGEP1_32(arg_array, wrapper_args.size());
        if (fn->getReturnType() != void_t) {
            result_in_argv_ptr = builder->CreateLoad(result_in_argv_ptr->getType()->getPointerElementType(), result_in_argv_ptr);
            // Cast to the appropriate type and store
            result_in_argv_ptr = builder->CreatePointerCast(result_in_argv_ptr, fn->getReturnType()->getPointerTo());
            builder->CreateStore(result, result_in_argv_ptr);
        }
        builder->CreateRetVoid();
    } else {
        // We could probably support other types as return values,
        // but int32 results are all that have actually been tested.
        internal_assert(fn->getReturnType() == i32_t);
        builder->CreateRet(result);
    }
    internal_assert(!verifyFunction(*wrapper_func, &llvm::errs()));
    return wrapper_func;
}

llvm::Function *CodeGen_LLVM::embed_metadata_getter(const std::string &metadata_name,
                                                    const std::string &function_name, const std::vector<LoweredArgument> &args,
                                                    const std::map<std::string, std::string> &metadata_name_map) {
    Constant *zero = ConstantInt::get(i32_t, 0);

    const int num_args = (int)args.size();

    auto map_string = [&metadata_name_map](const std::string &from) -> std::string {
        auto it = metadata_name_map.find(from);
        return it == metadata_name_map.end() ? from : it->second;
    };

    vector<Constant *> arguments_array_entries;
    for (int arg = 0; arg < num_args; ++arg) {

        StructType *type_t_type = get_llvm_struct_type_by_name(module.get(), "struct.halide_type_t");
        internal_assert(type_t_type) << "Did not find halide_type_t in module.\n";

        Constant *type_fields[] = {
            ConstantInt::get(i8_t, args[arg].type.code()),
            ConstantInt::get(i8_t, args[arg].type.bits()),
            ConstantInt::get(i16_t, 1)};
        Constant *type = ConstantStruct::get(type_t_type, type_fields);

        auto argument_estimates = args[arg].argument_estimates;
        if (args[arg].type.is_handle()) {
            // Handle values are always emitted into metadata as "undefined", regardless of
            // what sort of Expr is provided.
            argument_estimates = ArgumentEstimates{};
        }

        Constant *buffer_estimates_array_ptr;
        if (args[arg].is_buffer() && !argument_estimates.buffer_estimates.empty()) {
            internal_assert((int)argument_estimates.buffer_estimates.size() == args[arg].dimensions);
            vector<Constant *> buffer_estimates_array_entries;
            for (const auto &be : argument_estimates.buffer_estimates) {
                Expr min = be.min;
                if (min.defined()) {
                    min = cast<int64_t>(min);
                }
                Expr extent = be.extent;
                if (extent.defined()) {
                    extent = cast<int64_t>(extent);
                }
                buffer_estimates_array_entries.push_back(embed_constant_expr(min, i64_t));
                buffer_estimates_array_entries.push_back(embed_constant_expr(extent, i64_t));
            }

            llvm::ArrayType *buffer_estimates_array = ArrayType::get(i64_t->getPointerTo(), buffer_estimates_array_entries.size());
            GlobalVariable *buffer_estimates_array_storage = new GlobalVariable(
                *module,
                buffer_estimates_array,
                /*isConstant*/ true,
                GlobalValue::PrivateLinkage,
                ConstantArray::get(buffer_estimates_array, buffer_estimates_array_entries));

            Value *zeros[] = {zero, zero};
            buffer_estimates_array_ptr = ConstantExpr::getInBoundsGetElementPtr(buffer_estimates_array, buffer_estimates_array_storage, zeros);
        } else {
            buffer_estimates_array_ptr = Constant::getNullValue(i64_t->getPointerTo()->getPointerTo());
        }

        Constant *argument_fields[] = {
            create_string_constant(map_string(args[arg].name)),
            ConstantInt::get(i32_t, args[arg].kind),
            ConstantInt::get(i32_t, args[arg].dimensions),
            type,
            embed_constant_scalar_value_t(argument_estimates.scalar_def),
            embed_constant_scalar_value_t(argument_estimates.scalar_min),
            embed_constant_scalar_value_t(argument_estimates.scalar_max),
            embed_constant_scalar_value_t(argument_estimates.scalar_estimate),
            buffer_estimates_array_ptr};
        arguments_array_entries.push_back(ConstantStruct::get(argument_t_type, argument_fields));
    }
    llvm::ArrayType *arguments_array = ArrayType::get(argument_t_type, num_args);
    GlobalVariable *arguments_array_storage = new GlobalVariable(
        *module,
        arguments_array,
        /*isConstant*/ true,
        GlobalValue::PrivateLinkage,
        ConstantArray::get(arguments_array, arguments_array_entries));

    Constant *version = ConstantInt::get(i32_t, halide_filter_metadata_t::VERSION);

    Value *zeros[] = {zero, zero};
    Constant *metadata_fields[] = {
        /* version */ version,
        /* num_arguments */ ConstantInt::get(i32_t, num_args),
        /* arguments */ ConstantExpr::getInBoundsGetElementPtr(arguments_array, arguments_array_storage, zeros),
        /* target */ create_string_constant(map_string(target.to_string())),
        /* name */ create_string_constant(map_string(function_name))};

    GlobalVariable *metadata_storage = new GlobalVariable(
        *module,
        metadata_t_type,
        /*isConstant*/ true,
        GlobalValue::PrivateLinkage,
        ConstantStruct::get(metadata_t_type, metadata_fields),
        metadata_name + "_storage");

    llvm::FunctionType *func_t = llvm::FunctionType::get(metadata_t_type->getPointerTo(), false);
    llvm::Function *metadata_getter = llvm::Function::Create(func_t, llvm::GlobalValue::ExternalLinkage, metadata_name, module.get());
    llvm::BasicBlock *block = llvm::BasicBlock::Create(module->getContext(), "entry", metadata_getter);
    builder->SetInsertPoint(block);
    builder->CreateRet(metadata_storage);
    internal_assert(!verifyFunction(*metadata_getter, &llvm::errs()));

    return metadata_getter;
}

llvm::Type *CodeGen_LLVM::llvm_type_of(const Type &t) const {
    return Internal::llvm_type_of(context, t);
}

void CodeGen_LLVM::optimize_module() {
    debug(3) << "Optimizing module\n";

    auto time_start = std::chrono::high_resolution_clock::now();

    if (debug::debug_level() >= 3) {
        module->print(dbgs(), nullptr, false, true);
    }

    std::unique_ptr<TargetMachine> tm = make_target_machine(*module);

    // At present, we default to *enabling* LLVM loop optimization,
    // unless DisableLLVMLoopOpt is set; we're going to flip this to defaulting
    // to *not* enabling these optimizations (and removing the DisableLLVMLoopOpt feature).
    // See https://github.com/halide/Halide/issues/4113 for more info.
    // (Note that setting EnableLLVMLoopOpt always enables loop opt, regardless
    // of the setting of DisableLLVMLoopOpt.)
    const bool do_loop_opt = !get_target().has_feature(Target::DisableLLVMLoopOpt) ||
                             get_target().has_feature(Target::EnableLLVMLoopOpt);

    PipelineTuningOptions pto;
    pto.LoopInterleaving = do_loop_opt;
    pto.LoopVectorization = do_loop_opt;
    pto.SLPVectorization = true;  // Note: SLP vectorization has no analogue in the Halide scheduling model
    pto.LoopUnrolling = do_loop_opt;
    // Clear ScEv info for all loops. Certain Halide applications spend a very
    // long time compiling in forgetLoop, and prefer to forget everything
    // and rebuild SCEV (aka "Scalar Evolution") from scratch.
    // Sample difference in compile time reduction at the time of this change was
    // 21.04 -> 14.78 using current ToT release build. (See also https://reviews.llvm.org/rL358304)
    pto.ForgetAllSCEVInLoopUnroll = true;

#if LLVM_VERSION >= 120
    llvm::PassBuilder pb(/*DebugLogging*/ false, tm.get(), pto);
#else
    llvm::PassBuilder pb(tm.get(), pto);
#endif

    bool debug_pass_manager = false;
    // These analysis managers have to be declared in this order.
    llvm::LoopAnalysisManager lam(debug_pass_manager);
    llvm::FunctionAnalysisManager fam(debug_pass_manager);
    llvm::CGSCCAnalysisManager cgam(debug_pass_manager);
    llvm::ModuleAnalysisManager mam(debug_pass_manager);

    llvm::AAManager aa = pb.buildDefaultAAPipeline();
    fam.registerPass([&] { return std::move(aa); });

    // Register all the basic analyses with the managers.
    pb.registerModuleAnalyses(mam);
    pb.registerCGSCCAnalyses(cgam);
    pb.registerFunctionAnalyses(fam);
    pb.registerLoopAnalyses(lam);
    pb.crossRegisterProxies(lam, fam, cgam, mam);
    ModulePassManager mpm(debug_pass_manager);

    PassBuilder::OptimizationLevel level = PassBuilder::OptimizationLevel::O3;

    if (get_target().has_feature(Target::ASAN)) {
#if LLVM_VERSION >= 120
        pb.registerPipelineStartEPCallback([&](ModulePassManager &mpm,
                                               PassBuilder::OptimizationLevel) {
            mpm.addPass(
                RequireAnalysisPass<ASanGlobalsMetadataAnalysis, llvm::Module>());
        });
#else
        pb.registerPipelineStartEPCallback([&](ModulePassManager &mpm) {
            mpm.addPass(
                RequireAnalysisPass<ASanGlobalsMetadataAnalysis, llvm::Module>());
        });
#endif
        pb.registerOptimizerLastEPCallback(
            [](ModulePassManager &mpm, PassBuilder::OptimizationLevel level) {
                constexpr bool compile_kernel = false;
                constexpr bool recover = false;
                constexpr bool use_after_scope = true;
                mpm.addPass(createModuleToFunctionPassAdaptor(AddressSanitizerPass(
                    compile_kernel, recover, use_after_scope)));
            });
#if LLVM_VERSION >= 120
        pb.registerPipelineStartEPCallback(
            [](ModulePassManager &mpm, PassBuilder::OptimizationLevel) {
                constexpr bool compile_kernel = false;
                constexpr bool recover = false;
                constexpr bool module_use_after_scope = false;
                constexpr bool use_odr_indicator = true;
                mpm.addPass(ModuleAddressSanitizerPass(
                    compile_kernel, recover, module_use_after_scope,
                    use_odr_indicator));
            });
#else
        pb.registerPipelineStartEPCallback(
            [](ModulePassManager &mpm) {
                constexpr bool compile_kernel = false;
                constexpr bool recover = false;
                constexpr bool module_use_after_scope = false;
                constexpr bool use_odr_indicator = true;
                mpm.addPass(ModuleAddressSanitizerPass(
                    compile_kernel, recover, module_use_after_scope,
                    use_odr_indicator));
            });
#endif
    }

    if (get_target().has_feature(Target::TSAN)) {
        pb.registerOptimizerLastEPCallback(
            [](ModulePassManager &mpm, PassBuilder::OptimizationLevel level) {
                mpm.addPass(
                    createModuleToFunctionPassAdaptor(ThreadSanitizerPass()));
            });
    }

    for (llvm::Module::iterator i = module->begin(); i != module->end(); i++) {
        if (get_target().has_feature(Target::ASAN)) {
            i->addFnAttr(Attribute::SanitizeAddress);
        }
        if (get_target().has_feature(Target::TSAN)) {
            // Do not annotate any of Halide's low-level synchronization code as it has
            // tsan interface calls to mark its behavior and is much faster if
            // it is not analyzed instruction by instruction.
            if (!(i->getName().startswith("_ZN6Halide7Runtime8Internal15Synchronization") ||
                  // TODO: this is a benign data race that re-initializes the detected features;
                  // we should really fix it properly inside the implementation, rather than disabling
                  // it here as a band-aid.
                  i->getName().startswith("halide_default_can_use_target_features") ||
                  i->getName().startswith("halide_mutex_") ||
                  i->getName().startswith("halide_cond_"))) {
                i->addFnAttr(Attribute::SanitizeThread);
            }
        }
    }

#if LLVM_VERSION >= 120
    if (tm) {
        tm->registerPassBuilderCallbacks(pb, debug_pass_manager);
    }
#endif

    mpm = pb.buildPerModuleDefaultPipeline(level, debug_pass_manager);
    mpm.run(*module, mam);

    if (llvm::verifyModule(*module, &errs())) {
        report_fatal_error("Transformation resulted in an invalid module\n");
    }

    debug(3) << "After LLVM optimizations:\n";
    if (debug::debug_level() >= 2) {
        module->print(dbgs(), nullptr, false, true);
    }

    auto *logger = get_compiler_logger();
    if (logger) {
        auto time_end = std::chrono::high_resolution_clock::now();
        std::chrono::duration<double> diff = time_end - time_start;
        logger->record_compilation_time(CompilerLogger::Phase::LLVM, diff.count());
    }
}

void CodeGen_LLVM::sym_push(const string &name, llvm::Value *value) {
    if (!value->getType()->isVoidTy()) {
        value->setName(name);
    }
    symbol_table.push(name, value);
}

void CodeGen_LLVM::sym_pop(const string &name) {
    symbol_table.pop(name);
}

llvm::Value *CodeGen_LLVM::sym_get(const string &name, bool must_succeed) const {
    // look in the symbol table
    if (!symbol_table.contains(name)) {
        if (must_succeed) {
            std::ostringstream err;
            err << "Symbol not found: " << name << "\n";

            if (debug::debug_level() > 0) {
                err << "The following names are in scope:\n"
                    << symbol_table << "\n";
            }

            internal_error << err.str();
        } else {
            return nullptr;
        }
    }
    return symbol_table.get(name);
}

bool CodeGen_LLVM::sym_exists(const string &name) const {
    return symbol_table.contains(name);
}

Value *CodeGen_LLVM::codegen(const Expr &e) {
    internal_assert(e.defined());
    debug(4) << "Codegen: " << e.type() << ", " << e << "\n";
    value = nullptr;
    e.accept(this);
    internal_assert(value) << "Codegen of an expr did not produce an llvm value\n"
                           << e;

    // Halide's type system doesn't distinguish between scalars and
    // vectors of size 1, so if a codegen method returned a vector of
    // size one, just extract it out as a scalar.
    if (e.type().is_scalar() &&
        value->getType()->isVectorTy()) {
        internal_assert(get_vector_num_elements(value->getType()) == 1);
        value = builder->CreateExtractElement(value, ConstantInt::get(i32_t, 0));
    }

    // TODO: skip this correctness check for bool vectors,
    // as eliminate_bool_vectors() will cause a discrepancy for some backends
    // (eg OpenCL, HVX, WASM); for now we're just ignoring the assert, but
    // in the long run we should improve the smarts. See https://github.com/halide/Halide/issues/4194.
    const bool is_bool_vector = e.type().is_bool() && e.type().lanes() > 1;
    // TODO: skip this correctness check for prefetch, because the return type
    // of prefetch indicates the type being prefetched, which does not match the
    // implementation of prefetch.
    // See https://github.com/halide/Halide/issues/4211.
    const bool is_prefetch = Call::as_intrinsic(e, {Call::prefetch});
    internal_assert(is_bool_vector || is_prefetch ||
                    e.type().is_handle() ||
                    value->getType()->isVoidTy() ||
                    value->getType() == llvm_type_of(e.type()))
        << "Codegen of Expr " << e
        << " of type " << e.type()
        << " did not produce llvm IR of the corresponding llvm type.\n";
    return value;
}

void CodeGen_LLVM::codegen(const Stmt &s) {
    internal_assert(s.defined());
    debug(4) << "Codegen: " << s << "\n";
    value = nullptr;
    s.accept(this);
}
namespace {

bool is_power_of_two(int x) {
    return (x & (x - 1)) == 0;
}

int next_power_of_two(int x) {
    return static_cast<int>(1) << static_cast<int>(std::ceil(std::log2(x)));
}

}  // namespace

Type CodeGen_LLVM::upgrade_type_for_arithmetic(const Type &t) const {
    if (t.is_bfloat() || (t.is_float() && t.bits() < 32)) {
        return Float(32, t.lanes());
    } else if (t.is_int_or_uint() && !is_power_of_two(t.bits())) {
        return t.with_bits(next_power_of_two(t.bits()));
    } else {
        return t;
    }
}

Type CodeGen_LLVM::upgrade_type_for_argument_passing(const Type &t) const {
    if (t.is_bfloat() || (t.is_float() && t.bits() < 32)) {
        return t.with_code(halide_type_uint);
    } else {
        return t;
    }
}

Type CodeGen_LLVM::upgrade_type_for_storage(const Type &t) const {
    if (t.is_bfloat() || (t.is_float() && t.bits() < 32)) {
        return t.with_code(halide_type_uint);
    } else if (t.is_bool()) {
        return t.with_bits(8);
    } else if (t.is_handle()) {
        return UInt(64, t.lanes());
    } else if (t.is_int_or_uint() && !is_power_of_two(t.bits())) {
        return t.with_bits(next_power_of_two(t.bits()));
    } else {
        return t;
    }
}

void CodeGen_LLVM::visit(const IntImm *op) {
    value = ConstantInt::getSigned(llvm_type_of(op->type), op->value);
}

void CodeGen_LLVM::visit(const UIntImm *op) {
    value = ConstantInt::get(llvm_type_of(op->type), op->value);
}

void CodeGen_LLVM::visit(const FloatImm *op) {
    if (op->type.is_bfloat()) {
        codegen(reinterpret(BFloat(16), make_const(UInt(16), bfloat16_t(op->value).to_bits())));
    } else if (op->type.bits() == 16) {
        codegen(reinterpret(Float(16), make_const(UInt(16), float16_t(op->value).to_bits())));
    } else {
        value = ConstantFP::get(llvm_type_of(op->type), op->value);
    }
}

void CodeGen_LLVM::visit(const StringImm *op) {
    value = create_string_constant(op->value);
}

void CodeGen_LLVM::visit(const Cast *op) {
    Halide::Type src = op->value.type();
    Halide::Type dst = op->type;

    if (upgrade_type_for_arithmetic(src) != src ||
        upgrade_type_for_arithmetic(dst) != dst) {
        // Handle casts to and from types for which we don't have native support.
        debug(4) << "Emulating cast from " << src << " to " << dst << "\n";
        if ((src.is_float() && src.bits() < 32) ||
            (dst.is_float() && dst.bits() < 32)) {
            Expr equiv = lower_float16_cast(op);
            internal_assert(equiv.type() == op->type);
            codegen(equiv);
        } else {
            internal_error << "Cast from type: " << src
                           << " to " << dst
                           << " unimplemented\n";
        }
        return;
    }

    value = codegen(op->value);
    llvm::Type *llvm_dst = llvm_type_of(dst);

    if (dst.is_handle() && src.is_handle()) {
        value = builder->CreateBitCast(value, llvm_dst);
    } else if (dst.is_handle() || src.is_handle()) {
        internal_error << "Can't cast from " << src << " to " << dst << "\n";
    } else if (!src.is_float() && !dst.is_float()) {
        // Widening integer casts either zero extend or sign extend,
        // depending on the source type. Narrowing integer casts
        // always truncate.
        value = builder->CreateIntCast(value, llvm_dst, src.is_int());
    } else if (src.is_float() && dst.is_int()) {
        value = builder->CreateFPToSI(value, llvm_dst);
    } else if (src.is_float() && dst.is_uint()) {
        // fptoui has undefined behavior on overflow. Seems reasonable
        // to get an unspecified uint on overflow, but because uint1s
        // are stored in uint8s for float->uint1 casts this undefined
        // behavior manifests itself as uint1 values greater than 1,
        // which could in turn break our bounds inference
        // guarantees. So go via uint8 in this case.
        if (dst.bits() < 8) {
            value = builder->CreateFPToUI(value, llvm_type_of(dst.with_bits(8)));
            value = builder->CreateIntCast(value, llvm_dst, false);
        } else {
            value = builder->CreateFPToUI(value, llvm_dst);
        }
    } else if (src.is_int() && dst.is_float()) {
        value = builder->CreateSIToFP(value, llvm_dst);
    } else if (src.is_uint() && dst.is_float()) {
        value = builder->CreateUIToFP(value, llvm_dst);
    } else {
        internal_assert(src.is_float() && dst.is_float());
        // Float widening or narrowing
        value = builder->CreateFPCast(value, llvm_dst);
    }
}

void CodeGen_LLVM::visit(const Variable *op) {
    value = sym_get(op->name);
}

template<typename Op>
bool CodeGen_LLVM::try_to_fold_vector_reduce(const Expr &a, Expr b) {
    const VectorReduce *red = a.as<VectorReduce>();
    if (!red) {
        red = b.as<VectorReduce>();
        b = a;
    }
    if (red &&
        ((std::is_same<Op, Add>::value && red->op == VectorReduce::Add) ||
         (std::is_same<Op, Min>::value && red->op == VectorReduce::Min) ||
         (std::is_same<Op, Max>::value && red->op == VectorReduce::Max) ||
         (std::is_same<Op, Mul>::value && red->op == VectorReduce::Mul) ||
         (std::is_same<Op, And>::value && red->op == VectorReduce::And) ||
         (std::is_same<Op, Or>::value && red->op == VectorReduce::Or) ||
         (std::is_same<Op, Call>::value && red->op == VectorReduce::SaturatingAdd))) {
        codegen_vector_reduce(red, b);
        return true;
    }
    return false;
}

void CodeGen_LLVM::visit(const Add *op) {
    Type t = upgrade_type_for_arithmetic(op->type);
    if (t != op->type) {
        codegen(cast(op->type, Add::make(cast(t, op->a), cast(t, op->b))));
        return;
    }

    // Some backends can fold the add into a vector reduce
    if (try_to_fold_vector_reduce<Add>(op->a, op->b)) {
        return;
    }

    Value *a = codegen(op->a);
    Value *b = codegen(op->b);
    if (op->type.is_float()) {
        value = builder->CreateFAdd(a, b);
    } else if (op->type.is_int() && op->type.bits() >= 32) {
        // We tell llvm integers don't wrap, so that it generates good
        // code for loop indices.
        value = builder->CreateNSWAdd(a, b);
    } else {
        value = builder->CreateAdd(a, b);
    }
}

void CodeGen_LLVM::visit(const Sub *op) {
    Type t = upgrade_type_for_arithmetic(op->type);
    if (t != op->type) {
        codegen(cast(op->type, Sub::make(cast(t, op->a), cast(t, op->b))));
        return;
    }

    Value *a = codegen(op->a);
    Value *b = codegen(op->b);
    if (op->type.is_float()) {
        value = builder->CreateFSub(a, b);
    } else if (op->type.is_int() && op->type.bits() >= 32) {
        // We tell llvm integers don't wrap, so that it generates good
        // code for loop indices.
        value = builder->CreateNSWSub(a, b);
    } else {
        value = builder->CreateSub(a, b);
    }
}

void CodeGen_LLVM::visit(const Mul *op) {
    Type t = upgrade_type_for_arithmetic(op->type);
    if (t != op->type) {
        codegen(cast(op->type, Mul::make(cast(t, op->a), cast(t, op->b))));
        return;
    }

    if (try_to_fold_vector_reduce<Mul>(op->a, op->b)) {
        return;
    }

    Value *a = codegen(op->a);
    Value *b = codegen(op->b);
    if (op->type.is_float()) {
        value = builder->CreateFMul(a, b);
    } else if (op->type.is_int() && op->type.bits() >= 32) {
        // We tell llvm integers don't wrap, so that it generates good
        // code for loop indices.
        value = builder->CreateNSWMul(a, b);
    } else {
        value = builder->CreateMul(a, b);
    }
}

void CodeGen_LLVM::visit(const Div *op) {
    user_assert(!is_const_zero(op->b)) << "Division by constant zero in expression: " << Expr(op) << "\n";

    Type t = upgrade_type_for_arithmetic(op->type);
    if (t != op->type) {
        codegen(cast(op->type, Div::make(cast(t, op->a), cast(t, op->b))));
        return;
    }

    if (op->type.is_float()) {
        // Don't call codegen() multiple times within an argument list:
        // order-of-evaluation isn't guaranteed and can vary by compiler,
        // leading to different LLVM IR ordering, which makes comparing
        // output hard.
        Value *a = codegen(op->a);
        Value *b = codegen(op->b);
        value = builder->CreateFDiv(a, b);
    } else {
        value = codegen(lower_int_uint_div(op->a, op->b));
    }
}

void CodeGen_LLVM::visit(const Mod *op) {
    Type t = upgrade_type_for_arithmetic(op->type);
    if (t != op->type) {
        codegen(cast(op->type, Mod::make(cast(t, op->a), cast(t, op->b))));
        return;
    }

    if (op->type.is_float()) {
        value = codegen(simplify(op->a - op->b * floor(op->a / op->b)));
    } else {
        value = codegen(lower_int_uint_mod(op->a, op->b));
    }
}

void CodeGen_LLVM::visit(const Min *op) {
    Type t = upgrade_type_for_arithmetic(op->type);
    if (t != op->type) {
        codegen(cast(op->type, Min::make(cast(t, op->a), cast(t, op->b))));
        return;
    }

    if (try_to_fold_vector_reduce<Min>(op->a, op->b)) {
        return;
    }

    string a_name = unique_name('a');
    string b_name = unique_name('b');
    Expr a = Variable::make(op->a.type(), a_name);
    Expr b = Variable::make(op->b.type(), b_name);
    value = codegen(Let::make(a_name, op->a,
                              Let::make(b_name, op->b,
                                        select(a < b, a, b))));
}

void CodeGen_LLVM::visit(const Max *op) {
    Type t = upgrade_type_for_arithmetic(op->type);
    if (t != op->type) {
        codegen(cast(op->type, Max::make(cast(t, op->a), cast(t, op->b))));
        return;
    }

    if (try_to_fold_vector_reduce<Max>(op->a, op->b)) {
        return;
    }

    string a_name = unique_name('a');
    string b_name = unique_name('b');
    Expr a = Variable::make(op->a.type(), a_name);
    Expr b = Variable::make(op->b.type(), b_name);
    value = codegen(Let::make(a_name, op->a,
                              Let::make(b_name, op->b,
                                        select(a > b, a, b))));
}

void CodeGen_LLVM::visit(const EQ *op) {
    Type t = upgrade_type_for_arithmetic(op->a.type());
    if (t != op->a.type()) {
        codegen(EQ::make(cast(t, op->a), cast(t, op->b)));
        return;
    }

    Value *a = codegen(op->a);
    Value *b = codegen(op->b);
    if (t.is_float()) {
        value = builder->CreateFCmpOEQ(a, b);
    } else {
        value = builder->CreateICmpEQ(a, b);
    }
}

void CodeGen_LLVM::visit(const NE *op) {
    Type t = upgrade_type_for_arithmetic(op->a.type());
    if (t != op->a.type()) {
        codegen(NE::make(cast(t, op->a), cast(t, op->b)));
        return;
    }

    Value *a = codegen(op->a);
    Value *b = codegen(op->b);
    if (t.is_float()) {
        value = builder->CreateFCmpONE(a, b);
    } else {
        value = builder->CreateICmpNE(a, b);
    }
}

void CodeGen_LLVM::visit(const LT *op) {
    Type t = upgrade_type_for_arithmetic(op->a.type());
    if (t != op->a.type()) {
        codegen(LT::make(cast(t, op->a), cast(t, op->b)));
        return;
    }

    Value *a = codegen(op->a);
    Value *b = codegen(op->b);
    if (t.is_float()) {
        value = builder->CreateFCmpOLT(a, b);
    } else if (t.is_int()) {
        value = builder->CreateICmpSLT(a, b);
    } else {
        value = builder->CreateICmpULT(a, b);
    }
}

void CodeGen_LLVM::visit(const LE *op) {
    Type t = upgrade_type_for_arithmetic(op->a.type());
    if (t != op->a.type()) {
        codegen(LE::make(cast(t, op->a), cast(t, op->b)));
        return;
    }

    Value *a = codegen(op->a);
    Value *b = codegen(op->b);
    if (t.is_float()) {
        value = builder->CreateFCmpOLE(a, b);
    } else if (t.is_int()) {
        value = builder->CreateICmpSLE(a, b);
    } else {
        value = builder->CreateICmpULE(a, b);
    }
}

void CodeGen_LLVM::visit(const GT *op) {
    Type t = upgrade_type_for_arithmetic(op->a.type());
    if (t != op->a.type()) {
        codegen(GT::make(cast(t, op->a), cast(t, op->b)));
        return;
    }

    Value *a = codegen(op->a);
    Value *b = codegen(op->b);

    if (t.is_float()) {
        value = builder->CreateFCmpOGT(a, b);
    } else if (t.is_int()) {
        value = builder->CreateICmpSGT(a, b);
    } else {
        value = builder->CreateICmpUGT(a, b);
    }
}

void CodeGen_LLVM::visit(const GE *op) {
    Type t = upgrade_type_for_arithmetic(op->a.type());
    if (t != op->a.type()) {
        codegen(GE::make(cast(t, op->a), cast(t, op->b)));
        return;
    }

    Value *a = codegen(op->a);
    Value *b = codegen(op->b);
    if (t.is_float()) {
        value = builder->CreateFCmpOGE(a, b);
    } else if (t.is_int()) {
        value = builder->CreateICmpSGE(a, b);
    } else {
        value = builder->CreateICmpUGE(a, b);
    }
}

void CodeGen_LLVM::visit(const And *op) {
    if (try_to_fold_vector_reduce<And>(op->a, op->b)) {
        return;
    }

    Value *a = codegen(op->a);
    Value *b = codegen(op->b);
    value = builder->CreateAnd(a, b);
}

void CodeGen_LLVM::visit(const Or *op) {
    if (try_to_fold_vector_reduce<Or>(op->a, op->b)) {
        return;
    }

    Value *a = codegen(op->a);
    Value *b = codegen(op->b);
    value = builder->CreateOr(a, b);
}

void CodeGen_LLVM::visit(const Not *op) {
    Value *a = codegen(op->a);
    value = builder->CreateNot(a);
}

void CodeGen_LLVM::visit(const Select *op) {
    Value *cmp = codegen(op->condition);
    Value *a = codegen(op->true_value);
    Value *b = codegen(op->false_value);
    value = builder->CreateSelect(cmp, a, b);
}

namespace {
Expr promote_64(const Expr &e) {
    if (const Add *a = e.as<Add>()) {
        return Add::make(promote_64(a->a), promote_64(a->b));
    } else if (const Sub *s = e.as<Sub>()) {
        return Sub::make(promote_64(s->a), promote_64(s->b));
    } else if (const Mul *m = e.as<Mul>()) {
        return Mul::make(promote_64(m->a), promote_64(m->b));
    } else if (const Min *m = e.as<Min>()) {
        return Min::make(promote_64(m->a), promote_64(m->b));
    } else if (const Max *m = e.as<Max>()) {
        return Max::make(promote_64(m->a), promote_64(m->b));
    } else {
        return cast(Int(64), e);
    }
}
}  // namespace

Value *CodeGen_LLVM::codegen_buffer_pointer(const string &buffer, Halide::Type type, Expr index) {
    // Find the base address from the symbol table
    Value *base_address = symbol_table.get(buffer);
    return codegen_buffer_pointer(base_address, type, std::move(index));
}

Value *CodeGen_LLVM::codegen_buffer_pointer(Value *base_address, Halide::Type type, Expr index) {
    // Promote index to 64-bit on targets that use 64-bit pointers.
    llvm::DataLayout d(module.get());
    if (promote_indices() && d.getPointerSize() == 8) {
        index = promote_64(index);
    }

    // Peel off a constant offset as a second GEP. This helps LLVM's
    // aliasing analysis, especially for backends that do address
    // computation in 32 bits but use 64-bit pointers.
    if (const Add *add = index.as<Add>()) {
        if (const int64_t *offset = as_const_int(add->b)) {
            Value *base = codegen_buffer_pointer(base_address, type, add->a);
            Value *off = codegen(make_const(Int(8 * d.getPointerSize()), *offset));
            return builder->CreateInBoundsGEP(base, off);
        }
    }

    return codegen_buffer_pointer(base_address, type, codegen(index));
}

Value *CodeGen_LLVM::codegen_buffer_pointer(const string &buffer, Halide::Type type, Value *index) {
    // Find the base address from the symbol table
    Value *base_address = symbol_table.get(buffer);
    return codegen_buffer_pointer(base_address, type, index);
}

Value *CodeGen_LLVM::codegen_buffer_pointer(Value *base_address, Halide::Type type, Value *index) {
    llvm::Type *base_address_type = base_address->getType();
    unsigned address_space = base_address_type->getPointerAddressSpace();

    type = upgrade_type_for_storage(type);

    llvm::Type *load_type = llvm_type_of(type)->getPointerTo(address_space);

    // If the type doesn't match the expected type, we need to pointer cast
    if (load_type != base_address_type) {
        base_address = builder->CreatePointerCast(base_address, load_type);
    }

    llvm::Constant *constant_index = dyn_cast<llvm::Constant>(index);
    if (constant_index && constant_index->isZeroValue()) {
        return base_address;
    }

    // Promote index to 64-bit on targets that use 64-bit pointers.
    llvm::DataLayout d(module.get());
    if (d.getPointerSize() == 8) {
        index = builder->CreateIntCast(index, i64_t, true);
    }

    return builder->CreateInBoundsGEP(base_address, index);
}

void CodeGen_LLVM::add_tbaa_metadata(llvm::Instruction *inst, string buffer, const Expr &index) {

    // Get the unique name for the block of memory this allocate node
    // is using.
    buffer = get_allocation_name(buffer);

    // If the index is constant, we generate some TBAA info that helps
    // LLVM understand our loads/stores aren't aliased.
    bool constant_index = false;
    int64_t base = 0;
    int64_t width = 1;

    if (index.defined()) {
        if (const Ramp *ramp = index.as<Ramp>()) {
            const int64_t *pstride = as_const_int(ramp->stride);
            const int64_t *pbase = as_const_int(ramp->base);
            if (pstride && pbase) {
                // We want to find the smallest aligned width and offset
                // that contains this ramp.
                int64_t stride = *pstride;
                base = *pbase;
                internal_assert(base >= 0);
                width = next_power_of_two(ramp->lanes * stride);

                while (base % width) {
                    base -= base % width;
                    width *= 2;
                }
                constant_index = true;
            }
        } else {
            const int64_t *pbase = as_const_int(index);
            if (pbase) {
                base = *pbase;
                constant_index = true;
            }
        }
    }

    llvm::MDBuilder builder(*context);

    // Add type-based-alias-analysis metadata to the pointer, so that
    // loads and stores to different buffers can get reordered.
    MDNode *tbaa = builder.createTBAARoot("Halide buffer");

    tbaa = builder.createTBAAScalarTypeNode(buffer, tbaa);

    // We also add metadata for constant indices to allow loads and
    // stores to the same buffer to get reordered.
    if (constant_index) {
        for (int w = 1024; w >= width; w /= 2) {
            int64_t b = (base / w) * w;

            std::stringstream level;
            level << buffer << ".width" << w << ".base" << b;
            tbaa = builder.createTBAAScalarTypeNode(level.str(), tbaa);
        }
    }

    tbaa = builder.createTBAAStructTagNode(tbaa, tbaa, 0);

    inst->setMetadata("tbaa", tbaa);
}

void CodeGen_LLVM::visit(const Load *op) {
    // If the type should be stored as some other type, insert a reinterpret cast.
    Type storage_type = upgrade_type_for_storage(op->type);
    if (op->type != storage_type) {
        codegen(reinterpret(op->type, Load::make(storage_type, op->name,
                                                 op->index, op->image,
                                                 op->param, op->predicate, op->alignment)));
        return;
    }

    // Predicated load
    if (!is_const_one(op->predicate)) {
        codegen_predicated_vector_load(op);
        return;
    }

    // There are several cases. Different architectures may wish to override some.
    if (op->type.is_scalar()) {
        // Scalar loads
        Value *ptr = codegen_buffer_pointer(op->name, op->type, op->index);
        LoadInst *load = builder->CreateAlignedLoad(ptr->getType()->getPointerElementType(), ptr, llvm::Align(op->type.bytes()));
        add_tbaa_metadata(load, op->name, op->index);
        value = load;
    } else {
        const Ramp *ramp = op->index.as<Ramp>();
        const IntImm *stride = ramp ? ramp->stride.as<IntImm>() : nullptr;

        if (ramp && stride && stride->value == 1) {
            value = codegen_dense_vector_load(op);
        } else if (ramp && stride && 2 <= stride->value && stride->value <= 4) {
            // Try to rewrite strided loads as shuffles of dense loads,
            // aligned to the stride. This makes adjacent strided loads
            // share the same underlying dense loads.
            ModulusRemainder align = op->alignment;
            Expr base = ramp->base;
            int aligned_stride = gcd(stride->value, align.modulus);
            int offset = 0;
            if (aligned_stride == stride->value) {
                offset = mod_imp((int)align.remainder, aligned_stride);
            } else {
                const Add *add = base.as<Add>();
                if (const IntImm *add_c = add ? add->b.as<IntImm>() : base.as<IntImm>()) {
                    offset = mod_imp(add_c->value, stride->value);
                }
            }

            if (offset) {
                base = simplify(base - offset);
                align.remainder -= offset;
            }

            // We want to load a few more bytes than the original load did.
            // We know this is safe for internal buffers because we allocate
            // padding.
            // (In ASAN mode, don't read beyond the end of internal buffers either,
            // as ASAN will complain even about harmless stack overreads.)
            // The min moves lower by offset.
            int load_lanes = ramp->lanes * stride->value;
            bool external = op->param.defined() || op->image.defined();
            if (external || target.has_feature(Target::ASAN)) {
                load_lanes -= (stride->value - 1 - offset);
            }

            int slice_lanes = native_vector_bits() / op->type.bits();

            // We need to slice the result in to native vector lanes, otherwise
            // LLVM misses optimizations like using ldN on ARM.
            vector<Value *> results;
            for (int i = 0; i < op->type.lanes(); i += slice_lanes) {
                int load_base_i = i * stride->value;
                int load_lanes_i = std::min<int>(slice_lanes * stride->value, load_lanes - load_base_i);
                int lanes_i = std::min<int>(slice_lanes, op->type.lanes() - i);
                Expr slice_base = simplify(base + load_base_i);

                Value *load_i = codegen_dense_vector_load(op->type.with_lanes(load_lanes_i), op->name, slice_base,
                                                          op->image, op->param, op->alignment, nullptr, false);

                SmallVector<Constant *, 256> constants;
                for (int j = 0; j < lanes_i; j++) {
                    Constant *constant = ConstantInt::get(i32_t, j * stride->value + offset);
                    constants.push_back(constant);
                }
                Constant *constantsV = ConstantVector::get(constants);
                Value *undef = UndefValue::get(load_i->getType());
                Value *shuffleInstr = builder->CreateShuffleVector(load_i, undef, constantsV);
                results.push_back(shuffleInstr);
            }

            // Concat the results
            value = concat_vectors(results);
        } else if (ramp && stride && stride->value == -1) {
            // Load the vector and then flip it in-place
            Expr flipped_base = ramp->base - ramp->lanes + 1;
            Expr flipped_stride = make_one(flipped_base.type());
            Expr flipped_index = Ramp::make(flipped_base, flipped_stride, ramp->lanes);
            ModulusRemainder align = op->alignment;
            // Switch to the alignment of the last lane
            align = align - (ramp->lanes - 1);
            Expr flipped_load = Load::make(op->type, op->name, flipped_index, op->image, op->param, op->predicate, align);

            Value *flipped = codegen(flipped_load);

            vector<int> indices(ramp->lanes);
            for (int i = 0; i < ramp->lanes; i++) {
                indices[i] = ramp->lanes - 1 - i;
            }

            value = shuffle_vectors(flipped, indices);
        } else if (ramp) {
            // Gather without generating the indices as a vector
            Value *ptr = codegen_buffer_pointer(op->name, op->type.element_of(), ramp->base);
            Value *stride = codegen(ramp->stride);
            value = UndefValue::get(llvm_type_of(op->type));
            for (int i = 0; i < ramp->lanes; i++) {
                Value *lane = ConstantInt::get(i32_t, i);
                LoadInst *val = builder->CreateLoad(ptr->getType()->getPointerElementType(), ptr);
                add_tbaa_metadata(val, op->name, op->index);
                value = builder->CreateInsertElement(value, val, lane);
                ptr = builder->CreateInBoundsGEP(ptr, stride);
            }
        } else if ((false)) { /* should_scalarize(op->index) */
            // TODO: put something sensible in for
            // should_scalarize. Probably a good idea if there are no
            // loads in it, and it's all int32.

            // Compute the index as scalars, and then do a gather
            Value *vec = UndefValue::get(llvm_type_of(op->type));
            for (int i = 0; i < op->type.lanes(); i++) {
                Expr idx = extract_lane(op->index, i);
                Value *ptr = codegen_buffer_pointer(op->name, op->type.element_of(), idx);
                LoadInst *val = builder->CreateLoad(ptr->getType()->getPointerElementType(), ptr);
                add_tbaa_metadata(val, op->name, op->index);
                vec = builder->CreateInsertElement(vec, val, ConstantInt::get(i32_t, i));
            }
            value = vec;
        } else {
            // General gathers
            Value *index = codegen(op->index);
            Value *vec = UndefValue::get(llvm_type_of(op->type));
            for (int i = 0; i < op->type.lanes(); i++) {
                Value *idx = builder->CreateExtractElement(index, ConstantInt::get(i32_t, i));
                Value *ptr = codegen_buffer_pointer(op->name, op->type.element_of(), idx);
                LoadInst *val = builder->CreateLoad(ptr->getType()->getPointerElementType(), ptr);
                add_tbaa_metadata(val, op->name, op->index);
                vec = builder->CreateInsertElement(vec, val, ConstantInt::get(i32_t, i));
            }
            value = vec;
        }
    }
}

void CodeGen_LLVM::visit(const Ramp *op) {
    if (is_const(op->stride) && !is_const(op->base)) {
        // If the stride is const and the base is not (e.g. ramp(x, 1,
        // 4)), we can lift out the stride and broadcast the base so
        // we can do a single vector broadcast and add instead of
        // repeated insertion
        Expr broadcast = Broadcast::make(op->base, op->lanes);
        Expr ramp = Ramp::make(make_zero(op->base.type()), op->stride, op->lanes);
        value = codegen(broadcast + ramp);
    } else if (!is_const(op->stride)) {
        Expr broadcast_base = Broadcast::make(op->base, op->lanes);
        Expr broadcast_stride = Broadcast::make(op->stride, op->lanes);
        Expr ramp = Ramp::make(make_zero(op->base.type()), make_one(op->base.type()), op->lanes);
        value = codegen(broadcast_base + broadcast_stride * ramp);
    } else {
        internal_assert(is_const(op->base) && is_const(op->stride));
        // At this point base and stride should be constant. Generate
        // an insert element sequence. The code will be lifted to a
        // constant vector stored in .rodata or similar.
        Value *base = codegen(op->base);
        Value *stride = codegen(op->stride);

        value = UndefValue::get(llvm_type_of(op->type));
        for (int i = 0; i < op->type.lanes(); i++) {
            if (i > 0) {
                if (op->type.is_float()) {
                    base = builder->CreateFAdd(base, stride);
                } else if (op->type.is_int() && op->type.bits() >= 32) {
                    base = builder->CreateNSWAdd(base, stride);
                } else {
                    base = builder->CreateAdd(base, stride);
                }
            }
            value = builder->CreateInsertElement(value, base, ConstantInt::get(i32_t, i));
        }
    }
}

llvm::Value *CodeGen_LLVM::create_broadcast(llvm::Value *v, int lanes) {
    Constant *undef = UndefValue::get(get_vector_type(v->getType(), lanes));
    Constant *zero = ConstantInt::get(i32_t, 0);
    v = builder->CreateInsertElement(undef, v, zero);
    Constant *zeros = ConstantVector::getSplat(element_count(lanes), zero);
    return builder->CreateShuffleVector(v, undef, zeros);
}

void CodeGen_LLVM::visit(const Broadcast *op) {
    Value *v = codegen(op->value);
    value = create_broadcast(v, op->lanes);
}

Value *CodeGen_LLVM::interleave_vectors(const std::vector<Value *> &vecs) {
    internal_assert(!vecs.empty());
    for (size_t i = 1; i < vecs.size(); i++) {
        internal_assert(vecs[0]->getType() == vecs[i]->getType());
    }
    int vec_elements = get_vector_num_elements(vecs[0]->getType());

    if (vecs.size() == 1) {
        return vecs[0];
    } else if (vecs.size() == 2) {
        Value *a = vecs[0];
        Value *b = vecs[1];
        vector<int> indices(vec_elements * 2);
        for (int i = 0; i < vec_elements * 2; i++) {
            indices[i] = i % 2 == 0 ? i / 2 : i / 2 + vec_elements;
        }
        return shuffle_vectors(a, b, indices);
    } else {
        // Grab the even and odd elements of vecs.
        vector<Value *> even_vecs;
        vector<Value *> odd_vecs;
        for (size_t i = 0; i < vecs.size(); i++) {
            if (i % 2 == 0) {
                even_vecs.push_back(vecs[i]);
            } else {
                odd_vecs.push_back(vecs[i]);
            }
        }

        // If the number of vecs is odd, save the last one for later.
        Value *last = nullptr;
        if (even_vecs.size() > odd_vecs.size()) {
            last = even_vecs.back();
            even_vecs.pop_back();
        }
        internal_assert(even_vecs.size() == odd_vecs.size());

        // Interleave the even and odd parts.
        Value *even = interleave_vectors(even_vecs);
        Value *odd = interleave_vectors(odd_vecs);

        if (last) {
            int result_elements = vec_elements * vecs.size();

            // Interleave even and odd, leaving a space for the last element.
            vector<int> indices(result_elements, -1);
            for (int i = 0, idx = 0; i < result_elements; i++) {
                if (i % vecs.size() < vecs.size() - 1) {
                    indices[i] = idx % 2 == 0 ? idx / 2 : idx / 2 + vec_elements * even_vecs.size();
                    idx++;
                }
            }
            Value *even_odd = shuffle_vectors(even, odd, indices);

            // Interleave the last vector into the result.
            last = slice_vector(last, 0, result_elements);
            for (int i = 0; i < result_elements; i++) {
                if (i % vecs.size() < vecs.size() - 1) {
                    indices[i] = i;
                } else {
                    indices[i] = i / vecs.size() + result_elements;
                }
            }

            return shuffle_vectors(even_odd, last, indices);
        } else {
            return interleave_vectors({even, odd});
        }
    }
}

void CodeGen_LLVM::scalarize(const Expr &e) {
    llvm::Type *result_type = llvm_type_of(e.type());

    Value *result = UndefValue::get(result_type);

    for (int i = 0; i < e.type().lanes(); i++) {
        Value *v = codegen(extract_lane(e, i));
        result = builder->CreateInsertElement(result, v, ConstantInt::get(i32_t, i));
    }
    value = result;
}

void CodeGen_LLVM::codegen_predicated_vector_store(const Store *op) {
    const Ramp *ramp = op->index.as<Ramp>();
<<<<<<< HEAD
    if (ramp && is_one(ramp->stride) && !emit_atomic_stores) {  // Dense vector store
=======
    if (ramp && is_const_one(ramp->stride)) {  // Dense vector store
>>>>>>> 35311679
        debug(4) << "Predicated dense vector store\n\t" << Stmt(op) << "\n";
        Value *vpred = codegen(op->predicate);
        Halide::Type value_type = op->value.type();
        Value *val = codegen(op->value);
        bool is_external = (external_buffer.find(op->name) != external_buffer.end());
        int alignment = value_type.bytes();
        int native_bits = native_vector_bits();
        int native_bytes = native_bits / 8;

        // Boost the alignment if possible, up to the native vector width.
        ModulusRemainder mod_rem = op->alignment;
        while ((mod_rem.remainder & 1) == 0 &&
               (mod_rem.modulus & 1) == 0 &&
               alignment < native_bytes) {
            mod_rem.modulus /= 2;
            mod_rem.remainder /= 2;
            alignment *= 2;
        }

        // If it is an external buffer, then we cannot assume that the host pointer
        // is aligned to at least the native vector width. However, we may be able to do
        // better than just assuming that it is unaligned.
        if (is_external && op->param.defined()) {
            int host_alignment = op->param.host_alignment();
            alignment = gcd(alignment, host_alignment);
        }

        // For dense vector stores wider than the native vector
        // width, bust them up into native vectors.
        int store_lanes = value_type.lanes();
        int native_lanes = native_bits / value_type.bits();

        for (int i = 0; i < store_lanes; i += native_lanes) {
            int slice_lanes = std::min(native_lanes, store_lanes - i);
            Expr slice_base = simplify(ramp->base + i);
            Expr slice_stride = make_one(slice_base.type());
            Expr slice_index = slice_lanes == 1 ? slice_base : Ramp::make(slice_base, slice_stride, slice_lanes);
            Value *slice_val = slice_vector(val, i, slice_lanes);
            Value *elt_ptr = codegen_buffer_pointer(op->name, value_type.element_of(), slice_base);
            Value *vec_ptr = builder->CreatePointerCast(elt_ptr, slice_val->getType()->getPointerTo());

            Value *slice_mask = slice_vector(vpred, i, slice_lanes);
<<<<<<< HEAD
#if LLVM_VERSION >= 110
            Instruction *store =
                builder->CreateMaskedStore(slice_val, vec_ptr, make_alignment(alignment), slice_mask);
#else
            Instruction *store =
                builder->CreateMaskedStore(slice_val, vec_ptr, alignment, slice_mask);
#endif
            add_tbaa_metadata(store, op->name, slice_index);
=======
            Instruction *store_inst =
                builder->CreateMaskedStore(slice_val, vec_ptr, llvm::Align(alignment), slice_mask);
            add_tbaa_metadata(store_inst, op->name, slice_index);
>>>>>>> 35311679
        }
    } else {  // It's not dense vector store, we need to scalarize it
        debug(4) << "Scalarize predicated vector store\n";
        Type value_type = op->value.type().element_of();
        Value *vpred = codegen(op->predicate);
        Value *vval = codegen(op->value);
        Value *vindex = codegen(op->index);
        for (int i = 0; i < op->index.type().lanes(); i++) {
            Constant *lane = ConstantInt::get(i32_t, i);
            Value *p = builder->CreateExtractElement(vpred, lane);
            if (p->getType() != i1_t) {
                p = builder->CreateIsNotNull(p);
            }

            Value *v = builder->CreateExtractElement(vval, lane);
            Value *idx = builder->CreateExtractElement(vindex, lane);
            internal_assert(p && v && idx);

            BasicBlock *true_bb = BasicBlock::Create(*context, "true_bb", function);
            BasicBlock *after_bb = BasicBlock::Create(*context, "after_bb", function);
            builder->CreateCondBr(p, true_bb, after_bb);

            builder->SetInsertPoint(true_bb);

            // Scalar
            Value *ptr = codegen_buffer_pointer(op->name, value_type, idx);
<<<<<<< HEAD
            StoreInst *store = builder->CreateAlignedStore(v, ptr, make_alignment(value_type.bytes()));
            if (emit_atomic_stores) {
                store->setAtomic(AtomicOrdering::Monotonic);
            }
=======
            builder->CreateAlignedStore(v, ptr, llvm::Align(value_type.bytes()));
>>>>>>> 35311679

            builder->CreateBr(after_bb);
            builder->SetInsertPoint(after_bb);
        }
    }
}

llvm::Value *CodeGen_LLVM::codegen_dense_vector_load(const Type &type, const std::string &name, const Expr &base,
                                                     const Buffer<> &image, const Parameter &param, const ModulusRemainder &alignment,
                                                     llvm::Value *vpred, bool slice_to_native) {
    debug(4) << "Vectorize predicated dense vector load:\n\t"
             << "(" << type << ")" << name << "[ramp(base, 1, " << type.lanes() << ")]\n";

    bool is_external = (external_buffer.find(name) != external_buffer.end());
    int align_bytes = type.bytes();  // The size of a single element

    int native_bits = native_vector_bits();
    int native_bytes = native_bits / 8;

    // We assume halide_malloc for the platform returns buffers
    // aligned to at least the native vector width. So this is the
    // maximum alignment we can infer based on the index alone.

    // Boost the alignment if possible, up to the native vector width.
    ModulusRemainder mod_rem = alignment;
    while ((mod_rem.remainder & 1) == 0 &&
           (mod_rem.modulus & 1) == 0 &&
           align_bytes < native_bytes) {
        mod_rem.modulus /= 2;
        mod_rem.remainder /= 2;
        align_bytes *= 2;
    }

    // If it is an external buffer, then we cannot assume that the host pointer
    // is aligned to at least native vector width. However, we may be able to do
    // better than just assuming that it is unaligned.
    if (is_external) {
        if (param.defined()) {
            int host_alignment = param.host_alignment();
            align_bytes = gcd(align_bytes, host_alignment);
        } else if (get_target().has_feature(Target::JIT) && image.defined()) {
            // If we're JITting, use the actual pointer value to determine alignment for embedded buffers.
            align_bytes = gcd(align_bytes, (int)(((uintptr_t)image.data()) & std::numeric_limits<int>::max()));
        }
    }

    // For dense vector loads wider than the native vector
    // width, bust them up into native vectors
    int load_lanes = type.lanes();
    int native_lanes = slice_to_native ? std::max(1, native_bits / type.bits()) : load_lanes;
    vector<Value *> slices;
    for (int i = 0; i < load_lanes; i += native_lanes) {
        int slice_lanes = std::min(native_lanes, load_lanes - i);
        Expr slice_base = simplify(base + i);
        Expr slice_stride = make_one(slice_base.type());
        Expr slice_index = slice_lanes == 1 ? slice_base : Ramp::make(slice_base, slice_stride, slice_lanes);
        llvm::Type *slice_type = get_vector_type(llvm_type_of(type.element_of()), slice_lanes);
        Value *elt_ptr = codegen_buffer_pointer(name, type.element_of(), slice_base);
        Value *vec_ptr = builder->CreatePointerCast(elt_ptr, slice_type->getPointerTo());

        Instruction *load_inst;
        if (vpred != nullptr) {
            Value *slice_mask = slice_vector(vpred, i, slice_lanes);
            load_inst = builder->CreateMaskedLoad(vec_ptr, llvm::Align(align_bytes), slice_mask);
        } else {
            load_inst = builder->CreateAlignedLoad(vec_ptr->getType()->getPointerElementType(), vec_ptr, llvm::Align(align_bytes));
        }
        add_tbaa_metadata(load_inst, name, slice_index);
        slices.push_back(load_inst);
    }
    value = concat_vectors(slices);
    return value;
}

Value *CodeGen_LLVM::codegen_dense_vector_load(const Load *load, Value *vpred, bool slice_to_native) {
    const Ramp *ramp = load->index.as<Ramp>();
    internal_assert(ramp && is_const_one(ramp->stride)) << "Should be dense vector load\n";

    return codegen_dense_vector_load(load->type, load->name, ramp->base, load->image, load->param,
                                     load->alignment, vpred, slice_to_native);
}

void CodeGen_LLVM::codegen_predicated_vector_load(const Load *op) {
    const Ramp *ramp = op->index.as<Ramp>();
    const IntImm *stride = ramp ? ramp->stride.as<IntImm>() : nullptr;

    if (ramp && is_const_one(ramp->stride)) {  // Dense vector load
        Value *vpred = codegen(op->predicate);
        value = codegen_dense_vector_load(op, vpred);
    } else if (ramp && stride && stride->value == -1) {
        debug(4) << "Predicated dense vector load with stride -1\n\t" << Expr(op) << "\n";
        vector<int> indices(ramp->lanes);
        for (int i = 0; i < ramp->lanes; i++) {
            indices[i] = ramp->lanes - 1 - i;
        }

        // Flip the predicate
        Value *vpred = codegen(op->predicate);
        vpred = shuffle_vectors(vpred, indices);

        // Load the vector and then flip it in-place
        Expr flipped_base = ramp->base - ramp->lanes + 1;
        Expr flipped_stride = make_one(flipped_base.type());
        Expr flipped_index = Ramp::make(flipped_base, flipped_stride, ramp->lanes);
        ModulusRemainder align = op->alignment;
        align = align - (ramp->lanes - 1);

        Expr flipped_load = Load::make(op->type, op->name, flipped_index, op->image,
                                       op->param, const_true(op->type.lanes()), align);

        Value *flipped = codegen_dense_vector_load(flipped_load.as<Load>(), vpred);
        value = shuffle_vectors(flipped, indices);
    } else {  // It's not dense vector load, we need to scalarize it
        Expr load_expr = Load::make(op->type, op->name, op->index, op->image,
                                    op->param, const_true(op->type.lanes()), op->alignment);
        debug(4) << "Scalarize predicated vector load\n\t" << load_expr << "\n";
        Expr pred_load = Call::make(load_expr.type(),
                                    Call::if_then_else,
                                    {op->predicate, load_expr, make_zero(load_expr.type())},
                                    Internal::Call::Intrinsic);
        value = codegen(pred_load);
    }
}

void CodeGen_LLVM::codegen_atomic_rmw(const Store *op) {
    // TODO: predicated store (see https://github.com/halide/Halide/issues/4298).
    user_assert(is_const_one(op->predicate)) << "Atomic predicated store is not supported.\n";

    // Detect whether we can describe this as an atomic-read-modify-write,
    // otherwise fallback to a compare-and-swap loop.
    // Currently we only test for atomicAdd.
    Expr val_expr = op->value;
    Halide::Type value_type = op->value.type();

    // For atomicAdd, we check if op->value - store[index] is independent of store.
    // For llvm version < 9, the atomicRMW operations only support integers so we also check that.
    Expr equiv_load = Load::make(value_type, op->name,
                                 op->index,
                                 Buffer<>(),
                                 op->param,
                                 op->predicate,
                                 op->alignment);
    Expr delta = simplify(common_subexpression_elimination(op->value - equiv_load));
    bool is_atomic_add = supports_atomic_add(value_type) && !expr_uses_var(delta, op->name);
    if (is_atomic_add) {
        Value *val = codegen(delta);
        if (value_type.is_scalar()) {
            Value *ptr = codegen_buffer_pointer(op->name,
                                                op->value.type(),
                                                op->index);
#if LLVM_VERSION >= 130
            if (value_type.is_float()) {
                builder->CreateAtomicRMW(AtomicRMWInst::FAdd, ptr, val, llvm::MaybeAlign(), AtomicOrdering::Monotonic);
            } else {
                builder->CreateAtomicRMW(AtomicRMWInst::Add, ptr, val, llvm::MaybeAlign(), AtomicOrdering::Monotonic);
            }
#else
            // llvm 9 has FAdd which can be used for atomic floats.
            if (value_type.is_float()) {
                builder->CreateAtomicRMW(AtomicRMWInst::FAdd, ptr, val, AtomicOrdering::Monotonic);
            } else {
                builder->CreateAtomicRMW(AtomicRMWInst::Add, ptr, val, AtomicOrdering::Monotonic);
            }
#endif
        } else {
            Value *index = codegen(op->index);
            // Scalarize vector store.
            for (int i = 0; i < value_type.lanes(); i++) {
                Value *lane = ConstantInt::get(i32_t, i);
                Value *idx = builder->CreateExtractElement(index, lane);
                Value *v = builder->CreateExtractElement(val, lane);
                Value *ptr = codegen_buffer_pointer(op->name, value_type.element_of(), idx);
#if LLVM_VERSION >= 130
                if (value_type.is_float()) {
                    builder->CreateAtomicRMW(AtomicRMWInst::FAdd, ptr, v, llvm::MaybeAlign(), AtomicOrdering::Monotonic);
                } else {
                    builder->CreateAtomicRMW(AtomicRMWInst::Add, ptr, v, llvm::MaybeAlign(), AtomicOrdering::Monotonic);
                }
#else
                if (value_type.is_float()) {
                    builder->CreateAtomicRMW(AtomicRMWInst::FAdd, ptr, v, AtomicOrdering::Monotonic);
                } else {
                    builder->CreateAtomicRMW(AtomicRMWInst::Add, ptr, v, AtomicOrdering::Monotonic);
                }
#endif
            }
        }
    } else {
        // We want to create the following CAS loop:
        // entry:
        //   %orig = load atomic op->name[op->index]
        //   br label %casloop.start
        // casloop.start:
        //   %cmp = phi [%orig, %entry], [%value_loaded %casloop.start]
        //   %val = ...
        //   %val_success = cmpxchg %ptr, %cmp, %val, monotonic
        //   %val_loaded = extractvalue %val_success, 0
        //   %success = extractvalue %val_success, 1
        //   br %success, label %casloop.end, label %casloop.start
        // casloop.end:
        Value *vec_index = nullptr;
        if (!value_type.is_scalar()) {
            // Precompute index for vector store.
            vec_index = codegen(op->index);
        }
        // Scalarize vector store.
        for (int lane_id = 0; lane_id < value_type.lanes(); lane_id++) {
            LLVMContext &ctx = builder->getContext();
            BasicBlock *bb = builder->GetInsertBlock();
            llvm::Function *f = bb->getParent();
            BasicBlock *loop_bb =
                BasicBlock::Create(ctx, "casloop.start", f);
            // Load the old value for compare and swap test.
            Value *ptr = nullptr;
            if (value_type.is_scalar()) {
                ptr = codegen_buffer_pointer(op->name, value_type, op->index);
            } else {
                Value *idx = builder->CreateExtractElement(vec_index, ConstantInt::get(i32_t, lane_id));
                ptr = codegen_buffer_pointer(op->name, value_type.element_of(), idx);
            }
            LoadInst *orig = builder->CreateAlignedLoad(ptr->getType()->getPointerElementType(), ptr, llvm::Align(value_type.bytes()));
            orig->setOrdering(AtomicOrdering::Monotonic);
            add_tbaa_metadata(orig, op->name, op->index);
            // Explicit fall through from the current block to the cas loop body.
            builder->CreateBr(loop_bb);

            // CAS loop body:
            builder->SetInsertPoint(loop_bb);
            llvm::Type *ptr_type = ptr->getType();
            PHINode *cmp = builder->CreatePHI(ptr_type->getPointerElementType(), 2, "loaded");
            Value *cmp_val = cmp;
            cmp->addIncoming(orig, bb);
            Value *val = nullptr;
            if (value_type.is_scalar()) {
                val = codegen(op->value);
            } else {
                val = codegen(extract_lane(op->value, lane_id));
            }
            llvm::Type *val_type = val->getType();
            bool need_bit_cast = val_type->isFloatingPointTy();
            if (need_bit_cast) {
                IntegerType *int_type = builder->getIntNTy(val_type->getPrimitiveSizeInBits());
                unsigned int addr_space = ptr_type->getPointerAddressSpace();
                ptr = builder->CreateBitCast(ptr, int_type->getPointerTo(addr_space));
                val = builder->CreateBitCast(val, int_type);
                cmp_val = builder->CreateBitCast(cmp_val, int_type);
            }
#if LLVM_VERSION >= 130
            Value *cmpxchg_pair = builder->CreateAtomicCmpXchg(
                ptr, cmp_val, val, llvm::MaybeAlign(), AtomicOrdering::Monotonic, AtomicOrdering::Monotonic);
#else
            Value *cmpxchg_pair = builder->CreateAtomicCmpXchg(
                ptr, cmp_val, val, AtomicOrdering::Monotonic, AtomicOrdering::Monotonic);
#endif
            Value *val_loaded = builder->CreateExtractValue(cmpxchg_pair, 0, "val_loaded");
            Value *success = builder->CreateExtractValue(cmpxchg_pair, 1, "success");
            if (need_bit_cast) {
                val_loaded = builder->CreateBitCast(val_loaded, val_type);
            }
            cmp->addIncoming(val_loaded, loop_bb);
            BasicBlock *exit_bb =
                BasicBlock::Create(ctx, "casloop.end", f);
            builder->CreateCondBr(success, exit_bb, loop_bb);
            builder->SetInsertPoint(exit_bb);
        }
    }
}

void CodeGen_LLVM::visit(const Call *op) {
    internal_assert(op->is_extern() || op->is_intrinsic())
        << "Can only codegen extern calls and intrinsics\n";

    if (op->type.is_vector()) {
        value = call_overloaded_intrin(op->type, op->name, op->args);
        if (value) {
            return;
        }
    }

    // Some call nodes are actually injected at various stages as a
    // cue for llvm to generate particular ops. In general these are
    // handled in the standard library, but ones with e.g. varying
    // types are handled here.
    if (op->is_intrinsic(Call::debug_to_file)) {
        internal_assert(op->args.size() == 3);
        const StringImm *filename = op->args[0].as<StringImm>();
        internal_assert(filename) << "Malformed debug_to_file node\n";
        // Grab the function from the initial module
        llvm::Function *debug_to_file = module->getFunction("halide_debug_to_file");
        internal_assert(debug_to_file) << "Could not find halide_debug_to_file function in initial module\n";

        // Make the filename a global string constant
        Value *user_context = get_user_context();
        Value *char_ptr = codegen(Expr(filename));
        vector<Value *> args = {user_context, char_ptr, codegen(op->args[1])};

        Value *buffer = codegen(op->args[2]);
        buffer = builder->CreatePointerCast(buffer, debug_to_file->getFunctionType()->getParamType(3));
        args.push_back(buffer);

        value = builder->CreateCall(debug_to_file, args);

    } else if (op->is_intrinsic(Call::bitwise_and)) {
        internal_assert(op->args.size() == 2);
        Value *a = codegen(op->args[0]);
        Value *b = codegen(op->args[1]);
        value = builder->CreateAnd(a, b);
    } else if (op->is_intrinsic(Call::bitwise_xor)) {
        internal_assert(op->args.size() == 2);
        Value *a = codegen(op->args[0]);
        Value *b = codegen(op->args[1]);
        value = builder->CreateXor(a, b);
    } else if (op->is_intrinsic(Call::bitwise_or)) {
        internal_assert(op->args.size() == 2);
        Value *a = codegen(op->args[0]);
        Value *b = codegen(op->args[1]);
        value = builder->CreateOr(a, b);
    } else if (op->is_intrinsic(Call::bitwise_not)) {
        internal_assert(op->args.size() == 1);
        Value *a = codegen(op->args[0]);
        value = builder->CreateNot(a);
    } else if (op->is_intrinsic(Call::reinterpret)) {
        internal_assert(op->args.size() == 1);
        Type dst = op->type;
        Type src = op->args[0].type();
        llvm::Type *llvm_dst = llvm_type_of(dst);
        value = codegen(op->args[0]);
        if (src.is_handle() && !dst.is_handle()) {
            internal_assert(dst.is_uint() && dst.bits() == 64);

            // Handle -> UInt64
            llvm::DataLayout d(module.get());
            if (d.getPointerSize() == 4) {
                llvm::Type *intermediate = llvm_type_of(UInt(32, dst.lanes()));
                value = builder->CreatePtrToInt(value, intermediate);
                value = builder->CreateZExt(value, llvm_dst);
            } else if (d.getPointerSize() == 8) {
                value = builder->CreatePtrToInt(value, llvm_dst);
            } else {
                internal_error << "Pointer size is neither 4 nor 8 bytes\n";
            }

        } else if (dst.is_handle() && !src.is_handle()) {
            internal_assert(src.is_uint() && src.bits() == 64);

            // UInt64 -> Handle
            llvm::DataLayout d(module.get());
            if (d.getPointerSize() == 4) {
                llvm::Type *intermediate = llvm_type_of(UInt(32, src.lanes()));
                value = builder->CreateTrunc(value, intermediate);
                value = builder->CreateIntToPtr(value, llvm_dst);
            } else if (d.getPointerSize() == 8) {
                value = builder->CreateIntToPtr(value, llvm_dst);
            } else {
                internal_error << "Pointer size is neither 4 nor 8 bytes\n";
            }

        } else {
            if (src.is_scalar() && dst.is_vector()) {
                // If the source type is a scalar, we promote it to an
                // equivalent vector of width one before doing the
                // bitcast, because llvm's bitcast operator doesn't
                // want to convert between scalars and vectors.
                value = create_broadcast(value, 1);
            }
            if (src.is_vector() && dst.is_scalar()) {
                // Similarly, if we're converting from a vector to a
                // scalar, convert to a vector of width 1 first, and
                // then extract the first lane.
                llvm_dst = get_vector_type(llvm_dst, 1);
            }
            value = builder->CreateBitCast(value, llvm_dst);
            if (src.is_vector() && dst.is_scalar()) {
                value = builder->CreateExtractElement(value, (uint64_t)0);
            }
        }
    } else if (op->is_intrinsic(Call::shift_left)) {
        internal_assert(op->args.size() == 2);
        if (op->args[1].type().is_uint()) {
            Value *a = codegen(op->args[0]);
            Value *b = codegen(op->args[1]);
            value = builder->CreateShl(a, b);
        } else {
            value = codegen(lower_signed_shift_left(op->args[0], op->args[1]));
        }
    } else if (op->is_intrinsic(Call::shift_right)) {
        internal_assert(op->args.size() == 2);
        if (op->args[1].type().is_uint()) {
            Value *a = codegen(op->args[0]);
            Value *b = codegen(op->args[1]);
            if (op->type.is_int()) {
                value = builder->CreateAShr(a, b);
            } else {
                value = builder->CreateLShr(a, b);
            }
        } else {
            value = codegen(lower_signed_shift_right(op->args[0], op->args[1]));
        }
    } else if (op->is_intrinsic(Call::abs)) {
        internal_assert(op->args.size() == 1);
        // Generate select(x >= 0, x, -x) instead
        string x_name = unique_name('x');
        Expr x = Variable::make(op->args[0].type(), x_name);
        value = codegen(Let::make(x_name, op->args[0], select(x >= 0, x, -x)));
    } else if (op->is_intrinsic(Call::absd)) {
        internal_assert(op->args.size() == 2);
        Expr a = op->args[0];
        Expr b = op->args[1];
        string a_name = unique_name('a');
        string b_name = unique_name('b');
        Expr a_var = Variable::make(op->args[0].type(), a_name);
        Expr b_var = Variable::make(op->args[1].type(), b_name);
        codegen(Let::make(a_name, op->args[0],
                          Let::make(b_name, op->args[1],
                                    Select::make(a_var < b_var, b_var - a_var, a_var - b_var))));
    } else if (op->is_intrinsic(Call::div_round_to_zero)) {
        internal_assert(op->args.size() == 2);
        Value *a = codegen(op->args[0]);
        Value *b = codegen(op->args[1]);
        if (op->type.is_int()) {
            value = builder->CreateSDiv(a, b);
        } else if (op->type.is_uint()) {
            value = builder->CreateUDiv(a, b);
        } else {
            internal_error << "div_round_to_zero of non-integer type.\n";
        }
    } else if (op->is_intrinsic(Call::mod_round_to_zero)) {
        internal_assert(op->args.size() == 2);
        Value *a = codegen(op->args[0]);
        Value *b = codegen(op->args[1]);
        if (op->type.is_int()) {
            value = builder->CreateSRem(a, b);
        } else if (op->type.is_uint()) {
            value = builder->CreateURem(a, b);
        } else {
            internal_error << "mod_round_to_zero of non-integer type.\n";
        }
    } else if (op->is_intrinsic(Call::lerp)) {
        internal_assert(op->args.size() == 3);
        // If we need to upgrade the type, do the entire lerp in the
        // upgraded type for better precision.
        // TODO: This might be surprising behavior?
        Type t = upgrade_type_for_arithmetic(op->type);
        Type wt = upgrade_type_for_arithmetic(op->args[2].type());
        Expr e = lower_lerp(cast(t, op->args[0]),
                            cast(t, op->args[1]),
                            cast(wt, op->args[2]));
        e = cast(op->type, e);
        codegen(e);
    } else if (op->is_intrinsic(Call::popcount)) {
        internal_assert(op->args.size() == 1);
        std::vector<llvm::Type *> arg_type(1);
        arg_type[0] = llvm_type_of(op->args[0].type());
        llvm::Function *fn = llvm::Intrinsic::getDeclaration(module.get(), llvm::Intrinsic::ctpop, arg_type);
        Value *a = codegen(op->args[0]);
        CallInst *call = builder->CreateCall(fn, a);
        value = call;
    } else if (op->is_intrinsic(Call::count_leading_zeros) ||
               op->is_intrinsic(Call::count_trailing_zeros)) {
        internal_assert(op->args.size() == 1);
        std::vector<llvm::Type *> arg_type(1);
        arg_type[0] = llvm_type_of(op->args[0].type());
        llvm::Function *fn = llvm::Intrinsic::getDeclaration(module.get(),
                                                             (op->is_intrinsic(Call::count_leading_zeros)) ? llvm::Intrinsic::ctlz : llvm::Intrinsic::cttz,
                                                             arg_type);
        llvm::Value *is_const_zero_undef = llvm::ConstantInt::getFalse(*context);
        llvm::Value *args[2] = {codegen(op->args[0]), is_const_zero_undef};
        CallInst *call = builder->CreateCall(fn, args);
        value = call;
    } else if (op->is_intrinsic(Call::return_second)) {
        internal_assert(op->args.size() == 2);
        codegen(op->args[0]);
        value = codegen(op->args[1]);
    } else if (op->is_intrinsic(Call::if_then_else)) {
        Expr cond = op->args[0];
        if (const Broadcast *b = cond.as<Broadcast>()) {
            cond = b->value;
        }
        if (cond.type().is_vector()) {
            scalarize(op);
        } else {

            internal_assert(op->args.size() == 3);

            BasicBlock *true_bb = BasicBlock::Create(*context, "true_bb", function);
            BasicBlock *false_bb = BasicBlock::Create(*context, "false_bb", function);
            BasicBlock *after_bb = BasicBlock::Create(*context, "after_bb", function);
            Value *c = codegen(cond);
            if (c->getType() != i1_t) {
                c = builder->CreateIsNotNull(c);
            }
            builder->CreateCondBr(c, true_bb, false_bb);
            builder->SetInsertPoint(true_bb);
            Value *true_value = codegen(op->args[1]);
            builder->CreateBr(after_bb);
            BasicBlock *true_pred = builder->GetInsertBlock();

            builder->SetInsertPoint(false_bb);
            Value *false_value = codegen(op->args[2]);
            builder->CreateBr(after_bb);
            BasicBlock *false_pred = builder->GetInsertBlock();

            builder->SetInsertPoint(after_bb);
            PHINode *phi = builder->CreatePHI(true_value->getType(), 2);
            phi->addIncoming(true_value, true_pred);
            phi->addIncoming(false_value, false_pred);

            value = phi;
        }
    } else if (op->is_intrinsic(Call::require)) {
        internal_assert(op->args.size() == 3);
        Expr cond = op->args[0];
        if (cond.type().is_vector()) {
            scalarize(op);
        } else {
            Value *c = codegen(cond);
            create_assertion(c, op->args[2]);
            value = codegen(op->args[1]);
        }
    } else if (op->is_intrinsic(Call::make_struct)) {
        if (op->type.is_vector()) {
            // Make a vector of pointers to distinct structs
            scalarize(op);
        } else if (op->args.empty()) {
            // Empty structs can be emitted for arrays of size zero
            // (e.g. the shape of a zero-dimensional buffer). We
            // generate a null in this situation. */
            value = ConstantPointerNull::get(dyn_cast<PointerType>(llvm_type_of(op->type)));
        } else {
            // Codegen each element.
            bool all_same_type = true;
            vector<llvm::Value *> args(op->args.size());
            vector<llvm::Type *> types(op->args.size());
            for (size_t i = 0; i < op->args.size(); i++) {
                args[i] = codegen(op->args[i]);
                types[i] = args[i]->getType();
                all_same_type &= (types[0] == types[i]);
            }

            // Use either a single scalar, a fixed-size array, or a
            // struct. The struct type would always be correct, but
            // the array or scalar type produce slightly simpler IR.
            if (args.size() == 1) {
                value = create_alloca_at_entry(types[0], 1);
                builder->CreateStore(args[0], value);
            } else {
                llvm::Type *aggregate_t = (all_same_type ? (llvm::Type *)ArrayType::get(types[0], types.size()) : (llvm::Type *)StructType::get(*context, types));

                value = create_alloca_at_entry(aggregate_t, 1);
                for (size_t i = 0; i < args.size(); i++) {
                    Value *elem_ptr = builder->CreateConstInBoundsGEP2_32(aggregate_t, value, 0, i);
                    builder->CreateStore(args[i], elem_ptr);
                }
            }
        }
    } else if (op->is_intrinsic(Call::saturating_add) || op->is_intrinsic(Call::saturating_sub)) {
        internal_assert(op->args.size() == 2);

        // Try to fold the vector reduce for a call to saturating_add
        const bool folded = try_to_fold_vector_reduce<Call>(op->args[0], op->args[1]);

        if (!folded) {
            std::string intrin;
            if (op->type.is_int()) {
                intrin = "llvm.s";
            } else {
                internal_assert(op->type.is_uint());
                intrin = "llvm.u";
            }
            if (op->is_intrinsic(Call::saturating_add)) {
                intrin += "add.sat.";
            } else {
                internal_assert(op->is_intrinsic(Call::saturating_sub));
                intrin += "sub.sat.";
            }
            if (op->type.lanes() > 1) {
                intrin += "v" + std::to_string(op->type.lanes());
            }
            intrin += "i" + std::to_string(op->type.bits());
            value = call_intrin(op->type, op->type.lanes(), intrin, op->args);
        }
    } else if (op->is_intrinsic(Call::stringify)) {
        internal_assert(!op->args.empty());

        if (op->type.is_vector()) {
            scalarize(op);
        } else {

            // Compute the maximum possible size of the message.
            int buf_size = 1;  // One for the terminating zero.
            for (size_t i = 0; i < op->args.size(); i++) {
                Type t = op->args[i].type();
                if (op->args[i].as<StringImm>()) {
                    buf_size += op->args[i].as<StringImm>()->value.size();
                } else if (t.is_int() || t.is_uint()) {
                    buf_size += 19;  // 2^64 = 18446744073709551616
                } else if (t.is_float()) {
                    if (t.bits() == 32) {
                        buf_size += 47;  // %f format of max negative float
                    } else {
                        buf_size += 14;  // Scientific notation with 6 decimal places.
                    }
                } else if (t == type_of<halide_buffer_t *>()) {
                    // Not a strict upper bound (there isn't one), but ought to be enough for most buffers.
                    buf_size += 512;
                } else {
                    internal_assert(t.is_handle());
                    buf_size += 18;  // 0x0123456789abcdef
                }
            }
            // Round up to a multiple of 16 bytes.
            buf_size = ((buf_size + 15) / 16) * 16;

            // Clamp to at most 8k.
            buf_size = std::min(8 * 1024, buf_size);

            // Allocate a stack array to hold the message.
            llvm::Value *buf = create_alloca_at_entry(i8_t, buf_size);

            llvm::Value *dst = buf;
            llvm::Value *buf_end = builder->CreateConstGEP1_32(buf, buf_size);

            llvm::Function *append_string = module->getFunction("halide_string_to_string");
            llvm::Function *append_int64 = module->getFunction("halide_int64_to_string");
            llvm::Function *append_uint64 = module->getFunction("halide_uint64_to_string");
            llvm::Function *append_double = module->getFunction("halide_double_to_string");
            llvm::Function *append_pointer = module->getFunction("halide_pointer_to_string");
            llvm::Function *append_buffer = module->getFunction("halide_buffer_to_string");

            internal_assert(append_string);
            internal_assert(append_int64);
            internal_assert(append_uint64);
            internal_assert(append_double);
            internal_assert(append_pointer);
            internal_assert(append_buffer);

            for (size_t i = 0; i < op->args.size(); i++) {
                const StringImm *s = op->args[i].as<StringImm>();
                Type t = op->args[i].type();
                internal_assert(t.lanes() == 1);
                vector<Value *> call_args(2);
                call_args[0] = dst;
                call_args[1] = buf_end;

                if (s) {
                    call_args.push_back(codegen(op->args[i]));
                    dst = builder->CreateCall(append_string, call_args);
                } else if (t.is_bool()) {
                    Value *a = codegen(op->args[i]);
                    Value *t = codegen(StringImm::make("true"));
                    Value *f = codegen(StringImm::make("false"));
                    call_args.push_back(builder->CreateSelect(a, t, f));
                    dst = builder->CreateCall(append_string, call_args);
                } else if (t.is_int()) {
                    call_args.push_back(codegen(Cast::make(Int(64), op->args[i])));
                    call_args.push_back(ConstantInt::get(i32_t, 1));
                    dst = builder->CreateCall(append_int64, call_args);
                } else if (t.is_uint()) {
                    call_args.push_back(codegen(Cast::make(UInt(64), op->args[i])));
                    call_args.push_back(ConstantInt::get(i32_t, 1));
                    dst = builder->CreateCall(append_uint64, call_args);
                } else if (t.is_float()) {
                    call_args.push_back(codegen(Cast::make(Float(64), op->args[i])));
                    // Use scientific notation for doubles
                    call_args.push_back(ConstantInt::get(i32_t, t.bits() == 64 ? 1 : 0));
                    dst = builder->CreateCall(append_double, call_args);
                } else if (t == type_of<halide_buffer_t *>()) {
                    Value *buf = codegen(op->args[i]);
                    buf = builder->CreatePointerCast(buf, append_buffer->getFunctionType()->getParamType(2));
                    call_args.push_back(buf);
                    dst = builder->CreateCall(append_buffer, call_args);
                } else {
                    internal_assert(t.is_handle());
                    call_args.push_back(codegen(op->args[i]));
                    dst = builder->CreateCall(append_pointer, call_args);
                }
            }
            if (get_target().has_feature(Target::MSAN)) {
                // Note that we mark the entire buffer as initialized;
                // it would be more accurate to just mark (dst - buf)
                llvm::Function *annotate = module->getFunction("halide_msan_annotate_memory_is_initialized");
                vector<Value *> annotate_args(3);
                annotate_args[0] = get_user_context();
                annotate_args[1] = buf;
                annotate_args[2] = codegen(Cast::make(Int(64), buf_size));
                builder->CreateCall(annotate, annotate_args);
            }
            value = buf;
        }
    } else if (op->is_intrinsic(Call::memoize_expr)) {
        // Used as an annotation for caching, should be invisible to
        // codegen. Ignore arguments beyond the first as they are only
        // used in the cache key.
        internal_assert(!op->args.empty());
        value = codegen(op->args[0]);
    } else if (op->is_intrinsic(Call::alloca)) {
        // The argument is the number of bytes. For now it must be
        // const, or a call to size_of_halide_buffer_t.
        internal_assert(op->args.size() == 1);

        // We can generate slightly cleaner IR with fewer alignment
        // restrictions if we recognize the most common types we
        // expect to get alloca'd.
        const Call *call = op->args[0].as<Call>();
        if (op->type == type_of<struct halide_buffer_t *>() &&
            call && call->is_intrinsic(Call::size_of_halide_buffer_t)) {
            value = create_alloca_at_entry(halide_buffer_t_type, 1);
        } else {
            const int64_t *sz = as_const_int(op->args[0]);
            internal_assert(sz);
            if (op->type == type_of<struct halide_dimension_t *>()) {
                value = create_alloca_at_entry(dimension_t_type, *sz / sizeof(halide_dimension_t));
            } else {
                // Just use an i8* and make the users bitcast it.
                value = create_alloca_at_entry(i8_t, *sz);
            }
        }
    } else if (op->is_intrinsic(Call::register_destructor)) {
        internal_assert(op->args.size() == 2);
        const StringImm *fn = op->args[0].as<StringImm>();
        internal_assert(fn);
        llvm::Function *f = module->getFunction(fn->value);
        if (!f) {
            llvm::Type *arg_types[] = {i8_t->getPointerTo(), i8_t->getPointerTo()};
            FunctionType *func_t = FunctionType::get(void_t, arg_types, false);
            f = llvm::Function::Create(func_t, llvm::Function::ExternalLinkage, fn->value, module.get());
            f->setCallingConv(CallingConv::C);
        }
        internal_assert(op->args[1].type().is_handle());
        Value *arg = codegen(op->args[1]);
        value = register_destructor(f, arg, Always);
    } else if (op->is_intrinsic(Call::call_cached_indirect_function)) {
        // Arguments to call_cached_indirect_function are of the form
        //
        //    cond_1, "sub_function_name_1",
        //    cond_2, "sub_function_name_2",
        //    ...
        //    cond_N, "sub_function_name_N"
        //
        // This will generate code that corresponds (roughly) to
        //
        //    static FunctionPtr f = []{
        //      if (cond_1) return sub_function_name_1;
        //      if (cond_2) return sub_function_name_2;
        //      ...
        //      if (cond_N) return sub_function_name_N;
        //    }
        //    return f(args)
        //
        // i.e.: the conditions will be evaluated *in order*; the first one
        // evaluating to true will have its corresponding function cached,
        // which will be used to complete this (and all subsequent) calls.
        //
        // The final condition (cond_N) must evaluate to a constant TRUE
        // value (so that the final function will be selected if all others
        // fail); failure to do so will cause unpredictable results.
        //
        // There is currently no way to clear the cached function pointer.
        //
        // It is assumed/required that all of the conditions are "pure"; each
        // must evaluate to the same value (within a given runtime environment)
        // across multiple evaluations.
        //
        // It is assumed/required that all of the sub-functions have arguments
        // (and return values) that are identical to those of this->function.
        //
        // Note that we require >= 4 arguments: fewer would imply
        // only one condition+function pair, which is pointless to use
        // (the function should always be called directly).
        //
        internal_assert(op->args.size() >= 4);
        internal_assert(!(op->args.size() & 1));

        // Gather information we need about each function.
        struct SubFn {
            llvm::Function *fn;
            llvm::GlobalValue *fn_ptr;
            Expr cond;
        };
        vector<SubFn> sub_fns;
        for (size_t i = 0; i < op->args.size(); i += 2) {
            const string sub_fn_name = op->args[i + 1].as<StringImm>()->value;
            string extern_sub_fn_name = sub_fn_name;
            llvm::Function *sub_fn = module->getFunction(sub_fn_name);
            if (!sub_fn) {
                extern_sub_fn_name = get_mangled_names(sub_fn_name,
                                                       LinkageType::External,
                                                       NameMangling::Default,
                                                       current_function_args,
                                                       get_target())
                                         .extern_name;
                debug(1) << "Did not find function " << sub_fn_name
                         << ", assuming extern \"C\" " << extern_sub_fn_name << "\n";
                vector<llvm::Type *> arg_types;
                for (const auto &arg : function->args()) {
                    arg_types.push_back(arg.getType());
                }
                llvm::Type *result_type = llvm_type_of(upgrade_type_for_argument_passing(op->type));
                FunctionType *func_t = FunctionType::get(result_type, arg_types, false);
                sub_fn = llvm::Function::Create(func_t, llvm::Function::ExternalLinkage,
                                                extern_sub_fn_name, module.get());
                sub_fn->setCallingConv(CallingConv::C);
            }

            llvm::GlobalValue *sub_fn_ptr = module->getNamedValue(extern_sub_fn_name);
            if (!sub_fn_ptr) {
                debug(1) << "Did not find function ptr " << extern_sub_fn_name << ", assuming extern \"C\".\n";
                sub_fn_ptr = new GlobalVariable(*module, sub_fn->getType(),
                                                /*isConstant*/ true, GlobalValue::ExternalLinkage,
                                                /*initializer*/ nullptr, extern_sub_fn_name);
            }
            auto cond = op->args[i];
            sub_fns.push_back({sub_fn, sub_fn_ptr, cond});
        }

        // Create a null-initialized global to track this object.
        auto *const base_fn = sub_fns.back().fn;
        const string global_name = unique_name(base_fn->getName().str() + "_indirect_fn_ptr");
        GlobalVariable *global = new GlobalVariable(
            *module,
            base_fn->getType(),
            /*isConstant*/ false,
            GlobalValue::PrivateLinkage,
            ConstantPointerNull::get(base_fn->getType()),
            global_name);
        LoadInst *loaded_value = builder->CreateLoad(global->getType()->getPointerElementType(), global);

        BasicBlock *global_inited_bb = BasicBlock::Create(*context, "global_inited_bb", function);
        BasicBlock *global_not_inited_bb = BasicBlock::Create(*context, "global_not_inited_bb", function);
        BasicBlock *call_fn_bb = BasicBlock::Create(*context, "call_fn_bb", function);

        // Only init the global if not already inited.
        //
        // Note that we deliberately do not attempt to make this threadsafe via (e.g.) mutexes;
        // the requirements of the conditions above mean that multiple writes *should* only
        // be able to re-write the same value, which is harmless for our purposes, and
        // avoiding such code simplifies and speeds the resulting code.
        //
        // (Note that if we ever need to add a way to clear the cached function pointer,
        // we may need to reconsider this, to avoid amusingly horrible race conditions.)
        builder->CreateCondBr(builder->CreateIsNotNull(loaded_value),
                              global_inited_bb, global_not_inited_bb, very_likely_branch);

        // Build the not-already-inited case
        builder->SetInsertPoint(global_not_inited_bb);
        llvm::Value *selected_value = nullptr;
        for (int i = sub_fns.size() - 1; i >= 0; i--) {
            const auto sub_fn = sub_fns[i];
            if (!selected_value) {
                selected_value = sub_fn.fn_ptr;
            } else {
                Value *c = codegen(sub_fn.cond);
                selected_value = builder->CreateSelect(c, sub_fn.fn_ptr, selected_value);
            }
        }
        builder->CreateStore(selected_value, global);
        builder->CreateBr(call_fn_bb);

        // Just an incoming edge for the Phi node
        builder->SetInsertPoint(global_inited_bb);
        builder->CreateBr(call_fn_bb);

        builder->SetInsertPoint(call_fn_bb);
        PHINode *phi = builder->CreatePHI(selected_value->getType(), 2);
        phi->addIncoming(selected_value, global_not_inited_bb);
        phi->addIncoming(loaded_value, global_inited_bb);

        std::vector<llvm::Value *> call_args;
        for (auto &arg : function->args()) {
            call_args.push_back(&arg);
        }

        llvm::CallInst *call = builder->CreateCall(base_fn->getFunctionType(), phi, call_args);
        value = call;
    } else if (op->is_intrinsic(Call::prefetch)) {
        user_assert((op->args.size() == 4) && is_const_one(op->args[2]))
            << "Only prefetch of 1 cache line is supported.\n";

        llvm::Function *prefetch_fn = module->getFunction("_halide_prefetch");
        internal_assert(prefetch_fn);

        vector<llvm::Value *> args;
        args.push_back(codegen_buffer_pointer(codegen(op->args[0]), op->type, op->args[1]));
        // The first argument is a pointer, which has type i8*. We
        // need to cast the argument, which might be a pointer to a
        // different type.
        llvm::Type *ptr_type = prefetch_fn->getFunctionType()->params()[0];
        args[0] = builder->CreateBitCast(args[0], ptr_type);

        value = builder->CreateCall(prefetch_fn, args);

    } else if (op->is_intrinsic(Call::signed_integer_overflow)) {
        user_error << "Signed integer overflow occurred during constant-folding. Signed"
                      " integer overflow for int32 and int64 is undefined behavior in"
                      " Halide.\n";
    } else if (op->is_intrinsic(Call::undef)) {
        value = UndefValue::get(llvm_type_of(op->type));
    } else if (op->is_intrinsic(Call::size_of_halide_buffer_t)) {
        llvm::DataLayout d(module.get());
        value = ConstantInt::get(i32_t, (int)d.getTypeAllocSize(halide_buffer_t_type));
    } else if (op->is_intrinsic(Call::strict_float)) {
        IRBuilder<llvm::ConstantFolder, llvm::IRBuilderDefaultInserter>::FastMathFlagGuard guard(*builder);
        llvm::FastMathFlags safe_flags;
        safe_flags.clear();
        builder->setFastMathFlags(safe_flags);
        builder->setDefaultFPMathTag(strict_fp_math_md);
        value = codegen(op->args[0]);
    } else if (is_float16_transcendental(op)) {
        value = codegen(lower_float16_transcendental_to_float32_equivalent(op));
    } else if (op->is_intrinsic(Call::mux)) {
        value = codegen(lower_mux(op));
    } else if (op->is_intrinsic()) {
        Expr lowered = lower_intrinsic(op);
        if (!lowered.defined()) {
            internal_error << "Unknown intrinsic " << op->name;
        }
        value = codegen(lowered);
    } else if (op->call_type == Call::PureExtern && op->name == "pow_f32") {
        internal_assert(op->args.size() == 2);
        Expr x = op->args[0];
        Expr y = op->args[1];
        Halide::Expr abs_x_pow_y = Internal::halide_exp(Internal::halide_log(abs(x)) * y);
        Halide::Expr nan_expr = Call::make(x.type(), "nan_f32", {}, Call::PureExtern);
        Expr iy = floor(y);
        Expr one = make_one(x.type());
        Expr zero = make_zero(x.type());
        Expr e = select(x > 0, abs_x_pow_y,        // Strictly positive x
                        y == 0.0f, one,            // x^0 == 1
                        x == 0.0f, zero,           // 0^y == 0
                        y != iy, nan_expr,         // negative x to a non-integer power
                        iy % 2 == 0, abs_x_pow_y,  // negative x to an even power
                        -abs_x_pow_y);             // negative x to an odd power
        e = common_subexpression_elimination(e);
        e.accept(this);
    } else if (op->call_type == Call::PureExtern && op->name == "log_f32") {
        internal_assert(op->args.size() == 1);
        Expr e = Internal::halide_log(op->args[0]);
        e.accept(this);
    } else if (op->call_type == Call::PureExtern && op->name == "exp_f32") {
        internal_assert(op->args.size() == 1);
        Expr e = Internal::halide_exp(op->args[0]);
        e.accept(this);
    } else if (op->call_type == Call::PureExtern &&
               (op->name == "is_nan_f32" || op->name == "is_nan_f64")) {
        internal_assert(op->args.size() == 1);
        Value *a = codegen(op->args[0]);

        /* NaNs are not supposed to exist in "no NaNs" compilation
         * mode, but it appears llvm special cases the unordered
         * compare instruction when the global NoNaNsFPMath option is
         * set and still checks for a NaN. However if the nnan flag is
         * set on the instruction itself, llvm treats the comparison
         * as always false. Thus we always turn off the per-instruction
         * fast-math flags for this instruction. I.e. it is always
         * treated as strict. Note that compilation may still be in
         * fast-math mode due to global options, but that's ok due to
         * the aforementioned special casing. */
        IRBuilder<llvm::ConstantFolder, llvm::IRBuilderDefaultInserter>::FastMathFlagGuard guard(*builder);
        llvm::FastMathFlags safe_flags;
        safe_flags.clear();
        builder->setFastMathFlags(safe_flags);
        builder->setDefaultFPMathTag(strict_fp_math_md);

        value = builder->CreateFCmpUNO(a, a);
    } else if (op->call_type == Call::PureExtern &&
               (op->name == "is_inf_f32" || op->name == "is_inf_f64")) {
        internal_assert(op->args.size() == 1);

        IRBuilder<llvm::ConstantFolder, llvm::IRBuilderDefaultInserter>::FastMathFlagGuard guard(*builder);
        llvm::FastMathFlags safe_flags;
        safe_flags.clear();
        builder->setFastMathFlags(safe_flags);
        builder->setDefaultFPMathTag(strict_fp_math_md);

        // isinf(e) -> (fabs(e) == infinity)
        Expr e = op->args[0];
        internal_assert(e.type().is_float());
        Expr inf = e.type().max();
        codegen(abs(e) == inf);
    } else if (op->call_type == Call::PureExtern &&
               (op->name == "is_finite_f32" || op->name == "is_finite_f64")) {
        internal_assert(op->args.size() == 1);
        internal_assert(op->args[0].type().is_float());

        IRBuilder<llvm::ConstantFolder, llvm::IRBuilderDefaultInserter>::FastMathFlagGuard guard(*builder);
        llvm::FastMathFlags safe_flags;
        safe_flags.clear();
        builder->setFastMathFlags(safe_flags);
        builder->setDefaultFPMathTag(strict_fp_math_md);

        // isfinite(e) -> (fabs(e) != infinity && !isnan(e)) -> (fabs(e) != infinity && e == e)
        Expr e = op->args[0];
        internal_assert(e.type().is_float());
        Expr inf = e.type().max();
        codegen(abs(e) != inf && e == e);
    } else {
        // It's an extern call.

        std::string name;
        if (op->call_type == Call::ExternCPlusPlus) {
            user_assert(get_target().has_feature(Target::CPlusPlusMangling)) << "Target must specify C++ name mangling (\"c_plus_plus_name_mangling\") in order to call C++ externs. (" << op->name << ")\n";

            std::vector<std::string> namespaces;
            name = extract_namespaces(op->name, namespaces);
            std::vector<ExternFuncArgument> mangle_args;
            for (const auto &arg : op->args) {
                mangle_args.emplace_back(arg);
            }
            name = cplusplus_function_mangled_name(name, namespaces, op->type, mangle_args, get_target());
        } else {
            name = op->name;
        }

        // Codegen the args
        vector<Value *> args(op->args.size());
        for (size_t i = 0; i < op->args.size(); i++) {
            args[i] = codegen(op->args[i]);
        }

        llvm::Function *fn = module->getFunction(name);

        llvm::Type *result_type = llvm_type_of(upgrade_type_for_argument_passing(op->type));

        // Add a user context arg as needed. It's never a vector.
        bool takes_user_context = function_takes_user_context(op->name);
        if (takes_user_context) {
            internal_assert(fn) << "External function " << op->name << " is marked as taking user_context, but is not in the runtime module. Check if runtime_api.cpp needs to be rebuilt.\n";
            debug(4) << "Adding user_context to " << op->name << " args\n";
            args.insert(args.begin(), get_user_context());
        }

        // If we can't find it, declare it extern "C"
        if (!fn) {
            vector<llvm::Type *> arg_types(args.size());
            for (size_t i = 0; i < args.size(); i++) {
                arg_types[i] = args[i]->getType();
                if (arg_types[i]->isVectorTy()) {
                    VectorType *vt = dyn_cast<VectorType>(arg_types[i]);
                    arg_types[i] = vt->getElementType();
                }
            }

            llvm::Type *scalar_result_type = result_type;
            if (result_type->isVectorTy()) {
                VectorType *vt = dyn_cast<VectorType>(result_type);
                scalar_result_type = vt->getElementType();
            }

            FunctionType *func_t = FunctionType::get(scalar_result_type, arg_types, false);

            fn = llvm::Function::Create(func_t, llvm::Function::ExternalLinkage, name, module.get());
            fn->setCallingConv(CallingConv::C);
            debug(4) << "Did not find " << op->name << ". Declared it extern \"C\".\n";
        } else {
            debug(4) << "Found " << op->name << "\n";

            // TODO: Say something more accurate here as there is now
            // partial information in the handle_type field, but it is
            // not clear it can be matched to the LLVM types and it is
            // not always there.
            // Halide's type system doesn't preserve pointer types
            // correctly (they just get called "Handle()"), so we may
            // need to pointer cast to the appropriate type. Only look at
            // fixed params (not varags) in llvm function.
            FunctionType *func_t = fn->getFunctionType();
            for (size_t i = takes_user_context ? 1 : 0;
                 i < std::min(args.size(), (size_t)(func_t->getNumParams()));
                 i++) {
                Expr halide_arg = takes_user_context ? op->args[i - 1] : op->args[i];
                if (halide_arg.type().is_handle()) {
                    llvm::Type *t = func_t->getParamType(i);

                    // Widen to vector-width as needed. If the
                    // function doesn't actually take a vector,
                    // individual lanes will be extracted below.
                    if (halide_arg.type().is_vector() &&
                        !t->isVectorTy()) {
                        t = get_vector_type(t, halide_arg.type().lanes());
                    }

                    if (t != args[i]->getType()) {
                        debug(4) << "Pointer casting argument to extern call: "
                                 << halide_arg << "\n";
                        args[i] = builder->CreatePointerCast(args[i], t);
                    }
                }
            }
        }

        if (op->type.is_scalar()) {
            CallInst *call = builder->CreateCall(fn, args);
            if (op->is_pure()) {
                call->setDoesNotAccessMemory();
            }
            call->setDoesNotThrow();
            value = call;
        } else {

            // Check if a vector version of the function already
            // exists at some useful width.
            pair<llvm::Function *, int> vec =
                find_vector_runtime_function(name, op->type.lanes());
            llvm::Function *vec_fn = vec.first;
            int w = vec.second;

            if (vec_fn) {
                value = call_intrin(llvm_type_of(op->type), w,
                                    get_llvm_function_name(vec_fn), args);
            } else {

                // No vector version found. Scalarize. Extract each simd
                // lane in turn and do one scalar call to the function.
                value = UndefValue::get(result_type);
                for (int i = 0; i < op->type.lanes(); i++) {
                    Value *idx = ConstantInt::get(i32_t, i);
                    vector<Value *> arg_lane(args.size());
                    for (size_t j = 0; j < args.size(); j++) {
                        if (args[j]->getType()->isVectorTy()) {
                            arg_lane[j] = builder->CreateExtractElement(args[j], idx);
                        } else {
                            arg_lane[j] = args[j];
                        }
                    }
                    CallInst *call = builder->CreateCall(fn, arg_lane);
                    if (op->is_pure()) {
                        call->setDoesNotAccessMemory();
                    }
                    call->setDoesNotThrow();
                    if (!call->getType()->isVoidTy()) {
                        value = builder->CreateInsertElement(value, call, idx);
                    }  // otherwise leave it as undef.
                }
            }
        }
    }
}

void CodeGen_LLVM::visit(const Prefetch *op) {
    internal_error << "Prefetch encountered during codegen\n";
}

void CodeGen_LLVM::visit(const Let *op) {
    sym_push(op->name, codegen(op->value));
    value = codegen(op->body);
    sym_pop(op->name);
}

void CodeGen_LLVM::visit(const LetStmt *op) {
    sym_push(op->name, codegen(op->value));
    codegen(op->body);
    sym_pop(op->name);
}

void CodeGen_LLVM::visit(const AssertStmt *op) {
    create_assertion(codegen(op->condition), op->message);
}

Constant *CodeGen_LLVM::create_string_constant(const string &s) {
    map<string, Constant *>::iterator iter = string_constants.find(s);
    if (iter == string_constants.end()) {
        vector<char> data;
        data.reserve(s.size() + 1);
        data.insert(data.end(), s.begin(), s.end());
        data.push_back(0);
        Constant *val = create_binary_blob(data, "str");
        string_constants[s] = val;
        return val;
    } else {
        return iter->second;
    }
}

Constant *CodeGen_LLVM::create_binary_blob(const vector<char> &data, const string &name, bool constant) {
    internal_assert(!data.empty());
    llvm::Type *type = ArrayType::get(i8_t, data.size());
    GlobalVariable *global = new GlobalVariable(*module, type,
                                                constant, GlobalValue::PrivateLinkage,
                                                nullptr, name);
    ArrayRef<unsigned char> data_array((const unsigned char *)&data[0], data.size());
    global->setInitializer(ConstantDataArray::get(*context, data_array));
    size_t alignment = 32;
    size_t native_vector_bytes = (size_t)(native_vector_bits() / 8);
    if (data.size() > alignment && native_vector_bytes > alignment) {
        alignment = native_vector_bytes;
    }
    global->setAlignment(llvm::Align(alignment));

    Constant *zero = ConstantInt::get(i32_t, 0);
    Constant *zeros[] = {zero, zero};
    Constant *ptr = ConstantExpr::getInBoundsGetElementPtr(type, global, zeros);
    return ptr;
}

void CodeGen_LLVM::create_assertion(Value *cond, const Expr &message, llvm::Value *error_code) {

    internal_assert(!message.defined() || message.type() == Int(32))
        << "Assertion result is not an int: " << message;

    if (target.has_feature(Target::NoAsserts)) {
        return;
    }

    // If the condition is a vector, fold it down to a scalar
    VectorType *vt = dyn_cast<VectorType>(cond->getType());
    if (vt) {
        Value *scalar_cond = builder->CreateExtractElement(cond, ConstantInt::get(i32_t, 0));
        for (int i = 1; i < get_vector_num_elements(vt); i++) {
            Value *lane = builder->CreateExtractElement(cond, ConstantInt::get(i32_t, i));
            scalar_cond = builder->CreateAnd(scalar_cond, lane);
        }
        cond = scalar_cond;
    }

    // Make a new basic block for the assert
    BasicBlock *assert_fails_bb = BasicBlock::Create(*context, "assert failed", function);
    BasicBlock *assert_succeeds_bb = BasicBlock::Create(*context, "assert succeeded", function);

    // If the condition fails, enter the assert body, otherwise, enter the block after
    builder->CreateCondBr(cond, assert_succeeds_bb, assert_fails_bb, very_likely_branch);

    // Build the failure case
    builder->SetInsertPoint(assert_fails_bb);

    // Call the error handler
    if (!error_code) {
        error_code = codegen(message);
    }

    return_with_error_code(error_code);

    // Continue on using the success case
    builder->SetInsertPoint(assert_succeeds_bb);
}

void CodeGen_LLVM::return_with_error_code(llvm::Value *error_code) {
    // Branch to the destructor block, which cleans up and then bails out.
    BasicBlock *dtors = get_destructor_block();

    // Hook up our error code to the phi node that the destructor block starts with.
    PHINode *phi = dyn_cast<PHINode>(dtors->begin());
    internal_assert(phi) << "The destructor block is supposed to start with a phi node\n";
    phi->addIncoming(error_code, builder->GetInsertBlock());

    builder->CreateBr(get_destructor_block());
}

void CodeGen_LLVM::visit(const ProducerConsumer *op) {
    string name;
    if (op->is_producer) {
        name = std::string("produce ") + op->name;
    } else {
        name = std::string("consume ") + op->name;
    }
    BasicBlock *produce = BasicBlock::Create(*context, name, function);
    builder->CreateBr(produce);
    builder->SetInsertPoint(produce);
    codegen(op->body);
}

void CodeGen_LLVM::visit(const For *op) {
    Value *min = codegen(op->min);
    Value *extent = codegen(op->extent);
    const Acquire *acquire = op->body.as<Acquire>();

    if (op->for_type == ForType::Parallel ||
        (op->for_type == ForType::Serial &&
         acquire &&
         !expr_uses_var(acquire->count, op->name))) {
        do_as_parallel_task(op);
    } else if (op->for_type == ForType::Serial) {

        Value *max = builder->CreateNSWAdd(min, extent);

        BasicBlock *preheader_bb = builder->GetInsertBlock();

        // Make a new basic block for the loop
        BasicBlock *loop_bb = BasicBlock::Create(*context, std::string("for ") + op->name, function);
        // Create the block that comes after the loop
        BasicBlock *after_bb = BasicBlock::Create(*context, std::string("end for ") + op->name, function);

        // If min < max, fall through to the loop bb
        Value *enter_condition = builder->CreateICmpSLT(min, max);
        builder->CreateCondBr(enter_condition, loop_bb, after_bb, very_likely_branch);
        builder->SetInsertPoint(loop_bb);

        // Make our phi node.
        PHINode *phi = builder->CreatePHI(i32_t, 2);
        phi->addIncoming(min, preheader_bb);

        // Within the loop, the variable is equal to the phi value
        sym_push(op->name, phi);

        // Emit the loop body
        codegen(op->body);

        // Update the counter
        Value *next_var = builder->CreateNSWAdd(phi, ConstantInt::get(i32_t, 1));

        // Add the back-edge to the phi node
        phi->addIncoming(next_var, builder->GetInsertBlock());

        // Maybe exit the loop
        Value *end_condition = builder->CreateICmpNE(next_var, max);
        builder->CreateCondBr(end_condition, loop_bb, after_bb);

        builder->SetInsertPoint(after_bb);

        // Pop the loop variable from the scope
        sym_pop(op->name);
    } else {
        internal_error << "Unknown type of For node. Only Serial and Parallel For nodes should survive down to codegen.\n";
    }
}

void CodeGen_LLVM::do_parallel_tasks(const vector<ParallelTask> &tasks) {
    Closure closure;
    for (const auto &t : tasks) {
        Stmt s = t.body;
        if (!t.loop_var.empty()) {
            s = LetStmt::make(t.loop_var, 0, s);
        }
        s.accept(&closure);
    }

    // Allocate a closure
    StructType *closure_t = build_closure_type(closure, halide_buffer_t_type, context);
    Value *closure_ptr = create_alloca_at_entry(closure_t, 1);

    // Fill in the closure
    pack_closure(closure_t, closure_ptr, closure, symbol_table, halide_buffer_t_type, builder);

    closure_ptr = builder->CreatePointerCast(closure_ptr, i8_t->getPointerTo());

    int num_tasks = (int)tasks.size();

    // Make space on the stack for the tasks
    llvm::Value *task_stack_ptr = create_alloca_at_entry(parallel_task_t_type, num_tasks);

    llvm::Type *args_t[] = {i8_t->getPointerTo(), i32_t, i8_t->getPointerTo()};
    FunctionType *task_t = FunctionType::get(i32_t, args_t, false);
    llvm::Type *loop_args_t[] = {i8_t->getPointerTo(), i32_t, i32_t, i8_t->getPointerTo(), i8_t->getPointerTo()};
    FunctionType *loop_task_t = FunctionType::get(i32_t, loop_args_t, false);

    Value *result = nullptr;

    for (int i = 0; i < num_tasks; i++) {
        ParallelTask t = tasks[i];

        // Analyze the task body
        class MayBlock : public IRVisitor {
            using IRVisitor::visit;
            void visit(const Acquire *op) override {
                result = true;
            }

        public:
            bool result = false;
        };

        // TODO(zvookin|abadams): This makes multiple passes over the
        // IR to cover each node. (One tree walk produces the min
        // thread count for all nodes, but we redo each subtree when
        // compiling a given node.) Ideally we'd move to a lowering pass
        // that converts our parallelism constructs to Call nodes, or
        // direct hardware operations in some cases.
        // Also, this code has to exactly mirror the logic in get_parallel_tasks.
        // It would be better to do one pass on the tree and centralize the task
        // deduction logic in one place.
        class MinThreads : public IRVisitor {
            using IRVisitor::visit;

            std::pair<Stmt, int> skip_acquires(Stmt first) {
                int count = 0;
                while (first.defined()) {
                    const Acquire *acq = first.as<Acquire>();
                    if (acq == nullptr) {
                        break;
                    }
                    count++;
                    first = acq->body;
                }
                return {first, count};
            }

            void visit(const Fork *op) override {
                int total_threads = 0;
                int direct_acquires = 0;
                // Take the sum of min threads across all
                // cascaded Fork nodes.
                const Fork *node = op;
                while (node != nullptr) {
                    result = 0;
                    auto after_acquires = skip_acquires(node->first);
                    direct_acquires += after_acquires.second;

                    after_acquires.first.accept(this);
                    total_threads += result;

                    const Fork *continued_branches = node->rest.as<Fork>();
                    if (continued_branches == nullptr) {
                        result = 0;
                        after_acquires = skip_acquires(node->rest);
                        direct_acquires += after_acquires.second;
                        after_acquires.first.accept(this);
                        total_threads += result;
                    }
                    node = continued_branches;
                }
                if (direct_acquires == 0 && total_threads == 0) {
                    result = 0;
                } else {
                    result = total_threads + 1;
                }
            }

            void visit(const For *op) override {
                result = 0;

                if (op->for_type == ForType::Parallel) {
                    IRVisitor::visit(op);
                    if (result > 0) {
                        result += 1;
                    }
                } else if (op->for_type == ForType::Serial) {
                    auto after_acquires = skip_acquires(op->body);
                    if (after_acquires.second > 0 &&
                        !expr_uses_var(op->body.as<Acquire>()->count, op->name)) {
                        after_acquires.first.accept(this);
                        result++;
                    } else {
                        IRVisitor::visit(op);
                    }
                } else {
                    IRVisitor::visit(op);
                }
            }

            // This is a "standalone" Acquire and will result in its own task.
            // Treat it requiring one more thread than its body.
            void visit(const Acquire *op) override {
                result = 0;
                auto after_inner_acquires = skip_acquires(op);
                after_inner_acquires.first.accept(this);
                result = result + 1;
            }

            void visit(const Block *op) override {
                result = 0;
                op->first.accept(this);
                int result_first = result;
                result = 0;
                op->rest.accept(this);
                result = std::max(result, result_first);
            }

        public:
            int result = 0;
        };
        MinThreads min_threads;
        t.body.accept(&min_threads);

        // Decide if we're going to call do_par_for or
        // do_parallel_tasks. halide_do_par_for is simpler, but
        // assumes a bunch of things. Programs that don't use async
        // can also enter the task system via do_par_for.
        Value *task_parent = sym_get("__task_parent", false);
        bool use_do_par_for = (num_tasks == 1 &&
                               min_threads.result == 0 &&
                               t.semaphores.empty() &&
                               !task_parent);

        // Make the array of semaphore acquisitions this task needs to do before it runs.
        Value *semaphores;
        Value *num_semaphores = ConstantInt::get(i32_t, (int)t.semaphores.size());
        if (!t.semaphores.empty()) {
            semaphores = create_alloca_at_entry(semaphore_acquire_t_type, (int)t.semaphores.size());
            for (int i = 0; i < (int)t.semaphores.size(); i++) {
                Value *semaphore = codegen(t.semaphores[i].semaphore);
                semaphore = builder->CreatePointerCast(semaphore, semaphore_t_type->getPointerTo());
                Value *count = codegen(t.semaphores[i].count);
                Value *slot_ptr = builder->CreateConstGEP2_32(semaphore_acquire_t_type, semaphores, i, 0);
                builder->CreateStore(semaphore, slot_ptr);
                slot_ptr = builder->CreateConstGEP2_32(semaphore_acquire_t_type, semaphores, i, 1);
                builder->CreateStore(count, slot_ptr);
            }
        } else {
            semaphores = ConstantPointerNull::get(semaphore_acquire_t_type->getPointerTo());
        }

        FunctionType *fn_type = use_do_par_for ? task_t : loop_task_t;
        int closure_arg_idx = use_do_par_for ? 2 : 3;

        // Make a new function that does the body
        llvm::Function *containing_function = function;
        function = llvm::Function::Create(fn_type, llvm::Function::InternalLinkage,
                                          t.name, module.get());

        llvm::Value *task_ptr = builder->CreatePointerCast(function, fn_type->getPointerTo());

        function->addParamAttr(closure_arg_idx, Attribute::NoAlias);

        set_function_attributes_for_target(function, target);

        // Make the initial basic block and jump the builder into the new function
        IRBuilderBase::InsertPoint call_site = builder->saveIP();
        BasicBlock *block = BasicBlock::Create(*context, "entry", function);
        builder->SetInsertPoint(block);

        // Save the destructor block
        BasicBlock *parent_destructor_block = destructor_block;
        destructor_block = nullptr;

        // Make a new scope to use
        Scope<Value *> saved_symbol_table;
        symbol_table.swap(saved_symbol_table);

        // Get the function arguments

        // The user context is first argument of the function; it's
        // important that we override the name to be "__user_context",
        // since the LLVM function has a random auto-generated name for
        // this argument.
        llvm::Function::arg_iterator iter = function->arg_begin();
        sym_push("__user_context", iterator_to_pointer(iter));

        if (use_do_par_for) {
            // Next is the loop variable.
            ++iter;
            sym_push(t.loop_var, iterator_to_pointer(iter));
        } else if (!t.loop_var.empty()) {
            // We peeled off a loop. Wrap a new loop around the body
            // that just does the slice given by the arguments.
            string loop_min_name = unique_name('t');
            string loop_extent_name = unique_name('t');
            t.body = For::make(t.loop_var,
                               Variable::make(Int(32), loop_min_name),
                               Variable::make(Int(32), loop_extent_name),
                               ForType::Serial,
                               DeviceAPI::None,
                               t.body);
            ++iter;
            sym_push(loop_min_name, iterator_to_pointer(iter));
            ++iter;
            sym_push(loop_extent_name, iterator_to_pointer(iter));
        } else {
            // This task is not any kind of loop, so skip these args.
            ++iter;
            ++iter;
        }

        // The closure pointer is either the last (for halide_do_par_for) or
        // second to last argument (for halide_do_parallel_tasks).
        ++iter;
        iter->setName("closure");
        Value *closure_handle = builder->CreatePointerCast(iterator_to_pointer(iter),
                                                           closure_t->getPointerTo());

        // Load everything from the closure into the new scope
        unpack_closure(closure, symbol_table, closure_t, closure_handle, builder);

        if (!use_do_par_for) {
            // For halide_do_parallel_tasks the threading runtime task parent
            // is the last argument.
            ++iter;
            iter->setName("task_parent");
            sym_push("__task_parent", iterator_to_pointer(iter));
        }

        // Generate the new function body
        codegen(t.body);

        // Return success
        return_with_error_code(ConstantInt::get(i32_t, 0));

        // Move the builder back to the main function.
        builder->restoreIP(call_site);

        // Now restore the scope
        symbol_table.swap(saved_symbol_table);
        function = containing_function;

        // Restore the destructor block
        destructor_block = parent_destructor_block;

        Value *min = codegen(t.min);
        Value *extent = codegen(t.extent);
        Value *serial = codegen(cast(UInt(8), t.serial));

        if (use_do_par_for) {
            llvm::Function *do_par_for = module->getFunction("halide_do_par_for");
            internal_assert(do_par_for) << "Could not find halide_do_par_for in initial module\n";
            do_par_for->addParamAttr(4, Attribute::NoAlias);
            Value *args[] = {get_user_context(), task_ptr, min, extent, closure_ptr};
            debug(4) << "Creating call to do_par_for\n";
            result = builder->CreateCall(do_par_for, args);
        } else {
            // Populate the task struct
            Value *slot_ptr = builder->CreateConstGEP2_32(parallel_task_t_type, task_stack_ptr, i, 0);
            builder->CreateStore(task_ptr, slot_ptr);
            slot_ptr = builder->CreateConstGEP2_32(parallel_task_t_type, task_stack_ptr, i, 1);
            builder->CreateStore(closure_ptr, slot_ptr);
            slot_ptr = builder->CreateConstGEP2_32(parallel_task_t_type, task_stack_ptr, i, 2);
            builder->CreateStore(create_string_constant(t.name), slot_ptr);
            slot_ptr = builder->CreateConstGEP2_32(parallel_task_t_type, task_stack_ptr, i, 3);
            builder->CreateStore(semaphores, slot_ptr);
            slot_ptr = builder->CreateConstGEP2_32(parallel_task_t_type, task_stack_ptr, i, 4);
            builder->CreateStore(num_semaphores, slot_ptr);
            slot_ptr = builder->CreateConstGEP2_32(parallel_task_t_type, task_stack_ptr, i, 5);
            builder->CreateStore(min, slot_ptr);
            slot_ptr = builder->CreateConstGEP2_32(parallel_task_t_type, task_stack_ptr, i, 6);
            builder->CreateStore(extent, slot_ptr);
            slot_ptr = builder->CreateConstGEP2_32(parallel_task_t_type, task_stack_ptr, i, 7);
            builder->CreateStore(ConstantInt::get(i32_t, min_threads.result), slot_ptr);
            slot_ptr = builder->CreateConstGEP2_32(parallel_task_t_type, task_stack_ptr, i, 8);
            builder->CreateStore(serial, slot_ptr);
        }
    }

    if (!result) {
        llvm::Function *do_parallel_tasks = module->getFunction("halide_do_parallel_tasks");
        internal_assert(do_parallel_tasks) << "Could not find halide_do_parallel_tasks in initial module\n";
        do_parallel_tasks->addParamAttr(2, Attribute::NoAlias);
        Value *task_parent = sym_get("__task_parent", false);
        if (!task_parent) {
            task_parent = ConstantPointerNull::get(i8_t->getPointerTo());  // void*
        }
        Value *args[] = {get_user_context(),
                         ConstantInt::get(i32_t, num_tasks),
                         task_stack_ptr,
                         task_parent};
        result = builder->CreateCall(do_parallel_tasks, args);
    }

    // Check for success
    Value *did_succeed = builder->CreateICmpEQ(result, ConstantInt::get(i32_t, 0));
    create_assertion(did_succeed, Expr(), result);
}

namespace {

string task_debug_name(const std::pair<string, int> &prefix) {
    if (prefix.second <= 1) {
        return prefix.first;
    } else {
        return prefix.first + "_" + std::to_string(prefix.second - 1);
    }
}

void add_fork(std::pair<string, int> &prefix) {
    if (prefix.second == 0) {
        prefix.first += ".fork";
    }
    prefix.second++;
}

void add_suffix(std::pair<string, int> &prefix, const string &suffix) {
    if (prefix.second > 1) {
        prefix.first += "_" + std::to_string(prefix.second - 1);
        prefix.second = 0;
    }
    prefix.first += suffix;
}

}  // namespace

void CodeGen_LLVM::get_parallel_tasks(const Stmt &s, vector<ParallelTask> &result, std::pair<string, int> prefix) {
    const For *loop = s.as<For>();
    const Acquire *acquire = loop ? loop->body.as<Acquire>() : s.as<Acquire>();
    if (const Fork *f = s.as<Fork>()) {
        add_fork(prefix);
        get_parallel_tasks(f->first, result, prefix);
        get_parallel_tasks(f->rest, result, prefix);
    } else if (!loop && acquire) {
        const Variable *v = acquire->semaphore.as<Variable>();
        internal_assert(v);
        add_suffix(prefix, "." + v->name);
        ParallelTask t{s, {}, "", 0, 1, const_false(), task_debug_name(prefix)};
        while (acquire) {
            t.semaphores.push_back({acquire->semaphore, acquire->count});
            t.body = acquire->body;
            acquire = t.body.as<Acquire>();
        }
        result.push_back(t);
    } else if (loop && loop->for_type == ForType::Parallel) {
        add_suffix(prefix, ".par_for." + loop->name);
        result.push_back(ParallelTask{loop->body, {}, loop->name, loop->min, loop->extent, const_false(), task_debug_name(prefix)});
    } else if (loop &&
               loop->for_type == ForType::Serial &&
               acquire &&
               !expr_uses_var(acquire->count, loop->name)) {
        const Variable *v = acquire->semaphore.as<Variable>();
        internal_assert(v);
        add_suffix(prefix, ".for." + v->name);
        ParallelTask t{loop->body, {}, loop->name, loop->min, loop->extent, const_true(), task_debug_name(prefix)};
        while (acquire) {
            t.semaphores.push_back({acquire->semaphore, acquire->count});
            t.body = acquire->body;
            acquire = t.body.as<Acquire>();
        }
        result.push_back(t);
    } else {
        add_suffix(prefix, "." + std::to_string(result.size()));
        result.push_back(ParallelTask{s, {}, "", 0, 1, const_false(), task_debug_name(prefix)});
    }
}

void CodeGen_LLVM::do_as_parallel_task(const Stmt &s) {
    vector<ParallelTask> tasks;
    get_parallel_tasks(s, tasks, {function->getName().str(), 0});
    do_parallel_tasks(tasks);
}

void CodeGen_LLVM::visit(const Acquire *op) {
    do_as_parallel_task(op);
}

void CodeGen_LLVM::visit(const Fork *op) {
    do_as_parallel_task(op);
}

void CodeGen_LLVM::visit(const Store *op) {
    if (!emit_atomic_stores) {
        // Peel lets off the index to make us more likely to pattern
        // match a ramp.
        if (const Let *let = op->index.as<Let>()) {
            Stmt s = Store::make(op->name, op->value, let->body, op->param, op->predicate, op->alignment);
            codegen(LetStmt::make(let->name, let->value, s));
            return;
        }
    }

    // Fix up the type
    Halide::Type value_type = op->value.type();
    Halide::Type storage_type = upgrade_type_for_storage(value_type);
    if (value_type != storage_type) {
        Expr v = reinterpret(storage_type, op->value);
        codegen(Store::make(op->name, v, op->index, op->param, op->predicate, op->alignment));
        return;
    }

    if (inside_atomic_mutex_node) {
        user_assert(value_type.is_scalar())
            << "The vectorized atomic operation for the store " << op->name
            << " is lowered into a mutex lock, which does not support vectorization.\n";
    }

    bool recursive = (expr_uses_var(op->index, op->name) ||
                      expr_uses_var(op->value, op->name));
    // Issue atomic store if we are inside an atomic node.
    if (emit_atomic_stores && recursive) {
        codegen_atomic_rmw(op);
        return;
    }

    // Predicated store.
    if (!is_const_one(op->predicate)) {
        codegen_predicated_vector_store(op);
        return;
    }

    auto annotate_store = [&](StoreInst *store, const Expr &index) {
        add_tbaa_metadata(store, op->name, index);
        if (emit_atomic_stores) {
            store->setAtomic(AtomicOrdering::Monotonic);
        }
    };

    Value *val = codegen(op->value);
    bool is_external = (external_buffer.find(op->name) != external_buffer.end());
    int alignment = value_type.bytes();
    const Ramp *ramp = op->index.as<Ramp>();

    if (value_type.is_scalar()) {
        // Scalar
        Value *ptr = codegen_buffer_pointer(op->name, value_type, op->index);
<<<<<<< HEAD
        StoreInst *store = builder->CreateAlignedStore(val, ptr, make_alignment(alignment));
        annotate_store(store, op->index);
    } else if (ramp && is_one(ramp->stride)) {
        // Dense vector
        int native_bits = native_vector_bits();
        int native_bytes = native_bits / 8;
=======
        StoreInst *store = builder->CreateAlignedStore(val, ptr, llvm::Align(value_type.bytes()));
        add_tbaa_metadata(store, op->name, op->index);
    } else if (const Let *let = op->index.as<Let>()) {
        Stmt s = Store::make(op->name, op->value, let->body, op->param, op->predicate, op->alignment);
        codegen(LetStmt::make(let->name, let->value, s));
    } else {
        int alignment = value_type.bytes();
        const Ramp *ramp = op->index.as<Ramp>();
        if (ramp && is_const_one(ramp->stride)) {

            int native_bits = native_vector_bits();
            int native_bytes = native_bits / 8;

            // Boost the alignment if possible, up to the native vector width.
            ModulusRemainder mod_rem = op->alignment;
            while ((mod_rem.remainder & 1) == 0 &&
                   (mod_rem.modulus & 1) == 0 &&
                   alignment < native_bytes) {
                mod_rem.modulus /= 2;
                mod_rem.remainder /= 2;
                alignment *= 2;
            }
>>>>>>> 35311679

        // Boost the alignment if possible, up to the native vector width.
        ModulusRemainder mod_rem = op->alignment;
        while ((mod_rem.remainder & 1) == 0 &&
               (mod_rem.modulus & 1) == 0 &&
               alignment < native_bytes) {
            mod_rem.modulus /= 2;
            mod_rem.remainder /= 2;
            alignment *= 2;
        }

<<<<<<< HEAD
        // If it is an external buffer, then we cannot assume that the host pointer
        // is aligned to at least the native vector width. However, we may be able to do
        // better than just assuming that it is unaligned.
        if (is_external && op->param.defined()) {
            int host_alignment = op->param.host_alignment();
            alignment = gcd(alignment, host_alignment);
        }

        // For dense vector stores wider than the native vector
        // width, bust them up into native vectors.
        int store_lanes = value_type.lanes();
        int native_lanes = native_bits / value_type.bits();

        for (int i = 0; i < store_lanes; i += native_lanes) {
            int slice_lanes = std::min(native_lanes, store_lanes - i);
            Expr slice_base = simplify(ramp->base + i);
            Expr slice_stride = make_one(slice_base.type());
            Expr slice_index = slice_lanes == 1 ? slice_base : Ramp::make(slice_base, slice_stride, slice_lanes);
            Value *slice_val = slice_vector(val, i, slice_lanes);
            Value *elt_ptr = codegen_buffer_pointer(op->name, value_type.element_of(), slice_base);
            Value *vec_ptr = builder->CreatePointerCast(elt_ptr, slice_val->getType()->getPointerTo());
            StoreInst *store = builder->CreateAlignedStore(slice_val, vec_ptr, make_alignment(alignment));
            annotate_store(store, slice_index);
        }
    } else if (ramp) {
        // Strided vector
        Type ptr_type = value_type.element_of();
        Value *ptr = codegen_buffer_pointer(op->name, ptr_type, ramp->base);
        const IntImm *const_stride = ramp->stride.as<IntImm>();
        Value *stride = codegen(ramp->stride);
        // Scatter without generating the indices as a vector
        for (int i = 0; i < ramp->lanes; i++) {
            Constant *lane = ConstantInt::get(i32_t, i);
            Value *v = builder->CreateExtractElement(val, lane);
            StoreInst *store = nullptr;
            if (const_stride) {
                // Use a constant offset from the base pointer
                Value *p =
                    builder->CreateConstInBoundsGEP1_32(
                        llvm_type_of(ptr_type),
                        ptr,
                        const_stride->value * i);
                store = builder->CreateAlignedStore(v, p, make_alignment(alignment));
            } else {
                // Increment the pointer by the stride for each element
                store = builder->CreateAlignedStore(v, ptr, make_alignment(alignment));
                ptr = builder->CreateInBoundsGEP(ptr, stride);
=======
            // For dense vector stores wider than the native vector
            // width, bust them up into native vectors.
            int store_lanes = value_type.lanes();
            int native_lanes = native_bits / value_type.bits();

            for (int i = 0; i < store_lanes; i += native_lanes) {
                int slice_lanes = std::min(native_lanes, store_lanes - i);
                Expr slice_base = simplify(ramp->base + i);
                Expr slice_stride = make_one(slice_base.type());
                Expr slice_index = slice_lanes == 1 ? slice_base : Ramp::make(slice_base, slice_stride, slice_lanes);
                Value *slice_val = slice_vector(val, i, slice_lanes);
                Value *elt_ptr = codegen_buffer_pointer(op->name, value_type.element_of(), slice_base);
                Value *vec_ptr = builder->CreatePointerCast(elt_ptr, slice_val->getType()->getPointerTo());
                StoreInst *store = builder->CreateAlignedStore(slice_val, vec_ptr, llvm::Align(alignment));
                add_tbaa_metadata(store, op->name, slice_index);
            }
        } else if (ramp) {
            Type ptr_type = value_type.element_of();
            Value *ptr = codegen_buffer_pointer(op->name, ptr_type, ramp->base);
            const IntImm *const_stride = ramp->stride.as<IntImm>();
            Value *stride = codegen(ramp->stride);
            // Scatter without generating the indices as a vector
            for (int i = 0; i < ramp->lanes; i++) {
                Constant *lane = ConstantInt::get(i32_t, i);
                Value *v = builder->CreateExtractElement(val, lane);
                if (const_stride) {
                    // Use a constant offset from the base pointer
                    Value *p =
                        builder->CreateConstInBoundsGEP1_32(
                            llvm_type_of(ptr_type),
                            ptr,
                            const_stride->value * i);
                    StoreInst *store = builder->CreateStore(v, p);
                    add_tbaa_metadata(store, op->name, op->index);
                } else {
                    // Increment the pointer by the stride for each element
                    StoreInst *store = builder->CreateStore(v, ptr);
                    add_tbaa_metadata(store, op->name, op->index);
                    ptr = builder->CreateInBoundsGEP(ptr, stride);
                }
            }
        } else {
            // Scatter
            Value *index = codegen(op->index);
            for (int i = 0; i < value_type.lanes(); i++) {
                Value *lane = ConstantInt::get(i32_t, i);
                Value *idx = builder->CreateExtractElement(index, lane);
                Value *v = builder->CreateExtractElement(val, lane);
                Value *ptr = codegen_buffer_pointer(op->name, value_type.element_of(), idx);
                StoreInst *store = builder->CreateStore(v, ptr);
                add_tbaa_metadata(store, op->name, op->index);
>>>>>>> 35311679
            }
            annotate_store(store, op->index);
        }
    } else {
        // Scatter
        Value *index = codegen(op->index);
        for (int i = 0; i < value_type.lanes(); i++) {
            Value *lane = ConstantInt::get(i32_t, i);
            Value *idx = builder->CreateExtractElement(index, lane);
            Value *v = builder->CreateExtractElement(val, lane);
            Value *ptr = codegen_buffer_pointer(op->name, value_type.element_of(), idx);
            StoreInst *store = builder->CreateAlignedStore(v, ptr, make_alignment(alignment));
            annotate_store(store, op->index);
        }
    }
}

void CodeGen_LLVM::codegen_asserts(const vector<const AssertStmt *> &asserts) {
    if (target.has_feature(Target::NoAsserts)) {
        return;
    }

    if (asserts.size() < 4) {
        for (const auto *a : asserts) {
            codegen(Stmt(a));
        }
        return;
    }

    internal_assert(asserts.size() <= 63);

    // Mix all the conditions together into a bitmask

    Expr bitmask = cast<uint64_t>(1) << 63;
    for (size_t i = 0; i < asserts.size(); i++) {
        bitmask = bitmask | (cast<uint64_t>(!asserts[i]->condition) << i);
    }

    Expr switch_case = count_trailing_zeros(bitmask);

    BasicBlock *no_errors_bb = BasicBlock::Create(*context, "no_errors_bb", function);

    // Now switch on the bitmask to the correct failure
    Expr case_idx = cast<int32_t>(count_trailing_zeros(bitmask));
    llvm::SmallVector<uint32_t, 64> weights;
    weights.push_back(1 << 30);
    for (int i = 0; i < (int)asserts.size(); i++) {
        weights.push_back(0);
    }
    llvm::MDBuilder md_builder(*context);
    llvm::MDNode *switch_very_likely_branch = md_builder.createBranchWeights(weights);
    auto *switch_inst = builder->CreateSwitch(codegen(case_idx), no_errors_bb, asserts.size(), switch_very_likely_branch);
    for (int i = 0; i < (int)asserts.size(); i++) {
        BasicBlock *fail_bb = BasicBlock::Create(*context, "assert_failed", function);
        switch_inst->addCase(ConstantInt::get(IntegerType::get(*context, 32), i), fail_bb);
        builder->SetInsertPoint(fail_bb);
        Value *v = codegen(asserts[i]->message);
        builder->CreateRet(v);
    }
    builder->SetInsertPoint(no_errors_bb);
}

void CodeGen_LLVM::visit(const Block *op) {
    // Peel blocks of assertions with pure conditions
    const AssertStmt *a = op->first.as<AssertStmt>();
    if (a && is_pure(a->condition)) {
        vector<const AssertStmt *> asserts;
        asserts.push_back(a);
        Stmt s = op->rest;
        while ((op = s.as<Block>()) && (a = op->first.as<AssertStmt>()) && is_pure(a->condition) && asserts.size() < 63) {
            asserts.push_back(a);
            s = op->rest;
        }
        codegen_asserts(asserts);
        codegen(s);
    } else {
        codegen(op->first);
        codegen(op->rest);
    }
}

void CodeGen_LLVM::visit(const Realize *op) {
    internal_error << "Realize encountered during codegen\n";
}

void CodeGen_LLVM::visit(const Provide *op) {
    internal_error << "Provide encountered during codegen\n";
}

void CodeGen_LLVM::visit(const IfThenElse *op) {

    // Gather the conditions and values in an if-else chain
    vector<pair<Expr, Stmt>> blocks;
    Stmt final_else;
    const IfThenElse *next_if = op;
    do {
        blocks.emplace_back(next_if->condition,
                            next_if->then_case);
        final_else = next_if->else_case;
        next_if = final_else.defined() ? final_else.as<IfThenElse>() : nullptr;
    } while (next_if);

    // Check if we should use a switch statement or an if-else tree
    Expr lhs;
    bool use_switch = blocks.size() > 1;
    vector<int> rhs;
    for (size_t i = 0; i < blocks.size(); i++) {
        const EQ *eq = blocks[i].first.as<EQ>();
        const int64_t *r = eq ? as_const_int(eq->b) : nullptr;
        if (eq &&
            r &&
            Int(32).can_represent(*r) &&
            is_pure(eq->a) &&
            is_const(eq->b) &&
            (!lhs.defined() || equal(lhs, eq->a))) {
            lhs = eq->a;
            rhs.push_back((int)*r);
        } else {
            use_switch = false;
        }
    }

    if (use_switch) {
        // Conditions are all of the form expr == constant for a
        // consistent expr and different constants. Use a switch
        // statement.

        BasicBlock *after_bb = BasicBlock::Create(*context, "after_bb", function);
        BasicBlock *default_bb = BasicBlock::Create(*context, "default_bb", function);

        auto *switch_inst = builder->CreateSwitch(codegen(lhs), default_bb, blocks.size());
        for (int i = 0; i < (int)blocks.size(); i++) {
            string name = "case_" + std::to_string(rhs[i]) + "_bb";
            BasicBlock *case_bb = BasicBlock::Create(*context, name, function);
            switch_inst->addCase(ConstantInt::get(IntegerType::get(*context, 32), rhs[i]), case_bb);
            builder->SetInsertPoint(case_bb);
            codegen(blocks[i].second);
            builder->CreateBr(after_bb);
        }

        builder->SetInsertPoint(default_bb);
        if (final_else.defined()) {
            codegen(final_else);
        }
        builder->CreateBr(after_bb);

        builder->SetInsertPoint(after_bb);
    } else {
        // Codegen an regular if-else chain using branches.

        BasicBlock *after_bb = BasicBlock::Create(*context, "after_bb", function);

        for (const auto &p : blocks) {
            BasicBlock *then_bb = BasicBlock::Create(*context, "then_bb", function);
            BasicBlock *next_bb = BasicBlock::Create(*context, "next_bb", function);
            builder->CreateCondBr(codegen(p.first), then_bb, next_bb);
            builder->SetInsertPoint(then_bb);
            codegen(p.second);
            builder->CreateBr(after_bb);
            builder->SetInsertPoint(next_bb);
        }

        if (final_else.defined()) {
            codegen(final_else);
        }
        builder->CreateBr(after_bb);

        builder->SetInsertPoint(after_bb);
    }
}

void CodeGen_LLVM::visit(const Evaluate *op) {
    codegen(op->value);

    // Discard result
    value = nullptr;
}

void CodeGen_LLVM::visit(const Shuffle *op) {
    vector<Value *> vecs;
    for (const Expr &e : op->vectors) {
        vecs.push_back(codegen(e));
    }

    if (op->is_interleave()) {
        value = interleave_vectors(vecs);
    } else {
        // If the even-numbered indices equal the odd-numbered
        // indices, only generate one and then do a self-interleave.
        for (int f : {4, 3, 2}) {
            bool self_interleave = (op->indices.size() % f) == 0;
            for (size_t i = 0; i < op->indices.size(); i++) {
                self_interleave &= (op->indices[i] == op->indices[i - (i % f)]);
            }
            if (self_interleave) {
                vector<int> sub_indices;
                for (size_t i = 0; i < op->indices.size(); i += f) {
                    sub_indices.push_back(op->indices[i]);
                }
                Expr equiv = Shuffle::make(op->vectors, sub_indices);
                value = codegen(equiv);
                value = interleave_vectors(std::vector<Value *>(f, value));
                return;
            }

            // Check for an interleave of slices (i.e. an in-vector transpose)
            bool interleave_of_slices = op->vectors.size() == 1 && (op->indices.size() % f) == 0;
            int step = op->type.lanes() / f;
            for (int i = 0; i < step; i++) {
                for (int j = 0; j < f; j++) {
                    interleave_of_slices &= (op->indices[i * f + j] == j * step + i);
                }
            }
            if (interleave_of_slices) {
                value = codegen(op->vectors[0]);
                vector<Value *> slices;
                for (int i = 0; i < f; i++) {
                    slices.push_back(slice_vector(value, i * step, step));
                }
                value = interleave_vectors(slices);
            }
        }
        // If the indices form contiguous aligned runs, do the shuffle
        // on entire sub-vectors by reinterpreting them as a wider
        // type.
        for (int f : {8, 4, 2}) {
            if (op->type.lanes() % f != 0) {
                continue;
            }

            if (op->type.bits() * f > 64) {
                continue;
            }
            bool contiguous = true;
            for (const Expr &vec : op->vectors) {
                contiguous &= ((vec.type().lanes() % f) == 0);
            }
            for (size_t i = 0; i < op->indices.size(); i += f) {
                contiguous &= (op->indices[i] % f) == 0;
                for (int j = 0; j < f; j++) {
                    contiguous &= (op->indices[i + j] == op->indices[i] + j);
                }
            }
            if (contiguous) {
                vector<Expr> equiv_args;
                for (const Expr &vec : op->vectors) {
                    Type t = UInt(vec.type().bits() * f, vec.type().lanes() / f);
                    equiv_args.push_back(reinterpret(t, vec));
                }
                vector<int> equiv_indices;
                for (size_t i = 0; i < op->indices.size(); i += f) {
                    equiv_indices.push_back(op->indices[i] / f);
                }
                Expr equiv = Shuffle::make(equiv_args, equiv_indices);
                equiv = reinterpret(op->type, equiv);
                codegen(equiv);
                return;
            }
        }

        // Do a concat and then a single shuffle
        value = concat_vectors(vecs);
        if (op->is_concat()) {
            // If this is just a concat, we're done.
        } else if (op->is_slice() && op->slice_stride() == 1) {
            value = slice_vector(value, op->indices[0], op->indices.size());
        } else {
            value = shuffle_vectors(value, op->indices);
        }
    }

    if (op->type.is_scalar() && value->getType()->isVectorTy()) {
        value = builder->CreateExtractElement(value, ConstantInt::get(i32_t, 0));
    }
}

void CodeGen_LLVM::visit(const VectorReduce *op) {
    codegen_vector_reduce(op, Expr());
}

void CodeGen_LLVM::codegen_vector_reduce(const VectorReduce *op, const Expr &init) {
    Expr val = op->value;
    const int output_lanes = op->type.lanes();
    const int native_lanes = native_vector_bits() / op->type.bits();
    const int factor = val.type().lanes() / output_lanes;

    Expr (*binop)(Expr, Expr) = nullptr;
    switch (op->op) {
    case VectorReduce::Add:
        binop = Add::make;
        break;
    case VectorReduce::Mul:
        binop = Mul::make;
        break;
    case VectorReduce::Min:
        binop = Min::make;
        break;
    case VectorReduce::Max:
        binop = Max::make;
        break;
    case VectorReduce::And:
        binop = And::make;
        break;
    case VectorReduce::Or:
        binop = Or::make;
        break;
    case VectorReduce::SaturatingAdd:
        binop = saturating_add;
        break;
    }

    if (op->type.is_bool() && op->op == VectorReduce::Or) {
        // Cast to u8, use max, cast back to bool.
        Expr equiv = cast(op->value.type().with_bits(8), op->value);
        equiv = VectorReduce::make(VectorReduce::Max, equiv, op->type.lanes());
        if (init.defined()) {
            equiv = max(equiv, init);
        }
        equiv = cast(op->type, equiv);
        equiv.accept(this);
        return;
    }

    if (op->type.is_bool() && op->op == VectorReduce::And) {
        // Cast to u8, use min, cast back to bool.
        Expr equiv = cast(op->value.type().with_bits(8), op->value);
        equiv = VectorReduce::make(VectorReduce::Min, equiv, op->type.lanes());
        equiv = cast(op->type, equiv);
        if (init.defined()) {
            equiv = min(equiv, init);
        }
        equiv.accept(this);
        return;
    }

    if (op->type.element_of() == Float(16)) {
        Expr equiv = cast(op->value.type().with_bits(32), op->value);
        equiv = VectorReduce::make(op->op, equiv, op->type.lanes());
        if (init.defined()) {
            equiv = binop(equiv, init);
        }
        equiv = cast(op->type, equiv);
        equiv.accept(this);
        return;
    }

    if (output_lanes == 1) {
        const int input_lanes = val.type().lanes();
        const int input_bytes = input_lanes * val.type().bytes();
        const bool llvm_has_intrinsic =
            // Must be one of these ops
            ((op->op == VectorReduce::Add ||
              op->op == VectorReduce::Mul ||
              op->op == VectorReduce::Min ||
              op->op == VectorReduce::Max) &&
             // Must be a power of two lanes
             (input_lanes >= 2) &&
             ((input_lanes & (input_lanes - 1)) == 0) &&
             // int versions exist up to 1024 bits
             ((!op->type.is_float() && input_bytes <= 1024) ||
              // float versions exist up to 16 lanes
              input_lanes <= 16) &&
             // As of the release of llvm 10, the 64-bit experimental total
             // reductions don't seem to be done yet on arm.
             (val.type().bits() != 64 ||
              target.arch != Target::ARM));

        if (llvm_has_intrinsic) {
            std::stringstream name;
#if LLVM_VERSION >= 120
            name << "llvm.vector.reduce.";
#else
            name << "llvm.experimental.vector.reduce.";
#endif
            const int bits = op->type.bits();
            bool takes_initial_value = false;
            Expr initial_value = init;
            if (op->type.is_float()) {
                switch (op->op) {
                case VectorReduce::Add:
#if LLVM_VERSION >= 120
                    name << "fadd";
#else
                    name << "v2.fadd.f" << bits;
#endif
                    takes_initial_value = true;
                    if (!initial_value.defined()) {
                        initial_value = make_zero(op->type);
                    }
                    break;
                case VectorReduce::Mul:
#if LLVM_VERSION >= 120
                    name << "fmul";
#else
                    name << "v2.fmul.f" << bits;
#endif
                    takes_initial_value = true;
                    if (!initial_value.defined()) {
                        initial_value = make_one(op->type);
                    }
                    break;
                case VectorReduce::Min:
                    name << "fmin";
                    break;
                case VectorReduce::Max:
                    name << "fmax";
                    break;
                default:
                    break;
                }
            } else if (op->type.is_int() || op->type.is_uint()) {
                switch (op->op) {
                case VectorReduce::Add:
                    name << "add";
                    break;
                case VectorReduce::Mul:
                    name << "mul";
                    break;
                case VectorReduce::Min:
                    name << (op->type.is_int() ? 's' : 'u') << "min";
                    break;
                case VectorReduce::Max:
                    name << (op->type.is_int() ? 's' : 'u') << "max";
                    break;
                default:
                    break;
                }
            }
            name << ".v" << val.type().lanes() << (op->type.is_float() ? 'f' : 'i') << bits;

            string intrin_name = name.str();

            vector<Expr> args;
            if (takes_initial_value) {
                args.push_back(initial_value);
                initial_value = Expr();
            }
            args.push_back(op->value);

            // Make sure the declaration exists, or the codegen for
            // call will assume that the args should scalarize.
            if (!module->getFunction(intrin_name)) {
                vector<llvm::Type *> arg_types;
                for (const Expr &e : args) {
                    arg_types.push_back(llvm_type_of(e.type()));
                }
                FunctionType *func_t = FunctionType::get(llvm_type_of(op->type), arg_types, false);
                llvm::Function::Create(func_t, llvm::Function::ExternalLinkage, intrin_name, module.get());
            }

            Expr equiv = Call::make(op->type, intrin_name, args, Call::PureExtern);
            if (initial_value.defined()) {
                equiv = binop(initial_value, equiv);
            }
            equiv.accept(this);
            return;
        }
    }

    if (output_lanes == 1 &&
        factor > native_lanes &&
        factor % native_lanes == 0) {
        // It's a total reduction of multiple native
        // vectors. Start by adding the vectors together.
        Expr equiv;
        for (int i = 0; i < factor / native_lanes; i++) {
            Expr next = Shuffle::make_slice(val, i * native_lanes, 1, native_lanes);
            if (equiv.defined()) {
                equiv = binop(equiv, next);
            } else {
                equiv = next;
            }
        }
        equiv = VectorReduce::make(op->op, equiv, 1);
        if (init.defined()) {
            equiv = binop(equiv, init);
        }
        equiv = common_subexpression_elimination(equiv);
        equiv.accept(this);
        return;
    }

    if (factor > 2 && ((factor & 1) == 0)) {
        // Factor the reduce into multiple stages. If we're going to
        // be widening the type by 4x or more we should also factor the
        // widening into multiple stages.
        Type intermediate_type = op->value.type().with_lanes(op->value.type().lanes() / 2);
        Expr equiv = VectorReduce::make(op->op, op->value, intermediate_type.lanes());
        if (op->op == VectorReduce::Add &&
            (op->type.is_int() || op->type.is_uint()) &&
            op->type.bits() >= 32) {
            Type narrower_type = op->value.type().narrow().narrow();
            Expr narrower = lossless_cast(narrower_type, op->value);
            if (!narrower.defined() && narrower_type.is_int()) {
                // Maybe we can narrow to an unsigned int instead.
                narrower_type = narrower_type.with_code(Type::UInt);
                narrower = lossless_cast(narrower_type, op->value);
            }
            if (narrower.defined()) {
                // Widen it by 2x before the horizontal add
                narrower = cast(narrower.type().widen(), narrower);
                equiv = VectorReduce::make(op->op, narrower, intermediate_type.lanes());
                // Then widen it by 2x again afterwards
                equiv = cast(intermediate_type, equiv);
            }
        }
        equiv = VectorReduce::make(op->op, equiv, op->type.lanes());
        if (init.defined()) {
            equiv = binop(equiv, init);
        }
        equiv = common_subexpression_elimination(equiv);
        codegen(equiv);
        return;
    }

    // Extract each slice and combine
    Expr equiv = init;
    for (int i = 0; i < factor; i++) {
        Expr next = Shuffle::make_slice(val, i, factor, val.type().lanes() / factor);
        if (equiv.defined()) {
            equiv = binop(equiv, next);
        } else {
            equiv = next;
        }
    }
    equiv = common_subexpression_elimination(equiv);
    codegen(equiv);
}  // namespace Internal

void CodeGen_LLVM::visit(const Atomic *op) {
    if (!op->mutex_name.empty()) {
        internal_assert(!inside_atomic_mutex_node)
            << "Nested atomic mutex locks detected. This might causes a deadlock.\n";
        ScopedValue<bool> old_inside_atomic_mutex_node(inside_atomic_mutex_node, true);
        // Mutex locking & unlocking are handled by function calls generated by previous lowering passes.
        codegen(op->body);
    } else {
        // Issue atomic stores.
        ScopedValue<bool> old_emit_atomic_stores(emit_atomic_stores, true);
        codegen(op->body);
    }
}

Value *CodeGen_LLVM::create_alloca_at_entry(llvm::Type *t, int n, bool zero_initialize, const string &name) {
    IRBuilderBase::InsertPoint here = builder->saveIP();
    BasicBlock *entry = &builder->GetInsertBlock()->getParent()->getEntryBlock();
    if (entry->empty()) {
        builder->SetInsertPoint(entry);
    } else {
        builder->SetInsertPoint(entry, entry->getFirstInsertionPt());
    }
    Value *size = ConstantInt::get(i32_t, n);
    AllocaInst *ptr = builder->CreateAlloca(t, size, name);
    int align = native_vector_bits() / 8;
    llvm::DataLayout d(module.get());
    int allocated_size = n * (int)d.getTypeAllocSize(t);
    if (t->isVectorTy() || n > 1) {
        ptr->setAlignment(llvm::Align(align));
    }
    requested_alloca_total += allocated_size;

    if (zero_initialize) {
        if (n == 1) {
            builder->CreateStore(Constant::getNullValue(t), ptr);
        } else {
            builder->CreateMemSet(ptr, Constant::getNullValue(t), n, llvm::Align(align));
        }
    }
    builder->restoreIP(here);
    return ptr;
}

Value *CodeGen_LLVM::get_user_context() const {
    Value *ctx = sym_get("__user_context", false);
    if (!ctx) {
        ctx = ConstantPointerNull::get(i8_t->getPointerTo());  // void*
    }
    return ctx;
}

llvm::Function *CodeGen_LLVM::get_llvm_intrin(llvm::Type *ret_type, const std::string &name, const std::vector<llvm::Type *> &arg_types) {
    llvm::Function *intrin = module->getFunction(name);
    if (!intrin) {
        FunctionType *func_t = FunctionType::get(ret_type, arg_types, false);
        intrin = llvm::Function::Create(func_t, llvm::Function::ExternalLinkage, name, module.get());
        intrin->setCallingConv(CallingConv::C);
    }
    return intrin;
}

llvm::Function *CodeGen_LLVM::get_llvm_intrin(const Type &ret_type, const std::string &name, const std::vector<Type> &arg_types, bool scalars_are_vectors) {
    llvm::Function *intrin = module->getFunction(name);
    if (intrin) {
        return intrin;
    }

    vector<llvm::Type *> llvm_arg_types(arg_types.size());
    for (size_t i = 0; i < arg_types.size(); i++) {
        llvm_arg_types[i] = llvm_type_of(arg_types[i]);
        if (arg_types[i].is_scalar() && scalars_are_vectors) {
            llvm_arg_types[i] = get_vector_type(llvm_arg_types[i], 1);
        }
    }

    llvm::Type *llvm_ret_type = llvm_type_of(ret_type);
    if (ret_type.is_scalar() && scalars_are_vectors) {
        llvm_ret_type = get_vector_type(llvm_ret_type, 1);
    }
    return get_llvm_intrin(llvm_ret_type, name, llvm_arg_types);
}

llvm::Function *CodeGen_LLVM::declare_intrin_overload(const std::string &name, const Type &ret_type, const std::string &impl_name, std::vector<Type> arg_types, bool scalars_are_vectors) {
    llvm::Function *intrin = get_llvm_intrin(ret_type, impl_name, arg_types, scalars_are_vectors);
    internal_assert(intrin);
    intrinsics[name].emplace_back(ret_type, std::move(arg_types), intrin);
    return intrin;
}

void CodeGen_LLVM::declare_intrin_overload(const std::string &name, const Type &ret_type, llvm::Function *impl, std::vector<Type> arg_types) {
    internal_assert(impl);
    intrinsics[name].emplace_back(ret_type, std::move(arg_types), impl);
}

Value *CodeGen_LLVM::call_overloaded_intrin(const Type &result_type, const std::string &name, const std::vector<Expr> &args) {
    constexpr int debug_level = 4;

    debug(debug_level) << "call_overloaded_intrin: " << result_type << " " << name << "(";
    const char *comma = "";
    for (const Expr &i : args) {
        debug(debug_level) << comma << i;
        comma = ", ";
    }
    debug(debug_level) << ")\n";

    auto impls_i = intrinsics.find(name);
    if (impls_i == intrinsics.end()) {
        debug(debug_level) << "No intrinsic " << name << "\n";
        return nullptr;
    }

    const Intrinsic *resolved = nullptr;
    for (const Intrinsic &overload : impls_i->second) {
        debug(debug_level) << "Considering candidate " << overload.result_type << "(";
        const char *comma = "";
        for (const auto &i : overload.arg_types) {
            debug(debug_level) << comma << i;
            comma = ", ";
        }
        debug(debug_level) << ")\n";
        if (overload.arg_types.size() != args.size()) {
            debug(debug_level) << "Wrong number of arguments\n";
            continue;
        }

        if (overload.result_type.element_of() != result_type.element_of()) {
            debug(debug_level) << "Wrong result type\n";
            continue;
        }

        bool match = true;
        for (int i = 0; i < (int)overload.arg_types.size(); i++) {
            if (args[i].type().is_scalar()) {
                // Allow lossless casting for scalar arguments, and
                // allow broadcasting to vector arguments.
                if (!lossless_cast(overload.arg_types[i].element_of(), args[i]).defined()) {
                    match = false;
                    debug(debug_level) << "Cannot promote scalar argument " << i << "\n";
                    break;
                }
            } else {
                int required_lanes = result_type.lanes() * overload.arg_types[i].lanes() / overload.result_type.lanes();
                if (required_lanes != args[i].type().lanes()) {
                    match = false;
                    debug(debug_level) << "Need " << required_lanes << " lanes for argument " << i << "\n";
                    break;
                }

                // Vector arguments must be exact.
                if (overload.arg_types[i].element_of() != args[i].type().element_of()) {
                    match = false;
                    debug(debug_level) << "Vector types not equal " << i << "\n";
                    break;
                }
            }
        }
        if (!match) {
            continue;
        }

        if (!resolved) {
            debug(debug_level) << "Resolved!\n";
            resolved = &overload;
        } else {
            if (resolved->result_type.lanes() < result_type.lanes()) {
                // The current match is smaller than the result type. Take the bigger intrinsic.
                if (overload.result_type.lanes() > resolved->result_type.lanes()) {
                    debug(debug_level) << "Replaced with bigger intrinsic\n";
                    resolved = &overload;
                }
            } else {
                // The current match is bigger than the result type. If the current candidate is also bigger,
                // but smaller than the current match, take it instead.
                if (overload.result_type.lanes() >= result_type.lanes() && overload.result_type.lanes() < resolved->result_type.lanes()) {
                    debug(debug_level) << "Replaced with smaller intrinsic\n";
                    resolved = &overload;
                }
            }
        }
    }

    if (resolved) {
        std::vector<Expr> promoted_args;
        promoted_args.reserve(args.size());
        for (size_t i = 0; i < args.size(); i++) {
            Expr promoted_arg = args[i];
            if (args[i].type().is_scalar()) {
                promoted_arg = lossless_cast(resolved->arg_types[i].element_of(), promoted_arg);
            }
            if (resolved->arg_types[i].is_vector() && args[i].type().is_scalar() && result_type.lanes() > 1) {
                // We're passing a scalar to a vector argument, broadcast it.
                promoted_args.emplace_back(Broadcast::make(promoted_arg, result_type.lanes()));
            } else {
                promoted_args.emplace_back(promoted_arg);
            }
            internal_assert(promoted_args.back().defined());
        }
        return call_intrin(result_type, resolved->result_type.lanes(), resolved->impl, promoted_args);
    } else {
        debug(debug_level) << "Unresolved intrinsic " << name << "\n";
    }
    return nullptr;
}

Value *CodeGen_LLVM::call_intrin(const Type &result_type, int intrin_lanes,
                                 const string &name, vector<Expr> args) {
    vector<Value *> arg_values(args.size());
    for (size_t i = 0; i < args.size(); i++) {
        arg_values[i] = codegen(args[i]);
    }

    llvm::Type *t = llvm_type_of(result_type);

    return call_intrin(t,
                       intrin_lanes,
                       name, arg_values);
}

Value *CodeGen_LLVM::call_intrin(const Type &result_type, int intrin_lanes,
                                 llvm::Function *intrin, vector<Expr> args) {
    vector<Value *> arg_values(args.size());
    for (size_t i = 0; i < args.size(); i++) {
        arg_values[i] = codegen(args[i]);
    }

    llvm::Type *t = llvm_type_of(result_type);

    return call_intrin(t,
                       intrin_lanes,
                       intrin, arg_values);
}

Value *CodeGen_LLVM::call_intrin(llvm::Type *result_type, int intrin_lanes,
                                 const string &name, vector<Value *> arg_values) {
    llvm::Function *fn = module->getFunction(name);
    if (!fn) {
        vector<llvm::Type *> arg_types(arg_values.size());
        for (size_t i = 0; i < arg_values.size(); i++) {
            arg_types[i] = arg_values[i]->getType();
        }

        llvm::Type *intrinsic_result_type = result_type->getScalarType();
        if (intrin_lanes > 1) {
            intrinsic_result_type = get_vector_type(result_type->getScalarType(), intrin_lanes);
        }
        FunctionType *func_t = FunctionType::get(intrinsic_result_type, arg_types, false);
        fn = llvm::Function::Create(func_t, llvm::Function::ExternalLinkage, name, module.get());
        fn->setCallingConv(CallingConv::C);
    }

    return call_intrin(result_type, intrin_lanes, fn, arg_values);
}

Value *CodeGen_LLVM::call_intrin(llvm::Type *result_type, int intrin_lanes,
                                 llvm::Function *intrin, vector<Value *> arg_values) {
    internal_assert(intrin);
    int arg_lanes = 1;
    if (result_type->isVectorTy()) {
        arg_lanes = get_vector_num_elements(result_type);
    }

    if (intrin_lanes != arg_lanes) {
        // Cut up each arg into appropriately-sized pieces, call the
        // intrinsic on each, then splice together the results.
        vector<Value *> results;
        for (int start = 0; start < arg_lanes; start += intrin_lanes) {
            vector<Value *> args;
            for (size_t i = 0; i < arg_values.size(); i++) {
                int arg_i_lanes = 1;
                if (arg_values[i]->getType()->isVectorTy()) {
                    arg_i_lanes = get_vector_num_elements(arg_values[i]->getType());
                }

                if (arg_i_lanes >= arg_lanes) {
                    // Horizontally reducing intrinsics may have
                    // arguments that have more lanes than the
                    // result. Assume that the horizontally reduce
                    // neighboring elements...
                    int reduce = arg_i_lanes / arg_lanes;
                    args.push_back(slice_vector(arg_values[i], start * reduce, intrin_lanes * reduce));
                } else if (arg_i_lanes == 1) {
                    if (intrin->getFunctionType()->getParamType(i)->isVectorTy()) {
                        // It's a scalar argument to a vector parameter. Broadcast it.
                        // Overwriting the parameter means this only happens once.
                        arg_values[i] = create_broadcast(arg_values[i], intrin_lanes);
                    } else {
                        // It's a scalar arg to an intrinsic that returns
                        // a vector. Replicate it over the slices.
                    }
                    args.push_back(arg_values[i]);
                } else {
                    internal_error << "Argument in call_intrin has " << arg_i_lanes
                                   << " with result type having " << arg_lanes << "\n";
                }
            }

            llvm::Type *result_slice_type =
                get_vector_type(result_type->getScalarType(), intrin_lanes);

            results.push_back(call_intrin(result_slice_type, intrin_lanes, intrin, args));
        }
        Value *result = concat_vectors(results);
        return slice_vector(result, 0, arg_lanes);
    }

    llvm::FunctionType *intrin_type = intrin->getFunctionType();
    for (int i = 0; i < (int)arg_values.size(); i++) {
        if (arg_values[i]->getType() != intrin_type->getParamType(i)) {
            // There can be some mismatches in types, such as when passing scalar Halide type T
            // to LLVM vector type <1 x T>.
            arg_values[i] = builder->CreateBitCast(arg_values[i], intrin_type->getParamType(i));
        }
    }

    CallInst *call = builder->CreateCall(intrin, arg_values);
    return call;
}

Value *CodeGen_LLVM::slice_vector(Value *vec, int start, int size) {
    // Force the arg to be an actual vector
    if (!vec->getType()->isVectorTy()) {
        vec = create_broadcast(vec, 1);
    }

    int vec_lanes = get_vector_num_elements(vec->getType());

    if (start == 0 && size == vec_lanes) {
        return vec;
    }

    if (size == 1) {
        return builder->CreateExtractElement(vec, (uint64_t)start);
    }

    vector<int> indices(size);
    for (int i = 0; i < size; i++) {
        int idx = start + i;
        if (idx >= 0 && idx < vec_lanes) {
            indices[i] = idx;
        } else {
            indices[i] = -1;
        }
    }
    return shuffle_vectors(vec, indices);
}

Value *CodeGen_LLVM::concat_vectors(const vector<Value *> &v) {
    if (v.size() == 1) {
        return v[0];
    }

    internal_assert(!v.empty());

    vector<Value *> vecs = v;

    // Force them all to be actual vectors
    for (Value *&val : vecs) {
        if (!val->getType()->isVectorTy()) {
            val = create_broadcast(val, 1);
        }
    }

    while (vecs.size() > 1) {
        vector<Value *> new_vecs;

        for (size_t i = 0; i < vecs.size() - 1; i += 2) {
            Value *v1 = vecs[i];
            Value *v2 = vecs[i + 1];

            int w1 = get_vector_num_elements(v1->getType());
            int w2 = get_vector_num_elements(v2->getType());

            // Possibly pad one of the vectors to match widths.
            if (w1 < w2) {
                v1 = slice_vector(v1, 0, w2);
            } else if (w2 < w1) {
                v2 = slice_vector(v2, 0, w1);
            }
            int w_matched = std::max(w1, w2);

            internal_assert(v1->getType() == v2->getType());

            vector<int> indices(w1 + w2);
            for (int i = 0; i < w1; i++) {
                indices[i] = i;
            }
            for (int i = 0; i < w2; i++) {
                indices[w1 + i] = w_matched + i;
            }

            Value *merged = shuffle_vectors(v1, v2, indices);

            new_vecs.push_back(merged);
        }

        // If there were an odd number of them, we need to also push
        // the one that didn't get merged.
        if (vecs.size() & 1) {
            new_vecs.push_back(vecs.back());
        }

        vecs.swap(new_vecs);
    }

    return vecs[0];
}

Value *CodeGen_LLVM::shuffle_vectors(Value *a, Value *b,
                                     const std::vector<int> &indices) {
    internal_assert(a->getType() == b->getType());
    if (!a->getType()->isVectorTy()) {
        a = create_broadcast(a, 1);
        b = create_broadcast(b, 1);
    }
    vector<Constant *> llvm_indices(indices.size());
    for (size_t i = 0; i < llvm_indices.size(); i++) {
        if (indices[i] >= 0) {
            internal_assert(indices[i] < get_vector_num_elements(a->getType()) * 2);
            llvm_indices[i] = ConstantInt::get(i32_t, indices[i]);
        } else {
            // Only let -1 be undef.
            internal_assert(indices[i] == -1);
            llvm_indices[i] = UndefValue::get(i32_t);
        }
    }
    return builder->CreateShuffleVector(a, b, ConstantVector::get(llvm_indices));
}

Value *CodeGen_LLVM::shuffle_vectors(Value *a, const std::vector<int> &indices) {
    Value *b = UndefValue::get(a->getType());
    return shuffle_vectors(a, b, indices);
}

std::pair<llvm::Function *, int> CodeGen_LLVM::find_vector_runtime_function(const std::string &name, int lanes) {
    // Check if a vector version of the function already
    // exists at some useful width. We use the naming
    // convention that a N-wide version of a function foo is
    // called fooxN. All of our intrinsics are power-of-two
    // sized, so starting at the first power of two >= the
    // vector width, we'll try all powers of two in decreasing
    // order.
    vector<int> sizes_to_try;
    int l = 1;
    while (l < lanes) {
        l *= 2;
    }
    for (int i = l; i > 1; i /= 2) {
        sizes_to_try.push_back(i);
    }

    // If none of those match, we'll also try doubling
    // the lanes up to the next power of two (this is to catch
    // cases where we're a 64-bit vector and have a 128-bit
    // vector implementation).
    sizes_to_try.push_back(l * 2);

    for (size_t i = 0; i < sizes_to_try.size(); i++) {
        int l = sizes_to_try[i];
        llvm::Function *vec_fn = module->getFunction(name + "x" + std::to_string(l));
        if (vec_fn) {
            return {vec_fn, l};
        }
    }

    return {nullptr, 0};
}

bool CodeGen_LLVM::supports_atomic_add(const Type &t) const {
    return t.is_int_or_uint();
}

bool CodeGen_LLVM::use_pic() const {
    return true;
}

std::string CodeGen_LLVM::mabi() const {
    return "";
}

}  // namespace Internal
}  // namespace Halide<|MERGE_RESOLUTION|>--- conflicted
+++ resolved
@@ -2152,11 +2152,7 @@
 
 void CodeGen_LLVM::codegen_predicated_vector_store(const Store *op) {
     const Ramp *ramp = op->index.as<Ramp>();
-<<<<<<< HEAD
-    if (ramp && is_one(ramp->stride) && !emit_atomic_stores) {  // Dense vector store
-=======
-    if (ramp && is_const_one(ramp->stride)) {  // Dense vector store
->>>>>>> 35311679
+    if (ramp && is_const_one(ramp->stride) && !emit_atomic_stores) {  // Dense vector store
         debug(4) << "Predicated dense vector store\n\t" << Stmt(op) << "\n";
         Value *vpred = codegen(op->predicate);
         Halide::Type value_type = op->value.type();
@@ -2199,20 +2195,9 @@
             Value *vec_ptr = builder->CreatePointerCast(elt_ptr, slice_val->getType()->getPointerTo());
 
             Value *slice_mask = slice_vector(vpred, i, slice_lanes);
-<<<<<<< HEAD
-#if LLVM_VERSION >= 110
             Instruction *store =
-                builder->CreateMaskedStore(slice_val, vec_ptr, make_alignment(alignment), slice_mask);
-#else
-            Instruction *store =
-                builder->CreateMaskedStore(slice_val, vec_ptr, alignment, slice_mask);
-#endif
+                builder->CreateMaskedStore(slice_val, vec_ptr, llvm::Align(alignment), slice_mask);
             add_tbaa_metadata(store, op->name, slice_index);
-=======
-            Instruction *store_inst =
-                builder->CreateMaskedStore(slice_val, vec_ptr, llvm::Align(alignment), slice_mask);
-            add_tbaa_metadata(store_inst, op->name, slice_index);
->>>>>>> 35311679
         }
     } else {  // It's not dense vector store, we need to scalarize it
         debug(4) << "Scalarize predicated vector store\n";
@@ -2239,14 +2224,10 @@
 
             // Scalar
             Value *ptr = codegen_buffer_pointer(op->name, value_type, idx);
-<<<<<<< HEAD
-            StoreInst *store = builder->CreateAlignedStore(v, ptr, make_alignment(value_type.bytes()));
+            StoreInst *store = builder->CreateAlignedStore(v, ptr, llvm::Align(value_type.bytes()));
             if (emit_atomic_stores) {
                 store->setAtomic(AtomicOrdering::Monotonic);
             }
-=======
-            builder->CreateAlignedStore(v, ptr, llvm::Align(value_type.bytes()));
->>>>>>> 35311679
 
             builder->CreateBr(after_bb);
             builder->SetInsertPoint(after_bb);
@@ -4016,22 +3997,12 @@
 
     Value *val = codegen(op->value);
     bool is_external = (external_buffer.find(op->name) != external_buffer.end());
-    int alignment = value_type.bytes();
-    const Ramp *ramp = op->index.as<Ramp>();
 
     if (value_type.is_scalar()) {
         // Scalar
         Value *ptr = codegen_buffer_pointer(op->name, value_type, op->index);
-<<<<<<< HEAD
-        StoreInst *store = builder->CreateAlignedStore(val, ptr, make_alignment(alignment));
+        StoreInst *store = builder->CreateAlignedStore(val, ptr, llvm::Align(value_type.bytes()));
         annotate_store(store, op->index);
-    } else if (ramp && is_one(ramp->stride)) {
-        // Dense vector
-        int native_bits = native_vector_bits();
-        int native_bytes = native_bits / 8;
-=======
-        StoreInst *store = builder->CreateAlignedStore(val, ptr, llvm::Align(value_type.bytes()));
-        add_tbaa_metadata(store, op->name, op->index);
     } else if (const Let *let = op->index.as<Let>()) {
         Stmt s = Store::make(op->name, op->value, let->body, op->param, op->predicate, op->alignment);
         codegen(LetStmt::make(let->name, let->value, s));
@@ -4042,6 +4013,14 @@
 
             int native_bits = native_vector_bits();
             int native_bytes = native_bits / 8;
+
+            // If it is an external buffer, then we cannot assume that the host pointer
+            // is aligned to at least the native vector width. However, we may be able to do
+            // better than just assuming that it is unaligned.
+            if (is_external && op->param.defined()) {
+                int host_alignment = op->param.host_alignment();
+                alignment = gcd(alignment, host_alignment);
+            }
 
             // Boost the alignment if possible, up to the native vector width.
             ModulusRemainder mod_rem = op->alignment;
@@ -4052,67 +4031,7 @@
                 mod_rem.remainder /= 2;
                 alignment *= 2;
             }
->>>>>>> 35311679
-
-        // Boost the alignment if possible, up to the native vector width.
-        ModulusRemainder mod_rem = op->alignment;
-        while ((mod_rem.remainder & 1) == 0 &&
-               (mod_rem.modulus & 1) == 0 &&
-               alignment < native_bytes) {
-            mod_rem.modulus /= 2;
-            mod_rem.remainder /= 2;
-            alignment *= 2;
-        }
-
-<<<<<<< HEAD
-        // If it is an external buffer, then we cannot assume that the host pointer
-        // is aligned to at least the native vector width. However, we may be able to do
-        // better than just assuming that it is unaligned.
-        if (is_external && op->param.defined()) {
-            int host_alignment = op->param.host_alignment();
-            alignment = gcd(alignment, host_alignment);
-        }
-
-        // For dense vector stores wider than the native vector
-        // width, bust them up into native vectors.
-        int store_lanes = value_type.lanes();
-        int native_lanes = native_bits / value_type.bits();
-
-        for (int i = 0; i < store_lanes; i += native_lanes) {
-            int slice_lanes = std::min(native_lanes, store_lanes - i);
-            Expr slice_base = simplify(ramp->base + i);
-            Expr slice_stride = make_one(slice_base.type());
-            Expr slice_index = slice_lanes == 1 ? slice_base : Ramp::make(slice_base, slice_stride, slice_lanes);
-            Value *slice_val = slice_vector(val, i, slice_lanes);
-            Value *elt_ptr = codegen_buffer_pointer(op->name, value_type.element_of(), slice_base);
-            Value *vec_ptr = builder->CreatePointerCast(elt_ptr, slice_val->getType()->getPointerTo());
-            StoreInst *store = builder->CreateAlignedStore(slice_val, vec_ptr, make_alignment(alignment));
-            annotate_store(store, slice_index);
-        }
-    } else if (ramp) {
-        // Strided vector
-        Type ptr_type = value_type.element_of();
-        Value *ptr = codegen_buffer_pointer(op->name, ptr_type, ramp->base);
-        const IntImm *const_stride = ramp->stride.as<IntImm>();
-        Value *stride = codegen(ramp->stride);
-        // Scatter without generating the indices as a vector
-        for (int i = 0; i < ramp->lanes; i++) {
-            Constant *lane = ConstantInt::get(i32_t, i);
-            Value *v = builder->CreateExtractElement(val, lane);
-            StoreInst *store = nullptr;
-            if (const_stride) {
-                // Use a constant offset from the base pointer
-                Value *p =
-                    builder->CreateConstInBoundsGEP1_32(
-                        llvm_type_of(ptr_type),
-                        ptr,
-                        const_stride->value * i);
-                store = builder->CreateAlignedStore(v, p, make_alignment(alignment));
-            } else {
-                // Increment the pointer by the stride for each element
-                store = builder->CreateAlignedStore(v, ptr, make_alignment(alignment));
-                ptr = builder->CreateInBoundsGEP(ptr, stride);
-=======
+
             // For dense vector stores wider than the native vector
             // width, bust them up into native vectors.
             int store_lanes = value_type.lanes();
@@ -4127,7 +4046,7 @@
                 Value *elt_ptr = codegen_buffer_pointer(op->name, value_type.element_of(), slice_base);
                 Value *vec_ptr = builder->CreatePointerCast(elt_ptr, slice_val->getType()->getPointerTo());
                 StoreInst *store = builder->CreateAlignedStore(slice_val, vec_ptr, llvm::Align(alignment));
-                add_tbaa_metadata(store, op->name, slice_index);
+                annotate_store(store, slice_index);
             }
         } else if (ramp) {
             Type ptr_type = value_type.element_of();
@@ -4146,11 +4065,11 @@
                             ptr,
                             const_stride->value * i);
                     StoreInst *store = builder->CreateStore(v, p);
-                    add_tbaa_metadata(store, op->name, op->index);
+                    annotate_store(store, op->index);
                 } else {
                     // Increment the pointer by the stride for each element
                     StoreInst *store = builder->CreateStore(v, ptr);
-                    add_tbaa_metadata(store, op->name, op->index);
+                    annotate_store(store, op->index);
                     ptr = builder->CreateInBoundsGEP(ptr, stride);
                 }
             }
@@ -4163,21 +4082,8 @@
                 Value *v = builder->CreateExtractElement(val, lane);
                 Value *ptr = codegen_buffer_pointer(op->name, value_type.element_of(), idx);
                 StoreInst *store = builder->CreateStore(v, ptr);
-                add_tbaa_metadata(store, op->name, op->index);
->>>>>>> 35311679
-            }
-            annotate_store(store, op->index);
-        }
-    } else {
-        // Scatter
-        Value *index = codegen(op->index);
-        for (int i = 0; i < value_type.lanes(); i++) {
-            Value *lane = ConstantInt::get(i32_t, i);
-            Value *idx = builder->CreateExtractElement(index, lane);
-            Value *v = builder->CreateExtractElement(val, lane);
-            Value *ptr = codegen_buffer_pointer(op->name, value_type.element_of(), idx);
-            StoreInst *store = builder->CreateAlignedStore(v, ptr, make_alignment(alignment));
-            annotate_store(store, op->index);
+                annotate_store(store, op->index);
+            }
         }
     }
 }
