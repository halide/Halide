--- conflicted
+++ resolved
@@ -1173,20 +1173,6 @@
                     asan_options, use_global_gc,
                     use_odr_indicator, destructor_kind));
             });
-<<<<<<< HEAD
-=======
-#elif LLVM_VERSION >= 120
-        pb.registerPipelineStartEPCallback(
-            [](ModulePassManager &mpm, OptimizationLevel) {
-                constexpr bool compile_kernel = false;
-                constexpr bool recover = false;
-                constexpr bool module_use_global_gc = false;
-                constexpr bool use_odr_indicator = true;
-                mpm.addPass(ModuleAddressSanitizerPass(
-                    compile_kernel, recover, module_use_global_gc,
-                    use_odr_indicator));
-            });
->>>>>>> 13128179
 #else
         pb.registerPipelineStartEPCallback(
             [](ModulePassManager &mpm, OptimizationLevel) {
