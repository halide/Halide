#include <iostream>
#include <limits>
#include <sstream>
#include <mutex>

#include "IRPrinter.h"
#include "CodeGen_LLVM.h"
#include "CPlusPlusMangle.h"
#include "IROperator.h"
#include "Debug.h"
#include "Deinterleave.h"
#include "Simplify.h"
#include "JITModule.h"
#include "CodeGen_Internal.h"
#include "Lerp.h"
#include "Util.h"
#include "LLVM_Runtime_Linker.h"
#include "MatlabWrapper.h"
#include "IntegerDivisionTable.h"
#include "CSE.h"

#include "CodeGen_X86.h"
#include "CodeGen_GPU_Host.h"
#include "CodeGen_ARM.h"
#include "CodeGen_MIPS.h"
#include "CodeGen_PowerPC.h"
#include "CodeGen_PNaCl.h"

#if !(__cplusplus > 199711L || _MSC_VER >= 1800)

// VS2013 isn't fully C++11 compatible, but it supports enough of what Halide
// needs for now to be an acceptable minimum for Windows.
#error "Halide requires C++11 or VS2013+; please upgrade your compiler."

#endif

namespace Halide {

std::unique_ptr<llvm::Module> codegen_llvm(const Module &module, llvm::LLVMContext &context) {
    std::unique_ptr<Internal::CodeGen_LLVM> cg(Internal::CodeGen_LLVM::new_for_target(module.target(), context));
    return cg->compile(module);
}

namespace Internal {

using namespace llvm;
using std::ostringstream;
using std::cout;
using std::endl;
using std::string;
using std::vector;
using std::pair;
using std::map;
using std::stack;

// Define a local empty inline function for each target
// to disable initialization.
#define LLVM_TARGET(target) \
    inline void Initialize##target##Target() {}
#include <llvm/Config/Targets.def>
#undef LLVM_TARGET

#define LLVM_ASM_PARSER(target)     \
    inline void Initialize##target##AsmParser() {}
#include <llvm/Config/AsmParsers.def>
#undef LLVM_ASM_PARSER

#define LLVM_ASM_PRINTER(target)    \
    inline void Initialize##target##AsmPrinter() {}
#include <llvm/Config/AsmPrinters.def>
#undef LLVM_ASM_PRINTER

#define InitializeTarget(target)              \
        LLVMInitialize##target##Target();     \
        LLVMInitialize##target##TargetInfo(); \
        LLVMInitialize##target##TargetMC();   \
        llvm_##target##_enabled = true;

#define InitializeAsmParser(target)           \
        LLVMInitialize##target##AsmParser();  \

#define InitializeAsmPrinter(target)          \
        LLVMInitialize##target##AsmPrinter(); \

// Override above empty init function with macro for supported targets.
#ifdef WITH_X86
#define InitializeX86Target()       InitializeTarget(X86)
#define InitializeX86AsmParser()    InitializeAsmParser(X86)
#define InitializeX86AsmPrinter()   InitializeAsmPrinter(X86)
#endif

#ifdef WITH_ARM
#define InitializeARMTarget()       InitializeTarget(ARM)
#define InitializeARMAsmParser()    InitializeAsmParser(ARM)
#define InitializeARMAsmPrinter()   InitializeAsmPrinter(ARM)
#endif

#ifdef WITH_PTX
#define InitializeNVPTXTarget()       InitializeTarget(NVPTX)
#define InitializeNVPTXAsmParser()    InitializeAsmParser(NVPTX)
#define InitializeNVPTXAsmPrinter()   InitializeAsmPrinter(NVPTX)
#endif

#ifdef WITH_AARCH64
#define InitializeAArch64Target()       InitializeTarget(AArch64)
#define InitializeAArch64AsmParser()    InitializeAsmParser(AArch64)
#define InitializeAArch64AsmPrinter()   InitializeAsmPrinter(AArch64)
#endif

#ifdef WITH_MIPS
#define InitializeMipsTarget()       InitializeTarget(Mips)
#define InitializeMipsAsmParser()    InitializeAsmParser(Mips)
#define InitializeMipsAsmPrinter()   InitializeAsmPrinter(Mips)
#endif

#ifdef WITH_POWERPC
#define InitializePowerPCTarget()       InitializeTarget(PowerPC)
#define InitializePowerPCAsmParser()    InitializeAsmParser(PowerPC)
#define InitializePowerPCAsmPrinter()   InitializeAsmPrinter(PowerPC)
#endif

namespace {

// Get the LLVM linkage corresponding to a Halide linkage type.
llvm::GlobalValue::LinkageTypes llvm_linkage(LoweredFunc::LinkageType t) {
    // TODO(dsharlet): For some reason, marking internal functions as
    // private linkage on OSX is causing some of the static tests to
    // fail. Figure out why so we can remove this.
    return llvm::GlobalValue::ExternalLinkage;

    switch (t) {
    case LoweredFunc::External: return llvm::GlobalValue::ExternalLinkage;
    default: return llvm::GlobalValue::PrivateLinkage;
    }
}

}

CodeGen_LLVM::CodeGen_LLVM(Target t) :
    function(nullptr), context(nullptr),
    builder(nullptr),
    value(nullptr),
    very_likely_branch(nullptr),
    target(t),
    void_t(nullptr), i1(nullptr), i8(nullptr), i16(nullptr), i32(nullptr), i64(nullptr),
    f16(nullptr), f32(nullptr), f64(nullptr),
    buffer_t_type(nullptr),
    metadata_t_type(nullptr),
    argument_t_type(nullptr),
    scalar_value_t_type(nullptr),

    // Vector types. These need an LLVMContext before they can be initialized.
    i8x8(nullptr),
    i8x16(nullptr),
    i8x32(nullptr),
    i16x4(nullptr),
    i16x8(nullptr),
    i16x16(nullptr),
    i32x2(nullptr),
    i32x4(nullptr),
    i32x8(nullptr),
    i64x2(nullptr),
    i64x4(nullptr),
    f32x2(nullptr),
    f32x4(nullptr),
    f32x8(nullptr),
    f64x2(nullptr),
    f64x4(nullptr),

    // Wildcards for pattern matching
    wild_i8x8(Variable::make(Int(8, 8), "*")),
    wild_i16x4(Variable::make(Int(16, 4), "*")),
    wild_i32x2(Variable::make(Int(32, 2), "*")),

    wild_u8x8(Variable::make(UInt(8, 8), "*")),
    wild_u16x4(Variable::make(UInt(16, 4), "*")),
    wild_u32x2(Variable::make(UInt(32, 2), "*")),

    wild_i8x16(Variable::make(Int(8, 16), "*")),
    wild_i16x8(Variable::make(Int(16, 8), "*")),
    wild_i32x4(Variable::make(Int(32, 4), "*")),
    wild_i64x2(Variable::make(Int(64, 2), "*")),

    wild_u8x16(Variable::make(UInt(8, 16), "*")),
    wild_u16x8(Variable::make(UInt(16, 8), "*")),
    wild_u32x4(Variable::make(UInt(32, 4), "*")),
    wild_u64x2(Variable::make(UInt(64, 2), "*")),

    wild_i8x32(Variable::make(Int(8, 32), "*")),
    wild_i16x16(Variable::make(Int(16, 16), "*")),
    wild_i32x8(Variable::make(Int(32, 8), "*")),
    wild_i64x4(Variable::make(Int(64, 4), "*")),

    wild_u8x32(Variable::make(UInt(8, 32), "*")),
    wild_u16x16(Variable::make(UInt(16, 16), "*")),
    wild_u32x8(Variable::make(UInt(32, 8), "*")),
    wild_u64x4(Variable::make(UInt(64, 4), "*")),

    wild_f32x2(Variable::make(Float(32, 2), "*")),

    wild_f32x4(Variable::make(Float(32, 4), "*")),
    wild_f64x2(Variable::make(Float(64, 2), "*")),

    wild_f32x8(Variable::make(Float(32, 8), "*")),
    wild_f64x4(Variable::make(Float(64, 4), "*")),

    wild_u1x_ (Variable::make(UInt(1, 0), "*")),
    wild_i8x_ (Variable::make(Int(8, 0), "*")),
    wild_u8x_ (Variable::make(UInt(8, 0), "*")),
    wild_i16x_(Variable::make(Int(16, 0), "*")),
    wild_u16x_(Variable::make(UInt(16, 0), "*")),
    wild_i32x_(Variable::make(Int(32, 0), "*")),
    wild_u32x_(Variable::make(UInt(32, 0), "*")),
    wild_i64x_(Variable::make(Int(64, 0), "*")),
    wild_u64x_(Variable::make(UInt(64, 0), "*")),
    wild_f32x_(Variable::make(Float(32, 0), "*")),
    wild_f64x_(Variable::make(Float(64, 0), "*")),

    // Bounds of types
    min_i8(Int(8).min()),
    max_i8(Int(8).max()),
    max_u8(UInt(8).max()),

    min_i16(Int(16).min()),
    max_i16(Int(16).max()),
    max_u16(UInt(16).max()),

    min_i32(Int(32).min()),
    max_i32(Int(32).max()),
    max_u32(UInt(32).max()),

    min_i64(Int(64).min()),
    max_i64(Int(64).max()),
    max_u64(UInt(64).max()),

    min_f32(Float(32).min()),
    max_f32(Float(32).max()),

    min_f64(Float(64).min()),
    max_f64(Float(64).max()),
    destructor_block(nullptr) {
    initialize_llvm();
}

namespace {

template <typename T>
CodeGen_LLVM *make_codegen(const Target &target,
                           llvm::LLVMContext &context) {
    CodeGen_LLVM *ret = new T(target);
    ret->set_context(context);
    return ret;
}

}

void CodeGen_LLVM::set_context(llvm::LLVMContext &context) {
    this->context = &context;
}

CodeGen_LLVM *CodeGen_LLVM::new_for_target(const Target &target,
                                           llvm::LLVMContext &context) {
    // The awkward mapping from targets to code generators
    if (target.features_any_of({Target::CUDA,
                                Target::OpenCL,
                                Target::OpenGL,
                                Target::OpenGLCompute,
                                Target::Renderscript,
                                Target::Metal})) {
#ifdef WITH_X86
        if (target.arch == Target::X86) {
            return make_codegen<CodeGen_GPU_Host<CodeGen_X86>>(target, context);
        }
#endif
#if defined(WITH_ARM) || defined(WITH_AARCH64)
        if (target.arch == Target::ARM) {
            return make_codegen<CodeGen_GPU_Host<CodeGen_ARM>>(target, context);
        }
#endif
#ifdef WITH_MIPS
        if (target.arch == Target::MIPS) {
            return make_codegen<CodeGen_GPU_Host<CodeGen_MIPS>>(target, context);
        }
#endif
#ifdef WITH_POWERPC
        if (target.arch == Target::POWERPC) {
            return make_codegen<CodeGen_GPU_Host<CodeGen_PowerPC>>(target, context);
        }
#endif
#ifdef WITH_NATIVE_CLIENT
        if (target.arch == Target::PNaCl) {
            return make_codegen<CodeGen_GPU_Host<CodeGen_PNaCl>>(target, context);
        }
#endif

        user_error << "Invalid target architecture for GPU backend: "
                   << target.to_string() << "\n";
        return nullptr;

    } else if (target.arch == Target::X86) {
        return make_codegen<CodeGen_X86>(target, context);
    } else if (target.arch == Target::ARM) {
        return make_codegen<CodeGen_ARM>(target, context);
    } else if (target.arch == Target::MIPS) {
        return make_codegen<CodeGen_MIPS>(target, context);
    } else if (target.arch == Target::POWERPC) {
        return make_codegen<CodeGen_PowerPC>(target, context);
    } else if (target.arch == Target::PNaCl) {
        return make_codegen<CodeGen_PNaCl>(target, context);
    }
    user_error << "Unknown target architecture: "
               << target.to_string() << "\n";
    return nullptr;
}

void CodeGen_LLVM::initialize_llvm() {
    static std::mutex initialize_llvm_mutex;
    std::lock_guard<std::mutex> lock(initialize_llvm_mutex);

    // Initialize the targets we want to generate code for which are enabled
    // in llvm configuration
    if (!llvm_initialized) {

        #if LLVM_VERSION >= 36
        // You can hack in command-line args to llvm with the
        // environment variable HL_LLVM_ARGS, e.g. HL_LLVM_ARGS="-print-after-all"
        size_t defined = 0;
        std::string args = get_env_variable("HL_LLVM_ARGS", defined);
        if (!args.empty()) {
            vector<std::string> arg_vec = split_string(args, " ");
            vector<const char *> c_arg_vec;
            c_arg_vec.push_back("llc");
            for (const std::string &s : arg_vec) {
                c_arg_vec.push_back(s.c_str());
            }
            cl::ParseCommandLineOptions((int)(c_arg_vec.size()), &c_arg_vec[0], "Halide compiler\n");
        }
        #endif

        InitializeNativeTarget();
        InitializeNativeTargetAsmPrinter();
        InitializeNativeTargetAsmParser();

        #define LLVM_TARGET(target)         \
            Initialize##target##Target();
        #include <llvm/Config/Targets.def>
        #undef LLVM_TARGET

        #define LLVM_ASM_PARSER(target)     \
            Initialize##target##AsmParser();
        #include <llvm/Config/AsmParsers.def>
        #undef LLVM_ASM_PARSER

        #define LLVM_ASM_PRINTER(target)    \
            Initialize##target##AsmPrinter();
        #include <llvm/Config/AsmPrinters.def>
        #undef LLVM_ASM_PRINTER

        llvm_initialized = true;
    }
}

void CodeGen_LLVM::init_context() {
    // Ensure our IRBuilder is using the current context.
    delete builder;
    builder = new IRBuilder<>(*context);

    // Branch weights for very likely branches
    llvm::MDBuilder md_builder(*context);
    very_likely_branch = md_builder.createBranchWeights(1 << 30, 0);

    // Define some types
    void_t = llvm::Type::getVoidTy(*context);
    i1 = llvm::Type::getInt1Ty(*context);
    i8 = llvm::Type::getInt8Ty(*context);
    i16 = llvm::Type::getInt16Ty(*context);
    i32 = llvm::Type::getInt32Ty(*context);
    i64 = llvm::Type::getInt64Ty(*context);
    f16 = llvm::Type::getHalfTy(*context);
    f32 = llvm::Type::getFloatTy(*context);
    f64 = llvm::Type::getDoubleTy(*context);

    i8x8 = VectorType::get(i8, 8);
    i8x16 = VectorType::get(i8, 16);
    i8x32 = VectorType::get(i8, 32);
    i16x4 = VectorType::get(i16, 4);
    i16x8 = VectorType::get(i16, 8);
    i16x16 = VectorType::get(i16, 16);
    i32x2 = VectorType::get(i32, 2);
    i32x4 = VectorType::get(i32, 4);
    i32x8 = VectorType::get(i32, 8);
    i64x2 = VectorType::get(i64, 2);
    i64x4 = VectorType::get(i64, 4);
    f32x2 = VectorType::get(f32, 2);
    f32x4 = VectorType::get(f32, 4);
    f32x8 = VectorType::get(f32, 8);
    f64x2 = VectorType::get(f64, 2);
    f64x4 = VectorType::get(f64, 4);
}


void CodeGen_LLVM::init_module() {
    init_context();

    // Start with a module containing the initial module for this target.
    module = get_initial_module_for_target(target, context);
}

CodeGen_LLVM::~CodeGen_LLVM() {
    delete builder;
}

bool CodeGen_LLVM::llvm_initialized = false;
bool CodeGen_LLVM::llvm_X86_enabled = false;
bool CodeGen_LLVM::llvm_ARM_enabled = false;
bool CodeGen_LLVM::llvm_AArch64_enabled = false;
bool CodeGen_LLVM::llvm_NVPTX_enabled = false;
bool CodeGen_LLVM::llvm_Mips_enabled = false;
bool CodeGen_LLVM::llvm_PowerPC_enabled = false;

namespace {

struct MangledNames {
    string simple_name;
    string extern_name;
    string argv_name;
    string metadata_name;
};

MangledNames get_mangled_names(const LoweredFunc &f, const Target &target) {
    std::vector<std::string> namespaces;
    MangledNames names;
    names.simple_name = extract_namespaces(f.name, namespaces);
    names.extern_name = names.simple_name;
    names.argv_name = names.simple_name + "_argv";
    names.metadata_name = names.simple_name + "_metadata";

    const std::vector<Argument> &args = f.args;

    if (f.linkage == LoweredFunc::External &&
        target.has_feature(Target::CPlusPlusMangling) &&
        !target.has_feature(Target::JIT)) { // TODO: make this work with JIT or remove mangling flag in JIT target setup
        std::vector<ExternFuncArgument> mangle_args;
        for (const auto &arg : args) {
            if (arg.kind == Argument::InputScalar) {
                mangle_args.push_back(ExternFuncArgument(make_zero(arg.type)));
            } else if (arg.kind == Argument::InputBuffer ||
                       arg.kind == Argument::OutputBuffer) {
                mangle_args.push_back(ExternFuncArgument(Buffer()));
            }
        }
        names.extern_name = cplusplus_function_mangled_name(names.simple_name, namespaces, type_of<int>(), mangle_args, target);
        halide_handle_cplusplus_type inner_type(halide_cplusplus_type_name(halide_cplusplus_type_name::Simple, "void"), {}, {},
                                                { halide_handle_cplusplus_type::Pointer, halide_handle_cplusplus_type::Pointer } );
        Type void_star_star(Handle(1, &inner_type));
<<<<<<< HEAD
        argv_name = cplusplus_function_mangled_name(argv_name, namespaces, type_of<int>(), { ExternFuncArgument(make_zero(void_star_star)) }, target);
    } else {
        extern_name = simple_name;
    }
}

}

// Make a wrapper to call the function with an array of pointer
// args. This is easier for the JIT to call than a function with an
// unknown (at compile time) argument list.
llvm::Function *CodeGen_LLVM::add_argv_wrapper(llvm::Function *fn, const std::string &name,
                                               ARGVWrapperReturnResultKind result_kind) {
    llvm::Type *buffer_t_type = module->getTypeByName("struct.buffer_t");
    llvm::Type *i8 = llvm::Type::getInt8Ty(module->getContext());
    llvm::Type *i32 = llvm::Type::getInt32Ty(module->getContext());
    llvm::Type *void_type = llvm::Type::getVoidTy(module->getContext());

    llvm::Type *result_type = (result_kind == IntFunctionResult) ? i32 : void_t;
    llvm::Type *args_t[] = {i8->getPointerTo()->getPointerTo()};
    llvm::FunctionType *func_t = llvm::FunctionType::get(result_type, args_t, false);
    llvm::Function *wrapper = llvm::Function::Create(func_t, llvm::GlobalValue::ExternalLinkage, name, module.get());
    llvm::BasicBlock *block = llvm::BasicBlock::Create(module->getContext(), "entry", wrapper);
    llvm::IRBuilder<> builder(module->getContext());
    builder.SetInsertPoint(block);

    llvm::Value *arg_array = iterator_to_pointer(wrapper->arg_begin());

    std::vector<llvm::Value *> wrapper_args;
    for (llvm::Function::arg_iterator i = fn->arg_begin(); i != fn->arg_end(); i++) {
        // Get the address of the nth argument
        llvm::Value *ptr = builder.CreateConstGEP1_32(arg_array, wrapper_args.size());
        ptr = builder.CreateLoad(ptr);
        if (i->getType() == buffer_t_type->getPointerTo()) {
            // Cast the argument to a buffer_t *
            wrapper_args.push_back(builder.CreatePointerCast(ptr, buffer_t_type->getPointerTo()));
        } else {
            // Cast to the appropriate type and load
            ptr = builder.CreatePointerCast(ptr, i->getType()->getPointerTo());
            wrapper_args.push_back(builder.CreateLoad(ptr));
        }
    }
    debug(4) << "Creating call from wrapper to actual function\n";
    llvm::Value *result = builder.CreateCall(fn, wrapper_args);

    if (result_kind == IntFunctionResult) {
        builder.CreateRet(result);
    } else {
        if (fn->getReturnType() != void_type) {
            llvm::Value *ptr = builder.CreateConstGEP1_32(arg_array, wrapper_args.size());
            ptr = builder.CreateLoad(ptr);
            // Cast to the appropriate type and store
            ptr = builder.CreatePointerCast(ptr, fn->getReturnType()->getPointerTo());
            builder.CreateStore(result, ptr);
        }
        builder.CreateRetVoid();
    }   

    llvm::verifyFunction(*wrapper);
    return wrapper;
=======
        names.argv_name = cplusplus_function_mangled_name(names.argv_name, namespaces, type_of<int>(), { ExternFuncArgument(make_zero(void_star_star)) }, target);
    }
    return names;
>>>>>>> f7732d61
}

llvm::Function *CodeGen_LLVM::add_argv_wrapper(llvm::FunctionType *fn_type,
                                               const std::string &wrapper_name, const std::string &callee_name,
                                               ARGVWrapperReturnResultKind result_kind) {
    llvm::Function *callee = llvm::Function::Create(fn_type, llvm::Function::ExternalLinkage, callee_name, module.get());
    return add_argv_wrapper(callee, wrapper_name, result_kind);
}

void CodeGen_LLVM::init_for_codegen(const std::string &name) {
    init_module();

    debug(1) << "Target triple of initial module: " << module->getTargetTriple() << "\n";

    module->setModuleIdentifier(name);

    // Add some target specific info to the module as metadata.
    module->addModuleFlag(llvm::Module::Warning, "halide_use_soft_float_abi", use_soft_float_abi() ? 1 : 0);
    #if LLVM_VERSION < 36
    module->addModuleFlag(llvm::Module::Warning, "halide_mcpu", ConstantDataArray::getString(*context, mcpu()));
    module->addModuleFlag(llvm::Module::Warning, "halide_mattrs", ConstantDataArray::getString(*context, mattrs()));
    #else
    module->addModuleFlag(llvm::Module::Warning, "halide_mcpu", MDString::get(*context, mcpu()));
    module->addModuleFlag(llvm::Module::Warning, "halide_mattrs", MDString::get(*context, mattrs()));
    #endif
}

std::unique_ptr<llvm::Module> CodeGen_LLVM::finalize_module() {
    // Verify the module is ok
    verifyModule(*module);
    debug(2) << "Done generating llvm bitcode\n";

    // Optimize
    CodeGen_LLVM::optimize_module();

    // Disown the module and return it.
#if 0
    llvm::Module *m = module;
    module = NULL;
    return m;
#else
    return std::move(module);
#endif
}

std::unique_ptr<llvm::Module> CodeGen_LLVM::compile(const Module &input) {
    init_for_codegen(input.name());

    internal_assert(module && context && builder)
        << "The CodeGen_LLVM subclass should have made an initial module before calling CodeGen_LLVM::compile\n";

    // Ensure some types we need are defined
    buffer_t_type = module->getTypeByName("struct.buffer_t");
    internal_assert(buffer_t_type) << "Did not find buffer_t in initial module";

    metadata_t_type = module->getTypeByName("struct.halide_filter_metadata_t");
    internal_assert(metadata_t_type) << "Did not find halide_filter_metadata_t in initial module";

    argument_t_type = module->getTypeByName("struct.halide_filter_argument_t");
    internal_assert(argument_t_type) << "Did not find halide_filter_argument_t in initial module";

    scalar_value_t_type = module->getTypeByName("struct.halide_scalar_value_t");
    internal_assert(scalar_value_t_type) << "Did not find halide_scalar_value_t in initial module";

    // Generate the code for this module.
    debug(1) << "Generating llvm bitcode...\n";
    for (const auto &b : input.buffers()) {
        compile_buffer(b);
    }
    for (const auto &f : input.functions()) {
        const auto names = get_mangled_names(f, get_target());

        compile_func(f, names.simple_name, names.extern_name);

        // If the Func is externally visible, also create the argv wrapper and metadata.
        // (useful for calling from JIT and other machine interfaces).
        if (f.linkage == LoweredFunc::External) {
<<<<<<< HEAD
            llvm::Function *wrapper = add_argv_wrapper(function, argv_name, IntFunctionResult);
            llvm::Constant *metadata = embed_metadata(metadata_name, simple_name, f.args);
=======
            llvm::Function *wrapper = add_argv_wrapper(names.argv_name);
            llvm::Function *metadata_getter = embed_metadata_getter(names.metadata_name, names.simple_name, f.args);
>>>>>>> f7732d61
            if (target.has_feature(Target::RegisterMetadata)) {
                register_metadata(names.simple_name, metadata_getter, wrapper);
            }

            if (target.has_feature(Target::Matlab)) {
                define_matlab_wrapper(module.get(), wrapper, metadata_getter);
            }
        }
    }

    return finalize_module();
}

void CodeGen_LLVM::begin_func(LoweredFunc::LinkageType linkage, const std::string& name,
                              const std::string& extern_name, const std::vector<Argument>& args) {
    // Deduce the types of the arguments to our function
    vector<llvm::Type *> arg_types(args.size());
    for (size_t i = 0; i < args.size(); i++) {
        if (args[i].is_buffer()) {
            arg_types[i] = buffer_t_type->getPointerTo();
        } else {
            arg_types[i] = llvm_type_of(args[i].type);
        }
    }

    // Make our function
    FunctionType *func_t = FunctionType::get(i32, arg_types, false);
    function = llvm::Function::Create(func_t, llvm_linkage(linkage), extern_name, module.get());

    // Mark the buffer args as no alias
    for (size_t i = 0; i < args.size(); i++) {
        if (args[i].is_buffer()) {
            function->setDoesNotAlias(i+1);
        }
    }

    debug(1) << "Generating llvm bitcode prolog for function " << name << "...\n";

    // Null out the destructor block.
    destructor_block = nullptr;

    // Make the initial basic block
    BasicBlock *block = BasicBlock::Create(*context, "entry", function);
    builder->SetInsertPoint(block);

    // Put the arguments in the symbol table
    {
        size_t i = 0;
        for (auto &arg : function->args()) {
            sym_push(args[i].name, &arg);
            if (args[i].is_buffer()) {
                push_buffer(args[i].name, &arg);
            }

            i++;
        }
    }
}

void CodeGen_LLVM::end_func(const std::vector<Argument>& args) {
    return_with_error_code(ConstantInt::get(i32, 0));

    // Remove the arguments from the symbol table
    for (size_t i = 0; i < args.size(); i++) {
        sym_pop(args[i].name);
        if (args[i].is_buffer()) {
            pop_buffer(args[i].name);
        }
    }

    internal_assert(!verifyFunction(*function));
}

void CodeGen_LLVM::compile_func(const LoweredFunc &f, const std::string &simple_name,
                                const std::string &extern_name) {
    // Generate the function declaration and argument unpacking code.
    begin_func(f.linkage, simple_name, extern_name, f.args);

    // Generate the function body.
    debug(1) << "Generating llvm bitcode for function " << f.name << "...\n";
    f.body.accept(this);

    // Clean up and return.
    end_func(f.args);
}

// Given a range of iterators of constant ints, get a corresponding vector of llvm::Constant.
template<typename It>
std::vector<llvm::Constant*> get_constants(llvm::Type *t, It begin, It end) {
    std::vector<llvm::Constant*> ret;
    for (It i = begin; i != end; i++) {
        ret.push_back(ConstantInt::get(t, *i));
    }
    return ret;
}

BasicBlock *CodeGen_LLVM::get_destructor_block() {
    if (!destructor_block) {
        // Create it if it doesn't exist.
        IRBuilderBase::InsertPoint here = builder->saveIP();
        destructor_block = BasicBlock::Create(*context, "destructor_block", function);
        builder->SetInsertPoint(destructor_block);
        // The first instruction in the destructor block is a phi node
        // that collects the error code.
        PHINode *error_code = builder->CreatePHI(i32, 0);

        // Calls to destructors will get inserted here.

        // The last instruction is the return op that returns it.
        builder->CreateRet(error_code);

        // Jump back to where we were.
        builder->restoreIP(here);

    }
    internal_assert(destructor_block->getParent() == function);
    return destructor_block;
}

Value *CodeGen_LLVM::register_destructor(llvm::Function *destructor_fn, Value *obj, DestructorType when) {

    // Create a null-initialized stack slot to track this object
    llvm::Type *void_ptr = i8->getPointerTo();
    llvm::Value *stack_slot = create_alloca_at_entry(void_ptr, 1, true);

    // Cast the object to llvm's representation of void *
    obj = builder->CreatePointerCast(obj, void_ptr);

    // Put it in the stack slot
    builder->CreateStore(obj, stack_slot);

    // Passing the constant null as the object means the destructor
    // will never get called.
    {
        llvm::Constant *c = dyn_cast<llvm::Constant>(obj);
        if (c && c->isNullValue()) {
            internal_error << "Destructors must take a non-null object\n";
        }
    }

    // Switch to the destructor block, and add code that cleans up
    // this object if the contents of the stack slot is not nullptr.
    IRBuilderBase::InsertPoint here = builder->saveIP();
    BasicBlock *dtors = get_destructor_block();

    builder->SetInsertPoint(dtors->getFirstNonPHI());

    PHINode *error_code = dyn_cast<PHINode>(dtors->begin());
    internal_assert(error_code) << "The destructor block is supposed to start with a phi node\n";

    llvm::Value *should_call =
        (when == Always) ?
        ConstantInt::get(i1, 1) :
        builder->CreateIsNotNull(error_code);

    llvm::Function *call_destructor = module->getFunction("call_destructor");
    internal_assert(call_destructor);
    internal_assert(destructor_fn);
    Value *args[] = {get_user_context(), destructor_fn, stack_slot, should_call};
    builder->CreateCall(call_destructor, args);

    // Switch back to the original location
    builder->restoreIP(here);

    // Return the stack slot so that it's possible to cleanup the object early.
    return stack_slot;
}

void CodeGen_LLVM::trigger_destructor(llvm::Function *destructor_fn, Value *stack_slot) {
    llvm::Function *call_destructor = module->getFunction("call_destructor");
    internal_assert(call_destructor);
    internal_assert(destructor_fn);
    Value *should_call = ConstantInt::get(i1, 1);
    Value *args[] = {get_user_context(), destructor_fn, stack_slot, should_call};
    builder->CreateCall(call_destructor, args);
}

void CodeGen_LLVM::compile_buffer(const Buffer &buf) {
    // Embed the buffer declaration as a global.
    internal_assert(buf.defined());

    buffer_t b = *(buf.raw_buffer());
    user_assert(b.host)
        << "Can't embed buffer " << buf.name() << " because it has a null host pointer.\n";
    user_assert(!b.dev_dirty)
        << "Can't embed Image \"" << buf.name() << "\""
        << " because it has a dirty device pointer\n";

    // Figure out the offset of the last pixel.
    size_t num_elems = 1;
    for (int d = 0; b.extent[d]; d++) {
        num_elems += b.stride[d] * (b.extent[d] - 1);
    }
    vector<char> array(b.host, b.host + num_elems * b.elem_size);

    // Embed the buffer_t and make it point to the data array.
    GlobalVariable *global = new GlobalVariable(*module, buffer_t_type,
                                                false, GlobalValue::PrivateLinkage,
                                                0, buf.name() + ".buffer");
    llvm::ArrayType *i32_array = ArrayType::get(i32, 4);

    llvm::Type *padding_bytes_type =
        buffer_t_type->getElementType(buffer_t_type->getNumElements()-1);

    Constant *fields[] = {
        ConstantInt::get(i64, 0), // dev
        create_constant_binary_blob(array, buf.name() + ".data"), // host
        ConstantArray::get(i32_array, get_constants(i32, b.extent, b.extent + 4)),
        ConstantArray::get(i32_array, get_constants(i32, b.stride, b.stride + 4)),
        ConstantArray::get(i32_array, get_constants(i32, b.min, b.min + 4)),
        ConstantInt::get(i32, b.elem_size),
        ConstantInt::get(i8, 1), // host_dirty
        ConstantInt::get(i8, 0), // dev_dirty
        Constant::getNullValue(padding_bytes_type)
    };
    Constant *buffer_struct = ConstantStruct::get(buffer_t_type, fields);
    global->setInitializer(buffer_struct);


    // Finally, dump it in the symbol table
    Constant *zero[] = {ConstantInt::get(i32, 0)};
#if LLVM_VERSION >= 37
    Constant *global_ptr = ConstantExpr::getInBoundsGetElementPtr(buffer_t_type, global, zero);
#else
    Constant *global_ptr = ConstantExpr::getInBoundsGetElementPtr(global, zero);
#endif
    sym_push(buf.name(), global_ptr);
    sym_push(buf.name() + ".buffer", global_ptr);
}

Constant* CodeGen_LLVM::embed_constant_expr(Expr e) {
    if (!e.defined() || e.type().is_handle()) {
        // Handle is always emitted into metadata "undefined", regardless of
        // what sort of Expr is provided.
        return Constant::getNullValue(scalar_value_t_type->getPointerTo());
    }

    llvm::Value *val = codegen(e);
    llvm::Constant *constant = dyn_cast<llvm::Constant>(val);
    internal_assert(constant);

    GlobalVariable *storage = new GlobalVariable(
            *module,
            constant->getType(),
            /*isConstant*/ true,
            GlobalValue::PrivateLinkage,
            constant);

    Constant *zero[] = {ConstantInt::get(i32, 0)};
    return ConstantExpr::getBitCast(
#if LLVM_VERSION >= 37
        ConstantExpr::getInBoundsGetElementPtr(constant->getType(), storage, zero),
#else
        ConstantExpr::getInBoundsGetElementPtr(storage, zero),
#endif
        scalar_value_t_type->getPointerTo());
}

// Make a wrapper to call the function with an array of pointer
// args. This is easier for the JIT to call than a function with an
// unknown (at compile time) argument list.
llvm::Function *CodeGen_LLVM::add_argv_wrapper(const std::string &name) {
    llvm::Type *args_t[] = {i8->getPointerTo()->getPointerTo()};
    llvm::FunctionType *func_t = llvm::FunctionType::get(i32, args_t, false);
    llvm::Function *wrapper = llvm::Function::Create(func_t, llvm::GlobalValue::ExternalLinkage, name, module.get());
    llvm::BasicBlock *block = llvm::BasicBlock::Create(module->getContext(), "entry", wrapper);
    builder->SetInsertPoint(block);

    llvm::Value *arg_array = iterator_to_pointer(wrapper->arg_begin());

    std::vector<llvm::Value *> wrapper_args;
    for (llvm::Function::arg_iterator i = function->arg_begin(); i != function->arg_end(); i++) {
        // Get the address of the nth argument
        llvm::Value *ptr = builder->CreateConstGEP1_32(arg_array, wrapper_args.size());
        ptr = builder->CreateLoad(ptr);
        if (i->getType() == buffer_t_type->getPointerTo()) {
            // Cast the argument to a buffer_t *
            wrapper_args.push_back(builder->CreatePointerCast(ptr, buffer_t_type->getPointerTo()));
        } else {
            // Cast to the appropriate type and load
            ptr = builder->CreatePointerCast(ptr, i->getType()->getPointerTo());
            wrapper_args.push_back(builder->CreateLoad(ptr));
        }
    }
    debug(4) << "Creating call from wrapper to actual function\n";
    llvm::CallInst *result = builder->CreateCall(function, wrapper_args);
    // This call should never inline
    result->setIsNoInline();
    builder->CreateRet(result);
    llvm::verifyFunction(*wrapper);
    return wrapper;
}

llvm::Function *CodeGen_LLVM::embed_metadata_getter(const std::string &metadata_name,
        const std::string &function_name, const std::vector<Argument> &args) {
    Constant *zero = ConstantInt::get(i32, 0);

    const int num_args = (int) args.size();

    vector<Constant *> arguments_array_entries;
    for (int arg = 0; arg < num_args; ++arg) {
        Constant *argument_fields[] = {
            create_string_constant(args[arg].name),
            ConstantInt::get(i32, args[arg].kind),
            ConstantInt::get(i32, args[arg].dimensions),
            ConstantInt::get(i32, args[arg].type.code()),
            ConstantInt::get(i32, args[arg].type.bits()),
            embed_constant_expr(args[arg].def),
            embed_constant_expr(args[arg].min),
            embed_constant_expr(args[arg].max)
        };
        arguments_array_entries.push_back(ConstantStruct::get(argument_t_type, argument_fields));
    }
    llvm::ArrayType *arguments_array = ArrayType::get(argument_t_type, num_args);
    GlobalVariable *arguments_array_storage = new GlobalVariable(
        *module,
        arguments_array,
        /*isConstant*/ true,
        GlobalValue::PrivateLinkage,
        ConstantArray::get(arguments_array, arguments_array_entries));

    Value *zeros[] = {zero, zero};
    Constant *metadata_fields[] = {
        /* version */ zero,
        /* num_arguments */ ConstantInt::get(i32, num_args),
#if LLVM_VERSION >= 37
        /* arguments */ ConstantExpr::getInBoundsGetElementPtr(arguments_array, arguments_array_storage, zeros),
#else
        /* arguments */ ConstantExpr::getInBoundsGetElementPtr(arguments_array_storage, zeros),
#endif
        /* target */ create_string_constant(target.to_string()),
        /* name */ create_string_constant(function_name)
    };

    GlobalVariable *metadata_storage = new GlobalVariable(
        *module,
        metadata_t_type,
        /*isConstant*/ true,
        GlobalValue::PrivateLinkage,
        ConstantStruct::get(metadata_t_type, metadata_fields),
        metadata_name + "_storage");

    llvm::FunctionType *func_t = llvm::FunctionType::get(metadata_t_type->getPointerTo(), false);
    llvm::Function *metadata_getter = llvm::Function::Create(func_t, llvm::GlobalValue::ExternalLinkage, metadata_name, module.get());
    llvm::BasicBlock *block = llvm::BasicBlock::Create(module.get()->getContext(), "entry", metadata_getter);
    builder->SetInsertPoint(block);
    builder->CreateRet(metadata_storage);
    llvm::verifyFunction(*metadata_getter);

    return metadata_getter;
}

void CodeGen_LLVM::register_metadata(const std::string &name, llvm::Function *metadata_getter, llvm::Function *argv_wrapper) {
    llvm::Function *register_metadata = module->getFunction("halide_runtime_internal_register_metadata");
    internal_assert(register_metadata) << "Could not find register_metadata in initial module\n";

    llvm::StructType *register_t_type = module->getTypeByName("struct._halide_runtime_internal_registered_filter_t");
    internal_assert(register_t_type) << "Could not find register_t_type in initial module\n";

    Constant *list_node_fields[] = {
        Constant::getNullValue(i8->getPointerTo()),
        metadata_getter,
        argv_wrapper
    };

    GlobalVariable *list_node = new GlobalVariable(
        *module,
        register_t_type,
        /*isConstant*/ false,
        GlobalValue::PrivateLinkage,
        ConstantStruct::get(register_t_type, list_node_fields));

    llvm::FunctionType *func_t = llvm::FunctionType::get(void_t, false);
    llvm::Function *ctor = llvm::Function::Create(func_t, llvm::GlobalValue::PrivateLinkage, name + ".register_metadata", module.get());
    llvm::BasicBlock *block = llvm::BasicBlock::Create(module->getContext(), "entry", ctor);
    builder->SetInsertPoint(block);
    llvm::Value *call_args[] = {list_node};
    llvm::CallInst *call = builder->CreateCall(register_metadata, call_args);
    call->setDoesNotThrow();
    builder->CreateRet(call);
    llvm::verifyFunction(*ctor);

    llvm::appendToGlobalCtors(*module, ctor, 0);
}

llvm::Type *CodeGen_LLVM::llvm_type_of(Type t) {
    return Internal::llvm_type_of(context, t);
}

void CodeGen_LLVM::optimize_module() {
    debug(3) << "Optimizing module\n";

    if (debug::debug_level >= 3) {
        module->dump();
    }

    #if LLVM_VERSION < 37
    FunctionPassManager function_pass_manager(module.get());
    PassManager module_pass_manager;
    #else
    legacy::FunctionPassManager function_pass_manager(module.get());
    legacy::PassManager module_pass_manager;
    #endif

    #if (LLVM_VERSION >= 36) && (LLVM_VERSION < 37)
    internal_assert(module->getDataLayout()) << "Optimizing module with no data layout, probably will crash in LLVM.\n";
    module_pass_manager.add(new DataLayoutPass());
    #endif

    #if (LLVM_VERSION >= 37)
    std::unique_ptr<TargetMachine> TM = make_target_machine(*module);
    module_pass_manager.add(createTargetTransformInfoWrapperPass(TM ? TM->getTargetIRAnalysis() : TargetIRAnalysis()));
    function_pass_manager.add(createTargetTransformInfoWrapperPass(TM ? TM->getTargetIRAnalysis() : TargetIRAnalysis()));
    #endif

    PassManagerBuilder b;
    b.OptLevel = 3;
    b.Inliner = createFunctionInliningPass(b.OptLevel, 0);
    b.LoopVectorize = true;
    b.SLPVectorize = true;
    b.populateFunctionPassManager(function_pass_manager);
    b.populateModulePassManager(module_pass_manager);

    // Run optimization passes
    function_pass_manager.doInitialization();
    for (llvm::Module::iterator i = module->begin(); i != module->end(); i++) {
        function_pass_manager.run(*i);
    }
    function_pass_manager.doFinalization();
    module_pass_manager.run(*module);

    debug(3) << "After LLVM optimizations:\n";
    if (debug::debug_level >= 2) {
        module->dump();
    }
}

void CodeGen_LLVM::sym_push(const string &name, llvm::Value *value) {
    if (!value->getType()->isVoidTy()) {
        value->setName(name);
    }
    symbol_table.push(name, value);
}

void CodeGen_LLVM::sym_pop(const string &name) {
    symbol_table.pop(name);
}

llvm::Value *CodeGen_LLVM::sym_get(const string &name, bool must_succeed) const {
    // look in the symbol table
    if (!symbol_table.contains(name)) {
        if (must_succeed) {
            std::ostringstream err;
            err << "Symbol not found: " << name << "\n";

            if (debug::debug_level > 0) {
                err << "The following names are in scope:\n"
                    << symbol_table << "\n";
            }

            internal_error << err.str();
        } else {
            return nullptr;
        }
    }
    return symbol_table.get(name);
}

bool CodeGen_LLVM::sym_exists(const string &name) const {
    return symbol_table.contains(name);
}

// Take an llvm Value representing a pointer to a buffer_t,
// and populate the symbol table with its constituent parts
void CodeGen_LLVM::push_buffer(const string &name, llvm::Value *buffer) {
    // Make sure the buffer object itself is not null
    create_assertion(builder->CreateIsNotNull(buffer),
                     Call::make(Int(32), "halide_error_buffer_argument_is_null",
                                {name}, Call::Extern));

    Value *host_ptr = buffer_host(buffer);
    Value *dev_ptr = buffer_dev(buffer);

    // Instead track this buffer name so that loads and stores from it
    // don't try to be too aligned.
    external_buffer.insert(name);

    // Push the buffer pointer as well, for backends that care.
    sym_push(name + ".buffer", buffer);

    sym_push(name + ".host", host_ptr);
    sym_push(name + ".dev", dev_ptr);
    Value *nullity_test = builder->CreateAnd(builder->CreateIsNull(host_ptr),
                                             builder->CreateIsNull(dev_ptr));
    sym_push(name + ".host_and_dev_are_null", nullity_test);
    sym_push(name + ".host_dirty", buffer_host_dirty(buffer));
    sym_push(name + ".dev_dirty", buffer_dev_dirty(buffer));
    sym_push(name + ".extent.0", buffer_extent(buffer, 0));
    sym_push(name + ".extent.1", buffer_extent(buffer, 1));
    sym_push(name + ".extent.2", buffer_extent(buffer, 2));
    sym_push(name + ".extent.3", buffer_extent(buffer, 3));
    sym_push(name + ".stride.0", buffer_stride(buffer, 0));
    sym_push(name + ".stride.1", buffer_stride(buffer, 1));
    sym_push(name + ".stride.2", buffer_stride(buffer, 2));
    sym_push(name + ".stride.3", buffer_stride(buffer, 3));
    sym_push(name + ".min.0", buffer_min(buffer, 0));
    sym_push(name + ".min.1", buffer_min(buffer, 1));
    sym_push(name + ".min.2", buffer_min(buffer, 2));
    sym_push(name + ".min.3", buffer_min(buffer, 3));
    sym_push(name + ".elem_size", buffer_elem_size(buffer));
}

void CodeGen_LLVM::pop_buffer(const string &name) {
    sym_pop(name + ".buffer");
    sym_pop(name + ".host");
    sym_pop(name + ".dev");
    sym_pop(name + ".host_and_dev_are_null");
    sym_pop(name + ".host_dirty");
    sym_pop(name + ".dev_dirty");
    sym_pop(name + ".extent.0");
    sym_pop(name + ".extent.1");
    sym_pop(name + ".extent.2");
    sym_pop(name + ".extent.3");
    sym_pop(name + ".stride.0");
    sym_pop(name + ".stride.1");
    sym_pop(name + ".stride.2");
    sym_pop(name + ".stride.3");
    sym_pop(name + ".min.0");
    sym_pop(name + ".min.1");
    sym_pop(name + ".min.2");
    sym_pop(name + ".min.3");
    sym_pop(name + ".elem_size");
}

// Given an llvm value representing a pointer to a buffer_t, extract various subfields
Value *CodeGen_LLVM::buffer_host(Value *buffer) {
    return builder->CreateLoad(buffer_host_ptr(buffer));
}

Value *CodeGen_LLVM::buffer_dev(Value *buffer) {
    return builder->CreateLoad(buffer_dev_ptr(buffer));
}

Value *CodeGen_LLVM::buffer_host_dirty(Value *buffer) {
    return builder->CreateLoad(buffer_host_dirty_ptr(buffer));
}

Value *CodeGen_LLVM::buffer_dev_dirty(Value *buffer) {
    return builder->CreateLoad(buffer_dev_dirty_ptr(buffer));
}

Value *CodeGen_LLVM::buffer_extent(Value *buffer, int i) {
    return builder->CreateLoad(buffer_extent_ptr(buffer, i));
}

Value *CodeGen_LLVM::buffer_stride(Value *buffer, int i) {
    return builder->CreateLoad(buffer_stride_ptr(buffer, i));
}

Value *CodeGen_LLVM::buffer_min(Value *buffer, int i) {
    return builder->CreateLoad(buffer_min_ptr(buffer, i));
}

Value *CodeGen_LLVM::buffer_elem_size(Value *buffer) {
    return builder->CreateLoad(buffer_elem_size_ptr(buffer));
}

Value *CodeGen_LLVM::buffer_host_ptr(Value *buffer) {
    return builder->CreateConstInBoundsGEP2_32(
#if LLVM_VERSION >= 37
        buffer_t_type,
#endif
        buffer,
        0,
        1,
        "buf_host");
}

Value *CodeGen_LLVM::buffer_dev_ptr(Value *buffer) {
    return builder->CreateConstInBoundsGEP2_32(
#if LLVM_VERSION >= 37
        buffer_t_type,
#endif
        buffer,
        0,
        0,
        "buf_dev");
}

Value *CodeGen_LLVM::buffer_host_dirty_ptr(Value *buffer) {
    return builder->CreateConstInBoundsGEP2_32(
#if LLVM_VERSION >= 37
        buffer_t_type,
#endif
        buffer,
        0,
        6,
        "buffer_host_dirty");
}

Value *CodeGen_LLVM::buffer_dev_dirty_ptr(Value *buffer) {
    return builder->CreateConstInBoundsGEP2_32(
#if LLVM_VERSION >= 37
        buffer_t_type,
#endif
        buffer,
        0,
        7,
        "buffer_dev_dirty");
}

Value *CodeGen_LLVM::buffer_extent_ptr(Value *buffer, int i) {
    llvm::Value *zero = ConstantInt::get(i32, 0);
    llvm::Value *field = ConstantInt::get(i32, 2);
    llvm::Value *idx = ConstantInt::get(i32, i);
    vector<llvm::Value *> args = {zero, field, idx};
    return builder->CreateInBoundsGEP(
#if LLVM_VERSION >= 37
        buffer_t_type,
#endif
        buffer,
        args,
        "buf_extent");
}

Value *CodeGen_LLVM::buffer_stride_ptr(Value *buffer, int i) {
    llvm::Value *zero = ConstantInt::get(i32, 0);
    llvm::Value *field = ConstantInt::get(i32, 3);
    llvm::Value *idx = ConstantInt::get(i32, i);
    vector<llvm::Value *> args = {zero, field, idx};
    return builder->CreateInBoundsGEP(
#if LLVM_VERSION >= 37
        buffer_t_type,
#endif
        buffer,
        args,
        "buf_stride");
}

Value *CodeGen_LLVM::buffer_min_ptr(Value *buffer, int i) {
    llvm::Value *zero = ConstantInt::get(i32, 0);
    llvm::Value *field = ConstantInt::get(i32, 4);
    llvm::Value *idx = ConstantInt::get(i32, i);
    vector<llvm::Value *> args = {zero, field, idx};
    return builder->CreateInBoundsGEP(
#if LLVM_VERSION >= 37
        buffer_t_type,
#endif
        buffer,
        args,
        "buf_min");
}

Value *CodeGen_LLVM::buffer_elem_size_ptr(Value *buffer) {
    return builder->CreateConstInBoundsGEP2_32(
#if LLVM_VERSION >= 37
        buffer_t_type,
#endif
        buffer,
        0,
        5,
        "buf_elem_size");
}

Value *CodeGen_LLVM::codegen(Expr e) {
    internal_assert(e.defined());
    debug(4) << "Codegen: " << e.type() << ", " << e << "\n";
    value = nullptr;
    e.accept(this);
    internal_assert(value) << "Codegen of an expr did not produce an llvm value\n";
    return value;
}

void CodeGen_LLVM::codegen(Stmt s) {
    internal_assert(s.defined());
    debug(3) << "Codegen: " << s << "\n";
    value = nullptr;
    s.accept(this);
}

void CodeGen_LLVM::visit(const IntImm *op) {
    value = ConstantInt::getSigned(llvm_type_of(op->type), op->value);
}

void CodeGen_LLVM::visit(const UIntImm *op) {
    value = ConstantInt::get(llvm_type_of(op->type), op->value);
}

void CodeGen_LLVM::visit(const FloatImm *op) {
    value = ConstantFP::get(llvm_type_of(op->type), op->value);
}

void CodeGen_LLVM::visit(const StringImm *op) {
    value = create_string_constant(op->value);
}

void CodeGen_LLVM::visit(const Cast *op) {
    Halide::Type src = op->value.type();
    Halide::Type dst = op->type;

    value = codegen(op->value);

    llvm::Type *llvm_dst = llvm_type_of(dst);

    if (dst.is_handle() && src.is_handle()) {
        value = builder->CreateBitCast(value, llvm_dst);
    } else if (dst.is_handle() || src.is_handle()) {
        internal_error << "Can't cast from " << src << " to " << dst << "\n";
    } else if (!src.is_float() && !dst.is_float()) {
        // Widening integer casts either zero extend or sign extend,
        // depending on the source type. Narrowing integer casts
        // always truncate.
        value = builder->CreateIntCast(value, llvm_dst, src.is_int());
    } else if (src.is_float() && dst.is_int()) {
        value = builder->CreateFPToSI(value, llvm_dst);
    } else if (src.is_float() && dst.is_uint()) {
        // fptoui has undefined behavior on overflow. Seems reasonable
        // to get an unspecified uint on overflow, but because uint1s
        // are stored in uint8s for float->uint1 casts this undefined
        // behavior manifests itself as uint1 values greater than 1,
        // which could in turn break our bounds inference
        // guarantees. So go via uint8 in this case.
        if (dst.bits() < 8) {
            value = builder->CreateFPToUI(value, llvm_type_of(dst.with_bits(8)));
            value = builder->CreateIntCast(value, llvm_dst, false);
        } else {
            value = builder->CreateFPToUI(value, llvm_dst);
        }
    } else if (src.is_int() && dst.is_float()) {
        value = builder->CreateSIToFP(value, llvm_dst);
    } else if (src.is_uint() && dst.is_float()) {
        value = builder->CreateUIToFP(value, llvm_dst);
    } else {
        internal_assert(src.is_float() && dst.is_float());
        // Float widening or narrowing
        value = builder->CreateFPCast(value, llvm_dst);
    }
}

void CodeGen_LLVM::visit(const Variable *op) {
    value = sym_get(op->name);
}

void CodeGen_LLVM::visit(const Add *op) {
    if (op->type.is_float()) {
        value = builder->CreateFAdd(codegen(op->a), codegen(op->b));
    } else if (op->type.is_int() && op->type.bits() >= 32) {
        // We tell llvm integers don't wrap, so that it generates good
        // code for loop indices.
        value = builder->CreateNSWAdd(codegen(op->a), codegen(op->b));
    } else {
        value = builder->CreateAdd(codegen(op->a), codegen(op->b));
    }
}

void CodeGen_LLVM::visit(const Sub *op) {
    if (op->type.is_float()) {
        value = builder->CreateFSub(codegen(op->a), codegen(op->b));
    } else if (op->type.is_int() && op->type.bits() >= 32) {
        // We tell llvm integers don't wrap, so that it generates good
        // code for loop indices.
        value = builder->CreateNSWSub(codegen(op->a), codegen(op->b));
    } else {
        value = builder->CreateSub(codegen(op->a), codegen(op->b));
    }
}

void CodeGen_LLVM::visit(const Mul *op) {
    if (op->type.is_float()) {
        value = builder->CreateFMul(codegen(op->a), codegen(op->b));
    } else if (op->type.is_int() && op->type.bits() >= 32) {
        // We tell llvm integers don't wrap, so that it generates good
        // code for loop indices.
        value = builder->CreateNSWMul(codegen(op->a), codegen(op->b));
    } else {
        value = builder->CreateMul(codegen(op->a), codegen(op->b));
    }
}

Expr CodeGen_LLVM::mulhi_shr(Expr a, Expr b, int shr) {
    Type ty = a.type();
    Type wide_ty = ty.with_bits(ty.bits() * 2);

    Expr p_wide = cast(wide_ty, a) * cast(wide_ty, b);
    return cast(ty, p_wide >> (shr + ty.bits()));
}

Expr CodeGen_LLVM::sorted_avg(Expr a, Expr b) {
    // b > a, so the following works without widening:
    // a + (b - a)/2
    return a + (b - a)/2;
}

void CodeGen_LLVM::visit(const Div *op) {
    user_assert(!is_zero(op->b)) << "Division by constant zero in expression: " << Expr(op) << "\n";

    // Detect if it's a small int division
    const int64_t *const_int_divisor = as_const_int(op->b);
    const uint64_t *const_uint_divisor = as_const_uint(op->b);

    int shift_amount;
    if (op->type.is_float()) {
        value = builder->CreateFDiv(codegen(op->a), codegen(op->b));
    } else if (is_const_power_of_two_integer(op->b, &shift_amount) &&
               (op->type.is_int() || op->type.is_uint())) {
        value = codegen(op->a >> shift_amount);
    } else if (const_int_divisor &&
               op->type.is_int() &&
               (op->type.bits() == 8 || op->type.bits() == 16 || op->type.bits() == 32) &&
               *const_int_divisor > 1 &&
               ((op->type.bits() > 8 && *const_int_divisor < 256) || *const_int_divisor < 128)) {

        int64_t multiplier, shift;
        if (op->type.bits() == 32) {
            multiplier = IntegerDivision::table_s32[*const_int_divisor][2];
            shift      = IntegerDivision::table_s32[*const_int_divisor][3];
        } else if (op->type.bits() == 16) {
            multiplier = IntegerDivision::table_s16[*const_int_divisor][2];
            shift      = IntegerDivision::table_s16[*const_int_divisor][3];
        } else {
            // 8 bit
            multiplier = IntegerDivision::table_s8[*const_int_divisor][2];
            shift      = IntegerDivision::table_s8[*const_int_divisor][3];
        }
        Expr num = op->a;

        // Make an all-ones mask if the numerator is negative
        Expr sign = num >> make_const(op->type, op->type.bits() - 1);

        // Flip the numerator bits if the mask is high.
        num = cast(num.type().with_code(Type::UInt), num);
        num = num ^ sign;

        // Multiply and keep the high half of the
        // result, and then apply the shift.
        Expr mult = make_const(num.type(), multiplier);
        num = mulhi_shr(num, mult, shift);

        // Maybe flip the bits back again.
        num = num ^ sign;

        value = codegen(num);

    } else if (const_uint_divisor &&
               op->type.is_uint() &&
               (op->type.bits() == 8 || op->type.bits() == 16 || op->type.bits() == 32) &&
               *const_uint_divisor > 1 && *const_uint_divisor < 256) {

        int64_t method, multiplier, shift;
        if (op->type.bits() == 32) {
            method     = IntegerDivision::table_u32[*const_uint_divisor][1];
            multiplier = IntegerDivision::table_u32[*const_uint_divisor][2];
            shift      = IntegerDivision::table_u32[*const_uint_divisor][3];
        } else if (op->type.bits() == 16) {
            method     = IntegerDivision::table_u16[*const_uint_divisor][1];
            multiplier = IntegerDivision::table_u16[*const_uint_divisor][2];
            shift      = IntegerDivision::table_u16[*const_uint_divisor][3];
        } else {
            method     = IntegerDivision::table_u8[*const_uint_divisor][1];
            multiplier = IntegerDivision::table_u8[*const_uint_divisor][2];
            shift      = IntegerDivision::table_u8[*const_uint_divisor][3];
        }

        internal_assert(method != 0)
            << "method 0 division is for powers of two and should have been handled elsewhere\n";
        Expr num = op->a;

        // Widen, multiply, narrow
        Expr mult = make_const(num.type(), multiplier);
        Expr val = mulhi_shr(num, mult, method == 1 ? shift : 0);

        if (method == 2) {
            // Average with original numerator.
            val = sorted_avg(val, num);

            // Do the final shift
            if (shift) {
                val = val >> make_const(op->type, shift);
            }
        }

        value = codegen(val);
    } else {
        value = codegen(lower_euclidean_div(op->a, op->b));
    }
}

void CodeGen_LLVM::visit(const Mod *op) {
    int bits;
    if (op->type.is_float()) {
        value = codegen(simplify(op->a - op->b * floor(op->a/op->b)));
    } else if (is_const_power_of_two_integer(op->b, &bits)) {
        value = codegen(op->a & (op->b - 1));
    } else {
        // To match our definition of division, mod should be between 0
        // and |b|.
        value = codegen(lower_euclidean_mod(op->a, op->b));
    }
}

void CodeGen_LLVM::visit(const Min *op) {
    string a_name = unique_name('a');
    string b_name = unique_name('b');
    Expr a = Variable::make(op->a.type(), a_name);
    Expr b = Variable::make(op->b.type(), b_name);
    value = codegen(Let::make(a_name, op->a,
                              Let::make(b_name, op->b,
                                        select(a < b, a, b))));
}

void CodeGen_LLVM::visit(const Max *op) {
    string a_name = unique_name('a');
    string b_name = unique_name('b');
    Expr a = Variable::make(op->a.type(), a_name);
    Expr b = Variable::make(op->b.type(), b_name);
    value = codegen(Let::make(a_name, op->a,
                              Let::make(b_name, op->b,
                                        select(a > b, a, b))));
}

void CodeGen_LLVM::visit(const EQ *op) {
    Value *a = codegen(op->a);
    Value *b = codegen(op->b);
    Halide::Type t = op->a.type();
    if (t.is_float()) {
        value = builder->CreateFCmpOEQ(a, b);
    } else {
        value = builder->CreateICmpEQ(a, b);
    }
}

void CodeGen_LLVM::visit(const NE *op) {
    Value *a = codegen(op->a);
    Value *b = codegen(op->b);
    Halide::Type t = op->a.type();
    if (t.is_float()) {
        value = builder->CreateFCmpONE(a, b);
    } else {
        value = builder->CreateICmpNE(a, b);
    }
}

void CodeGen_LLVM::visit(const LT *op) {
    Value *a = codegen(op->a);
    Value *b = codegen(op->b);

    Halide::Type t = op->a.type();
    if (t.is_float()) {
        value = builder->CreateFCmpOLT(a, b);
    } else if (t.is_int()) {
        value = builder->CreateICmpSLT(a, b);
    } else {
        value = builder->CreateICmpULT(a, b);
    }
}

void CodeGen_LLVM::visit(const LE *op) {
    Value *a = codegen(op->a);
    Value *b = codegen(op->b);
    Halide::Type t = op->a.type();
    if (t.is_float()) {
        value = builder->CreateFCmpOLE(a, b);
    } else if (t.is_int()) {
        value = builder->CreateICmpSLE(a, b);
    } else {
        value = builder->CreateICmpULE(a, b);
    }
}

void CodeGen_LLVM::visit(const GT *op) {
    Value *a = codegen(op->a);
    Value *b = codegen(op->b);
    Halide::Type t = op->a.type();
    if (t.is_float()) {
        value = builder->CreateFCmpOGT(a, b);
    } else if (t.is_int()) {
        value = builder->CreateICmpSGT(a, b);
    } else {
        value = builder->CreateICmpUGT(a, b);
    }
}

void CodeGen_LLVM::visit(const GE *op) {
    Value *a = codegen(op->a);
    Value *b = codegen(op->b);
    Halide::Type t = op->a.type();
    if (t.is_float()) {
        value = builder->CreateFCmpOGE(a, b);
    } else if (t.is_int()) {
        value = builder->CreateICmpSGE(a, b);
    } else {
        value = builder->CreateICmpUGE(a, b);
    }
}

void CodeGen_LLVM::visit(const And *op) {
    value = builder->CreateAnd(codegen(op->a), codegen(op->b));
}

void CodeGen_LLVM::visit(const Or *op) {
    value = builder->CreateOr(codegen(op->a), codegen(op->b));
}

void CodeGen_LLVM::visit(const Not *op) {
    value = builder->CreateNot(codegen(op->a));
}


void CodeGen_LLVM::visit(const Select *op) {
    // For now we always generate select nodes, but the code is here
    // for if then elses if we need it
    if (false && op->condition.type().is_scalar()) {
        // Codegen an if-then-else so we don't go to the expense of
        // generating both vectors

        BasicBlock *true_bb = BasicBlock::Create(*context, "true_bb", function);
        BasicBlock *false_bb = BasicBlock::Create(*context, "false_bb", function);
        BasicBlock *after_bb = BasicBlock::Create(*context, "after_bb", function);
        builder->CreateCondBr(codegen(op->condition), true_bb, false_bb);

        builder->SetInsertPoint(true_bb);
        Value *true_value = codegen(op->true_value);
        builder->CreateBr(after_bb);

        builder->SetInsertPoint(false_bb);
        Value *false_value = codegen(op->false_value);
        builder->CreateBr(after_bb);

        builder->SetInsertPoint(after_bb);
        PHINode *phi = builder->CreatePHI(true_value->getType(), 2);
        phi->addIncoming(true_value, true_bb);
        phi->addIncoming(false_value, false_bb);

        value = phi;
    } else if (op->type == Int(32)) {
        // llvm has a performance bug inside of loop strength
        // reduction that barfs on long chains of selects. To avoid
        // it, we use bit-masking instead.
        Value *cmp = codegen(op->condition);
        Value *a = codegen(op->true_value);
        Value *b = codegen(op->false_value);
        cmp = builder->CreateIntCast(cmp, i32, true);
        a = builder->CreateAnd(a, cmp);
        cmp = builder->CreateNot(cmp);
        b = builder->CreateAnd(b, cmp);
        value = builder->CreateOr(a, b);
    } else {
        value = builder->CreateSelect(codegen(op->condition),
                                      codegen(op->true_value),
                                      codegen(op->false_value));
    }
}

namespace {
Expr promote_64(Expr e) {
    if (const Add *a = e.as<Add>()) {
        return Add::make(promote_64(a->a), promote_64(a->b));
    } else if (const Sub *s = e.as<Sub>()) {
        return Sub::make(promote_64(s->a), promote_64(s->b));
    } else if (const Mul *m = e.as<Mul>()) {
        return Mul::make(promote_64(m->a), promote_64(m->b));
    } else if (const Min *m = e.as<Min>()) {
        return Min::make(promote_64(m->a), promote_64(m->b));
    } else if (const Max *m = e.as<Max>()) {
        return Max::make(promote_64(m->a), promote_64(m->b));
    } else {
        return Cast::make(Int(64), e);
    }
}
}

Value *CodeGen_LLVM::codegen_buffer_pointer(string buffer, Halide::Type type, Expr index) {
    // Promote index to 64-bit on targets that use 64-bit pointers.
    llvm::DataLayout d(module.get());
    if (promote_indices() && d.getPointerSize() == 8) {
        index = promote_64(index);
    }

    // Handles are always indexed as 64-bit.
    if (type.is_handle()) {
        return codegen_buffer_pointer(buffer, UInt(64, type.lanes()), index);
    } else {
        return codegen_buffer_pointer(buffer, type, codegen(index));
    }
}


Value *CodeGen_LLVM::codegen_buffer_pointer(string buffer, Halide::Type type, Value *index) {
    // Find the base address from the symbol table
    Value *base_address = symbol_table.get(buffer + ".host");
    llvm::Type *base_address_type = base_address->getType();
    unsigned address_space = base_address_type->getPointerAddressSpace();

    llvm::Type *load_type = llvm_type_of(type)->getPointerTo(address_space);

    // If the type doesn't match the expected type, we need to pointer cast
    if (load_type != base_address_type) {
        base_address = builder->CreatePointerCast(base_address, load_type);
    }

    // Promote index to 64-bit on targets that use 64-bit pointers.
    llvm::DataLayout d(module.get());
    if (d.getPointerSize() == 8) {
        index = builder->CreateIntCast(index, i64, true);
    }

    return builder->CreateInBoundsGEP(base_address, index);
}

namespace {
int next_power_of_two(int x) {
    for (int p2 = 1; ; p2 *= 2) {
        if (p2 >= x) {
            return p2;
        }
    }
    // unreachable.
}
}

void CodeGen_LLVM::add_tbaa_metadata(llvm::Instruction *inst, string buffer, Expr index) {

    // Get the unique name for the block of memory this allocate node
    // is using.
    buffer = get_allocation_name(buffer);

    // If the index is constant, we generate some TBAA info that helps
    // LLVM understand our loads/stores aren't aliased.
    bool constant_index = false;
    int64_t base = 0;
    int64_t width = 1;

    if (index.defined()) {
        if (const Ramp *ramp = index.as<Ramp>()) {
            const int64_t *pstride = as_const_int(ramp->stride);
            const int64_t *pbase = as_const_int(ramp->base);
            if (pstride && pbase) {
                // We want to find the smallest aligned width and offset
                // that contains this ramp.
                int64_t stride = *pstride;
                base = *pbase;
                assert(base >= 0);
                width = next_power_of_two(ramp->lanes * stride);

                while (base % width) {
                    base -= base % width;
                    width *= 2;
                }
                constant_index = true;
            }
        } else {
            const int64_t *pbase = as_const_int(index);
            if (pbase) {
                base = *pbase;
                constant_index = true;
            }
        }
    }

    // Add type-based-alias-analysis metadata to the pointer, so that
    // loads and stores to different buffers can get reordered.
    LLVMMDNodeArgumentType root_buffer_type[] = {MDString::get(*context, "Halide buffer")};
    MDNode *tbaa = MDNode::get(*context, root_buffer_type);

    LLVMMDNodeArgumentType this_buffer_type[] = {MDString::get(*context, buffer), tbaa};
    tbaa = MDNode::get(*context, this_buffer_type);

    // We also add metadata for constant indices to allow loads and
    // stores to the same buffer to get reordered.
    if (constant_index) {
        for (int w = 1024; w >= width; w /= 2) {
            int64_t b = (base / w) * w;

            std::stringstream level;
            level << buffer << ".width" << w << ".base" << b;
            LLVMMDNodeArgumentType this_level_type[] = {MDString::get(*context, level.str()), tbaa};
            tbaa = MDNode::get(*context, this_level_type);
        }
    }

    inst->setMetadata("tbaa", tbaa);
}

void CodeGen_LLVM::visit(const Load *op) {

    bool is_external = (external_buffer.find(op->name) != external_buffer.end());

    // If it's a Handle, load it as a uint64_t and then cast
    if (op->type.is_handle()) {
        codegen(reinterpret(op->type, Load::make(UInt(64, op->type.lanes()), op->name, op->index, op->image, op->param)));
        return;
    }

    // There are several cases. Different architectures may wish to override some.
    if (op->type.is_scalar()) {
        // Scalar loads
        Value *ptr = codegen_buffer_pointer(op->name, op->type, op->index);
        LoadInst *load = builder->CreateAlignedLoad(ptr, op->type.bytes());
        add_tbaa_metadata(load, op->name, op->index);
        value = load;
    } else {
        const Ramp *ramp = op->index.as<Ramp>();
        const IntImm *stride = ramp ? ramp->stride.as<IntImm>() : nullptr;

        if (ramp && stride && stride->value == 1) {
            int alignment = op->type.bytes(); // The size of a single element

            int native_bits = native_vector_bits();
            int native_bytes = native_bits / 8;
            // We assume halide_malloc for the platform returns
            // buffers aligned to at least the native vector
            // width. (i.e. 16-byte alignment on arm, and 32-byte
            // alignment on x86), so this is the maximum alignment we
            // can infer based on the index alone.

            // Boost the alignment if possible, up to the native vector width.
            ModulusRemainder mod_rem = modulus_remainder(ramp->base, alignment_info);
            while ((mod_rem.remainder & 1) == 0 &&
                   (mod_rem.modulus & 1) == 0 &&
                   alignment < native_bytes) {
                mod_rem.modulus /= 2;
                mod_rem.remainder /= 2;
                alignment *= 2;
            }

            // If it is an external buffer, then we cannot assume that the host pointer
            // is aligned to at least native vector width. However, we may be able to do
            // better than just assuming that it is unaligned.
            if (is_external && op->param.defined()) {
                int host_alignment = op->param.host_alignment();
                alignment = gcd(alignment, host_alignment);
            }

            // For dense vector loads wider than the native vector
            // width, bust them up into native vectors
            int load_lanes = op->type.lanes();
            int native_lanes = native_bits / op->type.bits();
            vector<Value *> slices;
            for (int i = 0; i < load_lanes; i += native_lanes) {
                int slice_lanes = std::min(native_lanes, load_lanes - i);
                Expr slice_base = simplify(ramp->base + i);
                Expr slice_index = slice_lanes == 1 ? slice_base : Ramp::make(slice_base, 1, slice_lanes);
                llvm::Type *slice_type = VectorType::get(llvm_type_of(op->type.element_of()), slice_lanes);
                Value *elt_ptr = codegen_buffer_pointer(op->name, op->type.element_of(), slice_base);
                Value *vec_ptr = builder->CreatePointerCast(elt_ptr, slice_type->getPointerTo());
                LoadInst *load = builder->CreateAlignedLoad(vec_ptr, alignment);
                add_tbaa_metadata(load, op->name, slice_index);
                slices.push_back(load);
            }
            value = concat_vectors(slices);

        } else if (ramp && stride && stride->value == 2) {
            // Load two vectors worth and then shuffle
            Expr base_a = ramp->base, base_b = ramp->base + ramp->lanes;

            // False indicates we should take the even-numbered lanes
            // from the load, true indicates we should take the
            // odd-numbered-lanes.
            bool shifted_a = false, shifted_b = false;

            bool external = op->param.defined() || op->image.defined();

            // Don't read beyond the end of an external buffer.
            if (external) {
                base_b -= 1;
                shifted_b = true;
            } else {
                // If the base ends in an odd constant, then subtract one
                // and do a different shuffle. This helps expressions like
                // (f(2*x) + f(2*x+1) share loads
                const Add *add = ramp->base.as<Add>();
                const IntImm *offset = add ? add->b.as<IntImm>() : nullptr;
                if (offset && offset->value & 1) {
                    base_a -= 1;
                    shifted_a = true;
                    base_b -= 1;
                    shifted_b = true;
                }
            }

            // Do each load.
            Expr ramp_a = Ramp::make(base_a, 1, ramp->lanes);
            Expr ramp_b = Ramp::make(base_b, 1, ramp->lanes);
            Expr load_a = Load::make(op->type, op->name, ramp_a, op->image, op->param);
            Expr load_b = Load::make(op->type, op->name, ramp_b, op->image, op->param);
            Value *vec_a = codegen(load_a);
            Value *vec_b = codegen(load_b);

            // Shuffle together the results.
            vector<int> indices(ramp->lanes);
            for (int i = 0; i < (ramp->lanes + 1)/2; i++) {
                indices[i] = i*2 + (shifted_a ? 1 : 0);
            }
            for (int i = (ramp->lanes + 1)/2; i < ramp->lanes; i++) {
                indices[i] = i*2 + (shifted_b ? 1 : 0);
            }

            value = shuffle_vectors(vec_a, vec_b, indices);
        } else if (ramp && stride && stride->value == -1) {
            // Load the vector and then flip it in-place
            Expr flipped_base = ramp->base - ramp->lanes + 1;
            Expr flipped_index = Ramp::make(flipped_base, 1, ramp->lanes);
            Expr flipped_load = Load::make(op->type, op->name, flipped_index, op->image, op->param);

            Value *flipped = codegen(flipped_load);

            vector<int> indices(ramp->lanes);
            for (int i = 0; i < ramp->lanes; i++) {
                indices[i] = ramp->lanes - 1 - i;
            }

            value = shuffle_vectors(flipped, indices);
        } else if (ramp) {
            // Gather without generating the indices as a vector
            Value *ptr = codegen_buffer_pointer(op->name, op->type.element_of(), ramp->base);
            Value *stride = codegen(ramp->stride);
            value = UndefValue::get(llvm_type_of(op->type));
            for (int i = 0; i < ramp->lanes; i++) {
                Value *lane = ConstantInt::get(i32, i);
                LoadInst *val = builder->CreateLoad(ptr);
                add_tbaa_metadata(val, op->name, op->index);
                value = builder->CreateInsertElement(value, val, lane);
                ptr = builder->CreateInBoundsGEP(ptr, stride);
            }
        } else if (false /* should_scalarize(op->index) */) {
            // TODO: put something sensible in for
            // should_scalarize. Probably a good idea if there are no
            // loads in it, and it's all int32.

            // Compute the index as scalars, and then do a gather
            Value *vec = UndefValue::get(llvm_type_of(op->type));
            for (int i = 0; i < op->type.lanes(); i++) {
                Expr idx = extract_lane(op->index, i);
                Value *ptr = codegen_buffer_pointer(op->name, op->type.element_of(), idx);
                LoadInst *val = builder->CreateLoad(ptr);
                add_tbaa_metadata(val, op->name, op->index);
                vec = builder->CreateInsertElement(vec, val, ConstantInt::get(i32, i));
            }
            value = vec;
        } else {
            // General gathers
            Value *index = codegen(op->index);
            Value *vec = UndefValue::get(llvm_type_of(op->type));
            for (int i = 0; i < op->type.lanes(); i++) {
                Value *idx = builder->CreateExtractElement(index, ConstantInt::get(i32, i));
                Value *ptr = codegen_buffer_pointer(op->name, op->type.element_of(), idx);
                LoadInst *val = builder->CreateLoad(ptr);
                add_tbaa_metadata(val, op->name, op->index);
                vec = builder->CreateInsertElement(vec, val, ConstantInt::get(i32, i));
            }
            value = vec;
        }
    }

}

void CodeGen_LLVM::visit(const Ramp *op) {
    if (is_const(op->stride) && !is_const(op->base)) {
        // If the stride is const and the base is not (e.g. ramp(x, 1,
        // 4)), we can lift out the stride and broadcast the base so
        // we can do a single vector broadcast and add instead of
        // repeated insertion
        Expr broadcast = Broadcast::make(op->base, op->lanes);
        Expr ramp = Ramp::make(make_zero(op->base.type()), op->stride, op->lanes);
        value = codegen(broadcast + ramp);
    } else {
        // Otherwise we generate element by element by adding the stride to the base repeatedly

        Value *base = codegen(op->base);
        Value *stride = codegen(op->stride);

        value = UndefValue::get(llvm_type_of(op->type));
        for (int i = 0; i < op->type.lanes(); i++) {
            if (i > 0) {
                if (op->type.is_float()) {
                    base = builder->CreateFAdd(base, stride);
                } else if (op->type.is_int() && op->type.bits() >= 32) {
                    base = builder->CreateNSWAdd(base, stride);
                } else {
                    base = builder->CreateAdd(base, stride);
                }
            }
            value = builder->CreateInsertElement(value, base, ConstantInt::get(i32, i));
        }
    }
}

llvm::Value *CodeGen_LLVM::create_broadcast(llvm::Value *v, int lanes) {
    Constant *undef = UndefValue::get(VectorType::get(v->getType(), lanes));
    Constant *zero = ConstantInt::get(i32, 0);
    v = builder->CreateInsertElement(undef, v, zero);
    Constant *zeros = ConstantVector::getSplat(lanes, zero);
    return builder->CreateShuffleVector(v, undef, zeros);
}

void CodeGen_LLVM::visit(const Broadcast *op) {
    value = create_broadcast(codegen(op->value), op->lanes);
}

// Pass through scalars, and unpack broadcasts. Assert if it's a non-vector broadcast.
Expr unbroadcast(Expr e) {
    if (e.type().is_vector()) {
        const Broadcast *broadcast = e.as<Broadcast>();
        internal_assert(broadcast);
        return broadcast->value;
    } else {
        return e;
    }
}

Value *CodeGen_LLVM::interleave_vectors(const std::vector<Value *> &vecs) {
    internal_assert(vecs.size() >= 1);
    for (size_t i = 1; i < vecs.size(); i++) {
        internal_assert(vecs[0]->getType() == vecs[i]->getType());
    }
    int vec_elements = vecs[0]->getType()->getVectorNumElements();

    if (vecs.size() == 1) {
        return vecs[0];
    } else if (vecs.size() == 2) {
        Value *a = vecs[0];
        Value *b = vecs[1];
        vector<int> indices(vec_elements*2);
        for (int i = 0; i < vec_elements*2; i++) {
            indices[i] = i%2 == 0 ? i/2 : i/2 + vec_elements;
        }
        return shuffle_vectors(a, b, indices);
    } else {
        // Grab the even and odd elements of vecs.
        vector<Value *> even_vecs;
        vector<Value *> odd_vecs;
        for (size_t i = 0; i < vecs.size(); i++) {
            if (i%2 == 0) {
                even_vecs.push_back(vecs[i]);
            } else {
                odd_vecs.push_back(vecs[i]);
            }
        }

        // If the number of vecs is odd, save the last one for later.
        Value *last = nullptr;
        if (even_vecs.size() > odd_vecs.size()) {
            last = even_vecs.back();
            even_vecs.pop_back();
        }
        internal_assert(even_vecs.size() == odd_vecs.size());

        // Interleave the even and odd parts.
        Value *even = interleave_vectors(even_vecs);
        Value *odd = interleave_vectors(odd_vecs);

        if (last) {
            int result_elements = vec_elements*vecs.size();

            // Interleave even and odd, leaving a space for the last element.
            vector<int> indices(result_elements, -1);
            for (int i = 0, idx = 0; i < result_elements; i++) {
                if (i%vecs.size() < vecs.size() - 1) {
                    indices[i] = idx%2 == 0 ? idx/2 : idx/2 + vec_elements*even_vecs.size();
                    idx++;
                }
            }
            Value *even_odd = shuffle_vectors(even, odd, indices);

            // Interleave the last vector into the result.
            last = slice_vector(last, 0, result_elements);
            for (int i = 0; i < result_elements; i++) {
                if (i%vecs.size() < vecs.size() - 1) {
                    indices[i] = i;
                } else {
                    indices[i] = i/vecs.size() + result_elements;
                }
            }

            return shuffle_vectors(even_odd, last, indices);
        } else {
            return interleave_vectors({even, odd});
        }
    }
}

void CodeGen_LLVM::scalarize(Expr e) {
    llvm::Type *result_type = llvm_type_of(e.type());

    Value *result = UndefValue::get(result_type);

    for (int i = 0; i < e.type().lanes(); i++) {
        Value *v = codegen(extract_lane(e, i));
        result = builder->CreateInsertElement(result, v, ConstantInt::get(i32, i));
    }
    value = result;
}

void CodeGen_LLVM::visit(const Call *op) {
    internal_assert(op->call_type == Call::Extern ||
                    op->call_type == Call::ExternCPlusPlus ||
                    op->call_type == Call::Intrinsic ||
                    op->call_type == Call::PureExtern ||
                    op->call_type == Call::PureIntrinsic)
        << "Can only codegen extern calls and intrinsics\n";

    // Some call nodes are actually injected at various stages as a
    // cue for llvm to generate particular ops. In general these are
    // handled in the standard library, but ones with e.g. varying
    // types are handled here.
    if (op->is_intrinsic(Call::shuffle_vector)) {
        internal_assert((int) op->args.size() == 1 + op->type.lanes());
        vector<int> indices(op->type.lanes());
        for (size_t i = 0; i < indices.size(); i++) {
            const IntImm *idx = op->args[i+1].as<IntImm>();
            internal_assert(idx);
            internal_assert(idx->value >= 0 && idx->value <= op->args[0].type().lanes());
            indices[i] = idx->value;
        }
        Value *arg = codegen(op->args[0]);

        value = shuffle_vectors(arg, indices);

        if (op->type.is_scalar()) {
            value = builder->CreateExtractElement(value, ConstantInt::get(i32, 0));
        }

    } else if (op->is_intrinsic(Call::interleave_vectors)) {
        vector<Value *> args;
        args.reserve(op->args.size());
        for (Expr i : op->args) {
            args.push_back(codegen(i));
        }
        value = interleave_vectors(args);
    } else if (op->is_intrinsic(Call::debug_to_file)) {
        internal_assert(op->args.size() == 3);
        const StringImm *filename = op->args[0].as<StringImm>();
        internal_assert(filename) << "Malformed debug_to_file node\n";
        // Grab the function from the initial module
        llvm::Function *debug_to_file = module->getFunction("halide_debug_to_file");
        internal_assert(debug_to_file) << "Could not find halide_debug_to_file function in initial module\n";

        // Make the filename a global string constant
        Value *user_context = get_user_context();
        Value *char_ptr = codegen(Expr(filename));
        vector<Value *> args = {user_context, char_ptr, codegen(op->args[1])};

        Value *buffer = codegen(op->args[2]);
        buffer = builder->CreatePointerCast(buffer, buffer_t_type->getPointerTo());
        args.push_back(buffer);

        value = builder->CreateCall(debug_to_file, args);

    } else if (op->is_intrinsic(Call::bitwise_and)) {
        internal_assert(op->args.size() == 2);
        value = builder->CreateAnd(codegen(op->args[0]), codegen(op->args[1]));
    } else if (op->is_intrinsic(Call::bitwise_xor)) {
        internal_assert(op->args.size() == 2);
        value = builder->CreateXor(codegen(op->args[0]), codegen(op->args[1]));
    } else if (op->is_intrinsic(Call::bitwise_or)) {
        internal_assert(op->args.size() == 2);
        value = builder->CreateOr(codegen(op->args[0]), codegen(op->args[1]));
    } else if (op->is_intrinsic(Call::bitwise_not)) {
        internal_assert(op->args.size() == 1);
        value = builder->CreateNot(codegen(op->args[0]));
    } else if (op->is_intrinsic(Call::reinterpret)) {
        internal_assert(op->args.size() == 1);
        Type dst = op->type;
        Type src = op->args[0].type();
        llvm::Type *llvm_dst = llvm_type_of(dst);
        value = codegen(op->args[0]);
        if (src.is_handle() && !dst.is_handle()) {
            internal_assert(dst.is_uint() && dst.bits() == 64);

            // Handle -> UInt64
            llvm::DataLayout d(module.get());
            if (d.getPointerSize() == 4) {
                llvm::Type *intermediate = llvm_type_of(UInt(32, dst.lanes()));
                value = builder->CreatePtrToInt(value, intermediate);
                value = builder->CreateZExt(value, llvm_dst);
            } else if (d.getPointerSize() == 8) {
                value = builder->CreatePtrToInt(value, llvm_dst);
            } else {
                internal_error << "Pointer size is neither 4 nor 8 bytes\n";
            }

        } else if (dst.is_handle() && !src.is_handle()) {
            internal_assert(src.is_uint() && src.bits() == 64);

            // UInt64 -> Handle
            llvm::DataLayout d(module.get());
            if (d.getPointerSize() == 4) {
                llvm::Type *intermediate = llvm_type_of(UInt(32, src.lanes()));
                value = builder->CreateTrunc(value, intermediate);
                value = builder->CreateIntToPtr(value, llvm_dst);
            } else if (d.getPointerSize() == 8) {
                value = builder->CreateIntToPtr(value, llvm_dst);
            } else {
                internal_error << "Pointer size is neither 4 nor 8 bytes\n";
            }

        } else {
            value = builder->CreateBitCast(codegen(op->args[0]), llvm_dst);
        }
    } else if (op->is_intrinsic(Call::shift_left)) {
        internal_assert(op->args.size() == 2);
        value = builder->CreateShl(codegen(op->args[0]), codegen(op->args[1]));
    } else if (op->is_intrinsic(Call::shift_right)) {
        internal_assert(op->args.size() == 2);
        if (op->type.is_int()) {
            value = builder->CreateAShr(codegen(op->args[0]), codegen(op->args[1]));
        } else {
            value = builder->CreateLShr(codegen(op->args[0]), codegen(op->args[1]));
        }
    } else if (op->is_intrinsic(Call::abs)) {

        internal_assert(op->args.size() == 1);

        // Check if an appropriate vector abs for this type exists in the initial module
        Type t = op->args[0].type();
        string name = (t.is_float() ? "abs_f" : "abs_i") + std::to_string(t.bits());
        llvm::Function * builtin_abs =
            find_vector_runtime_function(name, op->type.lanes()).first;

        if (t.is_vector() && builtin_abs) {
            codegen(Call::make(op->type, name, op->args, Call::Extern));
        } else {
            // Generate select(x >= 0, x, -x) instead
            string x_name = unique_name('x');
            Expr x = Variable::make(op->args[0].type(), x_name);
            value = codegen(Let::make(x_name, op->args[0], select(x >= 0, x, -x)));
        }
    } else if (op->is_intrinsic(Call::absd)) {

        internal_assert(op->args.size() == 2);

        Expr a = op->args[0];
        Expr b = op->args[1];

        // Check if an appropriate vector abs for this type exists in the initial module
        Type t = a.type();
        string name;
        if (t.is_float()) {
            codegen(abs(a - b));
            return;
        } else if (t.is_int()) {
            name = "absd_i" + std::to_string(t.bits());
        } else {
            name = "absd_u" + std::to_string(t.bits());
        }

        llvm::Function *builtin_absd =
            find_vector_runtime_function(name, op->type.lanes()).first;

        if (t.is_vector() && builtin_absd) {
            codegen(Call::make(op->type, name, op->args, Call::Extern));
        } else {
            // Use a select instead
            string a_name = unique_name('a');
            string b_name = unique_name('b');
            Expr a_var = Variable::make(op->args[0].type(), a_name);
            Expr b_var = Variable::make(op->args[1].type(), b_name);
            codegen(Let::make(a_name, op->args[0],
                              Let::make(b_name, op->args[1],
                                        Select::make(a_var < b_var, b_var - a_var, a_var - b_var))));
        }
    } else if (op->is_intrinsic("div_round_to_zero")) {
        internal_assert(op->args.size() == 2);
        Value *a = codegen(op->args[0]);
        Value *b = codegen(op->args[1]);
        if (op->type.is_int()) {
            value = builder->CreateSDiv(a, b);
        } else if (op->type.is_uint()) {
            value = builder->CreateUDiv(a, b);
        } else {
            internal_error << "div_round_to_zero of non-integer type.\n";
        }
    } else if (op->is_intrinsic("mod_round_to_zero")) {
        internal_assert(op->args.size() == 2);
        Value *a = codegen(op->args[0]);
        Value *b = codegen(op->args[1]);
        if (op->type.is_int()) {
            value = builder->CreateSRem(a, b);
        } else if (op->type.is_uint()) {
            value = builder->CreateURem(a, b);
        } else {
            internal_error << "mod_round_to_zero of non-integer type.\n";
        }
    } else if (op->is_intrinsic(Call::copy_buffer_t)) {
        // Make some memory for this buffer_t
        Value *dst = create_alloca_at_entry(buffer_t_type, 1);
        Value *src = codegen(op->args[0]);
        src = builder->CreatePointerCast(src, buffer_t_type->getPointerTo());
        src = builder->CreateLoad(src);
        builder->CreateStore(src, dst);
        value = dst;
    } else if (op->is_intrinsic(Call::create_buffer_t)) {
        // Make some memory for this buffer_t
        Value *buffer = create_alloca_at_entry(buffer_t_type, 1);

        // Populate the fields
        internal_assert(op->args[0].type().is_handle())
            << "The first argument to create_buffer_t must be a Handle\n";
        Value *host_ptr = codegen(op->args[0]);
        host_ptr = builder->CreatePointerCast(host_ptr, i8->getPointerTo());
        builder->CreateStore(host_ptr, buffer_host_ptr(buffer));

        // Type check integer arguments
        for (size_t i = 2; i < op->args.size(); i++) {
            internal_assert(op->args[i].type() == Int(32))
                << "All arguments to create_buffer_t beyond the second must have type Int(32)\n";
        }

        // Second argument is used solely for its Type. Value is unimportant.
        // Currenty, only the size matters, but ultimately we will encode
        // complete type info in buffer_t.
        Value *elem_size = codegen(op->args[1].type().bytes());
        builder->CreateStore(elem_size, buffer_elem_size_ptr(buffer));

        int dims = (op->args.size() - 2) / 3;
        user_assert(dims <= 4)
            << "Halide currently has a limit of four dimensions on "
            << "Funcs used on the GPU or passed to extern stages.\n";
        for (int i = 0; i < 4; i++) {
            Value *min, *extent, *stride;
            if (i < dims) {
                min    = codegen(op->args[i*3+2]);
                extent = codegen(op->args[i*3+3]);
                stride = codegen(op->args[i*3+4]);
            } else {
                min = extent = stride = ConstantInt::get(i32, 0);
            }
            builder->CreateStore(min, buffer_min_ptr(buffer, i));
            builder->CreateStore(extent, buffer_extent_ptr(buffer, i));
            builder->CreateStore(stride, buffer_stride_ptr(buffer, i));
        }

        builder->CreateStore(ConstantInt::get(i8, 0), buffer_host_dirty_ptr(buffer));
        builder->CreateStore(ConstantInt::get(i8, 0), buffer_dev_dirty_ptr(buffer));
        builder->CreateStore(ConstantInt::get(i64, 0), buffer_dev_ptr(buffer));

        value = buffer;
    } else if (op->is_intrinsic(Call::extract_buffer_host)) {
        internal_assert(op->args.size() == 1);
        Value *buffer = codegen(op->args[0]);
        buffer = builder->CreatePointerCast(buffer, buffer_t_type->getPointerTo());
        value = buffer_host(buffer);
    } else if (op->is_intrinsic(Call::extract_buffer_min)) {
        internal_assert(op->args.size() == 2);
        const IntImm *idx = op->args[1].as<IntImm>();
        internal_assert(idx);
        Value *buffer = codegen(op->args[0]);
        buffer = builder->CreatePointerCast(buffer, buffer_t_type->getPointerTo());
        value = buffer_min(buffer, idx->value);
    } else if (op->is_intrinsic(Call::extract_buffer_max)) {
        internal_assert(op->args.size() == 2);
        const IntImm *idx = op->args[1].as<IntImm>();
        internal_assert(idx);
        Value *buffer = codegen(op->args[0]);
        buffer = builder->CreatePointerCast(buffer, buffer_t_type->getPointerTo());
        Value *extent = buffer_extent(buffer, idx->value);
        Value *min = buffer_min(buffer, idx->value);
        Value *max_plus_one = builder->CreateNSWAdd(min, extent);
        value = builder->CreateNSWSub(max_plus_one, ConstantInt::get(i32, 1));
    } else if (op->is_intrinsic(Call::rewrite_buffer)) {
        int dims = ((int)(op->args.size())-2)/3;
        internal_assert((int)(op->args.size()) == dims*3 + 2);
        internal_assert(dims <= 4);

        Value *buffer = codegen(op->args[0]);

        // Rewrite the buffer_t using the args
        builder->CreateStore(codegen(op->args[1]), buffer_elem_size_ptr(buffer));
        for (int i = 0; i < dims; i++) {
            builder->CreateStore(codegen(op->args[i*3+2]), buffer_min_ptr(buffer, i));
            builder->CreateStore(codegen(op->args[i*3+3]), buffer_extent_ptr(buffer, i));
            builder->CreateStore(codegen(op->args[i*3+4]), buffer_stride_ptr(buffer, i));
        }
        for (int i = dims; i < 4; i++) {
            builder->CreateStore(ConstantInt::get(i32, 0), buffer_min_ptr(buffer, i));
            builder->CreateStore(ConstantInt::get(i32, 0), buffer_extent_ptr(buffer, i));
            builder->CreateStore(ConstantInt::get(i32, 0), buffer_stride_ptr(buffer, i));
        }

        // From the point of view of the continued code (a containing assert stmt), this returns true.
        value = codegen(const_true());
    } else if (op->is_intrinsic(Call::set_host_dirty)) {
        internal_assert(op->args.size() == 2);
        Value *buffer = codegen(op->args[0]);
        Value *arg = codegen(op->args[1]);
        builder->CreateStore(arg, buffer_host_dirty_ptr(buffer));
        value = ConstantInt::get(i32, 0);
    } else if (op->is_intrinsic(Call::set_dev_dirty)) {
        internal_assert(op->args.size() == 2);
        Value *buffer = codegen(op->args[0]);
        Value *arg = codegen(op->args[1]);
        builder->CreateStore(arg, buffer_dev_dirty_ptr(buffer));
        value = ConstantInt::get(i32, 0);
    } else if (op->is_intrinsic(Call::null_handle)) {
        internal_assert(op->args.size() == 0) << "null_handle takes no arguments\n";
        internal_assert(op->type.is_handle()) << "null_handle must return a Handle type\n";
        value = ConstantPointerNull::get(i8->getPointerTo());
    } else if (op->is_intrinsic(Call::address_of)) {
        internal_assert(op->args.size() == 1) << "address_of takes one argument\n";
        internal_assert(op->type.is_handle()) << "address_of must return a Handle type\n";
        const Load *load = op->args[0].as<Load>();
        internal_assert(load) << "The sole argument to address_of must be a Load node\n";
        internal_assert(load->index.type().is_scalar()) << "Can't take the address of a vector load\n";

        value = codegen_buffer_pointer(load->name, load->type, load->index);

    } else if (op->is_intrinsic(Call::trace) ||
               op->is_intrinsic(Call::trace_expr)) {

        int int_args = (int)(op->args.size()) - 5;
        internal_assert(int_args >= 0);

        // Make a global string for the func name. Should be the same for all lanes.
        Value *name = codegen(unbroadcast(op->args[0]));

        // Codegen the event type. Should be the same for all lanes.
        Value *event_type = codegen(unbroadcast(op->args[1]));

        // Codegen the buffer id
        Expr id = op->args[2];
        Value *realization_id;
        if (id.as<Broadcast>()) {
            realization_id = codegen(unbroadcast(id));
        } else {
            realization_id = codegen(id);
        }

        // Codegen the value index. Should be the same for all lanes.
        Value *value_index = codegen(unbroadcast(op->args[3]));

        // Allocate and populate a stack entry for the value arg
        Type type = op->args[4].type();
        Value *value_stored_array = create_alloca_at_entry(llvm_type_of(type), 1);
        Value *value_stored = codegen(op->args[4]);
        builder->CreateStore(value_stored, value_stored_array);
        value_stored_array = builder->CreatePointerCast(value_stored_array, i8->getPointerTo());

        // Allocate and populate a stack array for the integer args
        Value *coords;
        if (int_args > 0) {
            llvm::Type *coords_type = llvm_type_of(op->args[5].type());
            coords = create_alloca_at_entry(coords_type, int_args);
            for (int i = 0; i < int_args; i++) {
                Value *coord_ptr =
                    builder->CreateConstInBoundsGEP1_32(
#if LLVM_VERSION >= 37
                        coords_type,
#endif
                        coords,
                        i);
                builder->CreateStore(codegen(op->args[5+i]), coord_ptr);
            }
            coords = builder->CreatePointerCast(coords, i32->getPointerTo());
        } else {
            coords = Constant::getNullValue(i32->getPointerTo());
        }

        StructType *trace_event_type = module->getTypeByName("struct.halide_trace_event");
        user_assert(trace_event_type) << "The module being generated does not support tracing.\n";
        Value *trace_event = create_alloca_at_entry(trace_event_type, 1);

        Value *members[10] = {
            name,
            event_type,
            realization_id,
            ConstantInt::get(i32, type.code()),
            ConstantInt::get(i32, type.bits()),
            ConstantInt::get(i32, type.lanes()),
            value_index,
            value_stored_array,
            ConstantInt::get(i32, int_args * type.lanes()),
            coords};

        for (size_t i = 0; i < sizeof(members)/sizeof(members[0]); i++) {
            Value *field_ptr =
                builder->CreateConstInBoundsGEP2_32(
#if LLVM_VERSION >= 37
                    trace_event_type,
#endif
                    trace_event,
                    0,
                    i);
            builder->CreateStore(members[i], field_ptr);
        }

        // Call the runtime function
        vector<Value *> args(2);
        args[0] = get_user_context();
        args[1] = trace_event;

        llvm::Function *trace_fn = module->getFunction("halide_trace");
        internal_assert(trace_fn);

        value = builder->CreateCall(trace_fn, args);

        if (op->is_intrinsic(Call::trace_expr)) {
            value = value_stored;
        }

    } else if (op->is_intrinsic(Call::lerp)) {
        internal_assert(op->args.size() == 3);
        value = codegen(lower_lerp(op->args[0], op->args[1], op->args[2]));
    } else if (op->is_intrinsic(Call::popcount)) {
        internal_assert(op->args.size() == 1);
        std::vector<llvm::Type*> arg_type(1);
        arg_type[0] = llvm_type_of(op->args[0].type());
        llvm::Function *fn = Intrinsic::getDeclaration(module.get(), Intrinsic::ctpop, arg_type);
        CallInst *call = builder->CreateCall(fn, codegen(op->args[0]));
        value = call;
    } else if (op->is_intrinsic(Call::count_leading_zeros) ||
               op->is_intrinsic(Call::count_trailing_zeros)) {
        internal_assert(op->args.size() == 1);
        std::vector<llvm::Type*> arg_type(1);
        arg_type[0] = llvm_type_of(op->args[0].type());
        llvm::Function *fn = Intrinsic::getDeclaration(module.get(),
                                                       (op->is_intrinsic(Call::count_leading_zeros)) ? Intrinsic::ctlz :
                                                       Intrinsic::cttz,
                                                       arg_type);
        llvm::Value *zero_is_not_undef = llvm::ConstantInt::getFalse(*context);
        llvm::Value *args[2] = { codegen(op->args[0]), zero_is_not_undef };
        CallInst *call = builder->CreateCall(fn, args);
        value = call;
    } else if (op->is_intrinsic(Call::return_second)) {
        internal_assert(op->args.size() == 2);
        codegen(op->args[0]);
        value = codegen(op->args[1]);
    } else if (op->is_intrinsic(Call::if_then_else)) {
        if (op->type.is_vector()) {
            scalarize(op);

        } else {

            internal_assert(op->args.size() == 3);

            BasicBlock *true_bb = BasicBlock::Create(*context, "true_bb", function);
            BasicBlock *false_bb = BasicBlock::Create(*context, "false_bb", function);
            BasicBlock *after_bb = BasicBlock::Create(*context, "after_bb", function);
            builder->CreateCondBr(codegen(op->args[0]), true_bb, false_bb);
            builder->SetInsertPoint(true_bb);
            Value *true_value = codegen(op->args[1]);
            builder->CreateBr(after_bb);

            builder->SetInsertPoint(false_bb);
            Value *false_value = codegen(op->args[2]);
            builder->CreateBr(after_bb);

            builder->SetInsertPoint(after_bb);

            PHINode *phi = builder->CreatePHI(true_value->getType(), 2);
            phi->addIncoming(true_value, true_bb);
            phi->addIncoming(false_value, false_bb);

            value = phi;
        }
    } else if (op->is_intrinsic(Call::make_struct)) {
        if (op->type.is_vector()) {
            // Make a vector-of-structs
            scalarize(op);
        } else {
            // Codegen each element.
            assert(!op->args.empty());
            vector<llvm::Value *> args(op->args.size());
            vector<llvm::Type *> types(op->args.size());
            for (size_t i = 0; i < op->args.size(); i++) {
                args[i] = codegen(op->args[i]);
                types[i] = args[i]->getType();
            }

            // Create an struct on the stack.
            StructType *struct_t = StructType::create(types);
            Value *ptr = create_alloca_at_entry(struct_t, 1);

            // Put the elements in the struct.
            for (size_t i = 0; i < args.size(); i++) {
                Value *field_ptr =
                    builder->CreateConstInBoundsGEP2_32(
#if LLVM_VERSION >= 37
                        struct_t,
#endif
                        ptr,
                        0,
                        i);
                builder->CreateStore(args[i], field_ptr);
            }

            value = ptr;
        }

    } else if (op->is_intrinsic(Call::stringify)) {
        assert(!op->args.empty());

        if (op->type.is_vector()) {
            scalarize(op);
        } else {

            // Compute the maximum possible size of the message.
            int buf_size = 1; // One for the terminating zero.
            for (size_t i = 0; i < op->args.size(); i++) {
                Type t = op->args[i].type();
                if (op->args[i].as<StringImm>()) {
                    buf_size += op->args[i].as<StringImm>()->value.size();
                } else if (t.is_int() || t.is_uint()) {
                    buf_size += 19; // 2^64 = 18446744073709551616
                } else if (t.is_float()) {
                    if (t.bits() == 32) {
                        buf_size += 47; // %f format of max negative float
                    } else {
                        buf_size += 14; // Scientific notation with 6 decimal places.
                    }
                } else {
                    internal_assert(t.is_handle());
                    buf_size += 18; // 0x0123456789abcdef
                }
            }
            // Round up to a multiple of 16 bytes.
            buf_size = ((buf_size + 15)/16)*16;

            // Clamp to at most 8k.
            if (buf_size > 8192) buf_size = 8192;

            // Allocate a stack array to hold the message.
            llvm::Value *buf = create_alloca_at_entry(i8, buf_size);

            llvm::Value *dst = buf;
            llvm::Value *buf_end = builder->CreateConstGEP1_32(buf, buf_size);

            llvm::Function *append_string  = module->getFunction("halide_string_to_string");
            llvm::Function *append_int64   = module->getFunction("halide_int64_to_string");
            llvm::Function *append_uint64  = module->getFunction("halide_uint64_to_string");
            llvm::Function *append_double  = module->getFunction("halide_double_to_string");
            llvm::Function *append_pointer = module->getFunction("halide_pointer_to_string");

            internal_assert(append_string);
            internal_assert(append_int64);
            internal_assert(append_uint64);
            internal_assert(append_double);
            internal_assert(append_pointer);

            for (size_t i = 0; i < op->args.size(); i++) {
                const StringImm *s = op->args[i].as<StringImm>();
                Type t = op->args[i].type();
                internal_assert(t.lanes() == 1);
                vector<Value *> call_args(2);
                call_args[0] = dst;
                call_args[1] = buf_end;

                if (s) {
                    call_args.push_back(codegen(op->args[i]));
                    dst = builder->CreateCall(append_string, call_args);
                } else if (t.is_int()) {
                    call_args.push_back(codegen(Cast::make(Int(64), op->args[i])));
                    call_args.push_back(ConstantInt::get(i32, 1));
                    dst = builder->CreateCall(append_int64, call_args);
                } else if (t.is_uint()) {
                    call_args.push_back(codegen(Cast::make(UInt(64), op->args[i])));
                    call_args.push_back(ConstantInt::get(i32, 1));
                    dst = builder->CreateCall(append_uint64, call_args);
                } else if (t.is_float()) {
                    call_args.push_back(codegen(Cast::make(Float(64), op->args[i])));
                    // Use scientific notation for doubles
                    call_args.push_back(ConstantInt::get(i32, t.bits() == 64 ? 1 : 0));
                    dst = builder->CreateCall(append_double, call_args);
                } else {
                    internal_assert(t.is_handle());
                    call_args.push_back(codegen(op->args[i]));
                    dst = builder->CreateCall(append_pointer, call_args);
                }
            }
            value = buf;
        }
    } else if (op->is_intrinsic(Call::memoize_expr)) {
        // Used as an annotation for caching, should be invisible to
        // codegen. Ignore arguments beyond the first as they are only
        // used in the cache key.
        internal_assert(op->args.size() > 0);
        value = codegen(op->args[0]);
    } else if (op->is_intrinsic(Call::copy_memory)) {
        value = builder->CreateMemCpy(codegen(op->args[0]),
                                      codegen(op->args[1]),
                                      codegen(op->args[2]), 0);
    } else if (op->is_intrinsic(Call::register_destructor)) {
        internal_assert(op->args.size() == 2);
        const StringImm *fn = op->args[0].as<StringImm>();
        internal_assert(fn);
        Expr arg = op->args[1];
        internal_assert(arg.type().is_handle());
        llvm::Function *f = module->getFunction(fn->value);
        if (!f) {
            llvm::Type *arg_types[] = {i8->getPointerTo(), i8->getPointerTo()};
            FunctionType *func_t = FunctionType::get(void_t, arg_types, false);
            f = llvm::Function::Create(func_t, llvm::Function::ExternalLinkage, fn->value, module.get());
            f->setCallingConv(CallingConv::C);
        }
        register_destructor(f, codegen(arg), Always);
    } else if (op->call_type == Call::Intrinsic ||
               op->call_type == Call::PureIntrinsic) {
        internal_error << "Unknown intrinsic: " << op->name << "\n";
    } else if (op->call_type == Call::PureExtern && op->name == "pow_f32") {
        internal_assert(op->args.size() == 2);
        Expr x = op->args[0];
        Expr y = op->args[1];
        Expr e = Internal::halide_exp(Internal::halide_log(x) * y);
        e.accept(this);
    } else if (op->call_type == Call::PureExtern && op->name == "log_f32") {
        internal_assert(op->args.size() == 1);
        Expr e = Internal::halide_log(op->args[0]);
        e.accept(this);
    } else if (op->call_type == Call::PureExtern && op->name == "exp_f32") {
        internal_assert(op->args.size() == 1);
        Expr e = Internal::halide_exp(op->args[0]);
        e.accept(this);
    } else if (op->call_type == Call::PureExtern &&
               (op->name == "is_nan_f32" || op->name == "is_nan_f64")) {
        internal_assert(op->args.size() == 1);
        Value *a = codegen(op->args[0]);
        value = builder->CreateFCmpUNO(a, a);
    } else {
        // It's an extern call.

        std::string name;
        if (op->call_type == Call::ExternCPlusPlus) {
            user_assert(get_target().has_feature(Target::CPlusPlusMangling)) <<
                "Target must specify C++ name mangling (\"c_plus_plus_name_mangling\") in order to call C++ externs. (" <<
                op->name << ")\n";

            std::vector<std::string> namespaces;
            name = extract_namespaces(op->name, namespaces);
            std::vector<ExternFuncArgument> mangle_args;
            for (const auto &arg : op->args) {
                mangle_args.push_back(ExternFuncArgument(arg));
            }
            name = cplusplus_function_mangled_name(name, namespaces, op->type, mangle_args, get_target());
        } else {
            name = op->name;
        }

        // Codegen the args
        vector<Value *> args(op->args.size());
        for (size_t i = 0; i < op->args.size(); i++) {
            args[i] = codegen(op->args[i]);
        }

        llvm::Function *fn = module->getFunction(name);

        llvm::Type *result_type = llvm_type_of(op->type);

        // Add a user context arg as needed. It's never a vector.
        bool takes_user_context = function_takes_user_context(op->name);
        if (takes_user_context) {
            internal_assert(fn) << "External function " << op->name << "is marked as taking user_context, but is not in the runtime module. Check if runtime_api.cpp needs to be rebuilt.\n";
            debug(4) << "Adding user_context to " << op->name << " args\n";
            args.insert(args.begin(), get_user_context());
        }

        // If we can't find it, declare it extern "C"
        if (!fn) {
            vector<llvm::Type *> arg_types(args.size());
            for (size_t i = 0; i < args.size(); i++) {
                arg_types[i] = args[i]->getType();
                if (arg_types[i]->isVectorTy()) {
                    VectorType *vt = dyn_cast<VectorType>(arg_types[i]);
                    arg_types[i] = vt->getElementType();
                }
            }

            llvm::Type *scalar_result_type = result_type;
            if (result_type->isVectorTy()) {
                VectorType *vt = dyn_cast<VectorType>(result_type);
                scalar_result_type = vt->getElementType();
            }

            FunctionType *func_t = FunctionType::get(scalar_result_type, arg_types, false);

            fn = llvm::Function::Create(func_t, llvm::Function::ExternalLinkage, name, module.get());
            fn->setCallingConv(CallingConv::C);
            debug(4) << "Did not find " << op->name << ". Declared it extern \"C\".\n";
        } else {
            debug(4) << "Found " << op->name << "\n";

            // TODO: Say something more accurate here as there is now
            // partial information in the handle_type field, but it is
            // not clear it can be matched to the LLVM types and it is
            // not always there.
            // Halide's type system doesn't preserve pointer types
            // correctly (they just get called "Handle()"), so we may
            // need to pointer cast to the appropriate type. Only look at
            // fixed params (not varags) in llvm function.
            FunctionType *func_t = fn->getFunctionType();
            for (size_t i = takes_user_context ? 1 : 0;
                 i < std::min(args.size(), (size_t)(func_t->getNumParams()));
                 i++) {
                Expr halide_arg = takes_user_context ? op->args[i-1] : op->args[i];
                if (halide_arg.type().is_handle()) {
                    llvm::Type *t = func_t->getParamType(i);

                    // Widen to vector-width as needed. If the
                    // function doesn't actually take a vector,
                    // individual lanes will be extracted below.
                    if (halide_arg.type().is_vector() &&
                        !t->isVectorTy()) {
                        t = VectorType::get(t, halide_arg.type().lanes());
                    }

                    if (t != args[i]->getType()) {
                        debug(4) << "Pointer casting argument to extern call: "
                                 << halide_arg << "\n";
                        args[i] = builder->CreatePointerCast(args[i], t);
                    }
                }
            }
        }

        if (op->type.is_scalar()) {
            CallInst *call = builder->CreateCall(fn, args);
            if (op->is_pure()) {
                call->setDoesNotAccessMemory();
            }
            call->setDoesNotThrow();
            value = call;
        } else {

            // Check if a vector version of the function already
            // exists at some useful width.
            pair<llvm::Function *, int> vec =
                find_vector_runtime_function(name, op->type.lanes());
            llvm::Function *vec_fn = vec.first;
            int w = vec.second;

            if (vec_fn) {
                value = call_intrin(llvm_type_of(op->type), w,
                                    vec_fn->getName(), args);
            } else {

                // No vector version found. Scalarize. Extract each simd
                // lane in turn and do one scalar call to the function.
                value = UndefValue::get(result_type);
                for (int i = 0; i < op->type.lanes(); i++) {
                    Value *idx = ConstantInt::get(i32, i);
                    vector<Value *> arg_lane(args.size());
                    for (size_t j = 0; j < args.size(); j++) {
                        if (args[j]->getType()->isVectorTy()) {
                            arg_lane[j] = builder->CreateExtractElement(args[j], idx);
                        } else {
                            arg_lane[j] = args[j];
                        }
                    }
                    CallInst *call = builder->CreateCall(fn, arg_lane);
                    if (op->is_pure()) {
                        call->setDoesNotAccessMemory();
                    }
                    call->setDoesNotThrow();
                    if (!call->getType()->isVoidTy()) {
                        value = builder->CreateInsertElement(value, call, idx);
                    } // otherwise leave it as undef.
                }
            }
        }
    }
}

void CodeGen_LLVM::visit(const Let *op) {
    sym_push(op->name, codegen(op->value));
    if (op->value.type() == Int(32)) {
        alignment_info.push(op->name, modulus_remainder(op->value, alignment_info));
    }
    value = codegen(op->body);
    if (op->value.type() == Int(32)) {
        alignment_info.pop(op->name);
    }
    sym_pop(op->name);
}

void CodeGen_LLVM::visit(const LetStmt *op) {
    sym_push(op->name, codegen(op->value));

    if (op->value.type() == Int(32)) {
        alignment_info.push(op->name, modulus_remainder(op->value, alignment_info));
    }

    codegen(op->body);

    if (op->value.type() == Int(32)) {
        alignment_info.pop(op->name);
    }

    sym_pop(op->name);
}

void CodeGen_LLVM::visit(const AssertStmt *op) {
    create_assertion(codegen(op->condition), op->message);
}

Constant *CodeGen_LLVM::create_string_constant(const string &s) {
    map<string, Constant *>::iterator iter = string_constants.find(s);
    if (iter == string_constants.end()) {
        vector<char> data;
        data.reserve(s.size()+1);
        data.insert(data.end(), s.begin(), s.end());
        data.push_back(0);
        Constant *val = create_constant_binary_blob(data, "str");
        string_constants[s] = val;
        return val;
    } else {
        return iter->second;
    }
}

Constant *CodeGen_LLVM::create_constant_binary_blob(const vector<char> &data, const string &name) {

    llvm::Type *type = ArrayType::get(i8, data.size());
    GlobalVariable *global = new GlobalVariable(*module, type,
                                                true, GlobalValue::PrivateLinkage,
                                                0, name);
    ArrayRef<unsigned char> data_array((const unsigned char *)&data[0], data.size());
    global->setInitializer(ConstantDataArray::get(*context, data_array));
    global->setAlignment(32);

    Constant *zero = ConstantInt::get(i32, 0);
    Constant *zeros[] = {zero, zero};
#if LLVM_VERSION >= 37
    Constant *ptr = ConstantExpr::getInBoundsGetElementPtr(type, global, zeros);
#else
    Constant *ptr = ConstantExpr::getInBoundsGetElementPtr(global, zeros);
#endif
    return ptr;
}

void CodeGen_LLVM::create_assertion(Value *cond, Expr message, llvm::Value *error_code) {

    internal_assert(!message.defined() || message.type() == Int(32))
        << "Assertion result is not an int: " << message;

    if (target.has_feature(Target::NoAsserts)) return;

    // If the condition is a vector, fold it down to a scalar
    VectorType *vt = dyn_cast<VectorType>(cond->getType());
    if (vt) {
        Value *scalar_cond = builder->CreateExtractElement(cond, ConstantInt::get(i32, 0));
        for (unsigned i = 1; i < vt->getNumElements(); i++) {
            Value *lane = builder->CreateExtractElement(cond, ConstantInt::get(i32, i));
            scalar_cond = builder->CreateAnd(scalar_cond, lane);
        }
        cond = scalar_cond;
    }

    // Make a new basic block for the assert
    BasicBlock *assert_fails_bb = BasicBlock::Create(*context, "assert failed", function);
    BasicBlock *assert_succeeds_bb = BasicBlock::Create(*context, "assert succeeded", function);

    // If the condition fails, enter the assert body, otherwise, enter the block after
    builder->CreateCondBr(cond, assert_succeeds_bb, assert_fails_bb, very_likely_branch);

    // Build the failure case
    builder->SetInsertPoint(assert_fails_bb);

    // Call the error handler
    if (!error_code) error_code = codegen(message);

    return_with_error_code(error_code);

    // Continue on using the success case
    builder->SetInsertPoint(assert_succeeds_bb);
}

void CodeGen_LLVM::return_with_error_code(llvm::Value *error_code) {
    // Branch to the destructor block, which cleans up and then bails out.
    BasicBlock *dtors = get_destructor_block();

    // Hook up our error code to the phi node that the destructor block starts with.
    PHINode *phi = dyn_cast<PHINode>(dtors->begin());
    internal_assert(phi) << "The destructor block is supposed to start with a phi node\n";
    phi->addIncoming(error_code, builder->GetInsertBlock());

    builder->CreateBr(get_destructor_block());
}

void CodeGen_LLVM::visit(const ProducerConsumer *op) {
    BasicBlock *produce = BasicBlock::Create(*context, std::string("produce ") + op->name, function);
    builder->CreateBr(produce);
    builder->SetInsertPoint(produce);
    codegen(op->produce);

    if (op->update.defined()) {
        BasicBlock *update = BasicBlock::Create(*context, std::string("update ") + op->name, function);
        builder->CreateBr(update);
        builder->SetInsertPoint(update);
        codegen(op->update);
    }

    BasicBlock *consume = BasicBlock::Create(*context, std::string("consume ") + op->name, function);
    builder->CreateBr(consume);
    builder->SetInsertPoint(consume);
    codegen(op->consume);
}

void CodeGen_LLVM::visit(const For *op) {
    Value *min = codegen(op->min);
    Value *extent = codegen(op->extent);

    if (op->for_type == ForType::Serial) {
        Value *max = builder->CreateNSWAdd(min, extent);

        BasicBlock *preheader_bb = builder->GetInsertBlock();

        // Make a new basic block for the loop
        BasicBlock *loop_bb = BasicBlock::Create(*context, std::string("for ") + op->name, function);
        // Create the block that comes after the loop
        BasicBlock *after_bb = BasicBlock::Create(*context, std::string("end for ") + op->name, function);

        // If min < max, fall through to the loop bb
        Value *enter_condition = builder->CreateICmpSLT(min, max);
        builder->CreateCondBr(enter_condition, loop_bb, after_bb, very_likely_branch);
        builder->SetInsertPoint(loop_bb);

        // Make our phi node.
        PHINode *phi = builder->CreatePHI(i32, 2);
        phi->addIncoming(min, preheader_bb);

        // Within the loop, the variable is equal to the phi value
        sym_push(op->name, phi);

        // Emit the loop body
        codegen(op->body);

        // Update the counter
        Value *next_var = builder->CreateNSWAdd(phi, ConstantInt::get(i32, 1));

        // Add the back-edge to the phi node
        phi->addIncoming(next_var, builder->GetInsertBlock());

        // Maybe exit the loop
        Value *end_condition = builder->CreateICmpNE(next_var, max);
        builder->CreateCondBr(end_condition, loop_bb, after_bb);

        builder->SetInsertPoint(after_bb);

        // Pop the loop variable from the scope
        sym_pop(op->name);
    } else if (op->for_type == ForType::Parallel) {

        debug(3) << "Entering parallel for loop over " << op->name << "\n";

        // Find every symbol that the body of this loop refers to
        // and dump it into a closure
        Closure closure(op->body, op->name);

        // Allocate a closure
        StructType *closure_t = build_closure_type(closure, buffer_t_type, context);
        Value *ptr = create_alloca_at_entry(closure_t, 1);

        // Fill in the closure
        pack_closure(closure_t, ptr, closure, symbol_table, buffer_t_type, builder);

        // Make a new function that does one iteration of the body of the loop
        llvm::Type *voidPointerType = (llvm::Type *)(i8->getPointerTo());
        llvm::Type *args_t[] = {voidPointerType, i32, voidPointerType};
        FunctionType *func_t = FunctionType::get(i32, args_t, false);
        llvm::Function *containing_function = function;
        function = llvm::Function::Create(func_t, llvm::Function::InternalLinkage,
                                          "par_for_" + function->getName() + "_" + op->name, module.get());
        function->setDoesNotAlias(3);

        // Make the initial basic block and jump the builder into the new function
        IRBuilderBase::InsertPoint call_site = builder->saveIP();
        BasicBlock *block = BasicBlock::Create(*context, "entry", function);
        builder->SetInsertPoint(block);

        // Get the user context value before swapping out the symbol table.
        Value *user_context = get_user_context();

        // Save the destructor block
        BasicBlock *parent_destructor_block = destructor_block;
        destructor_block = nullptr;

        // Make a new scope to use
        Scope<Value *> saved_symbol_table;
        symbol_table.swap(saved_symbol_table);

        // Get the function arguments

        // The user context is first argument of the function; it's
        // important that we override the name to be "__user_context",
        // since the LLVM function has a random auto-generated name for
        // this argument.
        llvm::Function::arg_iterator iter = function->arg_begin();
        sym_push("__user_context", iterator_to_pointer(iter));

        // Next is the loop variable.
        ++iter;
        sym_push(op->name, iterator_to_pointer(iter));

        // The closure pointer is the third and last argument.
        ++iter;
        iter->setName("closure");
        Value *closure_handle = builder->CreatePointerCast(iterator_to_pointer(iter),
                                                           closure_t->getPointerTo());
        // Load everything from the closure into the new scope
        unpack_closure(closure, symbol_table, closure_t, closure_handle, builder);

        // Generate the new function body
        codegen(op->body);

        // Return success
        return_with_error_code(ConstantInt::get(i32, 0));

        // Move the builder back to the main function and call do_par_for
        builder->restoreIP(call_site);
        llvm::Function *do_par_for = module->getFunction("halide_do_par_for");
        internal_assert(do_par_for) << "Could not find halide_do_par_for in initial module\n";
        do_par_for->setDoesNotAlias(5);
        //do_par_for->setDoesNotCapture(5);
        ptr = builder->CreatePointerCast(ptr, i8->getPointerTo());
        Value *args[] = {user_context, function, min, extent, ptr};
        debug(4) << "Creating call to do_par_for\n";
        Value *result = builder->CreateCall(do_par_for, args);

        debug(3) << "Leaving parallel for loop over " << op->name << "\n";

        // Now restore the scope
        symbol_table.swap(saved_symbol_table);
        function = containing_function;

        // Restore the destructor block
        destructor_block = parent_destructor_block;

        // Check for success
        Value *did_succeed = builder->CreateICmpEQ(result, ConstantInt::get(i32, 0));
        create_assertion(did_succeed, Expr(), result);

    } else {
        internal_error << "Unknown type of For node. Only Serial and Parallel For nodes should survive down to codegen.\n";
    }
}

void CodeGen_LLVM::visit(const Store *op) {
    // Even on 32-bit systems, Handles are treated as 64-bit in
    // memory, so convert stores of handles to stores of uint64_ts.
    if (op->value.type().is_handle()) {
        Expr v = reinterpret(UInt(64, op->value.type().lanes()), op->value);
        codegen(Store::make(op->name, v, op->index, op->param));
        return;
    }

    Halide::Type value_type = op->value.type();
    Value *val = codegen(op->value);
    bool is_external = (external_buffer.find(op->name) != external_buffer.end());
    // Scalar
    if (value_type.is_scalar()) {
        Value *ptr = codegen_buffer_pointer(op->name, value_type, op->index);
        StoreInst *store = builder->CreateAlignedStore(val, ptr, value_type.bytes());
        add_tbaa_metadata(store, op->name, op->index);
    } else {
        int alignment = value_type.bytes();
        const Ramp *ramp = op->index.as<Ramp>();
        if (ramp && is_one(ramp->stride)) {

            int native_bits = native_vector_bits();
            int native_bytes = native_bits / 8;

            // Boost the alignment if possible, up to the native vector width.
            ModulusRemainder mod_rem = modulus_remainder(ramp->base, alignment_info);
            while ((mod_rem.remainder & 1) == 0 &&
                       (mod_rem.modulus & 1) == 0 &&
                       alignment < native_bytes) {
                    mod_rem.modulus /= 2;
                    mod_rem.remainder /= 2;
                    alignment *= 2;
            }

            // If it is an external buffer, then we cannot assume that the host pointer
            // is aligned to at least the native vector width. However, we may be able to do
            // better than just assuming that it is unaligned.
            if (is_external && op->param.defined()) {
                int host_alignment = op->param.host_alignment();
                alignment = gcd(alignment, host_alignment);
            }

            // For dense vector stores wider than the native vector
            // width, bust them up into native vectors.
            int store_lanes = value_type.lanes();
            int native_lanes = native_bits / value_type.bits();

            for (int i = 0; i < store_lanes; i += native_lanes) {
                int slice_lanes = std::min(native_lanes, store_lanes - i);
                Expr slice_base = simplify(ramp->base + i);
                Expr slice_index = slice_lanes == 1 ? slice_base : Ramp::make(slice_base, 1, slice_lanes);
                Value *slice_val = slice_vector(val, i, slice_lanes);
                Value *elt_ptr = codegen_buffer_pointer(op->name, value_type.element_of(), slice_base);
                Value *vec_ptr = builder->CreatePointerCast(elt_ptr, slice_val->getType()->getPointerTo());
                StoreInst *store = builder->CreateAlignedStore(slice_val, vec_ptr, alignment);
                add_tbaa_metadata(store, op->name, slice_index);
            }
        } else if (ramp) {
            Type ptr_type = value_type.element_of();
            Value *ptr = codegen_buffer_pointer(op->name, ptr_type, ramp->base);
            const IntImm *const_stride = ramp->stride.as<IntImm>();
            Value *stride = codegen(ramp->stride);
            // Scatter without generating the indices as a vector
            for (int i = 0; i < ramp->lanes; i++) {
                Constant *lane = ConstantInt::get(i32, i);
                Value *v = builder->CreateExtractElement(val, lane);
                if (const_stride) {
                    // Use a constant offset from the base pointer
                    Value *p =
                        builder->CreateConstInBoundsGEP1_32(
#if LLVM_VERSION >= 37
                            llvm_type_of(ptr_type),
#endif
                            ptr,
                            const_stride->value * i);
                    StoreInst *store = builder->CreateStore(v, p);
                    add_tbaa_metadata(store, op->name, op->index);
                } else {
                    // Increment the pointer by the stride for each element
                    StoreInst *store = builder->CreateStore(v, ptr);
                    add_tbaa_metadata(store, op->name, op->index);
                    ptr = builder->CreateInBoundsGEP(ptr, stride);
                }
            }
        } else {
            // Scatter
            Value *index = codegen(op->index);
            for (int i = 0; i < value_type.lanes(); i++) {
                Value *lane = ConstantInt::get(i32, i);
                Value *idx = builder->CreateExtractElement(index, lane);
                Value *v = builder->CreateExtractElement(val, lane);
                Value *ptr = codegen_buffer_pointer(op->name, value_type.element_of(), idx);
                StoreInst *store = builder->CreateStore(v, ptr);
                add_tbaa_metadata(store, op->name, op->index);
            }
        }
    }

}


void CodeGen_LLVM::visit(const Block *op) {
    codegen(op->first);
    if (op->rest.defined()) codegen(op->rest);
}

void CodeGen_LLVM::visit(const Realize *op) {
    internal_error << "Realize encountered during codegen\n";
}

void CodeGen_LLVM::visit(const Provide *op) {
    internal_error << "Provide encountered during codegen\n";
}

void CodeGen_LLVM::visit(const IfThenElse *op) {
    BasicBlock *true_bb = BasicBlock::Create(*context, "true_bb", function);
    BasicBlock *false_bb = BasicBlock::Create(*context, "false_bb", function);
    BasicBlock *after_bb = BasicBlock::Create(*context, "after_bb", function);
    builder->CreateCondBr(codegen(op->condition), true_bb, false_bb);

    builder->SetInsertPoint(true_bb);
    codegen(op->then_case);
    builder->CreateBr(after_bb);

    builder->SetInsertPoint(false_bb);
    if (op->else_case.defined()) {
        codegen(op->else_case);
    }
    builder->CreateBr(after_bb);

    builder->SetInsertPoint(after_bb);
}

void CodeGen_LLVM::visit(const Evaluate *op) {
    codegen(op->value);

    // Discard result
    value = nullptr;
}

Value *CodeGen_LLVM::create_alloca_at_entry(llvm::Type *t, int n, bool zero_initialize, const string &name) {
    IRBuilderBase::InsertPoint here = builder->saveIP();
    BasicBlock *entry = &builder->GetInsertBlock()->getParent()->getEntryBlock();
    if (entry->empty()) {
        builder->SetInsertPoint(entry);
    } else {
        builder->SetInsertPoint(entry, entry->getFirstInsertionPt());
    }
    Value *size = ConstantInt::get(i32, n);
    AllocaInst *ptr = builder->CreateAlloca(t, size, name);
    if (t->isVectorTy() || n > 1) {
        ptr->setAlignment(native_vector_bits() / 8);
    }

    if (zero_initialize) {
        internal_assert(n == 1) << "Zero initialization for stack arrays not implemented\n";
        builder->CreateStore(Constant::getNullValue(t), ptr);
    }
    builder->restoreIP(here);
    return ptr;
}

Value *CodeGen_LLVM::get_user_context() const {
    Value *ctx = sym_get("__user_context", false);
    if (!ctx) {
        ctx = ConstantPointerNull::get(i8->getPointerTo()); // void*
    }
    return ctx;
}

Value *CodeGen_LLVM::call_intrin(Type result_type, int intrin_lanes,
                                 const string &name, vector<Expr> args) {
    vector<Value *> arg_values(args.size());
    for (size_t i = 0; i < args.size(); i++) {
        arg_values[i] = codegen(args[i]);
    }

    return call_intrin(llvm_type_of(result_type),
                       intrin_lanes,
                       name, arg_values);
}

Value *CodeGen_LLVM::call_intrin(llvm::Type *result_type, int intrin_lanes,
                                 const string &name, vector<Value *> arg_values) {
    internal_assert(result_type->isVectorTy()) << "call_intrin is for vector intrinsics only\n";

    int arg_lanes = (int)(result_type->getVectorNumElements());

    if (intrin_lanes != arg_lanes) {
        // Cut up each arg into appropriately-sized pieces, call the
        // intrinsic on each, then splice together the results.
        vector<Value *> results;
        for (int start = 0; start < arg_lanes; start += intrin_lanes) {
            vector<Value *> args;
            for (size_t i = 0; i < arg_values.size(); i++) {
                if (arg_values[i]->getType()->isVectorTy()) {
                    internal_assert((int)arg_values[i]->getType()->getVectorNumElements() == arg_lanes);
                    args.push_back(slice_vector(arg_values[i], start, intrin_lanes));
                } else {
                    args.push_back(arg_values[i]);
                }
            }

            llvm::Type *result_slice_type =
                llvm::VectorType::get(result_type->getScalarType(), intrin_lanes);

            results.push_back(call_intrin(result_slice_type, intrin_lanes, name, args));
        }
        Value *result = concat_vectors(results);
        return slice_vector(result, 0, arg_lanes);
    }

    vector<llvm::Type *> arg_types(arg_values.size());
    for (size_t i = 0; i < arg_values.size(); i++) {
        arg_types[i] = arg_values[i]->getType();
    }

    llvm::Function *fn = module->getFunction(name);

    if (!fn) {
        llvm::Type *intrinsic_result_type = VectorType::get(result_type->getScalarType(), intrin_lanes);
        FunctionType *func_t = FunctionType::get(intrinsic_result_type, arg_types, false);
        fn = llvm::Function::Create(func_t, llvm::Function::ExternalLinkage, name, module.get());
        fn->setCallingConv(CallingConv::C);
    }

    CallInst *call = builder->CreateCall(fn, arg_values);

    call->setDoesNotAccessMemory();
    call->setDoesNotThrow();

    return call;
}

Value *CodeGen_LLVM::slice_vector(Value *vec, int start, int size) {
    int vec_lanes = vec->getType()->getVectorNumElements();

    if (start == 0 && size == vec_lanes) {
        return vec;
    }

    vector<int> indices(size);
    for (int i = 0; i < size; i++) {
        int idx = start + i;
        if (idx >= 0 && idx < vec_lanes) {
            indices[i] = idx;
        } else {
            indices[i] = -1;
        }
    }
    return shuffle_vectors(vec, indices);
}

Value *CodeGen_LLVM::concat_vectors(const vector<Value *> &v) {
    if (v.size() == 1) return v[0];

    internal_assert(!v.empty());

    vector<Value *> vecs = v;

    while (vecs.size() > 1) {
        vector<Value *> new_vecs;

        for (size_t i = 0; i < vecs.size()-1; i += 2) {
            Value *v1 = vecs[i];
            Value *v2 = vecs[i+1];

            int w1 = v1->getType()->getVectorNumElements();
            int w2 = v2->getType()->getVectorNumElements();

            // Possibly pad one of the vectors to match widths.
            if (w1 < w2) {
                v1 = slice_vector(v1, 0, w2);
            } else if (w2 < w1) {
                v2 = slice_vector(v2, 0, w1);
            }
            int w_matched = std::max(w1, w2);

            internal_assert(v1->getType() == v2->getType());

            vector<int> indices(w1 + w2);
            for (int i = 0; i < w1; i++) {
                indices[i] = i;
            }
            for (int i = 0; i < w2; i++) {
                indices[w1 + i] = w_matched + i;
            }

            Value *merged = shuffle_vectors(v1, v2, indices);

            new_vecs.push_back(merged);
        }

        // If there were an odd number of them, we need to also push
        // the one that didn't get merged.
        if (vecs.size() & 1) {
            new_vecs.push_back(vecs.back());
        }

        vecs.swap(new_vecs);
    }

    return vecs[0];
}

Value *CodeGen_LLVM::shuffle_vectors(Value *a, Value *b,
                                     const std::vector<int> &indices) {
    internal_assert(a->getType() == b->getType());
    vector<Constant *> llvm_indices(indices.size());
    for (size_t i = 0; i < llvm_indices.size(); i++) {
        if (indices[i] >= 0) {
            internal_assert(indices[i] < (int)a->getType()->getVectorNumElements() * 2);
            llvm_indices[i] = ConstantInt::get(i32, indices[i]);
        } else {
            // Only let -1 be undef.
            internal_assert(indices[i] == -1);
            llvm_indices[i] = UndefValue::get(i32);
        }
    }

    return builder->CreateShuffleVector(a, b, ConstantVector::get(llvm_indices));
}

Value *CodeGen_LLVM::shuffle_vectors(Value *a, const std::vector<int> &indices) {
    Value *b = UndefValue::get(a->getType());
    return shuffle_vectors(a, b, indices);
}


std::pair<llvm::Function *, int> CodeGen_LLVM::find_vector_runtime_function(const std::string &name, int lanes) {
    // Check if a vector version of the function already
    // exists at some useful width. We use the naming
    // convention that a N-wide version of a function foo is
    // called fooxN. All of our intrinsics are power-of-two
    // sized, so starting at the first power of two >= the
    // vector width, we'll try all powers of two in decreasing
    // order.
    vector<int> sizes_to_try;
    int l = 1;
    while (l < lanes) l *= 2;
    for (int i = l; i > 1; i /= 2) {
        sizes_to_try.push_back(i);
    }

    // If none of those match, we'll also try doubling
    // the lanes up to the next power of two (this is to catch
    // cases where we're a 64-bit vector and have a 128-bit
    // vector implementation).
    sizes_to_try.push_back(l*2);

    for (size_t i = 0; i < sizes_to_try.size(); i++) {
        int l = sizes_to_try[i];
        llvm::Function *vec_fn = module->getFunction(name + "x" + std::to_string(l));
        if (vec_fn) {
            return std::make_pair(vec_fn, l);
        }
    }

    return std::make_pair<llvm::Function *, int>(nullptr, 0);
}

}

}
<|MERGE_RESOLUTION|>--- conflicted
+++ resolved
@@ -453,11 +453,9 @@
         halide_handle_cplusplus_type inner_type(halide_cplusplus_type_name(halide_cplusplus_type_name::Simple, "void"), {}, {},
                                                 { halide_handle_cplusplus_type::Pointer, halide_handle_cplusplus_type::Pointer } );
         Type void_star_star(Handle(1, &inner_type));
-<<<<<<< HEAD
-        argv_name = cplusplus_function_mangled_name(argv_name, namespaces, type_of<int>(), { ExternFuncArgument(make_zero(void_star_star)) }, target);
-    } else {
-        extern_name = simple_name;
-    }
+        names.argv_name = cplusplus_function_mangled_name(names.argv_name, namespaces, type_of<int>(), { ExternFuncArgument(make_zero(void_star_star)) }, target);
+    }
+    return names;
 }
 
 }
@@ -514,11 +512,6 @@
 
     llvm::verifyFunction(*wrapper);
     return wrapper;
-=======
-        names.argv_name = cplusplus_function_mangled_name(names.argv_name, namespaces, type_of<int>(), { ExternFuncArgument(make_zero(void_star_star)) }, target);
-    }
-    return names;
->>>>>>> f7732d61
 }
 
 llvm::Function *CodeGen_LLVM::add_argv_wrapper(llvm::FunctionType *fn_type,
@@ -596,13 +589,8 @@
         // If the Func is externally visible, also create the argv wrapper and metadata.
         // (useful for calling from JIT and other machine interfaces).
         if (f.linkage == LoweredFunc::External) {
-<<<<<<< HEAD
-            llvm::Function *wrapper = add_argv_wrapper(function, argv_name, IntFunctionResult);
-            llvm::Constant *metadata = embed_metadata(metadata_name, simple_name, f.args);
-=======
-            llvm::Function *wrapper = add_argv_wrapper(names.argv_name);
+            llvm::Function *wrapper = add_argv_wrapper(function, names.argv_name, IntFunctionResult);
             llvm::Function *metadata_getter = embed_metadata_getter(names.metadata_name, names.simple_name, f.args);
->>>>>>> f7732d61
             if (target.has_feature(Target::RegisterMetadata)) {
                 register_metadata(names.simple_name, metadata_getter, wrapper);
             }
