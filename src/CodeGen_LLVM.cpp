--- conflicted
+++ resolved
@@ -4,11 +4,6 @@
 
 #include "CPlusPlusMangle.h"
 #include "CSE.h"
-<<<<<<< HEAD
-=======
-#include "CodeGen_ARM.h"
-#include "CodeGen_Hexagon.h"
->>>>>>> 7493c09b
 #include "CodeGen_Internal.h"
 #include "CodeGen_LLVM.h"
 #include "CodeGen_Posix.h"
@@ -224,14 +219,9 @@
 }
 
 std::unique_ptr<CodeGen_LLVM> CodeGen_LLVM::new_for_target(const Target &target, llvm::LLVMContext &context) {
-<<<<<<< HEAD
     std::unique_ptr<CodeGen_LLVM> result;
     if (target.arch == Target::X86) {
         result = new_CodeGen_X86(target);
-=======
-    if (target.arch == Target::X86) {
-        return make_codegen<CodeGen_X86>(target, context);
->>>>>>> 7493c09b
     } else if (target.arch == Target::ARM) {
         result = new_CodeGen_ARM(target);
     } else if (target.arch == Target::MIPS) {
