#include <iostream>
#include <limits>
#include <mutex>
#include <sstream>

#include "CPlusPlusMangle.h"
#include "CSE.h"
#include "CodeGen_ARM.h"
#include "CodeGen_GPU_Host.h"
#include "CodeGen_Hexagon.h"
#include "CodeGen_Internal.h"
#include "CodeGen_LLVM.h"
#include "CodeGen_MIPS.h"
#include "CodeGen_PowerPC.h"
#include "CodeGen_RISCV.h"
#include "CodeGen_WebAssembly.h"
#include "CodeGen_X86.h"
#include "CompilerLogger.h"
#include "Debug.h"
#include "Deinterleave.h"
#include "EmulateFloat16Math.h"
#include "ExprUsesVar.h"
#include "IROperator.h"
#include "IRPrinter.h"
#include "IntegerDivisionTable.h"
#include "JITModule.h"
#include "LLVM_Headers.h"
#include "LLVM_Runtime_Linker.h"
#include "Lerp.h"
#include "MatlabWrapper.h"
#include "PatternMatchIntrinsics.h"
#include "Pipeline.h"
#include "Simplify.h"
#include "Util.h"

#if !(__cplusplus > 199711L || _MSC_VER >= 1800)

// VS2013 isn't fully C++11 compatible, but it supports enough of what Halide
// needs for now to be an acceptable minimum for Windows.
#error "Halide requires C++11 or VS2013+; please upgrade your compiler."

#endif

namespace Halide {

std::unique_ptr<llvm::Module> codegen_llvm(const Module &module, llvm::LLVMContext &context) {
    std::unique_ptr<Internal::CodeGen_LLVM> cg(Internal::CodeGen_LLVM::new_for_target(module.target(), context));
    return cg->compile(module);
}

namespace Internal {

using namespace llvm;
using std::map;
using std::ostringstream;
using std::pair;
using std::string;
using std::vector;

// Define a local empty inline function for each target
// to disable initialization.
#define LLVM_TARGET(target)                    \
    inline void Initialize##target##Target() { \
    }
#include <llvm/Config/Targets.def>
#undef LLVM_TARGET

#define LLVM_ASM_PARSER(target)                   \
    inline void Initialize##target##AsmParser() { \
    }
#include <llvm/Config/AsmParsers.def>
#undef LLVM_ASM_PARSER

#define LLVM_ASM_PRINTER(target)                   \
    inline void Initialize##target##AsmPrinter() { \
    }
#include <llvm/Config/AsmPrinters.def>
#undef LLVM_ASM_PRINTER

#define InitializeTarget(target)          \
    LLVMInitialize##target##Target();     \
    LLVMInitialize##target##TargetInfo(); \
    LLVMInitialize##target##TargetMC();   \
    llvm_##target##_enabled = true;

#define InitializeAsmParser(target) \
    LLVMInitialize##target##AsmParser();

#define InitializeAsmPrinter(target) \
    LLVMInitialize##target##AsmPrinter();

// Override above empty init function with macro for supported targets.
#ifdef WITH_ARM
#define InitializeARMTarget() InitializeTarget(ARM)
#define InitializeARMAsmParser() InitializeAsmParser(ARM)
#define InitializeARMAsmPrinter() InitializeAsmPrinter(ARM)
#endif

#ifdef WITH_NVPTX
#define InitializeNVPTXTarget() InitializeTarget(NVPTX)
#define InitializeNVPTXAsmParser() InitializeAsmParser(NVPTX)
#define InitializeNVPTXAsmPrinter() InitializeAsmPrinter(NVPTX)
#endif

#ifdef WITH_AMDGPU
#define InitializeAMDGPUTarget() InitializeTarget(AMDGPU)
#define InitializeAMDGPUAsmParser() InitializeAsmParser(AMDGPU)
#define InitializeAMDGPUAsmPrinter() InitializeAsmParser(AMDGPU)
#endif

#ifdef WITH_AARCH64
#define InitializeAArch64Target() InitializeTarget(AArch64)
#define InitializeAArch64AsmParser() InitializeAsmParser(AArch64)
#define InitializeAArch64AsmPrinter() InitializeAsmPrinter(AArch64)
#endif

#ifdef WITH_HEXAGON
#define InitializeHexagonTarget() InitializeTarget(Hexagon)
#define InitializeHexagonAsmParser() InitializeAsmParser(Hexagon)
#define InitializeHexagonAsmPrinter() InitializeAsmPrinter(Hexagon)
#endif

#ifdef WITH_MIPS
#define InitializeMipsTarget() InitializeTarget(Mips)
#define InitializeMipsAsmParser() InitializeAsmParser(Mips)
#define InitializeMipsAsmPrinter() InitializeAsmPrinter(Mips)
#endif

#ifdef WITH_POWERPC
#define InitializePowerPCTarget() InitializeTarget(PowerPC)
#define InitializePowerPCAsmParser() InitializeAsmParser(PowerPC)
#define InitializePowerPCAsmPrinter() InitializeAsmPrinter(PowerPC)
#endif

#ifdef WITH_RISCV
#define InitializeRISCVTarget() InitializeTarget(RISCV)
#define InitializeRISCVAsmParser() InitializeAsmParser(RISCV)
#define InitializeRISCVAsmPrinter() InitializeAsmPrinter(RISCV)
#endif

#ifdef WITH_X86
#define InitializeX86Target() InitializeTarget(X86)
#define InitializeX86AsmParser() InitializeAsmParser(X86)
#define InitializeX86AsmPrinter() InitializeAsmPrinter(X86)
#endif

#ifdef WITH_WEBASSEMBLY
#define InitializeWebAssemblyTarget() InitializeTarget(WebAssembly)
#define InitializeWebAssemblyAsmParser() InitializeAsmParser(WebAssembly)
#define InitializeWebAssemblyAsmPrinter() InitializeAsmPrinter(WebAssembly)
#endif

namespace {

// Get the LLVM linkage corresponding to a Halide linkage type.
llvm::GlobalValue::LinkageTypes llvm_linkage(LinkageType t) {
    // TODO(dsharlet): For some reason, marking internal functions as
    // private linkage on OSX is causing some of the static tests to
    // fail. Figure out why so we can remove this.
    return llvm::GlobalValue::ExternalLinkage;

    // switch (t) {
    // case LinkageType::ExternalPlusMetadata:
    // case LinkageType::External:
    //     return llvm::GlobalValue::ExternalLinkage;
    // default:
    //     return llvm::GlobalValue::PrivateLinkage;
    // }
}

// A local helper to make an llvm value type representing
// alignment. Can't be declared in a header without introducing a
// dependence on the LLVM headers.
llvm::Align make_alignment(int a) {
    return llvm::Align(a);
}

}  // namespace

CodeGen_LLVM::CodeGen_LLVM(Target t)
    : function(nullptr), context(nullptr),
      builder(nullptr),
      value(nullptr),
      very_likely_branch(nullptr),
      default_fp_math_md(nullptr),
      strict_fp_math_md(nullptr),
      target(t),
      void_t(nullptr), i1_t(nullptr), i8_t(nullptr),
      i16_t(nullptr), i32_t(nullptr), i64_t(nullptr),
      f16_t(nullptr), f32_t(nullptr), f64_t(nullptr),
      halide_buffer_t_type(nullptr),
      metadata_t_type(nullptr),
      argument_t_type(nullptr),
      scalar_value_t_type(nullptr),
      device_interface_t_type(nullptr),
      pseudostack_slot_t_type(nullptr),

      // Vector types. These need an LLVMContext before they can be initialized.
      i8x8(nullptr),
      i8x16(nullptr),
      i8x32(nullptr),
      i16x4(nullptr),
      i16x8(nullptr),
      i16x16(nullptr),
      i32x2(nullptr),
      i32x4(nullptr),
      i32x8(nullptr),
      i64x2(nullptr),
      i64x4(nullptr),
      f32x2(nullptr),
      f32x4(nullptr),
      f32x8(nullptr),
      f64x2(nullptr),
      f64x4(nullptr),

      // Wildcards for pattern matching
      wild_i8x8(Variable::make(Int(8, 8), "*")),
      wild_i16x4(Variable::make(Int(16, 4), "*")),
      wild_i32x2(Variable::make(Int(32, 2), "*")),

      wild_u8x8(Variable::make(UInt(8, 8), "*")),
      wild_u16x4(Variable::make(UInt(16, 4), "*")),
      wild_u32x2(Variable::make(UInt(32, 2), "*")),

      wild_i8x16(Variable::make(Int(8, 16), "*")),
      wild_i16x8(Variable::make(Int(16, 8), "*")),
      wild_i32x4(Variable::make(Int(32, 4), "*")),
      wild_i64x2(Variable::make(Int(64, 2), "*")),

      wild_u8x16(Variable::make(UInt(8, 16), "*")),
      wild_u16x8(Variable::make(UInt(16, 8), "*")),
      wild_u32x4(Variable::make(UInt(32, 4), "*")),
      wild_u64x2(Variable::make(UInt(64, 2), "*")),

      wild_i8x32(Variable::make(Int(8, 32), "*")),
      wild_i16x16(Variable::make(Int(16, 16), "*")),
      wild_i32x8(Variable::make(Int(32, 8), "*")),
      wild_i64x4(Variable::make(Int(64, 4), "*")),

      wild_u8x32(Variable::make(UInt(8, 32), "*")),
      wild_u16x16(Variable::make(UInt(16, 16), "*")),
      wild_u32x8(Variable::make(UInt(32, 8), "*")),
      wild_u64x4(Variable::make(UInt(64, 4), "*")),

      wild_f32x2(Variable::make(Float(32, 2), "*")),

      wild_f32x4(Variable::make(Float(32, 4), "*")),
      wild_f64x2(Variable::make(Float(64, 2), "*")),

      wild_f32x8(Variable::make(Float(32, 8), "*")),
      wild_f64x4(Variable::make(Float(64, 4), "*")),

      wild_u1x_(Variable::make(UInt(1, 0), "*")),
      wild_i8x_(Variable::make(Int(8, 0), "*")),
      wild_u8x_(Variable::make(UInt(8, 0), "*")),
      wild_i16x_(Variable::make(Int(16, 0), "*")),
      wild_u16x_(Variable::make(UInt(16, 0), "*")),
      wild_i32x_(Variable::make(Int(32, 0), "*")),
      wild_u32x_(Variable::make(UInt(32, 0), "*")),
      wild_i64x_(Variable::make(Int(64, 0), "*")),
      wild_u64x_(Variable::make(UInt(64, 0), "*")),
      wild_f32x_(Variable::make(Float(32, 0), "*")),
      wild_f64x_(Variable::make(Float(64, 0), "*")),

      wild_u1_(Variable::make(UInt(1), "*")),
      wild_i8_(Variable::make(Int(8), "*")),
      wild_u8_(Variable::make(UInt(8), "*")),
      wild_i16_(Variable::make(Int(16), "*")),
      wild_u16_(Variable::make(UInt(16), "*")),
      wild_i32_(Variable::make(Int(32), "*")),
      wild_u32_(Variable::make(UInt(32), "*")),
      wild_i64_(Variable::make(Int(64), "*")),
      wild_u64_(Variable::make(UInt(64), "*")),
      wild_f32_(Variable::make(Float(32), "*")),
      wild_f64_(Variable::make(Float(64), "*")),

      // Bounds of types
      min_i8(Int(8).min()),
      max_i8(Int(8).max()),
      max_u8(UInt(8).max()),

      min_i16(Int(16).min()),
      max_i16(Int(16).max()),
      max_u16(UInt(16).max()),

      min_i32(Int(32).min()),
      max_i32(Int(32).max()),
      max_u32(UInt(32).max()),

      min_i64(Int(64).min()),
      max_i64(Int(64).max()),
      max_u64(UInt(64).max()),

      min_f32(Float(32).min()),
      max_f32(Float(32).max()),

      min_f64(Float(64).min()),
      max_f64(Float(64).max()),

      inside_atomic_mutex_node(false),
      emit_atomic_stores(false),

      destructor_block(nullptr),
      strict_float(t.has_feature(Target::StrictFloat)),
      llvm_large_code_model(t.has_feature(Target::LLVMLargeCodeModel)) {
    initialize_llvm();
}

namespace {

template<typename T>
CodeGen_LLVM *make_codegen(const Target &target,
                           llvm::LLVMContext &context) {
    CodeGen_LLVM *ret = new T(target);
    ret->set_context(context);
    return ret;
}

}  // namespace

void CodeGen_LLVM::set_context(llvm::LLVMContext &context) {
    this->context = &context;
}

CodeGen_LLVM *CodeGen_LLVM::new_for_target(const Target &target,
                                           llvm::LLVMContext &context) {
    // The awkward mapping from targets to code generators
    if (target.features_any_of({Target::CUDA,
                                Target::OpenCL,
                                Target::OpenGL,
                                Target::OpenGLCompute,
                                Target::Metal,
                                Target::D3D12Compute})) {
#ifdef WITH_X86
        if (target.arch == Target::X86) {
            return make_codegen<CodeGen_GPU_Host<CodeGen_X86>>(target, context);
        }
#endif
#if defined(WITH_ARM) || defined(WITH_AARCH64)
        if (target.arch == Target::ARM) {
            return make_codegen<CodeGen_GPU_Host<CodeGen_ARM>>(target, context);
        }
#endif
#ifdef WITH_MIPS
        if (target.arch == Target::MIPS) {
            return make_codegen<CodeGen_GPU_Host<CodeGen_MIPS>>(target, context);
        }
#endif
#ifdef WITH_POWERPC
        if (target.arch == Target::POWERPC) {
            return make_codegen<CodeGen_GPU_Host<CodeGen_PowerPC>>(target, context);
        }
#endif
#ifdef WITH_WEBASSEMBLY
        if (target.arch == Target::WebAssembly) {
            return make_codegen<CodeGen_GPU_Host<CodeGen_WebAssembly>>(target, context);
        }
#endif
#ifdef WITH_RISCV
        if (target.arch == Target::RISCV) {
            return make_codegen<CodeGen_GPU_Host<CodeGen_RISCV>>(target, context);
        }
#endif
        user_error << "Invalid target architecture for GPU backend: "
                   << target.to_string() << "\n";
        return nullptr;

    } else if (target.arch == Target::X86) {
        return make_codegen<CodeGen_X86>(target, context);
    } else if (target.arch == Target::ARM) {
        return make_codegen<CodeGen_ARM>(target, context);
    } else if (target.arch == Target::MIPS) {
        return make_codegen<CodeGen_MIPS>(target, context);
    } else if (target.arch == Target::POWERPC) {
        return make_codegen<CodeGen_PowerPC>(target, context);
    } else if (target.arch == Target::Hexagon) {
        return make_codegen<CodeGen_Hexagon>(target, context);
    } else if (target.arch == Target::WebAssembly) {
        return make_codegen<CodeGen_WebAssembly>(target, context);
    } else if (target.arch == Target::RISCV) {
        return make_codegen<CodeGen_RISCV>(target, context);
    }

    user_error << "Unknown target architecture: "
               << target.to_string() << "\n";
    return nullptr;
}

void CodeGen_LLVM::initialize_llvm() {
    static std::once_flag init_llvm_once;
    std::call_once(init_llvm_once, []() {
        // You can hack in command-line args to llvm with the
        // environment variable HL_LLVM_ARGS, e.g. HL_LLVM_ARGS="-print-after-all"
        std::string args = get_env_variable("HL_LLVM_ARGS");
        if (!args.empty()) {
            vector<std::string> arg_vec = split_string(args, " ");
            vector<const char *> c_arg_vec;
            c_arg_vec.push_back("llc");
            for (const std::string &s : arg_vec) {
                c_arg_vec.push_back(s.c_str());
            }
            cl::ParseCommandLineOptions((int)(c_arg_vec.size()), &c_arg_vec[0], "Halide compiler\n");
        }

        InitializeNativeTarget();
        InitializeNativeTargetAsmPrinter();
        InitializeNativeTargetAsmParser();

#define LLVM_TARGET(target) \
    Initialize##target##Target();
#include <llvm/Config/Targets.def>
#undef LLVM_TARGET

#define LLVM_ASM_PARSER(target) \
    Initialize##target##AsmParser();
#include <llvm/Config/AsmParsers.def>
#undef LLVM_ASM_PARSER

#define LLVM_ASM_PRINTER(target) \
    Initialize##target##AsmPrinter();
#include <llvm/Config/AsmPrinters.def>
#include <utility>
#undef LLVM_ASM_PRINTER
    });
}

void CodeGen_LLVM::init_context() {
    // Ensure our IRBuilder is using the current context.
    delete builder;
    builder = new IRBuilder<>(*context);

    // Branch weights for very likely branches
    llvm::MDBuilder md_builder(*context);
    very_likely_branch = md_builder.createBranchWeights(1 << 30, 0);
    default_fp_math_md = md_builder.createFPMath(0.0);
    strict_fp_math_md = md_builder.createFPMath(0.0);
    builder->setDefaultFPMathTag(default_fp_math_md);
    llvm::FastMathFlags fast_flags;
    fast_flags.setNoNaNs();
    fast_flags.setNoInfs();
    fast_flags.setNoSignedZeros();
    // Don't use approximate reciprocals for division. It's too inaccurate even for Halide.
    // fast_flags.setAllowReciprocal();
    // Theoretically, setAllowReassoc could be setUnsafeAlgebra for earlier versions, but that
    // turns on all the flags.
    fast_flags.setAllowReassoc();
    fast_flags.setAllowContract(true);
    fast_flags.setApproxFunc();
    builder->setFastMathFlags(fast_flags);

    // Define some types
    void_t = llvm::Type::getVoidTy(*context);
    i1_t = llvm::Type::getInt1Ty(*context);
    i8_t = llvm::Type::getInt8Ty(*context);
    i16_t = llvm::Type::getInt16Ty(*context);
    i32_t = llvm::Type::getInt32Ty(*context);
    i64_t = llvm::Type::getInt64Ty(*context);
    f16_t = llvm::Type::getHalfTy(*context);
    f32_t = llvm::Type::getFloatTy(*context);
    f64_t = llvm::Type::getDoubleTy(*context);

    i8x8 = get_vector_type(i8_t, 8);
    i8x16 = get_vector_type(i8_t, 16);
    i8x32 = get_vector_type(i8_t, 32);
    i16x4 = get_vector_type(i16_t, 4);
    i16x8 = get_vector_type(i16_t, 8);
    i16x16 = get_vector_type(i16_t, 16);
    i32x2 = get_vector_type(i32_t, 2);
    i32x4 = get_vector_type(i32_t, 4);
    i32x8 = get_vector_type(i32_t, 8);
    i64x2 = get_vector_type(i64_t, 2);
    i64x4 = get_vector_type(i64_t, 4);
    f32x2 = get_vector_type(f32_t, 2);
    f32x4 = get_vector_type(f32_t, 4);
    f32x8 = get_vector_type(f32_t, 8);
    f64x2 = get_vector_type(f64_t, 2);
    f64x4 = get_vector_type(f64_t, 4);
}

void CodeGen_LLVM::init_module() {
    init_context();

    // Start with a module containing the initial module for this target.
    module = get_initial_module_for_target(target, context);
}

void CodeGen_LLVM::add_external_code(const Module &halide_module) {
    for (const ExternalCode &code_blob : halide_module.external_code()) {
        if (code_blob.is_for_cpu_target(get_target())) {
            add_bitcode_to_module(context, *module, code_blob.contents(), code_blob.name());
        }
    }
}

CodeGen_LLVM::~CodeGen_LLVM() {
    delete builder;
}

bool CodeGen_LLVM::llvm_X86_enabled = false;
bool CodeGen_LLVM::llvm_ARM_enabled = false;
bool CodeGen_LLVM::llvm_Hexagon_enabled = false;
bool CodeGen_LLVM::llvm_AArch64_enabled = false;
bool CodeGen_LLVM::llvm_NVPTX_enabled = false;
bool CodeGen_LLVM::llvm_Mips_enabled = false;
bool CodeGen_LLVM::llvm_PowerPC_enabled = false;
bool CodeGen_LLVM::llvm_AMDGPU_enabled = false;
bool CodeGen_LLVM::llvm_WebAssembly_enabled = false;
bool CodeGen_LLVM::llvm_RISCV_enabled = false;

namespace {

struct MangledNames {
    string simple_name;
    string extern_name;
    string argv_name;
    string metadata_name;
};

MangledNames get_mangled_names(const std::string &name,
                               LinkageType linkage,
                               NameMangling mangling,
                               const std::vector<LoweredArgument> &args,
                               const Target &target) {
    std::vector<std::string> namespaces;
    MangledNames names;
    names.simple_name = extract_namespaces(name, namespaces);
    names.extern_name = names.simple_name;
    names.argv_name = names.simple_name + "_argv";
    names.metadata_name = names.simple_name + "_metadata";

    if (linkage != LinkageType::Internal &&
        ((mangling == NameMangling::Default &&
          target.has_feature(Target::CPlusPlusMangling)) ||
         mangling == NameMangling::CPlusPlus)) {
        std::vector<ExternFuncArgument> mangle_args;
        for (const auto &arg : args) {
            if (arg.kind == Argument::InputScalar) {
                mangle_args.emplace_back(make_zero(arg.type));
            } else if (arg.kind == Argument::InputBuffer ||
                       arg.kind == Argument::OutputBuffer) {
                mangle_args.emplace_back(Buffer<>());
            }
        }
        names.extern_name = cplusplus_function_mangled_name(names.simple_name, namespaces, type_of<int>(), mangle_args, target);
        halide_handle_cplusplus_type inner_type(halide_cplusplus_type_name(halide_cplusplus_type_name::Simple, "void"), {}, {},
                                                {halide_handle_cplusplus_type::Pointer, halide_handle_cplusplus_type::Pointer});
        Type void_star_star(Handle(1, &inner_type));
        names.argv_name = cplusplus_function_mangled_name(names.argv_name, namespaces, type_of<int>(), {ExternFuncArgument(make_zero(void_star_star))}, target);
        names.metadata_name = cplusplus_function_mangled_name(names.metadata_name, namespaces, type_of<const struct halide_filter_metadata_t *>(), {}, target);
    }
    return names;
}

MangledNames get_mangled_names(const LoweredFunc &f, const Target &target) {
    return get_mangled_names(f.name, f.linkage, f.name_mangling, f.args, target);
}

}  // namespace

llvm::FunctionType *CodeGen_LLVM::signature_to_type(const ExternSignature &signature) {
    internal_assert(void_t != nullptr && halide_buffer_t_type != nullptr);
    llvm::Type *ret_type =
        signature.is_void_return() ? void_t : llvm_type_of(upgrade_type_for_argument_passing(signature.ret_type()));
    std::vector<llvm::Type *> llvm_arg_types;
    for (const Type &t : signature.arg_types()) {
        if (t == type_of<struct halide_buffer_t *>()) {
            llvm_arg_types.push_back(halide_buffer_t_type->getPointerTo());
        } else {
            llvm_arg_types.push_back(llvm_type_of(upgrade_type_for_argument_passing(t)));
        }
    }

    return llvm::FunctionType::get(ret_type, llvm_arg_types, false);
}

/*static*/
std::unique_ptr<llvm::Module> CodeGen_LLVM::compile_trampolines(
    const Target &target,
    llvm::LLVMContext &context,
    const std::string &suffix,
    const std::vector<std::pair<std::string, ExternSignature>> &externs) {
    std::unique_ptr<CodeGen_LLVM> codegen(new_for_target(target, context));
    codegen->init_codegen("trampolines" + suffix);
    for (const std::pair<std::string, ExternSignature> &e : externs) {
        const std::string &callee_name = e.first;
        const std::string wrapper_name = callee_name + suffix;
        llvm::FunctionType *fn_type = codegen->signature_to_type(e.second);
        // callee might already be present for builtins, e.g. halide_print
        llvm::Function *callee = codegen->module->getFunction(callee_name);
        if (!callee) {
            callee = llvm::Function::Create(fn_type, llvm::Function::ExternalLinkage, callee_name, codegen->module.get());
        }
        codegen->add_argv_wrapper(callee, wrapper_name, /*result_in_argv*/ true);
    }
    return codegen->finish_codegen();
}

void CodeGen_LLVM::init_codegen(const std::string &name, bool any_strict_float) {
    init_module();

    internal_assert(module && context);

    debug(1) << "Target triple of initial module: " << module->getTargetTriple() << "\n";

    module->setModuleIdentifier(name);

    // Add some target specific info to the module as metadata.
    module->addModuleFlag(llvm::Module::Warning, "halide_use_soft_float_abi", use_soft_float_abi() ? 1 : 0);
    module->addModuleFlag(llvm::Module::Warning, "halide_mcpu", MDString::get(*context, mcpu()));
    module->addModuleFlag(llvm::Module::Warning, "halide_mattrs", MDString::get(*context, mattrs()));
    module->addModuleFlag(llvm::Module::Warning, "halide_use_pic", use_pic() ? 1 : 0);
    module->addModuleFlag(llvm::Module::Warning, "halide_use_large_code_model", llvm_large_code_model ? 1 : 0);
    module->addModuleFlag(llvm::Module::Warning, "halide_per_instruction_fast_math_flags", any_strict_float);

    // Ensure some types we need are defined
    halide_buffer_t_type = module->getTypeByName("struct.halide_buffer_t");
    internal_assert(halide_buffer_t_type) << "Did not find halide_buffer_t in initial module";

    type_t_type = module->getTypeByName("struct.halide_type_t");
    internal_assert(type_t_type) << "Did not find halide_type_t in initial module";

    dimension_t_type = module->getTypeByName("struct.halide_dimension_t");
    internal_assert(dimension_t_type) << "Did not find halide_dimension_t in initial module";

    metadata_t_type = module->getTypeByName("struct.halide_filter_metadata_t");
    internal_assert(metadata_t_type) << "Did not find halide_filter_metadata_t in initial module";

    argument_t_type = module->getTypeByName("struct.halide_filter_argument_t");
    internal_assert(argument_t_type) << "Did not find halide_filter_argument_t in initial module";

    scalar_value_t_type = module->getTypeByName("struct.halide_scalar_value_t");
    internal_assert(scalar_value_t_type) << "Did not find halide_scalar_value_t in initial module";

    device_interface_t_type = module->getTypeByName("struct.halide_device_interface_t");
    internal_assert(device_interface_t_type) << "Did not find halide_device_interface_t in initial module";

    pseudostack_slot_t_type = module->getTypeByName("struct.halide_pseudostack_slot_t");
    internal_assert(pseudostack_slot_t_type) << "Did not find halide_pseudostack_slot_t in initial module";

    semaphore_t_type = module->getTypeByName("struct.halide_semaphore_t");
    internal_assert(semaphore_t_type) << "Did not find halide_semaphore_t in initial module";

    semaphore_acquire_t_type = module->getTypeByName("struct.halide_semaphore_acquire_t");
    internal_assert(semaphore_acquire_t_type) << "Did not find halide_semaphore_acquire_t in initial module";

    parallel_task_t_type = module->getTypeByName("struct.halide_parallel_task_t");
    internal_assert(parallel_task_t_type) << "Did not find halide_parallel_task_t in initial module";
}

std::unique_ptr<llvm::Module> CodeGen_LLVM::compile(const Module &input) {
    init_codegen(input.name(), input.any_strict_float());

    internal_assert(module && context && builder)
        << "The CodeGen_LLVM subclass should have made an initial module before calling CodeGen_LLVM::compile\n";

    add_external_code(input);

    // Generate the code for this module.
    debug(1) << "Generating llvm bitcode...\n";
    for (const auto &b : input.buffers()) {
        compile_buffer(b);
    }
    for (const auto &f : input.functions()) {
        const auto names = get_mangled_names(f, get_target());

        compile_func(f, names.simple_name, names.extern_name);

        // If the Func is externally visible, also create the argv wrapper and metadata.
        // (useful for calling from JIT and other machine interfaces).
        if (f.linkage == LinkageType::ExternalPlusMetadata) {
            llvm::Function *wrapper = add_argv_wrapper(function, names.argv_name);
            llvm::Function *metadata_getter = embed_metadata_getter(names.metadata_name,
                                                                    names.simple_name, f.args, input.get_metadata_name_map());

            if (target.has_feature(Target::Matlab)) {
                define_matlab_wrapper(module.get(), wrapper, metadata_getter);
            }
        }
    }

    debug(2) << module.get() << "\n";

    return finish_codegen();
}

std::unique_ptr<llvm::Module> CodeGen_LLVM::finish_codegen() {
    // Verify the module is ok
    internal_assert(!verifyModule(*module, &llvm::errs()));
    debug(2) << "Done generating llvm bitcode\n";

    // Optimize
    CodeGen_LLVM::optimize_module();

    if (target.has_feature(Target::EmbedBitcode)) {
        std::string halide_command = "halide target=" + target.to_string();
        embed_bitcode(module.get(), halide_command);
    }

    // Disown the module and return it.
    return std::move(module);
}

void CodeGen_LLVM::begin_func(LinkageType linkage, const std::string &name,
                              const std::string &extern_name, const std::vector<LoweredArgument> &args) {
    current_function_args = args;

    // Deduce the types of the arguments to our function
    vector<llvm::Type *> arg_types(args.size());
    for (size_t i = 0; i < args.size(); i++) {
        if (args[i].is_buffer()) {
            arg_types[i] = halide_buffer_t_type->getPointerTo();
        } else {
            arg_types[i] = llvm_type_of(upgrade_type_for_argument_passing(args[i].type));
        }
    }
    FunctionType *func_t = FunctionType::get(i32_t, arg_types, false);

    // Make our function. There may already be a declaration of it.
    function = module->getFunction(extern_name);
    if (!function) {
        function = llvm::Function::Create(func_t, llvm_linkage(linkage), extern_name, module.get());
    } else {
        user_assert(function->isDeclaration())
            << "Another function with the name " << extern_name
            << " already exists in the same module\n";
        if (func_t != function->getFunctionType()) {
            std::cerr << "Desired function type for " << extern_name << ":\n";
            func_t->print(dbgs(), true);
            std::cerr << "Declared function type of " << extern_name << ":\n";
            function->getFunctionType()->print(dbgs(), true);
            user_error << "Cannot create a function with a declaration of mismatched type.\n";
        }
    }
    set_function_attributes_for_target(function, target);

    // Mark the buffer args as no alias
    for (size_t i = 0; i < args.size(); i++) {
        if (args[i].is_buffer()) {
            function->addParamAttr(i, Attribute::NoAlias);
        }
    }

    debug(1) << "Generating llvm bitcode prolog for function " << name << "...\n";

    // Null out the destructor block.
    destructor_block = nullptr;

    // Make the initial basic block
    BasicBlock *block = BasicBlock::Create(*context, "entry", function);
    builder->SetInsertPoint(block);

    // Put the arguments in the symbol table
    {
        size_t i = 0;
        for (auto &arg : function->args()) {
            if (args[i].is_buffer()) {
                // Track this buffer name so that loads and stores from it
                // don't try to be too aligned.
                external_buffer.insert(args[i].name);
                sym_push(args[i].name + ".buffer", &arg);
            } else {
                Type passed_type = upgrade_type_for_argument_passing(args[i].type);
                if (args[i].type != passed_type) {
                    llvm::Value *a = builder->CreateBitCast(&arg, llvm_type_of(args[i].type));
                    sym_push(args[i].name, a);
                } else {
                    sym_push(args[i].name, &arg);
                }
            }

            i++;
        }
    }
}

void CodeGen_LLVM::end_func(const std::vector<LoweredArgument> &args) {
    return_with_error_code(ConstantInt::get(i32_t, 0));

    // Remove the arguments from the symbol table
    for (size_t i = 0; i < args.size(); i++) {
        if (args[i].is_buffer()) {
            sym_pop(args[i].name + ".buffer");
        } else {
            sym_pop(args[i].name);
        }
    }

    internal_assert(!verifyFunction(*function, &llvm::errs()));

    current_function_args.clear();
}

void CodeGen_LLVM::compile_func(const LoweredFunc &f, const std::string &simple_name,
                                const std::string &extern_name) {
    // Generate the function declaration and argument unpacking code.
    begin_func(f.linkage, simple_name, extern_name, f.args);

    // If building with MSAN, ensure that calls to halide_msan_annotate_buffer_is_initialized()
    // happen for every output buffer if the function succeeds.
    if (f.linkage != LinkageType::Internal &&
        target.has_feature(Target::MSAN)) {
        llvm::Function *annotate_buffer_fn =
            module->getFunction("halide_msan_annotate_buffer_is_initialized_as_destructor");
        internal_assert(annotate_buffer_fn)
            << "Could not find halide_msan_annotate_buffer_is_initialized_as_destructor in module\n";
        annotate_buffer_fn->addParamAttr(0, Attribute::NoAlias);
        for (const auto &arg : f.args) {
            if (arg.kind == Argument::OutputBuffer) {
                register_destructor(annotate_buffer_fn, sym_get(arg.name + ".buffer"), OnSuccess);
            }
        }
    }

    // Generate the function body.
    debug(1) << "Generating llvm bitcode for function " << f.name << "...\n";
    f.body.accept(this);

    // Clean up and return.
    end_func(f.args);
}

// Given a range of iterators of constant ints, get a corresponding vector of llvm::Constant.
template<typename It>
std::vector<llvm::Constant *> get_constants(llvm::Type *t, It begin, It end) {
    std::vector<llvm::Constant *> ret;
    for (It i = begin; i != end; i++) {
        ret.push_back(ConstantInt::get(t, *i));
    }
    return ret;
}

BasicBlock *CodeGen_LLVM::get_destructor_block() {
    if (!destructor_block) {
        // Create it if it doesn't exist.
        IRBuilderBase::InsertPoint here = builder->saveIP();
        destructor_block = BasicBlock::Create(*context, "destructor_block", function);
        builder->SetInsertPoint(destructor_block);
        // The first instruction in the destructor block is a phi node
        // that collects the error code.
        PHINode *error_code = builder->CreatePHI(i32_t, 0);

        // Calls to destructors will get inserted here.

        // The last instruction is the return op that returns it.
        builder->CreateRet(error_code);

        // Jump back to where we were.
        builder->restoreIP(here);
    }
    internal_assert(destructor_block->getParent() == function);
    return destructor_block;
}

Value *CodeGen_LLVM::register_destructor(llvm::Function *destructor_fn, Value *obj, DestructorType when) {

    // Create a null-initialized stack slot to track this object
    llvm::Type *void_ptr = i8_t->getPointerTo();
    llvm::Value *stack_slot = create_alloca_at_entry(void_ptr, 1, true);

    // Cast the object to llvm's representation of void *
    obj = builder->CreatePointerCast(obj, void_ptr);

    // Put it in the stack slot
    builder->CreateStore(obj, stack_slot);

    // Passing the constant null as the object means the destructor
    // will never get called.
    {
        llvm::Constant *c = dyn_cast<llvm::Constant>(obj);
        if (c && c->isNullValue()) {
            internal_error << "Destructors must take a non-null object\n";
        }
    }

    // Switch to the destructor block, and add code that cleans up
    // this object if the contents of the stack slot is not nullptr.
    IRBuilderBase::InsertPoint here = builder->saveIP();
    BasicBlock *dtors = get_destructor_block();

    builder->SetInsertPoint(dtors->getFirstNonPHI());

    PHINode *error_code = dyn_cast<PHINode>(dtors->begin());
    internal_assert(error_code) << "The destructor block is supposed to start with a phi node\n";

    llvm::Value *should_call = nullptr;
    switch (when) {
    case Always:
        should_call = ConstantInt::get(i1_t, 1);
        break;
    case OnError:
        should_call = builder->CreateIsNotNull(error_code);
        break;
    case OnSuccess:
        should_call = builder->CreateIsNull(error_code);
        break;
    }
    llvm::Function *call_destructor = module->getFunction("call_destructor");
    internal_assert(call_destructor);
    internal_assert(destructor_fn);
    internal_assert(should_call);
    Value *args[] = {get_user_context(), destructor_fn, stack_slot, should_call};
    builder->CreateCall(call_destructor, args);

    // Switch back to the original location
    builder->restoreIP(here);

    // Return the stack slot so that it's possible to cleanup the object early.
    return stack_slot;
}

void CodeGen_LLVM::trigger_destructor(llvm::Function *destructor_fn, Value *stack_slot) {
    llvm::Function *call_destructor = module->getFunction("call_destructor");
    internal_assert(call_destructor);
    internal_assert(destructor_fn);
    stack_slot = builder->CreatePointerCast(stack_slot, i8_t->getPointerTo()->getPointerTo());
    Value *should_call = ConstantInt::get(i1_t, 1);
    Value *args[] = {get_user_context(), destructor_fn, stack_slot, should_call};
    builder->CreateCall(call_destructor, args);
}

void CodeGen_LLVM::compile_buffer(const Buffer<> &buf) {
    // Embed the buffer declaration as a global.
    internal_assert(buf.defined());

    user_assert(buf.data())
        << "Can't embed buffer " << buf.name() << " because it has a null host pointer.\n";
    user_assert(!buf.device_dirty())
        << "Can't embed Image \"" << buf.name() << "\""
        << " because it has a dirty device pointer\n";

    Constant *type_fields[] = {
        ConstantInt::get(i8_t, buf.type().code()),
        ConstantInt::get(i8_t, buf.type().bits()),
        ConstantInt::get(i16_t, buf.type().lanes())};

    Constant *shape = nullptr;
    if (buf.dimensions()) {
        size_t shape_size = buf.dimensions() * sizeof(halide_dimension_t);
        vector<char> shape_blob((char *)buf.raw_buffer()->dim, (char *)buf.raw_buffer()->dim + shape_size);
        shape = create_binary_blob(shape_blob, buf.name() + ".shape");
        shape = ConstantExpr::getPointerCast(shape, dimension_t_type->getPointerTo());
    } else {
        shape = ConstantPointerNull::get(dimension_t_type->getPointerTo());
    }

    // For now, we assume buffers that aren't scalar are constant,
    // while scalars can be mutated. This accommodates all our existing
    // use cases, which is that all buffers are constant, except those
    // used to store stateful module information in offloading runtimes.
    bool constant = buf.dimensions() != 0;

    vector<char> data_blob((const char *)buf.data(), (const char *)buf.data() + buf.size_in_bytes());

    Constant *fields[] = {
        ConstantInt::get(i64_t, 0),                                         // device
        ConstantPointerNull::get(device_interface_t_type->getPointerTo()),  // device_interface
        create_binary_blob(data_blob, buf.name() + ".data", constant),      // host
        ConstantInt::get(i64_t, halide_buffer_flag_host_dirty),             // flags
        ConstantStruct::get(type_t_type, type_fields),                      // type
        ConstantInt::get(i32_t, buf.dimensions()),                          // dimensions
        shape,                                                              // dim
        ConstantPointerNull::get(i8_t->getPointerTo()),                     // padding
    };
    Constant *buffer_struct = ConstantStruct::get(halide_buffer_t_type, fields);

    // Embed the halide_buffer_t and make it point to the data array.
    GlobalVariable *global = new GlobalVariable(*module, halide_buffer_t_type,
                                                false, GlobalValue::PrivateLinkage,
                                                nullptr, buf.name() + ".buffer");
    global->setInitializer(buffer_struct);

    // Finally, dump it in the symbol table
    Constant *zero[] = {ConstantInt::get(i32_t, 0)};
    Constant *global_ptr = ConstantExpr::getInBoundsGetElementPtr(halide_buffer_t_type, global, zero);
    sym_push(buf.name() + ".buffer", global_ptr);
}

Constant *CodeGen_LLVM::embed_constant_scalar_value_t(const Expr &e) {
    if (!e.defined()) {
        return Constant::getNullValue(scalar_value_t_type->getPointerTo());
    }

    internal_assert(!e.type().is_handle()) << "Should never see Handle types here.";

    llvm::Value *val = codegen(e);
    llvm::Constant *constant = dyn_cast<llvm::Constant>(val);
    internal_assert(constant);

    // Verify that the size of the LLVM value is the size we expected.
    internal_assert((uint64_t)constant->getType()->getPrimitiveSizeInBits() == (uint64_t)e.type().bits());

    // It's important that we allocate a full scalar_value_t_type here,
    // even if the type of the value is smaller; downstream consumers should
    // be able to correctly load an entire scalar_value_t_type regardless of its
    // type, and if we emit just (say) a uint8 value here, the pointer may be
    // misaligned and/or the storage after may be unmapped. LLVM doesn't support
    // unions directly, so we'll fake it by making a constant array of the elements
    // we need, setting the first to the constant we want, and setting the rest
    // to all-zeros. (This happens to work because sizeof(halide_scalar_value_t) is evenly
    // divisible by sizeof(any-union-field.)

    const size_t value_size = e.type().bytes();
    internal_assert(value_size > 0 && value_size <= sizeof(halide_scalar_value_t));

    const size_t array_size = sizeof(halide_scalar_value_t) / value_size;
    internal_assert(array_size * value_size == sizeof(halide_scalar_value_t));

    vector<Constant *> array_entries(array_size, Constant::getNullValue(constant->getType()));
    array_entries[0] = constant;

    llvm::ArrayType *array_type = ArrayType::get(constant->getType(), array_size);
    GlobalVariable *storage = new GlobalVariable(
        *module,
        array_type,
        /*isConstant*/ true,
        GlobalValue::PrivateLinkage,
        ConstantArray::get(array_type, array_entries));

    // Ensure that the storage is aligned for halide_scalar_value_t
    storage->setAlignment(make_alignment((int)sizeof(halide_scalar_value_t)));

    Constant *zero[] = {ConstantInt::get(i32_t, 0)};
    return ConstantExpr::getBitCast(
        ConstantExpr::getInBoundsGetElementPtr(array_type, storage, zero),
        scalar_value_t_type->getPointerTo());
}

Constant *CodeGen_LLVM::embed_constant_expr(Expr e, llvm::Type *t) {
    internal_assert(t != scalar_value_t_type);

    if (!e.defined()) {
        return Constant::getNullValue(t->getPointerTo());
    }

    internal_assert(!e.type().is_handle()) << "Should never see Handle types here.";
    if (!is_const(e)) {
        e = simplify(e);
        internal_assert(is_const(e)) << "Should only see constant values for estimates.";
    }

    llvm::Value *val = codegen(e);
    llvm::Constant *constant = dyn_cast<llvm::Constant>(val);
    internal_assert(constant);

    GlobalVariable *storage = new GlobalVariable(
        *module,
        constant->getType(),
        /*isConstant*/ true,
        GlobalValue::PrivateLinkage,
        constant);

    Constant *zero[] = {ConstantInt::get(i32_t, 0)};
    return ConstantExpr::getBitCast(
        ConstantExpr::getInBoundsGetElementPtr(constant->getType(), storage, zero),
        t->getPointerTo());
}

// Make a wrapper to call the function with an array of pointer
// args. This is easier for the JIT to call than a function with an
// unknown (at compile time) argument list. If result_in_argv is false,
// the internal function result is returned as the wrapper function
// result; if result_in_argv is true, the internal function result
// is stored as the last item in the argv list (which must be one
// longer than the number of arguments), and the wrapper's actual
// return type is always 'void'.
llvm::Function *CodeGen_LLVM::add_argv_wrapper(llvm::Function *fn,
                                               const std::string &name,
                                               bool result_in_argv) {
    llvm::Type *wrapper_result_type = result_in_argv ? void_t : i32_t;
    llvm::Type *wrapper_args_t[] = {i8_t->getPointerTo()->getPointerTo()};
    llvm::FunctionType *wrapper_func_t = llvm::FunctionType::get(wrapper_result_type, wrapper_args_t, false);
    llvm::Function *wrapper_func = llvm::Function::Create(wrapper_func_t, llvm::GlobalValue::ExternalLinkage, name, module.get());
    llvm::BasicBlock *wrapper_block = llvm::BasicBlock::Create(module->getContext(), "entry", wrapper_func);
    builder->SetInsertPoint(wrapper_block);

    llvm::Value *arg_array = iterator_to_pointer(wrapper_func->arg_begin());
    std::vector<llvm::Value *> wrapper_args;
    for (llvm::Function::arg_iterator i = fn->arg_begin(); i != fn->arg_end(); i++) {
        // Get the address of the nth argument
        llvm::Value *ptr = builder->CreateConstGEP1_32(arg_array, wrapper_args.size());
        ptr = builder->CreateLoad(ptr);
        if (i->getType() == halide_buffer_t_type->getPointerTo()) {
            // Cast the argument to a halide_buffer_t *
            wrapper_args.push_back(builder->CreatePointerCast(ptr, halide_buffer_t_type->getPointerTo()));
        } else {
            // Cast to the appropriate type and load
            ptr = builder->CreatePointerCast(ptr, i->getType()->getPointerTo());
            wrapper_args.push_back(builder->CreateLoad(ptr));
        }
    }
    debug(4) << "Creating call from wrapper to actual function\n";
    llvm::CallInst *result = builder->CreateCall(fn, wrapper_args);
    // This call should never inline
    result->setIsNoInline();

    if (result_in_argv) {
        llvm::Value *result_in_argv_ptr = builder->CreateConstGEP1_32(arg_array, wrapper_args.size());
        if (fn->getReturnType() != void_t) {
            result_in_argv_ptr = builder->CreateLoad(result_in_argv_ptr);
            // Cast to the appropriate type and store
            result_in_argv_ptr = builder->CreatePointerCast(result_in_argv_ptr, fn->getReturnType()->getPointerTo());
            builder->CreateStore(result, result_in_argv_ptr);
        }
        builder->CreateRetVoid();
    } else {
        // We could probably support other types as return values,
        // but int32 results are all that have actually been tested.
        internal_assert(fn->getReturnType() == i32_t);
        builder->CreateRet(result);
    }
    internal_assert(!verifyFunction(*wrapper_func, &llvm::errs()));
    return wrapper_func;
}

llvm::Function *CodeGen_LLVM::embed_metadata_getter(const std::string &metadata_name,
                                                    const std::string &function_name, const std::vector<LoweredArgument> &args,
                                                    const std::map<std::string, std::string> &metadata_name_map) {
    Constant *zero = ConstantInt::get(i32_t, 0);

    const int num_args = (int)args.size();

    auto map_string = [&metadata_name_map](const std::string &from) -> std::string {
        auto it = metadata_name_map.find(from);
        return it == metadata_name_map.end() ? from : it->second;
    };

    vector<Constant *> arguments_array_entries;
    for (int arg = 0; arg < num_args; ++arg) {

        StructType *type_t_type = module->getTypeByName("struct.halide_type_t");
        internal_assert(type_t_type) << "Did not find halide_type_t in module.\n";

        Constant *type_fields[] = {
            ConstantInt::get(i8_t, args[arg].type.code()),
            ConstantInt::get(i8_t, args[arg].type.bits()),
            ConstantInt::get(i16_t, 1)};
        Constant *type = ConstantStruct::get(type_t_type, type_fields);

        auto argument_estimates = args[arg].argument_estimates;
        if (args[arg].type.is_handle()) {
            // Handle values are always emitted into metadata as "undefined", regardless of
            // what sort of Expr is provided.
            argument_estimates = ArgumentEstimates{};
        }

        Constant *buffer_estimates_array_ptr;
        if (args[arg].is_buffer() && !argument_estimates.buffer_estimates.empty()) {
            internal_assert((int)argument_estimates.buffer_estimates.size() == args[arg].dimensions);
            vector<Constant *> buffer_estimates_array_entries;
            for (const auto &be : argument_estimates.buffer_estimates) {
                Expr min = be.min;
                if (min.defined()) {
                    min = cast<int64_t>(min);
                }
                Expr extent = be.extent;
                if (extent.defined()) {
                    extent = cast<int64_t>(extent);
                }
                buffer_estimates_array_entries.push_back(embed_constant_expr(min, i64_t));
                buffer_estimates_array_entries.push_back(embed_constant_expr(extent, i64_t));
            }

            llvm::ArrayType *buffer_estimates_array = ArrayType::get(i64_t->getPointerTo(), buffer_estimates_array_entries.size());
            GlobalVariable *buffer_estimates_array_storage = new GlobalVariable(
                *module,
                buffer_estimates_array,
                /*isConstant*/ true,
                GlobalValue::PrivateLinkage,
                ConstantArray::get(buffer_estimates_array, buffer_estimates_array_entries));

            Value *zeros[] = {zero, zero};
            buffer_estimates_array_ptr = ConstantExpr::getInBoundsGetElementPtr(buffer_estimates_array, buffer_estimates_array_storage, zeros);
        } else {
            buffer_estimates_array_ptr = Constant::getNullValue(i64_t->getPointerTo()->getPointerTo());
        }

        Constant *argument_fields[] = {
            create_string_constant(map_string(args[arg].name)),
            ConstantInt::get(i32_t, args[arg].kind),
            ConstantInt::get(i32_t, args[arg].dimensions),
            type,
            embed_constant_scalar_value_t(argument_estimates.scalar_def),
            embed_constant_scalar_value_t(argument_estimates.scalar_min),
            embed_constant_scalar_value_t(argument_estimates.scalar_max),
            embed_constant_scalar_value_t(argument_estimates.scalar_estimate),
            buffer_estimates_array_ptr};
        arguments_array_entries.push_back(ConstantStruct::get(argument_t_type, argument_fields));
    }
    llvm::ArrayType *arguments_array = ArrayType::get(argument_t_type, num_args);
    GlobalVariable *arguments_array_storage = new GlobalVariable(
        *module,
        arguments_array,
        /*isConstant*/ true,
        GlobalValue::PrivateLinkage,
        ConstantArray::get(arguments_array, arguments_array_entries));

    Constant *version = ConstantInt::get(i32_t, halide_filter_metadata_t::VERSION);

    Value *zeros[] = {zero, zero};
    Constant *metadata_fields[] = {
        /* version */ version,
        /* num_arguments */ ConstantInt::get(i32_t, num_args),
        /* arguments */ ConstantExpr::getInBoundsGetElementPtr(arguments_array, arguments_array_storage, zeros),
        /* target */ create_string_constant(map_string(target.to_string())),
        /* name */ create_string_constant(map_string(function_name))};

    GlobalVariable *metadata_storage = new GlobalVariable(
        *module,
        metadata_t_type,
        /*isConstant*/ true,
        GlobalValue::PrivateLinkage,
        ConstantStruct::get(metadata_t_type, metadata_fields),
        metadata_name + "_storage");

    llvm::FunctionType *func_t = llvm::FunctionType::get(metadata_t_type->getPointerTo(), false);
    llvm::Function *metadata_getter = llvm::Function::Create(func_t, llvm::GlobalValue::ExternalLinkage, metadata_name, module.get());
    llvm::BasicBlock *block = llvm::BasicBlock::Create(module->getContext(), "entry", metadata_getter);
    builder->SetInsertPoint(block);
    builder->CreateRet(metadata_storage);
    internal_assert(!verifyFunction(*metadata_getter, &llvm::errs()));

    return metadata_getter;
}

llvm::Type *CodeGen_LLVM::llvm_type_of(const Type &t) const {
    return Internal::llvm_type_of(context, t);
}

void CodeGen_LLVM::optimize_module() {
    debug(3) << "Optimizing module\n";

    auto time_start = std::chrono::high_resolution_clock::now();

    if (debug::debug_level() >= 3) {
        module->print(dbgs(), nullptr, false, true);
    }

    std::unique_ptr<TargetMachine> tm = make_target_machine(*module);

    // At present, we default to *enabling* LLVM loop optimization,
    // unless DisableLLVMLoopOpt is set; we're going to flip this to defaulting
    // to *not* enabling these optimizations (and removing the DisableLLVMLoopOpt feature).
    // See https://github.com/halide/Halide/issues/4113 for more info.
    // (Note that setting EnableLLVMLoopOpt always enables loop opt, regardless
    // of the setting of DisableLLVMLoopOpt.)
    const bool do_loop_opt = !get_target().has_feature(Target::DisableLLVMLoopOpt) ||
                             get_target().has_feature(Target::EnableLLVMLoopOpt);

    PipelineTuningOptions pto;
    pto.LoopInterleaving = do_loop_opt;
    pto.LoopVectorization = do_loop_opt;
    pto.SLPVectorization = true;  // Note: SLP vectorization has no analogue in the Halide scheduling model
    pto.LoopUnrolling = do_loop_opt;
    // Clear ScEv info for all loops. Certain Halide applications spend a very
    // long time compiling in forgetLoop, and prefer to forget everything
    // and rebuild SCEV (aka "Scalar Evolution") from scratch.
    // Sample difference in compile time reduction at the time of this change was
    // 21.04 -> 14.78 using current ToT release build. (See also https://reviews.llvm.org/rL358304)
    pto.ForgetAllSCEVInLoopUnroll = true;

#if LLVM_VERSION >= 120
    llvm::PassBuilder pb(/*DebugLogging*/ false, tm.get(), pto);
#else
    llvm::PassBuilder pb(tm.get(), pto);
#endif

    bool debug_pass_manager = false;
    // These analysis managers have to be declared in this order.
    llvm::LoopAnalysisManager lam(debug_pass_manager);
    llvm::FunctionAnalysisManager fam(debug_pass_manager);
    llvm::CGSCCAnalysisManager cgam(debug_pass_manager);
    llvm::ModuleAnalysisManager mam(debug_pass_manager);

    llvm::AAManager aa = pb.buildDefaultAAPipeline();
    fam.registerPass([&] { return std::move(aa); });

    // Register all the basic analyses with the managers.
    pb.registerModuleAnalyses(mam);
    pb.registerCGSCCAnalyses(cgam);
    pb.registerFunctionAnalyses(fam);
    pb.registerLoopAnalyses(lam);
    pb.crossRegisterProxies(lam, fam, cgam, mam);
    ModulePassManager mpm(debug_pass_manager);

    PassBuilder::OptimizationLevel level = PassBuilder::OptimizationLevel::O3;

    if (get_target().has_feature(Target::ASAN)) {
#if LLVM_VERSION >= 120
        pb.registerPipelineStartEPCallback([&](ModulePassManager &mpm,
                                               PassBuilder::OptimizationLevel) {
            mpm.addPass(
                RequireAnalysisPass<ASanGlobalsMetadataAnalysis, llvm::Module>());
        });
#else
        pb.registerPipelineStartEPCallback([&](ModulePassManager &mpm) {
            mpm.addPass(
                RequireAnalysisPass<ASanGlobalsMetadataAnalysis, llvm::Module>());
        });
#endif
#if LLVM_VERSION >= 110
        pb.registerOptimizerLastEPCallback(
            [](ModulePassManager &mpm, PassBuilder::OptimizationLevel level) {
                constexpr bool compile_kernel = false;
                constexpr bool recover = false;
                constexpr bool use_after_scope = true;
                mpm.addPass(createModuleToFunctionPassAdaptor(AddressSanitizerPass(
                    compile_kernel, recover, use_after_scope)));
            });
#else
        pb.registerOptimizerLastEPCallback(
            [](FunctionPassManager &fpm, PassBuilder::OptimizationLevel level) {
                constexpr bool compile_kernel = false;
                constexpr bool recover = false;
                constexpr bool use_after_scope = true;
                fpm.addPass(AddressSanitizerPass(
                    compile_kernel, recover, use_after_scope));
            });
#endif
#if LLVM_VERSION >= 120
        pb.registerPipelineStartEPCallback(
            [](ModulePassManager &mpm, PassBuilder::OptimizationLevel) {
                constexpr bool compile_kernel = false;
                constexpr bool recover = false;
                constexpr bool module_use_after_scope = false;
                constexpr bool use_odr_indicator = true;
                mpm.addPass(ModuleAddressSanitizerPass(
                    compile_kernel, recover, module_use_after_scope,
                    use_odr_indicator));
            });
#else
        pb.registerPipelineStartEPCallback(
            [](ModulePassManager &mpm) {
                constexpr bool compile_kernel = false;
                constexpr bool recover = false;
                constexpr bool module_use_after_scope = false;
                constexpr bool use_odr_indicator = true;
                mpm.addPass(ModuleAddressSanitizerPass(
                    compile_kernel, recover, module_use_after_scope,
                    use_odr_indicator));
            });
#endif
    }

    if (get_target().has_feature(Target::TSAN)) {
#if LLVM_VERSION >= 110
        pb.registerOptimizerLastEPCallback(
            [](ModulePassManager &mpm, PassBuilder::OptimizationLevel level) {
                mpm.addPass(
                    createModuleToFunctionPassAdaptor(ThreadSanitizerPass()));
            });
#else
        pb.registerOptimizerLastEPCallback(
            [](FunctionPassManager &fpm, PassBuilder::OptimizationLevel level) {
                fpm.addPass(ThreadSanitizerPass());
            });
#endif
    }

    for (llvm::Module::iterator i = module->begin(); i != module->end(); i++) {
        if (get_target().has_feature(Target::ASAN)) {
            i->addFnAttr(Attribute::SanitizeAddress);
        }
        if (get_target().has_feature(Target::TSAN)) {
            // Do not annotate any of Halide's low-level synchronization code as it has
            // tsan interface calls to mark its behavior and is much faster if
            // it is not analyzed instruction by instruction.
            if (!(i->getName().startswith("_ZN6Halide7Runtime8Internal15Synchronization") ||
                  // TODO: this is a benign data race that re-initializes the detected features;
                  // we should really fix it properly inside the implementation, rather than disabling
                  // it here as a band-aid.
                  i->getName().startswith("halide_default_can_use_target_features") ||
                  i->getName().startswith("halide_mutex_") ||
                  i->getName().startswith("halide_cond_"))) {
                i->addFnAttr(Attribute::SanitizeThread);
            }
        }
    }

#if LLVM_VERSION >= 120
    if (tm) {
        tm->registerPassBuilderCallbacks(pb, debug_pass_manager);
    }
#endif

    mpm = pb.buildPerModuleDefaultPipeline(level, debug_pass_manager);
    mpm.run(*module, mam);

    if (llvm::verifyModule(*module, &errs())) {
        report_fatal_error("Transformation resulted in an invalid module\n");
    }

    debug(3) << "After LLVM optimizations:\n";
    if (debug::debug_level() >= 2) {
        module->print(dbgs(), nullptr, false, true);
    }

    auto *logger = get_compiler_logger();
    if (logger) {
        auto time_end = std::chrono::high_resolution_clock::now();
        std::chrono::duration<double> diff = time_end - time_start;
        logger->record_compilation_time(CompilerLogger::Phase::LLVM, diff.count());
    }
}

void CodeGen_LLVM::sym_push(const string &name, llvm::Value *value) {
    if (!value->getType()->isVoidTy()) {
        value->setName(name);
    }
    symbol_table.push(name, value);
}

void CodeGen_LLVM::sym_pop(const string &name) {
    symbol_table.pop(name);
}

llvm::Value *CodeGen_LLVM::sym_get(const string &name, bool must_succeed) const {
    // look in the symbol table
    if (!symbol_table.contains(name)) {
        if (must_succeed) {
            std::ostringstream err;
            err << "Symbol not found: " << name << "\n";

            if (debug::debug_level() > 0) {
                err << "The following names are in scope:\n"
                    << symbol_table << "\n";
            }

            internal_error << err.str();
        } else {
            return nullptr;
        }
    }
    return symbol_table.get(name);
}

bool CodeGen_LLVM::sym_exists(const string &name) const {
    return symbol_table.contains(name);
}

Value *CodeGen_LLVM::codegen(const Expr &e) {
    internal_assert(e.defined());
    debug(4) << "Codegen: " << e.type() << ", " << e << "\n";
    value = nullptr;
    e.accept(this);
    internal_assert(value) << "Codegen of an expr did not produce an llvm value\n";

    // Halide's type system doesn't distinguish between scalars and
    // vectors of size 1, so if a codegen method returned a vector of
    // size one, just extract it out as a scalar.
    if (e.type().is_scalar() &&
        value->getType()->isVectorTy()) {
        internal_assert(get_vector_num_elements(value->getType()) == 1);
        value = builder->CreateExtractElement(value, ConstantInt::get(i32_t, 0));
    }

    // TODO: skip this correctness check for bool vectors,
    // as eliminate_bool_vectors() will cause a discrepancy for some backends
    // (eg OpenCL, HVX, WASM); for now we're just ignoring the assert, but
    // in the long run we should improve the smarts. See https://github.com/halide/Halide/issues/4194.
    const bool is_bool_vector = e.type().is_bool() && e.type().lanes() > 1;
    // TODO: skip this correctness check for prefetch, because the return type
    // of prefetch indicates the type being prefetched, which does not match the
    // implementation of prefetch.
    // See https://github.com/halide/Halide/issues/4211.
    const bool is_prefetch = Call::as_intrinsic(e, {Call::prefetch});
    internal_assert(is_bool_vector || is_prefetch ||
                    e.type().is_handle() ||
                    value->getType()->isVoidTy() ||
                    value->getType() == llvm_type_of(e.type()))
        << "Codegen of Expr " << e
        << " of type " << e.type()
        << " did not produce llvm IR of the corresponding llvm type.\n";
    return value;
}

void CodeGen_LLVM::codegen(const Stmt &s) {
    internal_assert(s.defined());
    debug(3) << "Codegen: " << s << "\n";
    value = nullptr;
    s.accept(this);
}

Type CodeGen_LLVM::upgrade_type_for_arithmetic(const Type &t) const {
    if (t.is_bfloat() || (t.is_float() && t.bits() < 32)) {
        return Float(32, t.lanes());
    } else {
        return t;
    }
}

Type CodeGen_LLVM::upgrade_type_for_argument_passing(const Type &t) const {
    if (t.is_bfloat() || (t.is_float() && t.bits() < 32)) {
        return t.with_code(halide_type_uint);
    } else {
        return t;
    }
}

Type CodeGen_LLVM::upgrade_type_for_storage(const Type &t) const {
    if (t.is_bfloat() || (t.is_float() && t.bits() < 32)) {
        return t.with_code(halide_type_uint);
    } else if (t.is_bool()) {
        return t.with_bits(8);
    } else if (t.is_handle()) {
        return UInt(64, t.lanes());
    } else {
        return t;
    }
}

void CodeGen_LLVM::visit(const IntImm *op) {
    value = ConstantInt::getSigned(llvm_type_of(op->type), op->value);
}

void CodeGen_LLVM::visit(const UIntImm *op) {
    value = ConstantInt::get(llvm_type_of(op->type), op->value);
}

void CodeGen_LLVM::visit(const FloatImm *op) {
    if (op->type.is_bfloat()) {
        codegen(reinterpret(BFloat(16), make_const(UInt(16), bfloat16_t(op->value).to_bits())));
    } else if (op->type.bits() == 16) {
        codegen(reinterpret(Float(16), make_const(UInt(16), float16_t(op->value).to_bits())));
    } else {
        value = ConstantFP::get(llvm_type_of(op->type), op->value);
    }
}

void CodeGen_LLVM::visit(const StringImm *op) {
    value = create_string_constant(op->value);
}

void CodeGen_LLVM::visit(const Cast *op) {
    Halide::Type src = op->value.type();
    Halide::Type dst = op->type;

    if (upgrade_type_for_arithmetic(src) != src ||
        upgrade_type_for_arithmetic(dst) != dst) {
        // Handle casts to and from types for which we don't have native support.
        debug(4) << "Emulating cast from " << src << " to " << dst << "\n";
        if ((src.is_float() && src.bits() < 32) ||
            (dst.is_float() && dst.bits() < 32)) {
            Expr equiv = lower_float16_cast(op);
            internal_assert(equiv.type() == op->type);
            codegen(equiv);
        } else {
            internal_error << "Cast from type: " << src
                           << " to " << dst
                           << " unimplemented\n";
        }
        return;
    }

    value = codegen(op->value);
    llvm::Type *llvm_dst = llvm_type_of(dst);

    if (dst.is_handle() && src.is_handle()) {
        value = builder->CreateBitCast(value, llvm_dst);
    } else if (dst.is_handle() || src.is_handle()) {
        internal_error << "Can't cast from " << src << " to " << dst << "\n";
    } else if (!src.is_float() && !dst.is_float()) {
        // Widening integer casts either zero extend or sign extend,
        // depending on the source type. Narrowing integer casts
        // always truncate.
        value = builder->CreateIntCast(value, llvm_dst, src.is_int());
    } else if (src.is_float() && dst.is_int()) {
        value = builder->CreateFPToSI(value, llvm_dst);
    } else if (src.is_float() && dst.is_uint()) {
        // fptoui has undefined behavior on overflow. Seems reasonable
        // to get an unspecified uint on overflow, but because uint1s
        // are stored in uint8s for float->uint1 casts this undefined
        // behavior manifests itself as uint1 values greater than 1,
        // which could in turn break our bounds inference
        // guarantees. So go via uint8 in this case.
        if (dst.bits() < 8) {
            value = builder->CreateFPToUI(value, llvm_type_of(dst.with_bits(8)));
            value = builder->CreateIntCast(value, llvm_dst, false);
        } else {
            value = builder->CreateFPToUI(value, llvm_dst);
        }
    } else if (src.is_int() && dst.is_float()) {
        value = builder->CreateSIToFP(value, llvm_dst);
    } else if (src.is_uint() && dst.is_float()) {
        value = builder->CreateUIToFP(value, llvm_dst);
    } else {
        internal_assert(src.is_float() && dst.is_float());
        // Float widening or narrowing
        value = builder->CreateFPCast(value, llvm_dst);
    }
}

void CodeGen_LLVM::visit(const Variable *op) {
    value = sym_get(op->name);
}

template<typename Op>
bool CodeGen_LLVM::try_to_fold_vector_reduce(const Op *op) {
    const VectorReduce *red = op->a.template as<VectorReduce>();
    Expr b = op->b;
    if (!red) {
        red = op->b.template as<VectorReduce>();
        b = op->a;
    }
    if (red &&
        ((std::is_same<Op, Add>::value && red->op == VectorReduce::Add) ||
         (std::is_same<Op, Min>::value && red->op == VectorReduce::Min) ||
         (std::is_same<Op, Max>::value && red->op == VectorReduce::Max) ||
         (std::is_same<Op, Mul>::value && red->op == VectorReduce::Mul) ||
         (std::is_same<Op, And>::value && red->op == VectorReduce::And) ||
         (std::is_same<Op, Or>::value && red->op == VectorReduce::Or))) {
        codegen_vector_reduce(red, b);
        return true;
    }
    return false;
}

void CodeGen_LLVM::visit(const Add *op) {
    Type t = upgrade_type_for_arithmetic(op->type);
    if (t != op->type) {
        codegen(cast(op->type, Add::make(cast(t, op->a), cast(t, op->b))));
        return;
    }

    // Some backends can fold the add into a vector reduce
    if (try_to_fold_vector_reduce(op)) {
        return;
    }

    Value *a = codegen(op->a);
    Value *b = codegen(op->b);
    if (op->type.is_float()) {
        value = builder->CreateFAdd(a, b);
    } else if (op->type.is_int() && op->type.bits() >= 32) {
        // We tell llvm integers don't wrap, so that it generates good
        // code for loop indices.
        value = builder->CreateNSWAdd(a, b);
    } else {
        value = builder->CreateAdd(a, b);
    }
}

void CodeGen_LLVM::visit(const Sub *op) {
    Type t = upgrade_type_for_arithmetic(op->type);
    if (t != op->type) {
        codegen(cast(op->type, Sub::make(cast(t, op->a), cast(t, op->b))));
        return;
    }

    Value *a = codegen(op->a);
    Value *b = codegen(op->b);
    if (op->type.is_float()) {
        value = builder->CreateFSub(a, b);
    } else if (op->type.is_int() && op->type.bits() >= 32) {
        // We tell llvm integers don't wrap, so that it generates good
        // code for loop indices.
        value = builder->CreateNSWSub(a, b);
    } else {
        value = builder->CreateSub(a, b);
    }
}

void CodeGen_LLVM::visit(const Mul *op) {
    Type t = upgrade_type_for_arithmetic(op->type);
    if (t != op->type) {
        codegen(cast(op->type, Mul::make(cast(t, op->a), cast(t, op->b))));
        return;
    }

    if (try_to_fold_vector_reduce(op)) {
        return;
    }

    Value *a = codegen(op->a);
    Value *b = codegen(op->b);
    if (op->type.is_float()) {
        value = builder->CreateFMul(a, b);
    } else if (op->type.is_int() && op->type.bits() >= 32) {
        // We tell llvm integers don't wrap, so that it generates good
        // code for loop indices.
        value = builder->CreateNSWMul(a, b);
    } else {
        value = builder->CreateMul(a, b);
    }
}

void CodeGen_LLVM::visit(const Div *op) {
    user_assert(!is_const_zero(op->b)) << "Division by constant zero in expression: " << Expr(op) << "\n";

    Type t = upgrade_type_for_arithmetic(op->type);
    if (t != op->type) {
        codegen(cast(op->type, Div::make(cast(t, op->a), cast(t, op->b))));
        return;
    }

    if (op->type.is_float()) {
        // Don't call codegen() multiple times within an argument list:
        // order-of-evaluation isn't guaranteed and can vary by compiler,
        // leading to different LLVM IR ordering, which makes comparing
        // output hard.
        Value *a = codegen(op->a);
        Value *b = codegen(op->b);
        value = builder->CreateFDiv(a, b);
    } else {
        // Should we assert here? Probably should never get here.
        value = codegen(lower_int_uint_div(op->a, op->b));
    }
}

void CodeGen_LLVM::visit(const Mod *op) {
    Type t = upgrade_type_for_arithmetic(op->type);
    if (t != op->type) {
        codegen(cast(op->type, Mod::make(cast(t, op->a), cast(t, op->b))));
        return;
    }

    if (op->type.is_float()) {
        value = codegen(simplify(op->a - op->b * floor(op->a / op->b)));
    } else {
        value = codegen(lower_int_uint_mod(op->a, op->b));
    }
}

void CodeGen_LLVM::visit(const Min *op) {
    Type t = upgrade_type_for_arithmetic(op->type);
    if (t != op->type) {
        codegen(cast(op->type, Min::make(cast(t, op->a), cast(t, op->b))));
        return;
    }

    if (try_to_fold_vector_reduce(op)) {
        return;
    }

    string a_name = unique_name('a');
    string b_name = unique_name('b');
    Expr a = Variable::make(op->a.type(), a_name);
    Expr b = Variable::make(op->b.type(), b_name);
    value = codegen(Let::make(a_name, op->a,
                              Let::make(b_name, op->b,
                                        select(a < b, a, b))));
}

void CodeGen_LLVM::visit(const Max *op) {
    Type t = upgrade_type_for_arithmetic(op->type);
    if (t != op->type) {
        codegen(cast(op->type, Max::make(cast(t, op->a), cast(t, op->b))));
        return;
    }

    if (try_to_fold_vector_reduce(op)) {
        return;
    }

    string a_name = unique_name('a');
    string b_name = unique_name('b');
    Expr a = Variable::make(op->a.type(), a_name);
    Expr b = Variable::make(op->b.type(), b_name);
    value = codegen(Let::make(a_name, op->a,
                              Let::make(b_name, op->b,
                                        select(a > b, a, b))));
}

void CodeGen_LLVM::visit(const EQ *op) {
    Type t = upgrade_type_for_arithmetic(op->a.type());
    if (t != op->a.type()) {
        codegen(EQ::make(cast(t, op->a), cast(t, op->b)));
        return;
    }

    Value *a = codegen(op->a);
    Value *b = codegen(op->b);
    if (t.is_float()) {
        value = builder->CreateFCmpOEQ(a, b);
    } else {
        value = builder->CreateICmpEQ(a, b);
    }
}

void CodeGen_LLVM::visit(const NE *op) {
    Type t = upgrade_type_for_arithmetic(op->a.type());
    if (t != op->a.type()) {
        codegen(NE::make(cast(t, op->a), cast(t, op->b)));
        return;
    }

    Value *a = codegen(op->a);
    Value *b = codegen(op->b);
    if (t.is_float()) {
        value = builder->CreateFCmpONE(a, b);
    } else {
        value = builder->CreateICmpNE(a, b);
    }
}

void CodeGen_LLVM::visit(const LT *op) {
    Type t = upgrade_type_for_arithmetic(op->a.type());
    if (t != op->a.type()) {
        codegen(LT::make(cast(t, op->a), cast(t, op->b)));
        return;
    }

    Value *a = codegen(op->a);
    Value *b = codegen(op->b);
    if (t.is_float()) {
        value = builder->CreateFCmpOLT(a, b);
    } else if (t.is_int()) {
        value = builder->CreateICmpSLT(a, b);
    } else {
        value = builder->CreateICmpULT(a, b);
    }
}

void CodeGen_LLVM::visit(const LE *op) {
    Type t = upgrade_type_for_arithmetic(op->a.type());
    if (t != op->a.type()) {
        codegen(LE::make(cast(t, op->a), cast(t, op->b)));
        return;
    }

    Value *a = codegen(op->a);
    Value *b = codegen(op->b);
    if (t.is_float()) {
        value = builder->CreateFCmpOLE(a, b);
    } else if (t.is_int()) {
        value = builder->CreateICmpSLE(a, b);
    } else {
        value = builder->CreateICmpULE(a, b);
    }
}

void CodeGen_LLVM::visit(const GT *op) {
    Type t = upgrade_type_for_arithmetic(op->a.type());
    if (t != op->a.type()) {
        codegen(GT::make(cast(t, op->a), cast(t, op->b)));
        return;
    }

    Value *a = codegen(op->a);
    Value *b = codegen(op->b);

    if (t.is_float()) {
        value = builder->CreateFCmpOGT(a, b);
    } else if (t.is_int()) {
        value = builder->CreateICmpSGT(a, b);
    } else {
        value = builder->CreateICmpUGT(a, b);
    }
}

void CodeGen_LLVM::visit(const GE *op) {
    Type t = upgrade_type_for_arithmetic(op->a.type());
    if (t != op->a.type()) {
        codegen(GE::make(cast(t, op->a), cast(t, op->b)));
        return;
    }

    Value *a = codegen(op->a);
    Value *b = codegen(op->b);
    if (t.is_float()) {
        value = builder->CreateFCmpOGE(a, b);
    } else if (t.is_int()) {
        value = builder->CreateICmpSGE(a, b);
    } else {
        value = builder->CreateICmpUGE(a, b);
    }
}

void CodeGen_LLVM::visit(const And *op) {
    if (try_to_fold_vector_reduce(op)) {
        return;
    }

    Value *a = codegen(op->a);
    Value *b = codegen(op->b);
    value = builder->CreateAnd(a, b);
}

void CodeGen_LLVM::visit(const Or *op) {
    if (try_to_fold_vector_reduce(op)) {
        return;
    }

    Value *a = codegen(op->a);
    Value *b = codegen(op->b);
    value = builder->CreateOr(a, b);
}

void CodeGen_LLVM::visit(const Not *op) {
    Value *a = codegen(op->a);
    value = builder->CreateNot(a);
}

void CodeGen_LLVM::visit(const Select *op) {
    Value *cmp = codegen(op->condition);
    Value *a = codegen(op->true_value);
    Value *b = codegen(op->false_value);
    value = builder->CreateSelect(cmp, a, b);
}

namespace {
Expr promote_64(const Expr &e) {
    if (const Add *a = e.as<Add>()) {
        return Add::make(promote_64(a->a), promote_64(a->b));
    } else if (const Sub *s = e.as<Sub>()) {
        return Sub::make(promote_64(s->a), promote_64(s->b));
    } else if (const Mul *m = e.as<Mul>()) {
        return Mul::make(promote_64(m->a), promote_64(m->b));
    } else if (const Min *m = e.as<Min>()) {
        return Min::make(promote_64(m->a), promote_64(m->b));
    } else if (const Max *m = e.as<Max>()) {
        return Max::make(promote_64(m->a), promote_64(m->b));
    } else {
        return cast(Int(64), e);
    }
}
}  // namespace

Value *CodeGen_LLVM::codegen_buffer_pointer(const string &buffer, Halide::Type type, Expr index) {
    // Find the base address from the symbol table
    Value *base_address = symbol_table.get(buffer);
    return codegen_buffer_pointer(base_address, type, std::move(index));
}

Value *CodeGen_LLVM::codegen_buffer_pointer(Value *base_address, Halide::Type type, Expr index) {
    // Promote index to 64-bit on targets that use 64-bit pointers.
    llvm::DataLayout d(module.get());
    if (promote_indices() && d.getPointerSize() == 8) {
        index = promote_64(index);
    }

    // Peel off a constant offset as a second GEP. This helps LLVM's
    // aliasing analysis, especially for backends that do address
    // computation in 32 bits but use 64-bit pointers.
    if (const Add *add = index.as<Add>()) {
        if (const int64_t *offset = as_const_int(add->b)) {
            Value *base = codegen_buffer_pointer(base_address, type, add->a);
            Value *off = codegen(make_const(Int(8 * d.getPointerSize()), *offset));
            return builder->CreateInBoundsGEP(base, off);
        }
    }

    return codegen_buffer_pointer(base_address, type, codegen(index));
}

Value *CodeGen_LLVM::codegen_buffer_pointer(const string &buffer, Halide::Type type, Value *index) {
    // Find the base address from the symbol table
    Value *base_address = symbol_table.get(buffer);
    return codegen_buffer_pointer(base_address, type, index);
}

Value *CodeGen_LLVM::codegen_buffer_pointer(Value *base_address, Halide::Type type, Value *index) {
    llvm::Type *base_address_type = base_address->getType();
    unsigned address_space = base_address_type->getPointerAddressSpace();

    type = upgrade_type_for_storage(type);

    llvm::Type *load_type = llvm_type_of(type)->getPointerTo(address_space);

    // If the type doesn't match the expected type, we need to pointer cast
    if (load_type != base_address_type) {
        base_address = builder->CreatePointerCast(base_address, load_type);
    }

    llvm::Constant *constant_index = dyn_cast<llvm::Constant>(index);
    if (constant_index && constant_index->isZeroValue()) {
        return base_address;
    }

    // Promote index to 64-bit on targets that use 64-bit pointers.
    llvm::DataLayout d(module.get());
    if (d.getPointerSize() == 8) {
        index = builder->CreateIntCast(index, i64_t, true);
    }

    return builder->CreateInBoundsGEP(base_address, index);
}

namespace {
int next_power_of_two(int x) {
    for (int p2 = 1;; p2 *= 2) {
        if (p2 >= x) {
            return p2;
        }
    }
    // unreachable.
}
}  // namespace

void CodeGen_LLVM::add_tbaa_metadata(llvm::Instruction *inst, string buffer, const Expr &index) {

    // Get the unique name for the block of memory this allocate node
    // is using.
    buffer = get_allocation_name(buffer);

    // If the index is constant, we generate some TBAA info that helps
    // LLVM understand our loads/stores aren't aliased.
    bool constant_index = false;
    int64_t base = 0;
    int64_t width = 1;

    if (index.defined()) {
        if (const Ramp *ramp = index.as<Ramp>()) {
            const int64_t *pstride = as_const_int(ramp->stride);
            const int64_t *pbase = as_const_int(ramp->base);
            if (pstride && pbase) {
                // We want to find the smallest aligned width and offset
                // that contains this ramp.
                int64_t stride = *pstride;
                base = *pbase;
                internal_assert(base >= 0);
                width = next_power_of_two(ramp->lanes * stride);

                while (base % width) {
                    base -= base % width;
                    width *= 2;
                }
                constant_index = true;
            }
        } else {
            const int64_t *pbase = as_const_int(index);
            if (pbase) {
                base = *pbase;
                constant_index = true;
            }
        }
    }

    llvm::MDBuilder builder(*context);

    // Add type-based-alias-analysis metadata to the pointer, so that
    // loads and stores to different buffers can get reordered.
    MDNode *tbaa = builder.createTBAARoot("Halide buffer");

    tbaa = builder.createTBAAScalarTypeNode(buffer, tbaa);

    // We also add metadata for constant indices to allow loads and
    // stores to the same buffer to get reordered.
    if (constant_index) {
        for (int w = 1024; w >= width; w /= 2) {
            int64_t b = (base / w) * w;

            std::stringstream level;
            level << buffer << ".width" << w << ".base" << b;
            tbaa = builder.createTBAAScalarTypeNode(level.str(), tbaa);
        }
    }

    tbaa = builder.createTBAAStructTagNode(tbaa, tbaa, 0);

    inst->setMetadata("tbaa", tbaa);
}

void CodeGen_LLVM::visit(const Load *op) {
    // If the type should be stored as some other type, insert a reinterpret cast.
    Type storage_type = upgrade_type_for_storage(op->type);
    if (op->type != storage_type) {
        codegen(reinterpret(op->type, Load::make(storage_type, op->name,
                                                 op->index, op->image,
                                                 op->param, op->predicate, op->alignment)));
        return;
    }

    // Predicated load
    if (!is_const_one(op->predicate)) {
        codegen_predicated_vector_load(op);
        return;
    }

    // There are several cases. Different architectures may wish to override some.
    if (op->type.is_scalar()) {
        // Scalar loads
        Value *ptr = codegen_buffer_pointer(op->name, op->type, op->index);
        LoadInst *load = builder->CreateAlignedLoad(ptr, make_alignment(op->type.bytes()));
        add_tbaa_metadata(load, op->name, op->index);
        value = load;
    } else {
        const Ramp *ramp = op->index.as<Ramp>();
        const IntImm *stride = ramp ? ramp->stride.as<IntImm>() : nullptr;

        if (ramp && stride && stride->value == 1) {
            value = codegen_dense_vector_load(op);
        } else if (ramp && stride && stride->value == 2) {
            // Load two vectors worth and then shuffle
            Expr base_a = ramp->base, base_b = ramp->base + ramp->lanes;
            Expr stride_a = make_one(base_a.type());
            Expr stride_b = make_one(base_b.type());

            ModulusRemainder align_a = op->alignment;
            ModulusRemainder align_b = align_a + ramp->lanes;

            // False indicates we should take the even-numbered lanes
            // from the load, true indicates we should take the
            // odd-numbered-lanes.
            bool shifted_a = false, shifted_b = false;

            bool external = op->param.defined() || op->image.defined();

            // Don't read beyond the end of an external buffer.
            // (In ASAN mode, don't read beyond the end of internal buffers either,
            // as ASAN will complain even about harmless stack overreads.)
            if (external || target.has_feature(Target::ASAN)) {
                base_b -= 1;
                align_b = align_b - 1;
                shifted_b = true;
            } else {
                // If the base ends in an odd constant, then subtract one
                // and do a different shuffle. This helps expressions like
                // (f(2*x) + f(2*x+1) share loads
                const Add *add = ramp->base.as<Add>();
                const IntImm *offset = add ? add->b.as<IntImm>() : nullptr;
                if (offset && offset->value & 1) {
                    base_a -= 1;
                    align_a = align_a - 1;
                    shifted_a = true;
                    base_b -= 1;
                    align_b = align_b - 1;
                    shifted_b = true;
                }
            }

            // Do each load.
            Expr ramp_a = Ramp::make(base_a, stride_a, ramp->lanes);
            Expr ramp_b = Ramp::make(base_b, stride_b, ramp->lanes);
            Expr load_a = Load::make(op->type, op->name, ramp_a, op->image, op->param, op->predicate, align_a);
            Expr load_b = Load::make(op->type, op->name, ramp_b, op->image, op->param, op->predicate, align_b);
            Value *vec_a = codegen(load_a);
            Value *vec_b = codegen(load_b);

            // Shuffle together the results.
            vector<int> indices(ramp->lanes);
            for (int i = 0; i < (ramp->lanes + 1) / 2; i++) {
                indices[i] = i * 2 + (shifted_a ? 1 : 0);
            }
            for (int i = (ramp->lanes + 1) / 2; i < ramp->lanes; i++) {
                indices[i] = i * 2 + (shifted_b ? 1 : 0);
            }

            value = shuffle_vectors(vec_a, vec_b, indices);
        } else if (ramp && stride && stride->value == -1) {
            // Load the vector and then flip it in-place
            Expr flipped_base = ramp->base - ramp->lanes + 1;
            Expr flipped_stride = make_one(flipped_base.type());
            Expr flipped_index = Ramp::make(flipped_base, flipped_stride, ramp->lanes);
            ModulusRemainder align = op->alignment;
            // Switch to the alignment of the last lane
            align = align - (ramp->lanes - 1);
            Expr flipped_load = Load::make(op->type, op->name, flipped_index, op->image, op->param, op->predicate, align);

            Value *flipped = codegen(flipped_load);

            vector<int> indices(ramp->lanes);
            for (int i = 0; i < ramp->lanes; i++) {
                indices[i] = ramp->lanes - 1 - i;
            }

            value = shuffle_vectors(flipped, indices);
        } else if (ramp) {
            // Gather without generating the indices as a vector
            Value *ptr = codegen_buffer_pointer(op->name, op->type.element_of(), ramp->base);
            Value *stride = codegen(ramp->stride);
            value = UndefValue::get(llvm_type_of(op->type));
            for (int i = 0; i < ramp->lanes; i++) {
                Value *lane = ConstantInt::get(i32_t, i);
                LoadInst *val = builder->CreateLoad(ptr);
                add_tbaa_metadata(val, op->name, op->index);
                value = builder->CreateInsertElement(value, val, lane);
                ptr = builder->CreateInBoundsGEP(ptr, stride);
            }
        } else if ((false)) { /* should_scalarize(op->index) */
            // TODO: put something sensible in for
            // should_scalarize. Probably a good idea if there are no
            // loads in it, and it's all int32.

            // Compute the index as scalars, and then do a gather
            Value *vec = UndefValue::get(llvm_type_of(op->type));
            for (int i = 0; i < op->type.lanes(); i++) {
                Expr idx = extract_lane(op->index, i);
                Value *ptr = codegen_buffer_pointer(op->name, op->type.element_of(), idx);
                LoadInst *val = builder->CreateLoad(ptr);
                add_tbaa_metadata(val, op->name, op->index);
                vec = builder->CreateInsertElement(vec, val, ConstantInt::get(i32_t, i));
            }
            value = vec;
        } else {
            // General gathers
            Value *index = codegen(op->index);
            Value *vec = UndefValue::get(llvm_type_of(op->type));
            for (int i = 0; i < op->type.lanes(); i++) {
                Value *idx = builder->CreateExtractElement(index, ConstantInt::get(i32_t, i));
                Value *ptr = codegen_buffer_pointer(op->name, op->type.element_of(), idx);
                LoadInst *val = builder->CreateLoad(ptr);
                add_tbaa_metadata(val, op->name, op->index);
                vec = builder->CreateInsertElement(vec, val, ConstantInt::get(i32_t, i));
            }
            value = vec;
        }
    }
}

void CodeGen_LLVM::visit(const Ramp *op) {
    if (is_const(op->stride) && !is_const(op->base)) {
        // If the stride is const and the base is not (e.g. ramp(x, 1,
        // 4)), we can lift out the stride and broadcast the base so
        // we can do a single vector broadcast and add instead of
        // repeated insertion
        Expr broadcast = Broadcast::make(op->base, op->lanes);
        Expr ramp = Ramp::make(make_zero(op->base.type()), op->stride, op->lanes);
        value = codegen(broadcast + ramp);
    } else if (!is_const(op->stride)) {
        Expr broadcast_base = Broadcast::make(op->base, op->lanes);
        Expr broadcast_stride = Broadcast::make(op->stride, op->lanes);
        Expr ramp = Ramp::make(make_zero(op->base.type()), make_one(op->base.type()), op->lanes);
        value = codegen(broadcast_base + broadcast_stride * ramp);
    } else {
        internal_assert(is_const(op->base) && is_const(op->stride));
        // At this point base and stride should be constant. Generate
        // an insert element sequence. The code will be lifted to a
        // constant vector stored in .rodata or similar.
        Value *base = codegen(op->base);
        Value *stride = codegen(op->stride);

        value = UndefValue::get(llvm_type_of(op->type));
        for (int i = 0; i < op->type.lanes(); i++) {
            if (i > 0) {
                if (op->type.is_float()) {
                    base = builder->CreateFAdd(base, stride);
                } else if (op->type.is_int() && op->type.bits() >= 32) {
                    base = builder->CreateNSWAdd(base, stride);
                } else {
                    base = builder->CreateAdd(base, stride);
                }
            }
            value = builder->CreateInsertElement(value, base, ConstantInt::get(i32_t, i));
        }
    }
}

llvm::Value *CodeGen_LLVM::create_broadcast(llvm::Value *v, int lanes) {
    Constant *undef = UndefValue::get(get_vector_type(v->getType(), lanes));
    Constant *zero = ConstantInt::get(i32_t, 0);
    v = builder->CreateInsertElement(undef, v, zero);
    Constant *zeros = ConstantVector::getSplat(element_count(lanes), zero);
    return builder->CreateShuffleVector(v, undef, zeros);
}

void CodeGen_LLVM::visit(const Broadcast *op) {
    Value *v = codegen(op->value);
    value = create_broadcast(v, op->lanes);
}

Value *CodeGen_LLVM::interleave_vectors(const std::vector<Value *> &vecs) {
    internal_assert(!vecs.empty());
    for (size_t i = 1; i < vecs.size(); i++) {
        internal_assert(vecs[0]->getType() == vecs[i]->getType());
    }
    int vec_elements = get_vector_num_elements(vecs[0]->getType());

    if (vecs.size() == 1) {
        return vecs[0];
    } else if (vecs.size() == 2) {
        Value *a = vecs[0];
        Value *b = vecs[1];
        vector<int> indices(vec_elements * 2);
        for (int i = 0; i < vec_elements * 2; i++) {
            indices[i] = i % 2 == 0 ? i / 2 : i / 2 + vec_elements;
        }
        return shuffle_vectors(a, b, indices);
    } else {
        // Grab the even and odd elements of vecs.
        vector<Value *> even_vecs;
        vector<Value *> odd_vecs;
        for (size_t i = 0; i < vecs.size(); i++) {
            if (i % 2 == 0) {
                even_vecs.push_back(vecs[i]);
            } else {
                odd_vecs.push_back(vecs[i]);
            }
        }

        // If the number of vecs is odd, save the last one for later.
        Value *last = nullptr;
        if (even_vecs.size() > odd_vecs.size()) {
            last = even_vecs.back();
            even_vecs.pop_back();
        }
        internal_assert(even_vecs.size() == odd_vecs.size());

        // Interleave the even and odd parts.
        Value *even = interleave_vectors(even_vecs);
        Value *odd = interleave_vectors(odd_vecs);

        if (last) {
            int result_elements = vec_elements * vecs.size();

            // Interleave even and odd, leaving a space for the last element.
            vector<int> indices(result_elements, -1);
            for (int i = 0, idx = 0; i < result_elements; i++) {
                if (i % vecs.size() < vecs.size() - 1) {
                    indices[i] = idx % 2 == 0 ? idx / 2 : idx / 2 + vec_elements * even_vecs.size();
                    idx++;
                }
            }
            Value *even_odd = shuffle_vectors(even, odd, indices);

            // Interleave the last vector into the result.
            last = slice_vector(last, 0, result_elements);
            for (int i = 0; i < result_elements; i++) {
                if (i % vecs.size() < vecs.size() - 1) {
                    indices[i] = i;
                } else {
                    indices[i] = i / vecs.size() + result_elements;
                }
            }

            return shuffle_vectors(even_odd, last, indices);
        } else {
            return interleave_vectors({even, odd});
        }
    }
}

void CodeGen_LLVM::scalarize(const Expr &e) {
    llvm::Type *result_type = llvm_type_of(e.type());

    Value *result = UndefValue::get(result_type);

    for (int i = 0; i < e.type().lanes(); i++) {
        Value *v = codegen(extract_lane(e, i));
        result = builder->CreateInsertElement(result, v, ConstantInt::get(i32_t, i));
    }
    value = result;
}

void CodeGen_LLVM::codegen_predicated_vector_store(const Store *op) {
    const Ramp *ramp = op->index.as<Ramp>();
    if (ramp && is_const_one(ramp->stride)) {  // Dense vector store
        debug(4) << "Predicated dense vector store\n\t" << Stmt(op) << "\n";
        Value *vpred = codegen(op->predicate);
        Halide::Type value_type = op->value.type();
        Value *val = codegen(op->value);
        bool is_external = (external_buffer.find(op->name) != external_buffer.end());
        int alignment = value_type.bytes();
        int native_bits = native_vector_bits();
        int native_bytes = native_bits / 8;

        // Boost the alignment if possible, up to the native vector width.
        ModulusRemainder mod_rem = op->alignment;
        while ((mod_rem.remainder & 1) == 0 &&
               (mod_rem.modulus & 1) == 0 &&
               alignment < native_bytes) {
            mod_rem.modulus /= 2;
            mod_rem.remainder /= 2;
            alignment *= 2;
        }

        // If it is an external buffer, then we cannot assume that the host pointer
        // is aligned to at least the native vector width. However, we may be able to do
        // better than just assuming that it is unaligned.
        if (is_external && op->param.defined()) {
            int host_alignment = op->param.host_alignment();
            alignment = gcd(alignment, host_alignment);
        }

        // For dense vector stores wider than the native vector
        // width, bust them up into native vectors.
        int store_lanes = value_type.lanes();
        int native_lanes = native_bits / value_type.bits();

        for (int i = 0; i < store_lanes; i += native_lanes) {
            int slice_lanes = std::min(native_lanes, store_lanes - i);
            Expr slice_base = simplify(ramp->base + i);
            Expr slice_stride = make_one(slice_base.type());
            Expr slice_index = slice_lanes == 1 ? slice_base : Ramp::make(slice_base, slice_stride, slice_lanes);
            Value *slice_val = slice_vector(val, i, slice_lanes);
            Value *elt_ptr = codegen_buffer_pointer(op->name, value_type.element_of(), slice_base);
            Value *vec_ptr = builder->CreatePointerCast(elt_ptr, slice_val->getType()->getPointerTo());

            Value *slice_mask = slice_vector(vpred, i, slice_lanes);
#if LLVM_VERSION >= 110
            Instruction *store_inst =
                builder->CreateMaskedStore(slice_val, vec_ptr, make_alignment(alignment), slice_mask);
#else
            Instruction *store_inst =
                builder->CreateMaskedStore(slice_val, vec_ptr, alignment, slice_mask);
#endif
            add_tbaa_metadata(store_inst, op->name, slice_index);
        }
    } else {  // It's not dense vector store, we need to scalarize it
        debug(4) << "Scalarize predicated vector store\n";
        Type value_type = op->value.type().element_of();
        Value *vpred = codegen(op->predicate);
        Value *vval = codegen(op->value);
        Value *vindex = codegen(op->index);
        for (int i = 0; i < op->index.type().lanes(); i++) {
            Constant *lane = ConstantInt::get(i32_t, i);
            Value *p = builder->CreateExtractElement(vpred, lane);
            if (p->getType() != i1_t) {
                p = builder->CreateIsNotNull(p);
            }

            Value *v = builder->CreateExtractElement(vval, lane);
            Value *idx = builder->CreateExtractElement(vindex, lane);
            internal_assert(p && v && idx);

            BasicBlock *true_bb = BasicBlock::Create(*context, "true_bb", function);
            BasicBlock *after_bb = BasicBlock::Create(*context, "after_bb", function);
            builder->CreateCondBr(p, true_bb, after_bb);

            builder->SetInsertPoint(true_bb);

            // Scalar
            Value *ptr = codegen_buffer_pointer(op->name, value_type, idx);
            builder->CreateAlignedStore(v, ptr, make_alignment(value_type.bytes()));

            builder->CreateBr(after_bb);
            builder->SetInsertPoint(after_bb);
        }
    }
}

Value *CodeGen_LLVM::codegen_dense_vector_load(const Load *load, Value *vpred) {
    debug(4) << "Vectorize predicated dense vector load:\n\t" << Expr(load) << "\n";

    const Ramp *ramp = load->index.as<Ramp>();
    internal_assert(ramp && is_const_one(ramp->stride)) << "Should be dense vector load\n";

    bool is_external = (external_buffer.find(load->name) != external_buffer.end());
    int alignment = load->type.bytes();  // The size of a single element

    int native_bits = native_vector_bits();
    int native_bytes = native_bits / 8;

    // We assume halide_malloc for the platform returns buffers
    // aligned to at least the native vector width. So this is the
    // maximum alignment we can infer based on the index alone.

    // Boost the alignment if possible, up to the native vector width.
    ModulusRemainder mod_rem = load->alignment;
    while ((mod_rem.remainder & 1) == 0 &&
           (mod_rem.modulus & 1) == 0 &&
           alignment < native_bytes) {
        mod_rem.modulus /= 2;
        mod_rem.remainder /= 2;
        alignment *= 2;
    }

    // If it is an external buffer, then we cannot assume that the host pointer
    // is aligned to at least native vector width. However, we may be able to do
    // better than just assuming that it is unaligned.
    if (is_external) {
        if (load->param.defined()) {
            int host_alignment = load->param.host_alignment();
            alignment = gcd(alignment, host_alignment);
        } else if (get_target().has_feature(Target::JIT) && load->image.defined()) {
            // If we're JITting, use the actual pointer value to determine alignment for embedded buffers.
            alignment = gcd(alignment, (int)(((uintptr_t)load->image.data()) & std::numeric_limits<int>::max()));
        }
    }

    // For dense vector loads wider than the native vector
    // width, bust them up into native vectors
    int load_lanes = load->type.lanes();
    int native_lanes = std::max(1, native_bits / load->type.bits());
    vector<Value *> slices;
    for (int i = 0; i < load_lanes; i += native_lanes) {
        int slice_lanes = std::min(native_lanes, load_lanes - i);
        Expr slice_base = simplify(ramp->base + i);
        Expr slice_stride = make_one(slice_base.type());
        Expr slice_index = slice_lanes == 1 ? slice_base : Ramp::make(slice_base, slice_stride, slice_lanes);
        llvm::Type *slice_type = get_vector_type(llvm_type_of(load->type.element_of()), slice_lanes);
        Value *elt_ptr = codegen_buffer_pointer(load->name, load->type.element_of(), slice_base);
        Value *vec_ptr = builder->CreatePointerCast(elt_ptr, slice_type->getPointerTo());

        Instruction *load_inst;
        if (vpred != nullptr) {
            Value *slice_mask = slice_vector(vpred, i, slice_lanes);
#if LLVM_VERSION >= 110
            load_inst = builder->CreateMaskedLoad(vec_ptr, make_alignment(alignment), slice_mask);
#else
            load_inst = builder->CreateMaskedLoad(vec_ptr, alignment, slice_mask);
#endif
        } else {
            load_inst = builder->CreateAlignedLoad(vec_ptr, make_alignment(alignment));
        }
        add_tbaa_metadata(load_inst, load->name, slice_index);
        slices.push_back(load_inst);
    }
    value = concat_vectors(slices);
    return value;
}

void CodeGen_LLVM::codegen_predicated_vector_load(const Load *op) {
    const Ramp *ramp = op->index.as<Ramp>();
    const IntImm *stride = ramp ? ramp->stride.as<IntImm>() : nullptr;

    if (ramp && is_const_one(ramp->stride)) {  // Dense vector load
        Value *vpred = codegen(op->predicate);
        value = codegen_dense_vector_load(op, vpred);
    } else if (ramp && stride && stride->value == -1) {
        debug(4) << "Predicated dense vector load with stride -1\n\t" << Expr(op) << "\n";
        vector<int> indices(ramp->lanes);
        for (int i = 0; i < ramp->lanes; i++) {
            indices[i] = ramp->lanes - 1 - i;
        }

        // Flip the predicate
        Value *vpred = codegen(op->predicate);
        vpred = shuffle_vectors(vpred, indices);

        // Load the vector and then flip it in-place
        Expr flipped_base = ramp->base - ramp->lanes + 1;
        Expr flipped_stride = make_one(flipped_base.type());
        Expr flipped_index = Ramp::make(flipped_base, flipped_stride, ramp->lanes);
        ModulusRemainder align = op->alignment;
        align = align - (ramp->lanes - 1);

        Expr flipped_load = Load::make(op->type, op->name, flipped_index, op->image,
                                       op->param, const_true(op->type.lanes()), align);

        Value *flipped = codegen_dense_vector_load(flipped_load.as<Load>(), vpred);
        value = shuffle_vectors(flipped, indices);
    } else {  // It's not dense vector load, we need to scalarize it
        Expr load_expr = Load::make(op->type, op->name, op->index, op->image,
                                    op->param, const_true(op->type.lanes()), op->alignment);
        debug(4) << "Scalarize predicated vector load\n\t" << load_expr << "\n";
        Expr pred_load = Call::make(load_expr.type(),
                                    Call::if_then_else,
                                    {op->predicate, load_expr, make_zero(load_expr.type())},
                                    Internal::Call::Intrinsic);
        value = codegen(pred_load);
    }
}

void CodeGen_LLVM::codegen_atomic_store(const Store *op) {
    // TODO: predicated store (see https://github.com/halide/Halide/issues/4298).
    user_assert(is_const_one(op->predicate)) << "Atomic predicated store is not supported.\n";

    // Detect whether we can describe this as an atomic-read-modify-write,
    // otherwise fallback to a compare-and-swap loop.
    // Currently we only test for atomicAdd.
    Expr val_expr = op->value;
    Halide::Type value_type = op->value.type();
    // For atomicAdd, we check if op->value - store[index] is independent of store.
    // For llvm version < 9, the atomicRMW operations only support integers so we also check that.
    Expr equiv_load = Load::make(value_type, op->name,
                                 op->index,
                                 Buffer<>(),
                                 op->param,
                                 op->predicate,
                                 op->alignment);
    Expr delta = simplify(common_subexpression_elimination(op->value - equiv_load));
    bool is_atomic_add = supports_atomic_add(value_type) && !expr_uses_var(delta, op->name);
    if (is_atomic_add) {
        Value *val = codegen(delta);
        if (value_type.is_scalar()) {
            Value *ptr = codegen_buffer_pointer(op->name,
                                                op->value.type(),
                                                op->index);
            // llvm 9 has FAdd which can be used for atomic floats.
            if (value_type.is_float()) {
                builder->CreateAtomicRMW(AtomicRMWInst::FAdd, ptr, val, AtomicOrdering::Monotonic);
            } else {
                builder->CreateAtomicRMW(AtomicRMWInst::Add, ptr, val, AtomicOrdering::Monotonic);
            }
        } else {
            Value *index = codegen(op->index);
            // Scalarize vector store.
            for (int i = 0; i < value_type.lanes(); i++) {
                Value *lane = ConstantInt::get(i32_t, i);
                Value *idx = builder->CreateExtractElement(index, lane);
                Value *v = builder->CreateExtractElement(val, lane);
                Value *ptr = codegen_buffer_pointer(op->name, value_type.element_of(), idx);
                if (value_type.is_float()) {
                    builder->CreateAtomicRMW(AtomicRMWInst::FAdd, ptr, v, AtomicOrdering::Monotonic);
                } else {
                    builder->CreateAtomicRMW(AtomicRMWInst::Add, ptr, v, AtomicOrdering::Monotonic);
                }
            }
        }
    } else {
        // We want to create the following CAS loop:
        // entry:
        //   %orig = load atomic op->name[op->index]
        //   br label %casloop.start
        // casloop.start:
        //   %cmp = phi [%orig, %entry], [%value_loaded %casloop.start]
        //   %val = ...
        //   %val_success = cmpxchg %ptr, %cmp, %val, monotonic
        //   %val_loaded = extractvalue %val_success, 0
        //   %success = extractvalue %val_success, 1
        //   br %success, label %casloop.end, label %casloop.start
        // casloop.end:
        Value *vec_index = nullptr;
        if (!value_type.is_scalar()) {
            // Precompute index for vector store.
            vec_index = codegen(op->index);
        }
        // Scalarize vector store.
        for (int lane_id = 0; lane_id < value_type.lanes(); lane_id++) {
            LLVMContext &ctx = builder->getContext();
            BasicBlock *bb = builder->GetInsertBlock();
            llvm::Function *f = bb->getParent();
            BasicBlock *loop_bb =
                BasicBlock::Create(ctx, "casloop.start", f);
            // Load the old value for compare and swap test.
            Value *ptr = nullptr;
            if (value_type.is_scalar()) {
                ptr = codegen_buffer_pointer(op->name, value_type, op->index);
            } else {
                Value *idx = builder->CreateExtractElement(vec_index, ConstantInt::get(i32_t, lane_id));
                ptr = codegen_buffer_pointer(op->name, value_type.element_of(), idx);
            }
            LoadInst *orig = builder->CreateAlignedLoad(ptr, make_alignment(value_type.bytes()));
            orig->setOrdering(AtomicOrdering::Monotonic);
            add_tbaa_metadata(orig, op->name, op->index);
            // Explicit fall through from the current block to the cas loop body.
            builder->CreateBr(loop_bb);

            // CAS loop body:
            builder->SetInsertPoint(loop_bb);
            llvm::Type *ptr_type = ptr->getType();
            PHINode *cmp = builder->CreatePHI(ptr_type->getPointerElementType(), 2, "loaded");
            Value *cmp_val = cmp;
            cmp->addIncoming(orig, bb);
            Value *val = nullptr;
            if (value_type.is_scalar()) {
                val = codegen(op->value);
            } else {
                val = codegen(extract_lane(op->value, lane_id));
            }
            llvm::Type *val_type = val->getType();
            bool need_bit_cast = val_type->isFloatingPointTy();
            if (need_bit_cast) {
                IntegerType *int_type = builder->getIntNTy(val_type->getPrimitiveSizeInBits());
                unsigned int addr_space = ptr_type->getPointerAddressSpace();
                ptr = builder->CreateBitCast(ptr, int_type->getPointerTo(addr_space));
                val = builder->CreateBitCast(val, int_type);
                cmp_val = builder->CreateBitCast(cmp_val, int_type);
            }
            Value *cmpxchg_pair = builder->CreateAtomicCmpXchg(
                ptr, cmp_val, val, AtomicOrdering::Monotonic, AtomicOrdering::Monotonic);
            Value *val_loaded = builder->CreateExtractValue(cmpxchg_pair, 0, "val_loaded");
            Value *success = builder->CreateExtractValue(cmpxchg_pair, 1, "success");
            if (need_bit_cast) {
                val_loaded = builder->CreateBitCast(val_loaded, val_type);
            }
            cmp->addIncoming(val_loaded, loop_bb);
            BasicBlock *exit_bb =
                BasicBlock::Create(ctx, "casloop.end", f);
            builder->CreateCondBr(success, exit_bb, loop_bb);
            builder->SetInsertPoint(exit_bb);
        }
    }
}

void CodeGen_LLVM::visit(const Call *op) {
    internal_assert(op->is_extern() || op->is_intrinsic())
        << "Can only codegen extern calls and intrinsics\n";

    // Some call nodes are actually injected at various stages as a
    // cue for llvm to generate particular ops. In general these are
    // handled in the standard library, but ones with e.g. varying
    // types are handled here.
    if (op->is_intrinsic(Call::debug_to_file)) {
        internal_assert(op->args.size() == 3);
        const StringImm *filename = op->args[0].as<StringImm>();
        internal_assert(filename) << "Malformed debug_to_file node\n";
        // Grab the function from the initial module
        llvm::Function *debug_to_file = module->getFunction("halide_debug_to_file");
        internal_assert(debug_to_file) << "Could not find halide_debug_to_file function in initial module\n";

        // Make the filename a global string constant
        Value *user_context = get_user_context();
        Value *char_ptr = codegen(Expr(filename));
        vector<Value *> args = {user_context, char_ptr, codegen(op->args[1])};

        Value *buffer = codegen(op->args[2]);
        buffer = builder->CreatePointerCast(buffer, debug_to_file->getFunctionType()->getParamType(3));
        args.push_back(buffer);

        value = builder->CreateCall(debug_to_file, args);

    } else if (op->is_intrinsic(Call::bitwise_and)) {
        internal_assert(op->args.size() == 2);
        Value *a = codegen(op->args[0]);
        Value *b = codegen(op->args[1]);
        value = builder->CreateAnd(a, b);
    } else if (op->is_intrinsic(Call::bitwise_xor)) {
        internal_assert(op->args.size() == 2);
        Value *a = codegen(op->args[0]);
        Value *b = codegen(op->args[1]);
        value = builder->CreateXor(a, b);
    } else if (op->is_intrinsic(Call::bitwise_or)) {
        internal_assert(op->args.size() == 2);
        Value *a = codegen(op->args[0]);
        Value *b = codegen(op->args[1]);
        value = builder->CreateOr(a, b);
    } else if (op->is_intrinsic(Call::bitwise_not)) {
        internal_assert(op->args.size() == 1);
        Value *a = codegen(op->args[0]);
        value = builder->CreateNot(a);
    } else if (op->is_intrinsic(Call::reinterpret)) {
        internal_assert(op->args.size() == 1);
        Type dst = op->type;
        Type src = op->args[0].type();
        llvm::Type *llvm_dst = llvm_type_of(dst);
        value = codegen(op->args[0]);
        if (src.is_handle() && !dst.is_handle()) {
            internal_assert(dst.is_uint() && dst.bits() == 64);

            // Handle -> UInt64
            llvm::DataLayout d(module.get());
            if (d.getPointerSize() == 4) {
                llvm::Type *intermediate = llvm_type_of(UInt(32, dst.lanes()));
                value = builder->CreatePtrToInt(value, intermediate);
                value = builder->CreateZExt(value, llvm_dst);
            } else if (d.getPointerSize() == 8) {
                value = builder->CreatePtrToInt(value, llvm_dst);
            } else {
                internal_error << "Pointer size is neither 4 nor 8 bytes\n";
            }

        } else if (dst.is_handle() && !src.is_handle()) {
            internal_assert(src.is_uint() && src.bits() == 64);

            // UInt64 -> Handle
            llvm::DataLayout d(module.get());
            if (d.getPointerSize() == 4) {
                llvm::Type *intermediate = llvm_type_of(UInt(32, src.lanes()));
                value = builder->CreateTrunc(value, intermediate);
                value = builder->CreateIntToPtr(value, llvm_dst);
            } else if (d.getPointerSize() == 8) {
                value = builder->CreateIntToPtr(value, llvm_dst);
            } else {
                internal_error << "Pointer size is neither 4 nor 8 bytes\n";
            }

        } else {
            if (src.is_scalar() && dst.is_vector()) {
                // If the source type is a scalar, we promote it to an
                // equivalent vector of width one before doing the
                // bitcast, because llvm's bitcast operator doesn't
                // want to convert between scalars and vectors.
                value = create_broadcast(value, 1);
            }
            if (src.is_vector() && dst.is_scalar()) {
                // Similarly, if we're converting from a vector to a
                // scalar, convert to a vector of width 1 first, and
                // then extract the first lane.
                llvm_dst = get_vector_type(llvm_dst, 1);
            }
            value = builder->CreateBitCast(value, llvm_dst);
            if (src.is_vector() && dst.is_scalar()) {
                value = builder->CreateExtractElement(value, (uint64_t)0);
            }
        }
    } else if (op->is_intrinsic(Call::shift_left)) {
        internal_assert(op->args.size() == 2);
        if (op->args[1].type().is_uint()) {
<<<<<<< HEAD
            Expr a = op->args[0];
            Expr b = op->args[1];
            b = cast(b.type().with_lanes(a.type().lanes()), b);
            if (b.type().lanes() == 1 && a.type().lanes() > 1) {
                b = Broadcast::make(b, a.type().lanes());
            }
            value = builder->CreateShl(codegen(a), codegen(b));
=======
            Value *a = codegen(op->args[0]);
            Value *b = codegen(op->args[1]);
            value = builder->CreateShl(a, b);
>>>>>>> 16929dff
        } else {
            value = codegen(lower_signed_shift_left(op->args[0], op->args[1]));
        }
    } else if (op->is_intrinsic(Call::shift_right)) {
        internal_assert(op->args.size() == 2);
        if (op->args[1].type().is_uint()) {
<<<<<<< HEAD
            Expr a = op->args[0];
            Expr b = op->args[1];
            b = cast(b.type().with_lanes(a.type().lanes()), b);
            if (b.type().lanes() == 1 && a.type().lanes() > 1) {
                b = Broadcast::make(b, a.type().lanes());
            }
=======
            Value *a = codegen(op->args[0]);
            Value *b = codegen(op->args[1]);
>>>>>>> 16929dff
            if (op->type.is_int()) {
                value = builder->CreateAShr(codegen(a), codegen(b));
            } else {
                value = builder->CreateLShr(codegen(a), codegen(b));
            }
        } else {
            value = codegen(lower_signed_shift_right(op->args[0], op->args[1]));
        }
    } else if (op->is_intrinsic(Call::abs)) {

        internal_assert(op->args.size() == 1);

        // Check if an appropriate vector abs for this type exists in the initial module
        Type t = op->args[0].type();
        string name = (t.is_float() ? "abs_f" : "abs_i") + std::to_string(t.bits());
        llvm::Function *builtin_abs =
            find_vector_runtime_function(name, op->type.lanes()).first;

        if (t.is_vector() && builtin_abs) {
            codegen(Call::make(op->type, name, op->args, Call::Extern));
        } else {
            codegen(lower_abs(op->args[0]));
        }
    } else if (op->is_intrinsic(Call::absd)) {

        internal_assert(op->args.size() == 2);

        Expr a = op->args[0];
        Expr b = op->args[1];

        // Check if an appropriate vector abs for this type exists in the initial module
        Type t = a.type();
        string name;
        if (t.is_float()) {
            codegen(abs(a - b));
            return;
        } else if (t.is_int()) {
            name = "absd_i" + std::to_string(t.bits());
        } else {
            name = "absd_u" + std::to_string(t.bits());
        }

        llvm::Function *builtin_absd =
            find_vector_runtime_function(name, op->type.lanes()).first;

        if (t.is_vector() && builtin_absd) {
            codegen(Call::make(op->type, name, op->args, Call::Extern));
        } else {
            codegen(lower_absd(op->args[0], op->args[1]));
        }
    } else if (op->is_intrinsic(Call::div_round_to_zero)) {
        internal_assert(op->args.size() == 2);
        Value *a = codegen(op->args[0]);
        Value *b = codegen(op->args[1]);
        if (op->type.is_int()) {
            value = builder->CreateSDiv(a, b);
        } else if (op->type.is_uint()) {
            value = builder->CreateUDiv(a, b);
        } else {
            internal_error << "div_round_to_zero of non-integer type.\n";
        }
    } else if (op->is_intrinsic(Call::mod_round_to_zero)) {
        internal_assert(op->args.size() == 2);
        Value *a = codegen(op->args[0]);
        Value *b = codegen(op->args[1]);
        if (op->type.is_int()) {
            value = builder->CreateSRem(a, b);
        } else if (op->type.is_uint()) {
            value = builder->CreateURem(a, b);
        } else {
            internal_error << "mod_round_to_zero of non-integer type.\n";
        }
<<<<<<< HEAD
=======
    } else if (op->is_intrinsic(Call::mulhi_shr)) {
        internal_assert(op->args.size() == 3);

        Type ty = op->type;
        Type wide_ty = ty.widen();

        Expr p_wide = cast(wide_ty, op->args[0]) * cast(wide_ty, op->args[1]);
        const UIntImm *shift = op->args[2].as<UIntImm>();
        internal_assert(shift != nullptr) << "Third argument to mulhi_shr intrinsic must be an unsigned integer immediate.\n";
        value = codegen(cast(ty, p_wide >> (shift->value + ty.bits())));
    } else if (op->is_intrinsic(Call::sorted_avg)) {
        internal_assert(op->args.size() == 2);
        // b > a, so the following works without widening:
        // a + (b - a)/2
        value = codegen(op->args[0] + (op->args[1] - op->args[0]) / 2);
>>>>>>> 16929dff
    } else if (op->is_intrinsic(Call::lerp)) {
        internal_assert(op->args.size() == 3);
        // If we need to upgrade the type, do the entire lerp in the
        // upgraded type for better precision.
        // TODO: This might be surprising behavior?
        Type t = upgrade_type_for_arithmetic(op->type);
        Type wt = upgrade_type_for_arithmetic(op->args[2].type());
        Expr e = lower_lerp(cast(t, op->args[0]),
                            cast(t, op->args[1]),
                            cast(wt, op->args[2]));
        e = cast(op->type, e);
        codegen(e);
    } else if (op->is_intrinsic(Call::popcount)) {
        internal_assert(op->args.size() == 1);
        std::vector<llvm::Type *> arg_type(1);
        arg_type[0] = llvm_type_of(op->args[0].type());
        llvm::Function *fn = Intrinsic::getDeclaration(module.get(), Intrinsic::ctpop, arg_type);
        Value *a = codegen(op->args[0]);
        CallInst *call = builder->CreateCall(fn, a);
        value = call;
    } else if (op->is_intrinsic(Call::count_leading_zeros) ||
               op->is_intrinsic(Call::count_trailing_zeros)) {
        internal_assert(op->args.size() == 1);
        std::vector<llvm::Type *> arg_type(1);
        arg_type[0] = llvm_type_of(op->args[0].type());
        llvm::Function *fn = Intrinsic::getDeclaration(module.get(),
                                                       (op->is_intrinsic(Call::count_leading_zeros)) ? Intrinsic::ctlz : Intrinsic::cttz,
                                                       arg_type);
        llvm::Value *is_const_zero_undef = llvm::ConstantInt::getFalse(*context);
        llvm::Value *args[2] = {codegen(op->args[0]), is_const_zero_undef};
        CallInst *call = builder->CreateCall(fn, args);
        value = call;
    } else if (op->is_intrinsic(Call::return_second)) {
        internal_assert(op->args.size() == 2);
        codegen(op->args[0]);
        value = codegen(op->args[1]);
    } else if (op->is_intrinsic(Call::if_then_else)) {
        Expr cond = op->args[0];
        if (const Broadcast *b = cond.as<Broadcast>()) {
            cond = b->value;
        }
        if (cond.type().is_vector()) {
            scalarize(op);
        } else {

            internal_assert(op->args.size() == 3);

            BasicBlock *true_bb = BasicBlock::Create(*context, "true_bb", function);
            BasicBlock *false_bb = BasicBlock::Create(*context, "false_bb", function);
            BasicBlock *after_bb = BasicBlock::Create(*context, "after_bb", function);
            Value *c = codegen(cond);
            if (c->getType() != i1_t) {
                c = builder->CreateIsNotNull(c);
            }
            builder->CreateCondBr(c, true_bb, false_bb);
            builder->SetInsertPoint(true_bb);
            Value *true_value = codegen(op->args[1]);
            builder->CreateBr(after_bb);
            BasicBlock *true_pred = builder->GetInsertBlock();

            builder->SetInsertPoint(false_bb);
            Value *false_value = codegen(op->args[2]);
            builder->CreateBr(after_bb);
            BasicBlock *false_pred = builder->GetInsertBlock();

            builder->SetInsertPoint(after_bb);
            PHINode *phi = builder->CreatePHI(true_value->getType(), 2);
            phi->addIncoming(true_value, true_pred);
            phi->addIncoming(false_value, false_pred);

            value = phi;
        }
    } else if (op->is_intrinsic(Call::require)) {
        internal_assert(op->args.size() == 3);
        Expr cond = op->args[0];
        if (cond.type().is_vector()) {
            scalarize(op);
        } else {
            Value *c = codegen(cond);
            create_assertion(c, op->args[2]);
            value = codegen(op->args[1]);
        }
    } else if (op->is_intrinsic(Call::make_struct)) {
        if (op->type.is_vector()) {
            // Make a vector of pointers to distinct structs
            scalarize(op);
        } else if (op->args.empty()) {
            // Empty structs can be emitted for arrays of size zero
            // (e.g. the shape of a zero-dimensional buffer). We
            // generate a null in this situation. */
            value = ConstantPointerNull::get(dyn_cast<PointerType>(llvm_type_of(op->type)));
        } else {
            // Codegen each element.
            bool all_same_type = true;
            vector<llvm::Value *> args(op->args.size());
            vector<llvm::Type *> types(op->args.size());
            for (size_t i = 0; i < op->args.size(); i++) {
                args[i] = codegen(op->args[i]);
                types[i] = args[i]->getType();
                all_same_type &= (types[0] == types[i]);
            }

            // Use either a single scalar, a fixed-size array, or a
            // struct. The struct type would always be correct, but
            // the array or scalar type produce slightly simpler IR.
            if (args.size() == 1) {
                value = create_alloca_at_entry(types[0], 1);
                builder->CreateStore(args[0], value);
            } else {
                llvm::Type *aggregate_t = (all_same_type ? (llvm::Type *)ArrayType::get(types[0], types.size()) : (llvm::Type *)StructType::get(*context, types));

                value = create_alloca_at_entry(aggregate_t, 1);
                for (size_t i = 0; i < args.size(); i++) {
                    Value *elem_ptr = builder->CreateConstInBoundsGEP2_32(aggregate_t, value, 0, i);
                    builder->CreateStore(args[i], elem_ptr);
                }
            }
        }
    } else if (op->is_intrinsic(Call::saturating_add) || op->is_intrinsic(Call::saturating_sub)) {
        internal_assert(op->args.size() == 2);
        std::string intrin;
        if (op->type.is_int()) {
            intrin = "llvm.s";
        } else {
            internal_assert(op->type.is_uint());
            intrin = "llvm.u";
        }
        if (op->is_intrinsic(Call::saturating_add)) {
            intrin += "add.sat.";
        } else {
            internal_assert(op->is_intrinsic(Call::saturating_sub));
            intrin += "sub.sat.";
        }
        if (op->type.lanes() > 1) {
            intrin += "v" + std::to_string(op->type.lanes());
        }
        intrin += "i" + std::to_string(op->type.bits());
        value = call_intrin(op->type, op->type.lanes(), intrin, op->args);
    } else if (op->is_intrinsic(Call::stringify)) {
        internal_assert(!op->args.empty());

        if (op->type.is_vector()) {
            scalarize(op);
        } else {

            // Compute the maximum possible size of the message.
            int buf_size = 1;  // One for the terminating zero.
            for (size_t i = 0; i < op->args.size(); i++) {
                Type t = op->args[i].type();
                if (op->args[i].as<StringImm>()) {
                    buf_size += op->args[i].as<StringImm>()->value.size();
                } else if (t.is_int() || t.is_uint()) {
                    buf_size += 19;  // 2^64 = 18446744073709551616
                } else if (t.is_float()) {
                    if (t.bits() == 32) {
                        buf_size += 47;  // %f format of max negative float
                    } else {
                        buf_size += 14;  // Scientific notation with 6 decimal places.
                    }
                } else if (t == type_of<halide_buffer_t *>()) {
                    // Not a strict upper bound (there isn't one), but ought to be enough for most buffers.
                    buf_size += 512;
                } else {
                    internal_assert(t.is_handle());
                    buf_size += 18;  // 0x0123456789abcdef
                }
            }
            // Round up to a multiple of 16 bytes.
            buf_size = ((buf_size + 15) / 16) * 16;

            // Clamp to at most 8k.
            buf_size = std::min(8 * 1024, buf_size);

            // Allocate a stack array to hold the message.
            llvm::Value *buf = create_alloca_at_entry(i8_t, buf_size);

            llvm::Value *dst = buf;
            llvm::Value *buf_end = builder->CreateConstGEP1_32(buf, buf_size);

            llvm::Function *append_string = module->getFunction("halide_string_to_string");
            llvm::Function *append_int64 = module->getFunction("halide_int64_to_string");
            llvm::Function *append_uint64 = module->getFunction("halide_uint64_to_string");
            llvm::Function *append_double = module->getFunction("halide_double_to_string");
            llvm::Function *append_pointer = module->getFunction("halide_pointer_to_string");
            llvm::Function *append_buffer = module->getFunction("halide_buffer_to_string");

            internal_assert(append_string);
            internal_assert(append_int64);
            internal_assert(append_uint64);
            internal_assert(append_double);
            internal_assert(append_pointer);
            internal_assert(append_buffer);

            for (size_t i = 0; i < op->args.size(); i++) {
                const StringImm *s = op->args[i].as<StringImm>();
                Type t = op->args[i].type();
                internal_assert(t.lanes() == 1);
                vector<Value *> call_args(2);
                call_args[0] = dst;
                call_args[1] = buf_end;

                if (s) {
                    call_args.push_back(codegen(op->args[i]));
                    dst = builder->CreateCall(append_string, call_args);
                } else if (t.is_bool()) {
                    Value *a = codegen(op->args[i]);
                    Value *t = codegen(StringImm::make("true"));
                    Value *f = codegen(StringImm::make("false"));
                    call_args.push_back(builder->CreateSelect(a, t, f));
                    dst = builder->CreateCall(append_string, call_args);
                } else if (t.is_int()) {
                    call_args.push_back(codegen(Cast::make(Int(64), op->args[i])));
                    call_args.push_back(ConstantInt::get(i32_t, 1));
                    dst = builder->CreateCall(append_int64, call_args);
                } else if (t.is_uint()) {
                    call_args.push_back(codegen(Cast::make(UInt(64), op->args[i])));
                    call_args.push_back(ConstantInt::get(i32_t, 1));
                    dst = builder->CreateCall(append_uint64, call_args);
                } else if (t.is_float()) {
                    call_args.push_back(codegen(Cast::make(Float(64), op->args[i])));
                    // Use scientific notation for doubles
                    call_args.push_back(ConstantInt::get(i32_t, t.bits() == 64 ? 1 : 0));
                    dst = builder->CreateCall(append_double, call_args);
                } else if (t == type_of<halide_buffer_t *>()) {
                    Value *buf = codegen(op->args[i]);
                    buf = builder->CreatePointerCast(buf, append_buffer->getFunctionType()->getParamType(2));
                    call_args.push_back(buf);
                    dst = builder->CreateCall(append_buffer, call_args);
                } else {
                    internal_assert(t.is_handle());
                    call_args.push_back(codegen(op->args[i]));
                    dst = builder->CreateCall(append_pointer, call_args);
                }
            }
            if (get_target().has_feature(Target::MSAN)) {
                // Note that we mark the entire buffer as initialized;
                // it would be more accurate to just mark (dst - buf)
                llvm::Function *annotate = module->getFunction("halide_msan_annotate_memory_is_initialized");
                vector<Value *> annotate_args(3);
                annotate_args[0] = get_user_context();
                annotate_args[1] = buf;
                annotate_args[2] = codegen(Cast::make(Int(64), buf_size));
                builder->CreateCall(annotate, annotate_args);
            }
            value = buf;
        }
    } else if (op->is_intrinsic(Call::memoize_expr)) {
        // Used as an annotation for caching, should be invisible to
        // codegen. Ignore arguments beyond the first as they are only
        // used in the cache key.
        internal_assert(!op->args.empty());
        value = codegen(op->args[0]);
    } else if (op->is_intrinsic(Call::alloca)) {
        // The argument is the number of bytes. For now it must be
        // const, or a call to size_of_halide_buffer_t.
        internal_assert(op->args.size() == 1);

        // We can generate slightly cleaner IR with fewer alignment
        // restrictions if we recognize the most common types we
        // expect to get alloca'd.
        const Call *call = op->args[0].as<Call>();
        if (op->type == type_of<struct halide_buffer_t *>() &&
            call && call->is_intrinsic(Call::size_of_halide_buffer_t)) {
            value = create_alloca_at_entry(halide_buffer_t_type, 1);
        } else {
            const int64_t *sz = as_const_int(op->args[0]);
            internal_assert(sz);
            if (op->type == type_of<struct halide_dimension_t *>()) {
                value = create_alloca_at_entry(dimension_t_type, *sz / sizeof(halide_dimension_t));
            } else {
                // Just use an i8* and make the users bitcast it.
                value = create_alloca_at_entry(i8_t, *sz);
            }
        }
    } else if (op->is_intrinsic(Call::register_destructor)) {
        internal_assert(op->args.size() == 2);
        const StringImm *fn = op->args[0].as<StringImm>();
        internal_assert(fn);
        llvm::Function *f = module->getFunction(fn->value);
        if (!f) {
            llvm::Type *arg_types[] = {i8_t->getPointerTo(), i8_t->getPointerTo()};
            FunctionType *func_t = FunctionType::get(void_t, arg_types, false);
            f = llvm::Function::Create(func_t, llvm::Function::ExternalLinkage, fn->value, module.get());
            f->setCallingConv(CallingConv::C);
        }
        internal_assert(op->args[1].type().is_handle());
        Value *arg = codegen(op->args[1]);
        value = register_destructor(f, arg, Always);
    } else if (op->is_intrinsic(Call::call_cached_indirect_function)) {
        // Arguments to call_cached_indirect_function are of the form
        //
        //    cond_1, "sub_function_name_1",
        //    cond_2, "sub_function_name_2",
        //    ...
        //    cond_N, "sub_function_name_N"
        //
        // This will generate code that corresponds (roughly) to
        //
        //    static FunctionPtr f = []{
        //      if (cond_1) return sub_function_name_1;
        //      if (cond_2) return sub_function_name_2;
        //      ...
        //      if (cond_N) return sub_function_name_N;
        //    }
        //    return f(args)
        //
        // i.e.: the conditions will be evaluated *in order*; the first one
        // evaluating to true will have its corresponding function cached,
        // which will be used to complete this (and all subsequent) calls.
        //
        // The final condition (cond_N) must evaluate to a constant TRUE
        // value (so that the final function will be selected if all others
        // fail); failure to do so will cause unpredictable results.
        //
        // There is currently no way to clear the cached function pointer.
        //
        // It is assumed/required that all of the conditions are "pure"; each
        // must evaluate to the same value (within a given runtime environment)
        // across multiple evaluations.
        //
        // It is assumed/required that all of the sub-functions have arguments
        // (and return values) that are identical to those of this->function.
        //
        // Note that we require >= 4 arguments: fewer would imply
        // only one condition+function pair, which is pointless to use
        // (the function should always be called directly).
        //
        internal_assert(op->args.size() >= 4);
        internal_assert(!(op->args.size() & 1));

        // Gather information we need about each function.
        struct SubFn {
            llvm::Function *fn;
            llvm::GlobalValue *fn_ptr;
            Expr cond;
        };
        vector<SubFn> sub_fns;
        for (size_t i = 0; i < op->args.size(); i += 2) {
            const string sub_fn_name = op->args[i + 1].as<StringImm>()->value;
            string extern_sub_fn_name = sub_fn_name;
            llvm::Function *sub_fn = module->getFunction(sub_fn_name);
            if (!sub_fn) {
                extern_sub_fn_name = get_mangled_names(sub_fn_name,
                                                       LinkageType::External,
                                                       NameMangling::Default,
                                                       current_function_args,
                                                       get_target())
                                         .extern_name;
                debug(1) << "Did not find function " << sub_fn_name
                         << ", assuming extern \"C\" " << extern_sub_fn_name << "\n";
                vector<llvm::Type *> arg_types;
                for (const auto &arg : function->args()) {
                    arg_types.push_back(arg.getType());
                }
                llvm::Type *result_type = llvm_type_of(upgrade_type_for_argument_passing(op->type));
                FunctionType *func_t = FunctionType::get(result_type, arg_types, false);
                sub_fn = llvm::Function::Create(func_t, llvm::Function::ExternalLinkage,
                                                extern_sub_fn_name, module.get());
                sub_fn->setCallingConv(CallingConv::C);
            }

            llvm::GlobalValue *sub_fn_ptr = module->getNamedValue(extern_sub_fn_name);
            if (!sub_fn_ptr) {
                debug(1) << "Did not find function ptr " << extern_sub_fn_name << ", assuming extern \"C\".\n";
                sub_fn_ptr = new GlobalVariable(*module, sub_fn->getType(),
                                                /*isConstant*/ true, GlobalValue::ExternalLinkage,
                                                /*initializer*/ nullptr, extern_sub_fn_name);
            }
            auto cond = op->args[i];
            sub_fns.push_back({sub_fn, sub_fn_ptr, cond});
        }

        // Create a null-initialized global to track this object.
        auto *const base_fn = sub_fns.back().fn;
        const string global_name = unique_name(base_fn->getName().str() + "_indirect_fn_ptr");
        GlobalVariable *global = new GlobalVariable(
            *module,
            base_fn->getType(),
            /*isConstant*/ false,
            GlobalValue::PrivateLinkage,
            ConstantPointerNull::get(base_fn->getType()),
            global_name);
        LoadInst *loaded_value = builder->CreateLoad(global);

        BasicBlock *global_inited_bb = BasicBlock::Create(*context, "global_inited_bb", function);
        BasicBlock *global_not_inited_bb = BasicBlock::Create(*context, "global_not_inited_bb", function);
        BasicBlock *call_fn_bb = BasicBlock::Create(*context, "call_fn_bb", function);

        // Only init the global if not already inited.
        //
        // Note that we deliberately do not attempt to make this threadsafe via (e.g.) mutexes;
        // the requirements of the conditions above mean that multiple writes *should* only
        // be able to re-write the same value, which is harmless for our purposes, and
        // avoiding such code simplifies and speeds the resulting code.
        //
        // (Note that if we ever need to add a way to clear the cached function pointer,
        // we may need to reconsider this, to avoid amusingly horrible race conditions.)
        builder->CreateCondBr(builder->CreateIsNotNull(loaded_value),
                              global_inited_bb, global_not_inited_bb, very_likely_branch);

        // Build the not-already-inited case
        builder->SetInsertPoint(global_not_inited_bb);
        llvm::Value *selected_value = nullptr;
        for (int i = sub_fns.size() - 1; i >= 0; i--) {
            const auto sub_fn = sub_fns[i];
            if (!selected_value) {
                selected_value = sub_fn.fn_ptr;
            } else {
                Value *c = codegen(sub_fn.cond);
                selected_value = builder->CreateSelect(c, sub_fn.fn_ptr, selected_value);
            }
        }
        builder->CreateStore(selected_value, global);
        builder->CreateBr(call_fn_bb);

        // Just an incoming edge for the Phi node
        builder->SetInsertPoint(global_inited_bb);
        builder->CreateBr(call_fn_bb);

        builder->SetInsertPoint(call_fn_bb);
        PHINode *phi = builder->CreatePHI(selected_value->getType(), 2);
        phi->addIncoming(selected_value, global_not_inited_bb);
        phi->addIncoming(loaded_value, global_inited_bb);

        std::vector<llvm::Value *> call_args;
        for (auto &arg : function->args()) {
            call_args.push_back(&arg);
        }

        llvm::CallInst *call = builder->CreateCall(base_fn->getFunctionType(), phi, call_args);
        value = call;
    } else if (op->is_intrinsic(Call::prefetch)) {
        user_assert((op->args.size() == 4) && is_const_one(op->args[2]))
            << "Only prefetch of 1 cache line is supported.\n";

        llvm::Function *prefetch_fn = module->getFunction("_halide_prefetch");
        internal_assert(prefetch_fn);

        vector<llvm::Value *> args;
        args.push_back(codegen_buffer_pointer(codegen(op->args[0]), op->type, op->args[1]));
        // The first argument is a pointer, which has type i8*. We
        // need to cast the argument, which might be a pointer to a
        // different type.
        llvm::Type *ptr_type = prefetch_fn->getFunctionType()->params()[0];
        args[0] = builder->CreateBitCast(args[0], ptr_type);

        value = builder->CreateCall(prefetch_fn, args);

    } else if (op->is_intrinsic(Call::signed_integer_overflow)) {
        user_error << "Signed integer overflow occurred during constant-folding. Signed"
                      " integer overflow for int32 and int64 is undefined behavior in"
                      " Halide.\n";
    } else if (op->is_intrinsic(Call::undef)) {
        value = UndefValue::get(llvm_type_of(op->type));
    } else if (op->is_intrinsic(Call::size_of_halide_buffer_t)) {
        llvm::DataLayout d(module.get());
        value = ConstantInt::get(i32_t, (int)d.getTypeAllocSize(halide_buffer_t_type));
    } else if (op->is_intrinsic(Call::strict_float)) {
        IRBuilder<llvm::ConstantFolder, llvm::IRBuilderDefaultInserter>::FastMathFlagGuard guard(*builder);
        llvm::FastMathFlags safe_flags;
        safe_flags.clear();
        builder->setFastMathFlags(safe_flags);
        builder->setDefaultFPMathTag(strict_fp_math_md);
        value = codegen(op->args[0]);
    } else if (is_float16_transcendental(op)) {
        value = codegen(lower_float16_transcendental_to_float32_equivalent(op));
    } else if (op->is_intrinsic()) {
        value = codegen(lower_intrinsic(op));
    } else if (op->call_type == Call::PureExtern && op->name == "pow_f32") {
        internal_assert(op->args.size() == 2);
        Expr x = op->args[0];
        Expr y = op->args[1];
        Halide::Expr abs_x_pow_y = Internal::halide_exp(Internal::halide_log(abs(x)) * y);
        Halide::Expr nan_expr = Call::make(x.type(), "nan_f32", {}, Call::PureExtern);
        Expr iy = floor(y);
        Expr one = make_one(x.type());
        Expr zero = make_zero(x.type());
        Expr e = select(x > 0, abs_x_pow_y,        // Strictly positive x
                        y == 0.0f, one,            // x^0 == 1
                        x == 0.0f, zero,           // 0^y == 0
                        y != iy, nan_expr,         // negative x to a non-integer power
                        iy % 2 == 0, abs_x_pow_y,  // negative x to an even power
                        -abs_x_pow_y);             // negative x to an odd power
        e = common_subexpression_elimination(e);
        e.accept(this);
    } else if (op->call_type == Call::PureExtern && op->name == "log_f32") {
        internal_assert(op->args.size() == 1);
        Expr e = Internal::halide_log(op->args[0]);
        e.accept(this);
    } else if (op->call_type == Call::PureExtern && op->name == "exp_f32") {
        internal_assert(op->args.size() == 1);
        Expr e = Internal::halide_exp(op->args[0]);
        e.accept(this);
    } else if (op->call_type == Call::PureExtern &&
               (op->name == "is_nan_f32" || op->name == "is_nan_f64")) {
        internal_assert(op->args.size() == 1);
        Value *a = codegen(op->args[0]);

        /* NaNs are not supposed to exist in "no NaNs" compilation
         * mode, but it appears llvm special cases the unordered
         * compare instruction when the global NoNaNsFPMath option is
         * set and still checks for a NaN. However if the nnan flag is
         * set on the instruction itself, llvm treats the comparison
         * as always false. Thus we always turn off the per-instruction
         * fast-math flags for this instruction. I.e. it is always
         * treated as strict. Note that compilation may still be in
         * fast-math mode due to global options, but that's ok due to
         * the aforementioned special casing. */
        IRBuilder<llvm::ConstantFolder, llvm::IRBuilderDefaultInserter>::FastMathFlagGuard guard(*builder);
        llvm::FastMathFlags safe_flags;
        safe_flags.clear();
        builder->setFastMathFlags(safe_flags);
        builder->setDefaultFPMathTag(strict_fp_math_md);

        value = builder->CreateFCmpUNO(a, a);
    } else if (op->call_type == Call::PureExtern &&
               (op->name == "is_inf_f32" || op->name == "is_inf_f64")) {
        internal_assert(op->args.size() == 1);

        IRBuilder<llvm::ConstantFolder, llvm::IRBuilderDefaultInserter>::FastMathFlagGuard guard(*builder);
        llvm::FastMathFlags safe_flags;
        safe_flags.clear();
        builder->setFastMathFlags(safe_flags);
        builder->setDefaultFPMathTag(strict_fp_math_md);

        // isinf(e) -> (fabs(e) == infinity)
        Expr e = op->args[0];
        internal_assert(e.type().is_float());
        Expr inf = e.type().max();
        codegen(abs(e) == inf);
    } else if (op->call_type == Call::PureExtern &&
               (op->name == "is_finite_f32" || op->name == "is_finite_f64")) {
        internal_assert(op->args.size() == 1);
        internal_assert(op->args[0].type().is_float());

        IRBuilder<llvm::ConstantFolder, llvm::IRBuilderDefaultInserter>::FastMathFlagGuard guard(*builder);
        llvm::FastMathFlags safe_flags;
        safe_flags.clear();
        builder->setFastMathFlags(safe_flags);
        builder->setDefaultFPMathTag(strict_fp_math_md);

        // isfinite(e) -> (fabs(e) != infinity && !isnan(e)) -> (fabs(e) != infinity && e == e)
        Expr e = op->args[0];
        internal_assert(e.type().is_float());
        Expr inf = e.type().max();
        codegen(abs(e) != inf && e == e);
    } else {
        // It's an extern call.

        std::string name;
        if (op->call_type == Call::ExternCPlusPlus) {
            user_assert(get_target().has_feature(Target::CPlusPlusMangling)) << "Target must specify C++ name mangling (\"c_plus_plus_name_mangling\") in order to call C++ externs. (" << op->name << ")\n";

            std::vector<std::string> namespaces;
            name = extract_namespaces(op->name, namespaces);
            std::vector<ExternFuncArgument> mangle_args;
            for (const auto &arg : op->args) {
                mangle_args.emplace_back(arg);
            }
            name = cplusplus_function_mangled_name(name, namespaces, op->type, mangle_args, get_target());
        } else {
            name = op->name;
        }

        // Codegen the args
        vector<Value *> args(op->args.size());
        for (size_t i = 0; i < op->args.size(); i++) {
            args[i] = codegen(op->args[i]);
        }

        llvm::Function *fn = module->getFunction(name);

        llvm::Type *result_type = llvm_type_of(upgrade_type_for_argument_passing(op->type));

        // Add a user context arg as needed. It's never a vector.
        bool takes_user_context = function_takes_user_context(op->name);
        if (takes_user_context) {
            internal_assert(fn) << "External function " << op->name << " is marked as taking user_context, but is not in the runtime module. Check if runtime_api.cpp needs to be rebuilt.\n";
            debug(4) << "Adding user_context to " << op->name << " args\n";
            args.insert(args.begin(), get_user_context());
        }

        // If we can't find it, declare it extern "C"
        if (!fn) {
            vector<llvm::Type *> arg_types(args.size());
            for (size_t i = 0; i < args.size(); i++) {
                arg_types[i] = args[i]->getType();
                if (arg_types[i]->isVectorTy()) {
                    VectorType *vt = dyn_cast<VectorType>(arg_types[i]);
                    arg_types[i] = vt->getElementType();
                }
            }

            llvm::Type *scalar_result_type = result_type;
            if (result_type->isVectorTy()) {
                VectorType *vt = dyn_cast<VectorType>(result_type);
                scalar_result_type = vt->getElementType();
            }

            FunctionType *func_t = FunctionType::get(scalar_result_type, arg_types, false);

            fn = llvm::Function::Create(func_t, llvm::Function::ExternalLinkage, name, module.get());
            fn->setCallingConv(CallingConv::C);
            debug(4) << "Did not find " << op->name << ". Declared it extern \"C\".\n";
        } else {
            debug(4) << "Found " << op->name << "\n";

            // TODO: Say something more accurate here as there is now
            // partial information in the handle_type field, but it is
            // not clear it can be matched to the LLVM types and it is
            // not always there.
            // Halide's type system doesn't preserve pointer types
            // correctly (they just get called "Handle()"), so we may
            // need to pointer cast to the appropriate type. Only look at
            // fixed params (not varags) in llvm function.
            FunctionType *func_t = fn->getFunctionType();
            for (size_t i = takes_user_context ? 1 : 0;
                 i < std::min(args.size(), (size_t)(func_t->getNumParams()));
                 i++) {
                Expr halide_arg = takes_user_context ? op->args[i - 1] : op->args[i];
                if (halide_arg.type().is_handle()) {
                    llvm::Type *t = func_t->getParamType(i);

                    // Widen to vector-width as needed. If the
                    // function doesn't actually take a vector,
                    // individual lanes will be extracted below.
                    if (halide_arg.type().is_vector() &&
                        !t->isVectorTy()) {
                        t = get_vector_type(t, halide_arg.type().lanes());
                    }

                    if (t != args[i]->getType()) {
                        debug(4) << "Pointer casting argument to extern call: "
                                 << halide_arg << "\n";
                        args[i] = builder->CreatePointerCast(args[i], t);
                    }
                }
            }
        }

        if (op->type.is_scalar()) {
            CallInst *call = builder->CreateCall(fn, args);
            if (op->is_pure()) {
                call->setDoesNotAccessMemory();
            }
            call->setDoesNotThrow();
            value = call;
        } else {

            // Check if a vector version of the function already
            // exists at some useful width.
            pair<llvm::Function *, int> vec =
                find_vector_runtime_function(name, op->type.lanes());
            llvm::Function *vec_fn = vec.first;
            int w = vec.second;

            if (vec_fn) {
                value = call_intrin(llvm_type_of(op->type), w,
                                    get_llvm_function_name(vec_fn), args);
            } else {

                // No vector version found. Scalarize. Extract each simd
                // lane in turn and do one scalar call to the function.
                value = UndefValue::get(result_type);
                for (int i = 0; i < op->type.lanes(); i++) {
                    Value *idx = ConstantInt::get(i32_t, i);
                    vector<Value *> arg_lane(args.size());
                    for (size_t j = 0; j < args.size(); j++) {
                        if (args[j]->getType()->isVectorTy()) {
                            arg_lane[j] = builder->CreateExtractElement(args[j], idx);
                        } else {
                            arg_lane[j] = args[j];
                        }
                    }
                    CallInst *call = builder->CreateCall(fn, arg_lane);
                    if (op->is_pure()) {
                        call->setDoesNotAccessMemory();
                    }
                    call->setDoesNotThrow();
                    if (!call->getType()->isVoidTy()) {
                        value = builder->CreateInsertElement(value, call, idx);
                    }  // otherwise leave it as undef.
                }
            }
        }
    }
}

void CodeGen_LLVM::visit(const Prefetch *op) {
    internal_error << "Prefetch encountered during codegen\n";
}

void CodeGen_LLVM::visit(const Let *op) {
    sym_push(op->name, codegen(op->value));
    value = codegen(op->body);
    sym_pop(op->name);
}

void CodeGen_LLVM::visit(const LetStmt *op) {
    sym_push(op->name, codegen(op->value));
    codegen(op->body);
    sym_pop(op->name);
}

void CodeGen_LLVM::visit(const AssertStmt *op) {
    create_assertion(codegen(op->condition), op->message);
}

Constant *CodeGen_LLVM::create_string_constant(const string &s) {
    map<string, Constant *>::iterator iter = string_constants.find(s);
    if (iter == string_constants.end()) {
        vector<char> data;
        data.reserve(s.size() + 1);
        data.insert(data.end(), s.begin(), s.end());
        data.push_back(0);
        Constant *val = create_binary_blob(data, "str");
        string_constants[s] = val;
        return val;
    } else {
        return iter->second;
    }
}

Constant *CodeGen_LLVM::create_binary_blob(const vector<char> &data, const string &name, bool constant) {
    internal_assert(!data.empty());
    llvm::Type *type = ArrayType::get(i8_t, data.size());
    GlobalVariable *global = new GlobalVariable(*module, type,
                                                constant, GlobalValue::PrivateLinkage,
                                                nullptr, name);
    ArrayRef<unsigned char> data_array((const unsigned char *)&data[0], data.size());
    global->setInitializer(ConstantDataArray::get(*context, data_array));
    size_t alignment = 32;
    size_t native_vector_bytes = (size_t)(native_vector_bits() / 8);
    if (data.size() > alignment && native_vector_bytes > alignment) {
        alignment = native_vector_bytes;
    }
    global->setAlignment(make_alignment(alignment));

    Constant *zero = ConstantInt::get(i32_t, 0);
    Constant *zeros[] = {zero, zero};
    Constant *ptr = ConstantExpr::getInBoundsGetElementPtr(type, global, zeros);
    return ptr;
}

void CodeGen_LLVM::create_assertion(Value *cond, const Expr &message, llvm::Value *error_code) {

    internal_assert(!message.defined() || message.type() == Int(32))
        << "Assertion result is not an int: " << message;

    if (target.has_feature(Target::NoAsserts)) {
        return;
    }

    // If the condition is a vector, fold it down to a scalar
    VectorType *vt = dyn_cast<VectorType>(cond->getType());
    if (vt) {
        Value *scalar_cond = builder->CreateExtractElement(cond, ConstantInt::get(i32_t, 0));
        for (int i = 1; i < get_vector_num_elements(vt); i++) {
            Value *lane = builder->CreateExtractElement(cond, ConstantInt::get(i32_t, i));
            scalar_cond = builder->CreateAnd(scalar_cond, lane);
        }
        cond = scalar_cond;
    }

    // Make a new basic block for the assert
    BasicBlock *assert_fails_bb = BasicBlock::Create(*context, "assert failed", function);
    BasicBlock *assert_succeeds_bb = BasicBlock::Create(*context, "assert succeeded", function);

    // If the condition fails, enter the assert body, otherwise, enter the block after
    builder->CreateCondBr(cond, assert_succeeds_bb, assert_fails_bb, very_likely_branch);

    // Build the failure case
    builder->SetInsertPoint(assert_fails_bb);

    // Call the error handler
    if (!error_code) {
        error_code = codegen(message);
    }

    return_with_error_code(error_code);

    // Continue on using the success case
    builder->SetInsertPoint(assert_succeeds_bb);
}

void CodeGen_LLVM::return_with_error_code(llvm::Value *error_code) {
    // Branch to the destructor block, which cleans up and then bails out.
    BasicBlock *dtors = get_destructor_block();

    // Hook up our error code to the phi node that the destructor block starts with.
    PHINode *phi = dyn_cast<PHINode>(dtors->begin());
    internal_assert(phi) << "The destructor block is supposed to start with a phi node\n";
    phi->addIncoming(error_code, builder->GetInsertBlock());

    builder->CreateBr(get_destructor_block());
}

void CodeGen_LLVM::visit(const ProducerConsumer *op) {
    string name;
    if (op->is_producer) {
        name = std::string("produce ") + op->name;
    } else {
        name = std::string("consume ") + op->name;
    }
    BasicBlock *produce = BasicBlock::Create(*context, name, function);
    builder->CreateBr(produce);
    builder->SetInsertPoint(produce);
    codegen(op->body);
}

void CodeGen_LLVM::visit(const For *op) {
    Value *min = codegen(op->min);
    Value *extent = codegen(op->extent);
    const Acquire *acquire = op->body.as<Acquire>();

    if (op->for_type == ForType::Parallel ||
        (op->for_type == ForType::Serial &&
         acquire &&
         !expr_uses_var(acquire->count, op->name))) {
        do_as_parallel_task(op);
    } else if (op->for_type == ForType::Serial) {

        Value *max = builder->CreateNSWAdd(min, extent);

        BasicBlock *preheader_bb = builder->GetInsertBlock();

        // Make a new basic block for the loop
        BasicBlock *loop_bb = BasicBlock::Create(*context, std::string("for ") + op->name, function);
        // Create the block that comes after the loop
        BasicBlock *after_bb = BasicBlock::Create(*context, std::string("end for ") + op->name, function);

        // If min < max, fall through to the loop bb
        Value *enter_condition = builder->CreateICmpSLT(min, max);
        builder->CreateCondBr(enter_condition, loop_bb, after_bb, very_likely_branch);
        builder->SetInsertPoint(loop_bb);

        // Make our phi node.
        PHINode *phi = builder->CreatePHI(i32_t, 2);
        phi->addIncoming(min, preheader_bb);

        // Within the loop, the variable is equal to the phi value
        sym_push(op->name, phi);

        // Emit the loop body
        codegen(op->body);

        // Update the counter
        Value *next_var = builder->CreateNSWAdd(phi, ConstantInt::get(i32_t, 1));

        // Add the back-edge to the phi node
        phi->addIncoming(next_var, builder->GetInsertBlock());

        // Maybe exit the loop
        Value *end_condition = builder->CreateICmpNE(next_var, max);
        builder->CreateCondBr(end_condition, loop_bb, after_bb);

        builder->SetInsertPoint(after_bb);

        // Pop the loop variable from the scope
        sym_pop(op->name);
    } else {
        internal_error << "Unknown type of For node. Only Serial and Parallel For nodes should survive down to codegen.\n";
    }
}

void CodeGen_LLVM::do_parallel_tasks(const vector<ParallelTask> &tasks) {
    Closure closure;
    for (const auto &t : tasks) {
        Stmt s = t.body;
        if (!t.loop_var.empty()) {
            s = LetStmt::make(t.loop_var, 0, s);
        }
        s.accept(&closure);
    }

    // Allocate a closure
    StructType *closure_t = build_closure_type(closure, halide_buffer_t_type, context);
    Value *closure_ptr = create_alloca_at_entry(closure_t, 1);

    // Fill in the closure
    pack_closure(closure_t, closure_ptr, closure, symbol_table, halide_buffer_t_type, builder);

    closure_ptr = builder->CreatePointerCast(closure_ptr, i8_t->getPointerTo());

    int num_tasks = (int)tasks.size();

    // Make space on the stack for the tasks
    llvm::Value *task_stack_ptr = create_alloca_at_entry(parallel_task_t_type, num_tasks);

    llvm::Type *args_t[] = {i8_t->getPointerTo(), i32_t, i8_t->getPointerTo()};
    FunctionType *task_t = FunctionType::get(i32_t, args_t, false);
    llvm::Type *loop_args_t[] = {i8_t->getPointerTo(), i32_t, i32_t, i8_t->getPointerTo(), i8_t->getPointerTo()};
    FunctionType *loop_task_t = FunctionType::get(i32_t, loop_args_t, false);

    Value *result = nullptr;

    for (int i = 0; i < num_tasks; i++) {
        ParallelTask t = tasks[i];

        // Analyze the task body
        class MayBlock : public IRVisitor {
            using IRVisitor::visit;
            void visit(const Acquire *op) override {
                result = true;
            }

        public:
            bool result = false;
        };

        // TODO(zvookin|abadams): This makes multiple passes over the
        // IR to cover each node. (One tree walk produces the min
        // thread count for all nodes, but we redo each subtree when
        // compiling a given node.) Ideally we'd move to a lowering pass
        // that converts our parallelism constructs to Call nodes, or
        // direct hardware operations in some cases.
        // Also, this code has to exactly mirror the logic in get_parallel_tasks.
        // It would be better to do one pass on the tree and centralize the task
        // deduction logic in one place.
        class MinThreads : public IRVisitor {
            using IRVisitor::visit;

            std::pair<Stmt, int> skip_acquires(Stmt first) {
                int count = 0;
                while (first.defined()) {
                    const Acquire *acq = first.as<Acquire>();
                    if (acq == nullptr) {
                        break;
                    }
                    count++;
                    first = acq->body;
                }
                return {first, count};
            }

            void visit(const Fork *op) override {
                int total_threads = 0;
                int direct_acquires = 0;
                // Take the sum of min threads across all
                // cascaded Fork nodes.
                const Fork *node = op;
                while (node != nullptr) {
                    result = 0;
                    auto after_acquires = skip_acquires(node->first);
                    direct_acquires += after_acquires.second;

                    after_acquires.first.accept(this);
                    total_threads += result;

                    const Fork *continued_branches = node->rest.as<Fork>();
                    if (continued_branches == nullptr) {
                        result = 0;
                        after_acquires = skip_acquires(node->rest);
                        direct_acquires += after_acquires.second;
                        after_acquires.first.accept(this);
                        total_threads += result;
                    }
                    node = continued_branches;
                }
                if (direct_acquires == 0 && total_threads == 0) {
                    result = 0;
                } else {
                    result = total_threads + 1;
                }
            }

            void visit(const For *op) override {
                result = 0;

                if (op->for_type == ForType::Parallel) {
                    IRVisitor::visit(op);
                    if (result > 0) {
                        result += 1;
                    }
                } else if (op->for_type == ForType::Serial) {
                    auto after_acquires = skip_acquires(op->body);
                    if (after_acquires.second > 0 &&
                        !expr_uses_var(op->body.as<Acquire>()->count, op->name)) {
                        after_acquires.first.accept(this);
                        result++;
                    } else {
                        IRVisitor::visit(op);
                    }
                } else {
                    IRVisitor::visit(op);
                }
            }

            // This is a "standalone" Acquire and will result in its own task.
            // Treat it requiring one more thread than its body.
            void visit(const Acquire *op) override {
                result = 0;
                auto after_inner_acquires = skip_acquires(op);
                after_inner_acquires.first.accept(this);
                result = result + 1;
            }

            void visit(const Block *op) override {
                result = 0;
                op->first.accept(this);
                int result_first = result;
                result = 0;
                op->rest.accept(this);
                result = std::max(result, result_first);
            }

        public:
            int result = 0;
        };
        MinThreads min_threads;
        t.body.accept(&min_threads);

        // Decide if we're going to call do_par_for or
        // do_parallel_tasks. halide_do_par_for is simpler, but
        // assumes a bunch of things. Programs that don't use async
        // can also enter the task system via do_par_for.
        Value *task_parent = sym_get("__task_parent", false);
        bool use_do_par_for = (num_tasks == 1 &&
                               min_threads.result == 0 &&
                               t.semaphores.empty() &&
                               !task_parent);

        // Make the array of semaphore acquisitions this task needs to do before it runs.
        Value *semaphores;
        Value *num_semaphores = ConstantInt::get(i32_t, (int)t.semaphores.size());
        if (!t.semaphores.empty()) {
            semaphores = create_alloca_at_entry(semaphore_acquire_t_type, (int)t.semaphores.size());
            for (int i = 0; i < (int)t.semaphores.size(); i++) {
                Value *semaphore = codegen(t.semaphores[i].semaphore);
                semaphore = builder->CreatePointerCast(semaphore, semaphore_t_type->getPointerTo());
                Value *count = codegen(t.semaphores[i].count);
                Value *slot_ptr = builder->CreateConstGEP2_32(semaphore_acquire_t_type, semaphores, i, 0);
                builder->CreateStore(semaphore, slot_ptr);
                slot_ptr = builder->CreateConstGEP2_32(semaphore_acquire_t_type, semaphores, i, 1);
                builder->CreateStore(count, slot_ptr);
            }
        } else {
            semaphores = ConstantPointerNull::get(semaphore_acquire_t_type->getPointerTo());
        }

        FunctionType *fn_type = use_do_par_for ? task_t : loop_task_t;
        int closure_arg_idx = use_do_par_for ? 2 : 3;

        // Make a new function that does the body
        llvm::Function *containing_function = function;
        function = llvm::Function::Create(fn_type, llvm::Function::InternalLinkage,
                                          t.name, module.get());

        llvm::Value *task_ptr = builder->CreatePointerCast(function, fn_type->getPointerTo());

        function->addParamAttr(closure_arg_idx, Attribute::NoAlias);

        set_function_attributes_for_target(function, target);

        // Make the initial basic block and jump the builder into the new function
        IRBuilderBase::InsertPoint call_site = builder->saveIP();
        BasicBlock *block = BasicBlock::Create(*context, "entry", function);
        builder->SetInsertPoint(block);

        // Save the destructor block
        BasicBlock *parent_destructor_block = destructor_block;
        destructor_block = nullptr;

        // Make a new scope to use
        Scope<Value *> saved_symbol_table;
        symbol_table.swap(saved_symbol_table);

        // Get the function arguments

        // The user context is first argument of the function; it's
        // important that we override the name to be "__user_context",
        // since the LLVM function has a random auto-generated name for
        // this argument.
        llvm::Function::arg_iterator iter = function->arg_begin();
        sym_push("__user_context", iterator_to_pointer(iter));

        if (use_do_par_for) {
            // Next is the loop variable.
            ++iter;
            sym_push(t.loop_var, iterator_to_pointer(iter));
        } else if (!t.loop_var.empty()) {
            // We peeled off a loop. Wrap a new loop around the body
            // that just does the slice given by the arguments.
            string loop_min_name = unique_name('t');
            string loop_extent_name = unique_name('t');
            t.body = For::make(t.loop_var,
                               Variable::make(Int(32), loop_min_name),
                               Variable::make(Int(32), loop_extent_name),
                               ForType::Serial,
                               DeviceAPI::None,
                               t.body);
            ++iter;
            sym_push(loop_min_name, iterator_to_pointer(iter));
            ++iter;
            sym_push(loop_extent_name, iterator_to_pointer(iter));
        } else {
            // This task is not any kind of loop, so skip these args.
            ++iter;
            ++iter;
        }

        // The closure pointer is either the last (for halide_do_par_for) or
        // second to last argument (for halide_do_parallel_tasks).
        ++iter;
        iter->setName("closure");
        Value *closure_handle = builder->CreatePointerCast(iterator_to_pointer(iter),
                                                           closure_t->getPointerTo());

        // Load everything from the closure into the new scope
        unpack_closure(closure, symbol_table, closure_t, closure_handle, builder);

        if (!use_do_par_for) {
            // For halide_do_parallel_tasks the threading runtime task parent
            // is the last argument.
            ++iter;
            iter->setName("task_parent");
            sym_push("__task_parent", iterator_to_pointer(iter));
        }

        // Generate the new function body
        codegen(t.body);

        // Return success
        return_with_error_code(ConstantInt::get(i32_t, 0));

        // Move the builder back to the main function.
        builder->restoreIP(call_site);

        // Now restore the scope
        symbol_table.swap(saved_symbol_table);
        function = containing_function;

        // Restore the destructor block
        destructor_block = parent_destructor_block;

        Value *min = codegen(t.min);
        Value *extent = codegen(t.extent);
        Value *serial = codegen(cast(UInt(8), t.serial));

        if (use_do_par_for) {
            llvm::Function *do_par_for = module->getFunction("halide_do_par_for");
            internal_assert(do_par_for) << "Could not find halide_do_par_for in initial module\n";
            do_par_for->addParamAttr(4, Attribute::NoAlias);
            Value *args[] = {get_user_context(), task_ptr, min, extent, closure_ptr};
            debug(4) << "Creating call to do_par_for\n";
            result = builder->CreateCall(do_par_for, args);
        } else {
            // Populate the task struct
            Value *slot_ptr = builder->CreateConstGEP2_32(parallel_task_t_type, task_stack_ptr, i, 0);
            builder->CreateStore(task_ptr, slot_ptr);
            slot_ptr = builder->CreateConstGEP2_32(parallel_task_t_type, task_stack_ptr, i, 1);
            builder->CreateStore(closure_ptr, slot_ptr);
            slot_ptr = builder->CreateConstGEP2_32(parallel_task_t_type, task_stack_ptr, i, 2);
            builder->CreateStore(create_string_constant(t.name), slot_ptr);
            slot_ptr = builder->CreateConstGEP2_32(parallel_task_t_type, task_stack_ptr, i, 3);
            builder->CreateStore(semaphores, slot_ptr);
            slot_ptr = builder->CreateConstGEP2_32(parallel_task_t_type, task_stack_ptr, i, 4);
            builder->CreateStore(num_semaphores, slot_ptr);
            slot_ptr = builder->CreateConstGEP2_32(parallel_task_t_type, task_stack_ptr, i, 5);
            builder->CreateStore(min, slot_ptr);
            slot_ptr = builder->CreateConstGEP2_32(parallel_task_t_type, task_stack_ptr, i, 6);
            builder->CreateStore(extent, slot_ptr);
            slot_ptr = builder->CreateConstGEP2_32(parallel_task_t_type, task_stack_ptr, i, 7);
            builder->CreateStore(ConstantInt::get(i32_t, min_threads.result), slot_ptr);
            slot_ptr = builder->CreateConstGEP2_32(parallel_task_t_type, task_stack_ptr, i, 8);
            builder->CreateStore(serial, slot_ptr);
        }
    }

    if (!result) {
        llvm::Function *do_parallel_tasks = module->getFunction("halide_do_parallel_tasks");
        internal_assert(do_parallel_tasks) << "Could not find halide_do_parallel_tasks in initial module\n";
        do_parallel_tasks->addParamAttr(2, Attribute::NoAlias);
        Value *task_parent = sym_get("__task_parent", false);
        if (!task_parent) {
            task_parent = ConstantPointerNull::get(i8_t->getPointerTo());  // void*
        }
        Value *args[] = {get_user_context(),
                         ConstantInt::get(i32_t, num_tasks),
                         task_stack_ptr,
                         task_parent};
        result = builder->CreateCall(do_parallel_tasks, args);
    }

    // Check for success
    Value *did_succeed = builder->CreateICmpEQ(result, ConstantInt::get(i32_t, 0));
    create_assertion(did_succeed, Expr(), result);
}

namespace {

string task_debug_name(const std::pair<string, int> &prefix) {
    if (prefix.second <= 1) {
        return prefix.first;
    } else {
        return prefix.first + "_" + std::to_string(prefix.second - 1);
    }
}

void add_fork(std::pair<string, int> &prefix) {
    if (prefix.second == 0) {
        prefix.first += ".fork";
    }
    prefix.second++;
}

void add_suffix(std::pair<string, int> &prefix, const string &suffix) {
    if (prefix.second > 1) {
        prefix.first += "_" + std::to_string(prefix.second - 1);
        prefix.second = 0;
    }
    prefix.first += suffix;
}

}  // namespace

void CodeGen_LLVM::get_parallel_tasks(const Stmt &s, vector<ParallelTask> &result, std::pair<string, int> prefix) {
    const For *loop = s.as<For>();
    const Acquire *acquire = loop ? loop->body.as<Acquire>() : s.as<Acquire>();
    if (const Fork *f = s.as<Fork>()) {
        add_fork(prefix);
        get_parallel_tasks(f->first, result, prefix);
        get_parallel_tasks(f->rest, result, prefix);
    } else if (!loop && acquire) {
        const Variable *v = acquire->semaphore.as<Variable>();
        internal_assert(v);
        add_suffix(prefix, "." + v->name);
        ParallelTask t{s, {}, "", 0, 1, const_false(), task_debug_name(prefix)};
        while (acquire) {
            t.semaphores.push_back({acquire->semaphore, acquire->count});
            t.body = acquire->body;
            acquire = t.body.as<Acquire>();
        }
        result.push_back(t);
    } else if (loop && loop->for_type == ForType::Parallel) {
        add_suffix(prefix, ".par_for." + loop->name);
        result.push_back(ParallelTask{loop->body, {}, loop->name, loop->min, loop->extent, const_false(), task_debug_name(prefix)});
    } else if (loop &&
               loop->for_type == ForType::Serial &&
               acquire &&
               !expr_uses_var(acquire->count, loop->name)) {
        const Variable *v = acquire->semaphore.as<Variable>();
        internal_assert(v);
        add_suffix(prefix, ".for." + v->name);
        ParallelTask t{loop->body, {}, loop->name, loop->min, loop->extent, const_true(), task_debug_name(prefix)};
        while (acquire) {
            t.semaphores.push_back({acquire->semaphore, acquire->count});
            t.body = acquire->body;
            acquire = t.body.as<Acquire>();
        }
        result.push_back(t);
    } else {
        add_suffix(prefix, "." + std::to_string(result.size()));
        result.push_back(ParallelTask{s, {}, "", 0, 1, const_false(), task_debug_name(prefix)});
    }
}

void CodeGen_LLVM::do_as_parallel_task(const Stmt &s) {
    vector<ParallelTask> tasks;
    get_parallel_tasks(s, tasks, {function->getName().str(), 0});
    do_parallel_tasks(tasks);
}

void CodeGen_LLVM::visit(const Acquire *op) {
    do_as_parallel_task(op);
}

void CodeGen_LLVM::visit(const Fork *op) {
    do_as_parallel_task(op);
}

void CodeGen_LLVM::visit(const Store *op) {
    Halide::Type value_type = op->value.type();
    Halide::Type storage_type = upgrade_type_for_storage(value_type);
    if (value_type != storage_type) {
        Expr v = reinterpret(storage_type, op->value);
        codegen(Store::make(op->name, v, op->index, op->param, op->predicate, op->alignment));
        return;
    }

    if (inside_atomic_mutex_node) {
        user_assert(value_type.is_scalar())
            << "The vectorized atomic operation for the store " << op->name
            << " is lowered into a mutex lock, which does not support vectorization.\n";
    }

    // Issue atomic store if we are inside an atomic node.
    if (emit_atomic_stores) {
        codegen_atomic_store(op);
        return;
    }

    // Predicated store.
    if (!is_const_one(op->predicate)) {
        codegen_predicated_vector_store(op);
        return;
    }

    Value *val = codegen(op->value);
    bool is_external = (external_buffer.find(op->name) != external_buffer.end());
    // Scalar
    if (value_type.is_scalar()) {
        Value *ptr = codegen_buffer_pointer(op->name, value_type, op->index);
        StoreInst *store = builder->CreateAlignedStore(val, ptr, make_alignment(value_type.bytes()));
        add_tbaa_metadata(store, op->name, op->index);
    } else if (const Let *let = op->index.as<Let>()) {
        Stmt s = Store::make(op->name, op->value, let->body, op->param, op->predicate, op->alignment);
        codegen(LetStmt::make(let->name, let->value, s));
    } else {
        int alignment = value_type.bytes();
        const Ramp *ramp = op->index.as<Ramp>();
        if (ramp && is_const_one(ramp->stride)) {

            int native_bits = native_vector_bits();
            int native_bytes = native_bits / 8;

            // Boost the alignment if possible, up to the native vector width.
            ModulusRemainder mod_rem = op->alignment;
            while ((mod_rem.remainder & 1) == 0 &&
                   (mod_rem.modulus & 1) == 0 &&
                   alignment < native_bytes) {
                mod_rem.modulus /= 2;
                mod_rem.remainder /= 2;
                alignment *= 2;
            }

            // If it is an external buffer, then we cannot assume that the host pointer
            // is aligned to at least the native vector width. However, we may be able to do
            // better than just assuming that it is unaligned.
            if (is_external && op->param.defined()) {
                int host_alignment = op->param.host_alignment();
                alignment = gcd(alignment, host_alignment);
            }

            // For dense vector stores wider than the native vector
            // width, bust them up into native vectors.
            int store_lanes = value_type.lanes();
            int native_lanes = native_bits / value_type.bits();

            for (int i = 0; i < store_lanes; i += native_lanes) {
                int slice_lanes = std::min(native_lanes, store_lanes - i);
                Expr slice_base = simplify(ramp->base + i);
                Expr slice_stride = make_one(slice_base.type());
                Expr slice_index = slice_lanes == 1 ? slice_base : Ramp::make(slice_base, slice_stride, slice_lanes);
                Value *slice_val = slice_vector(val, i, slice_lanes);
                Value *elt_ptr = codegen_buffer_pointer(op->name, value_type.element_of(), slice_base);
                Value *vec_ptr = builder->CreatePointerCast(elt_ptr, slice_val->getType()->getPointerTo());
                StoreInst *store = builder->CreateAlignedStore(slice_val, vec_ptr, make_alignment(alignment));
                add_tbaa_metadata(store, op->name, slice_index);
            }
        } else if (ramp) {
            Type ptr_type = value_type.element_of();
            Value *ptr = codegen_buffer_pointer(op->name, ptr_type, ramp->base);
            const IntImm *const_stride = ramp->stride.as<IntImm>();
            Value *stride = codegen(ramp->stride);
            // Scatter without generating the indices as a vector
            for (int i = 0; i < ramp->lanes; i++) {
                Constant *lane = ConstantInt::get(i32_t, i);
                Value *v = builder->CreateExtractElement(val, lane);
                if (const_stride) {
                    // Use a constant offset from the base pointer
                    Value *p =
                        builder->CreateConstInBoundsGEP1_32(
                            llvm_type_of(ptr_type),
                            ptr,
                            const_stride->value * i);
                    StoreInst *store = builder->CreateStore(v, p);
                    add_tbaa_metadata(store, op->name, op->index);
                } else {
                    // Increment the pointer by the stride for each element
                    StoreInst *store = builder->CreateStore(v, ptr);
                    add_tbaa_metadata(store, op->name, op->index);
                    ptr = builder->CreateInBoundsGEP(ptr, stride);
                }
            }
        } else {
            // Scatter
            Value *index = codegen(op->index);
            for (int i = 0; i < value_type.lanes(); i++) {
                Value *lane = ConstantInt::get(i32_t, i);
                Value *idx = builder->CreateExtractElement(index, lane);
                Value *v = builder->CreateExtractElement(val, lane);
                Value *ptr = codegen_buffer_pointer(op->name, value_type.element_of(), idx);
                StoreInst *store = builder->CreateStore(v, ptr);
                add_tbaa_metadata(store, op->name, op->index);
            }
        }
    }
}

void CodeGen_LLVM::codegen_asserts(const vector<const AssertStmt *> &asserts) {
    if (target.has_feature(Target::NoAsserts)) {
        return;
    }

    if (asserts.size() < 4) {
        for (const auto *a : asserts) {
            codegen(Stmt(a));
        }
        return;
    }

    internal_assert(asserts.size() <= 63);

    // Mix all the conditions together into a bitmask

    Expr bitmask = cast<uint64_t>(1) << 63;
    for (size_t i = 0; i < asserts.size(); i++) {
        bitmask = bitmask | (cast<uint64_t>(!asserts[i]->condition) << i);
    }

    Expr switch_case = count_trailing_zeros(bitmask);

    BasicBlock *no_errors_bb = BasicBlock::Create(*context, "no_errors_bb", function);

    // Now switch on the bitmask to the correct failure
    Expr case_idx = cast<int32_t>(count_trailing_zeros(bitmask));
    llvm::SmallVector<uint32_t, 64> weights;
    weights.push_back(1 << 30);
    for (int i = 0; i < (int)asserts.size(); i++) {
        weights.push_back(0);
    }
    llvm::MDBuilder md_builder(*context);
    llvm::MDNode *switch_very_likely_branch = md_builder.createBranchWeights(weights);
    auto *switch_inst = builder->CreateSwitch(codegen(case_idx), no_errors_bb, asserts.size(), switch_very_likely_branch);
    for (int i = 0; i < (int)asserts.size(); i++) {
        BasicBlock *fail_bb = BasicBlock::Create(*context, "assert_failed", function);
        switch_inst->addCase(ConstantInt::get(IntegerType::get(*context, 32), i), fail_bb);
        builder->SetInsertPoint(fail_bb);
        Value *v = codegen(asserts[i]->message);
        builder->CreateRet(v);
    }
    builder->SetInsertPoint(no_errors_bb);
}

void CodeGen_LLVM::visit(const Block *op) {
    // Peel blocks of assertions with pure conditions
    const AssertStmt *a = op->first.as<AssertStmt>();
    if (a && is_pure(a->condition)) {
        vector<const AssertStmt *> asserts;
        asserts.push_back(a);
        Stmt s = op->rest;
        while ((op = s.as<Block>()) && (a = op->first.as<AssertStmt>()) && is_pure(a->condition) && asserts.size() < 63) {
            asserts.push_back(a);
            s = op->rest;
        }
        codegen_asserts(asserts);
        codegen(s);
    } else {
        codegen(op->first);
        codegen(op->rest);
    }
}

void CodeGen_LLVM::visit(const Realize *op) {
    internal_error << "Realize encountered during codegen\n";
}

void CodeGen_LLVM::visit(const Provide *op) {
    internal_error << "Provide encountered during codegen\n";
}

void CodeGen_LLVM::visit(const IfThenElse *op) {
    BasicBlock *true_bb = BasicBlock::Create(*context, "true_bb", function);
    BasicBlock *false_bb = BasicBlock::Create(*context, "false_bb", function);
    BasicBlock *after_bb = BasicBlock::Create(*context, "after_bb", function);
    builder->CreateCondBr(codegen(op->condition), true_bb, false_bb);

    builder->SetInsertPoint(true_bb);
    codegen(op->then_case);
    builder->CreateBr(after_bb);

    builder->SetInsertPoint(false_bb);
    if (op->else_case.defined()) {
        codegen(op->else_case);
    }
    builder->CreateBr(after_bb);

    builder->SetInsertPoint(after_bb);
}

void CodeGen_LLVM::visit(const Evaluate *op) {
    codegen(op->value);

    // Discard result
    value = nullptr;
}

void CodeGen_LLVM::visit(const Shuffle *op) {
    vector<Value *> vecs;
    for (const Expr &e : op->vectors) {
        vecs.push_back(codegen(e));
    }

    if (op->is_interleave()) {
        value = interleave_vectors(vecs);
    } else {
        // If the even-numbered indices equal the odd-numbered
        // indices, only generate one and then do a self-interleave.
        for (int f : {4, 3, 2}) {
            bool self_interleave = (op->indices.size() % f) == 0;
            for (size_t i = 0; i < op->indices.size(); i++) {
                self_interleave &= (op->indices[i] == op->indices[i - (i % f)]);
            }
            if (self_interleave) {
                vector<int> sub_indices;
                for (size_t i = 0; i < op->indices.size(); i += f) {
                    sub_indices.push_back(op->indices[i]);
                }
                Expr equiv = Shuffle::make(op->vectors, sub_indices);
                value = codegen(equiv);
                value = interleave_vectors(std::vector<Value *>(f, value));
                return;
            }

            // Check for an interleave of slices (i.e. an in-vector transpose)
            bool interleave_of_slices = op->vectors.size() == 1 && (op->indices.size() % f) == 0;
            int step = op->type.lanes() / f;
            for (int i = 0; i < step; i++) {
                for (int j = 0; j < f; j++) {
                    interleave_of_slices &= (op->indices[i * f + j] == j * step + i);
                }
            }
            if (interleave_of_slices) {
                value = codegen(op->vectors[0]);
                vector<Value *> slices;
                for (int i = 0; i < f; i++) {
                    slices.push_back(slice_vector(value, i * step, step));
                }
                value = interleave_vectors(slices);
            }
        }
        // If the indices form contiguous aligned runs, do the shuffle
        // on entire sub-vectors by reinterpreting them as a wider
        // type.
        for (int f : {8, 4, 2}) {
            if (op->type.lanes() % f != 0) {
                continue;
            }

            if (op->type.bits() * f > 64) {
                continue;
            }
            bool contiguous = true;
            for (const Expr &vec : op->vectors) {
                contiguous &= ((vec.type().lanes() % f) == 0);
            }
            for (size_t i = 0; i < op->indices.size(); i += f) {
                contiguous &= (op->indices[i] % f) == 0;
                for (int j = 0; j < f; j++) {
                    contiguous &= (op->indices[i + j] == op->indices[i] + j);
                }
            }
            if (contiguous) {
                vector<Expr> equiv_args;
                for (const Expr &vec : op->vectors) {
                    Type t = UInt(vec.type().bits() * f, vec.type().lanes() / f);
                    equiv_args.push_back(reinterpret(t, vec));
                }
                vector<int> equiv_indices;
                for (size_t i = 0; i < op->indices.size(); i += f) {
                    equiv_indices.push_back(op->indices[i] / f);
                }
                Expr equiv = Shuffle::make(equiv_args, equiv_indices);
                equiv = reinterpret(op->type, equiv);
                codegen(equiv);
                return;
            }
        }

        // Do a concat and then a single shuffle
        value = concat_vectors(vecs);
        if (op->is_concat()) {
            // If this is just a concat, we're done.
        } else if (op->is_slice() && op->slice_stride() == 1) {
            value = slice_vector(value, op->indices[0], op->indices.size());
        } else {
            value = shuffle_vectors(value, op->indices);
        }
    }

    if (op->type.is_scalar() && value->getType()->isVectorTy()) {
        value = builder->CreateExtractElement(value, ConstantInt::get(i32_t, 0));
    }
}

void CodeGen_LLVM::visit(const VectorReduce *op) {
    codegen_vector_reduce(op, Expr());
}

void CodeGen_LLVM::codegen_vector_reduce(const VectorReduce *op, const Expr &init) {
    Expr val = op->value;
    const int output_lanes = op->type.lanes();
    const int native_lanes = native_vector_bits() / op->type.bits();
    const int factor = val.type().lanes() / output_lanes;

    Expr (*binop)(Expr, Expr) = nullptr;
    switch (op->op) {
    case VectorReduce::Add:
        binop = Add::make;
        break;
    case VectorReduce::Mul:
        binop = Mul::make;
        break;
    case VectorReduce::Min:
        binop = Min::make;
        break;
    case VectorReduce::Max:
        binop = Max::make;
        break;
    case VectorReduce::And:
        binop = And::make;
        break;
    case VectorReduce::Or:
        binop = Or::make;
        break;
    }

    if (op->type.is_bool() && op->op == VectorReduce::Or) {
        // Cast to u8, use max, cast back to bool.
        Expr equiv = cast(op->value.type().with_bits(8), op->value);
        equiv = VectorReduce::make(VectorReduce::Max, equiv, op->type.lanes());
        if (init.defined()) {
            equiv = max(equiv, init);
        }
        equiv = cast(op->type, equiv);
        equiv.accept(this);
        return;
    }

    if (op->type.is_bool() && op->op == VectorReduce::And) {
        // Cast to u8, use min, cast back to bool.
        Expr equiv = cast(op->value.type().with_bits(8), op->value);
        equiv = VectorReduce::make(VectorReduce::Min, equiv, op->type.lanes());
        equiv = cast(op->type, equiv);
        if (init.defined()) {
            equiv = min(equiv, init);
        }
        equiv.accept(this);
        return;
    }

    if (op->type.element_of() == Float(16)) {
        Expr equiv = cast(op->value.type().with_bits(32), op->value);
        equiv = VectorReduce::make(op->op, equiv, op->type.lanes());
        if (init.defined()) {
            equiv = binop(equiv, init);
        }
        equiv = cast(op->type, equiv);
        equiv.accept(this);
        return;
    }

    if (output_lanes == 1) {
        const int input_lanes = val.type().lanes();
        const int input_bytes = input_lanes * val.type().bytes();
        const bool llvm_has_intrinsic =
            // Must be one of these ops
            ((op->op == VectorReduce::Add ||
              op->op == VectorReduce::Mul ||
              op->op == VectorReduce::Min ||
              op->op == VectorReduce::Max) &&
             // Must be a power of two lanes
             (input_lanes >= 2) &&
             ((input_lanes & (input_lanes - 1)) == 0) &&
             // int versions exist up to 1024 bits
             ((!op->type.is_float() && input_bytes <= 1024) ||
              // float versions exist up to 16 lanes
              input_lanes <= 16) &&
             // As of the release of llvm 10, the 64-bit experimental total
             // reductions don't seem to be done yet on arm.
             (val.type().bits() != 64 ||
              target.arch != Target::ARM));

        if (llvm_has_intrinsic) {
            std::stringstream name;
#if LLVM_VERSION >= 120
            name << "llvm.vector.reduce.";
#else
            name << "llvm.experimental.vector.reduce.";
#endif
            const int bits = op->type.bits();
            bool takes_initial_value = false;
            Expr initial_value = init;
            if (op->type.is_float()) {
                switch (op->op) {
                case VectorReduce::Add:
#if LLVM_VERSION >= 120
                    name << "fadd";
#else
                    name << "v2.fadd.f" << bits;
#endif
                    takes_initial_value = true;
                    if (!initial_value.defined()) {
                        initial_value = make_zero(op->type);
                    }
                    break;
                case VectorReduce::Mul:
#if LLVM_VERSION >= 120
                    name << "fmul";
#else
                    name << "v2.fmul.f" << bits;
#endif
                    takes_initial_value = true;
                    if (!initial_value.defined()) {
                        initial_value = make_one(op->type);
                    }
                    break;
                case VectorReduce::Min:
                    name << "fmin";
                    break;
                case VectorReduce::Max:
                    name << "fmax";
                    break;
                default:
                    break;
                }
            } else if (op->type.is_int() || op->type.is_uint()) {
                switch (op->op) {
                case VectorReduce::Add:
                    name << "add";
                    break;
                case VectorReduce::Mul:
                    name << "mul";
                    break;
                case VectorReduce::Min:
                    name << (op->type.is_int() ? 's' : 'u') << "min";
                    break;
                case VectorReduce::Max:
                    name << (op->type.is_int() ? 's' : 'u') << "max";
                    break;
                default:
                    break;
                }
            }
            name << ".v" << val.type().lanes() << (op->type.is_float() ? 'f' : 'i') << bits;

            string intrin_name = name.str();

            vector<Expr> args;
            if (takes_initial_value) {
                args.push_back(initial_value);
                initial_value = Expr();
            }
            args.push_back(op->value);

            // Make sure the declaration exists, or the codegen for
            // call will assume that the args should scalarize.
            if (!module->getFunction(intrin_name)) {
                vector<llvm::Type *> arg_types;
                for (const Expr &e : args) {
                    arg_types.push_back(llvm_type_of(e.type()));
                }
                FunctionType *func_t = FunctionType::get(llvm_type_of(op->type), arg_types, false);
                llvm::Function::Create(func_t, llvm::Function::ExternalLinkage, intrin_name, module.get());
            }

            Expr equiv = Call::make(op->type, intrin_name, args, Call::PureExtern);
            if (initial_value.defined()) {
                equiv = binop(initial_value, equiv);
            }
            equiv.accept(this);
            return;
        }
    }

    if (output_lanes == 1 &&
        factor > native_lanes &&
        factor % native_lanes == 0) {
        // It's a total reduction of multiple native
        // vectors. Start by adding the vectors together.
        Expr equiv;
        for (int i = 0; i < factor / native_lanes; i++) {
            Expr next = Shuffle::make_slice(val, i * native_lanes, 1, native_lanes);
            if (equiv.defined()) {
                equiv = binop(equiv, next);
            } else {
                equiv = next;
            }
        }
        equiv = VectorReduce::make(op->op, equiv, 1);
        if (init.defined()) {
            equiv = binop(equiv, init);
        }
        equiv = common_subexpression_elimination(equiv);
        equiv.accept(this);
        return;
    }

    if (factor > 2 && ((factor & 1) == 0)) {
        // Factor the reduce into multiple stages. If we're going to
        // be widening the type by 4x or more we should also factor the
        // widening into multiple stages.
        Type intermediate_type = op->value.type().with_lanes(op->value.type().lanes() / 2);
        Expr equiv = VectorReduce::make(op->op, op->value, intermediate_type.lanes());
        if (op->op == VectorReduce::Add &&
            (op->type.is_int() || op->type.is_uint()) &&
            op->type.bits() >= 32) {
            Type narrower_type = op->value.type().narrow().narrow();
            Expr narrower = lossless_cast(narrower_type, op->value);
            if (!narrower.defined() && narrower_type.is_int()) {
                // Maybe we can narrow to an unsigned int instead.
                narrower_type = narrower_type.with_code(Type::UInt);
                narrower = lossless_cast(narrower_type, op->value);
            }
            if (narrower.defined()) {
                // Widen it by 2x before the horizontal add
                narrower = cast(narrower.type().widen(), narrower);
                equiv = VectorReduce::make(op->op, narrower, intermediate_type.lanes());
                // Then widen it by 2x again afterwards
                equiv = cast(intermediate_type, equiv);
            }
        }
        equiv = VectorReduce::make(op->op, equiv, op->type.lanes());
        if (init.defined()) {
            equiv = binop(equiv, init);
        }
        equiv = common_subexpression_elimination(equiv);
        codegen(equiv);
        return;
    }

    // Extract each slice and combine
    Expr equiv = init;
    for (int i = 0; i < factor; i++) {
        Expr next = Shuffle::make_slice(val, i, factor, val.type().lanes() / factor);
        if (equiv.defined()) {
            equiv = binop(equiv, next);
        } else {
            equiv = next;
        }
    }
    equiv = common_subexpression_elimination(equiv);
    codegen(equiv);
}  // namespace Internal

void CodeGen_LLVM::visit(const Atomic *op) {
    if (!op->mutex_name.empty()) {
        internal_assert(!inside_atomic_mutex_node)
            << "Nested atomic mutex locks detected. This might causes a deadlock.\n";
        ScopedValue<bool> old_inside_atomic_mutex_node(inside_atomic_mutex_node, true);
        // Mutex locking & unlocking are handled by function calls generated by previous lowering passes.
        codegen(op->body);
    } else {
        // Issue atomic stores.
        ScopedValue<bool> old_emit_atomic_stores(emit_atomic_stores, true);
        codegen(op->body);
    }
}

Value *CodeGen_LLVM::create_alloca_at_entry(llvm::Type *t, int n, bool zero_initialize, const string &name) {
    IRBuilderBase::InsertPoint here = builder->saveIP();
    BasicBlock *entry = &builder->GetInsertBlock()->getParent()->getEntryBlock();
    if (entry->empty()) {
        builder->SetInsertPoint(entry);
    } else {
        builder->SetInsertPoint(entry, entry->getFirstInsertionPt());
    }
    Value *size = ConstantInt::get(i32_t, n);
    AllocaInst *ptr = builder->CreateAlloca(t, size, name);
    int align = native_vector_bits() / 8;
    llvm::DataLayout d(module.get());
    int allocated_size = n * (int)d.getTypeAllocSize(t);
    if (t->isVectorTy() || n > 1) {
        ptr->setAlignment(make_alignment(align));
    }
    requested_alloca_total += allocated_size;

    if (zero_initialize) {
        if (n == 1) {
            builder->CreateStore(Constant::getNullValue(t), ptr);
        } else {
            builder->CreateMemSet(ptr, Constant::getNullValue(t), n, make_alignment(align));
        }
    }
    builder->restoreIP(here);
    return ptr;
}

Value *CodeGen_LLVM::get_user_context() const {
    Value *ctx = sym_get("__user_context", false);
    if (!ctx) {
        ctx = ConstantPointerNull::get(i8_t->getPointerTo());  // void*
    }
    return ctx;
}

Value *CodeGen_LLVM::call_intrin(const Type &result_type, int intrin_lanes,
                                 const string &name, vector<Expr> args) {
    vector<Value *> arg_values(args.size());
    for (size_t i = 0; i < args.size(); i++) {
        arg_values[i] = codegen(args[i]);
    }

    llvm::Type *t = llvm_type_of(result_type);

    return call_intrin(t,
                       intrin_lanes,
                       name, arg_values);
}

Value *CodeGen_LLVM::call_intrin(llvm::Type *result_type, int intrin_lanes,
                                 const string &name, vector<Value *> arg_values) {
    int arg_lanes = 1;
    if (result_type->isVectorTy()) {
        arg_lanes = get_vector_num_elements(result_type);
    }

    if (intrin_lanes != arg_lanes) {
        // Cut up each arg into appropriately-sized pieces, call the
        // intrinsic on each, then splice together the results.
        vector<Value *> results;
        for (int start = 0; start < arg_lanes; start += intrin_lanes) {
            vector<Value *> args;
            for (size_t i = 0; i < arg_values.size(); i++) {
                int arg_i_lanes = 1;
                if (arg_values[i]->getType()->isVectorTy()) {
                    arg_i_lanes = get_vector_num_elements(arg_values[i]->getType());
                }
                if (arg_i_lanes >= arg_lanes) {
                    // Horizontally reducing intrinsics may have
                    // arguments that have more lanes than the
                    // result. Assume that the horizontally reduce
                    // neighboring elements...
                    int reduce = arg_i_lanes / arg_lanes;
                    args.push_back(slice_vector(arg_values[i], start * reduce, intrin_lanes * reduce));
                } else if (arg_i_lanes == 1) {
                    // It's a scalar arg to an intrinsic that returns
                    // a vector. Replicate it over the slices.
                    args.push_back(arg_values[i]);
                } else {
                    internal_error << "Argument in call_intrin has " << arg_i_lanes
                                   << " with result type having " << arg_lanes << "\n";
                }
            }

            llvm::Type *result_slice_type =
                get_vector_type(result_type->getScalarType(), intrin_lanes);

            results.push_back(call_intrin(result_slice_type, intrin_lanes, name, args));
        }
        Value *result = concat_vectors(results);
        return slice_vector(result, 0, arg_lanes);
    }

    vector<llvm::Type *> arg_types(arg_values.size());
    for (size_t i = 0; i < arg_values.size(); i++) {
        arg_types[i] = arg_values[i]->getType();
    }

    llvm::Function *fn = module->getFunction(name);

    if (!fn) {
        llvm::Type *intrinsic_result_type = result_type->getScalarType();
        if (intrin_lanes > 1) {
            intrinsic_result_type = get_vector_type(result_type->getScalarType(), intrin_lanes);
        }
        FunctionType *func_t = FunctionType::get(intrinsic_result_type, arg_types, false);
        fn = llvm::Function::Create(func_t, llvm::Function::ExternalLinkage, name, module.get());
        fn->setCallingConv(CallingConv::C);
    }

    CallInst *call = builder->CreateCall(fn, arg_values);

    call->setDoesNotAccessMemory();
    call->setDoesNotThrow();

    return call;
}

Value *CodeGen_LLVM::slice_vector(Value *vec, int start, int size) {
    // Force the arg to be an actual vector
    if (!vec->getType()->isVectorTy()) {
        vec = create_broadcast(vec, 1);
    }

    int vec_lanes = get_vector_num_elements(vec->getType());

    if (start == 0 && size == vec_lanes) {
        return vec;
    }

    if (size == 1) {
        return builder->CreateExtractElement(vec, (uint64_t)start);
    }

    vector<int> indices(size);
    for (int i = 0; i < size; i++) {
        int idx = start + i;
        if (idx >= 0 && idx < vec_lanes) {
            indices[i] = idx;
        } else {
            indices[i] = -1;
        }
    }
    return shuffle_vectors(vec, indices);
}

Value *CodeGen_LLVM::concat_vectors(const vector<Value *> &v) {
    if (v.size() == 1) {
        return v[0];
    }

    internal_assert(!v.empty());

    vector<Value *> vecs = v;

    // Force them all to be actual vectors
    for (Value *&val : vecs) {
        if (!val->getType()->isVectorTy()) {
            val = create_broadcast(val, 1);
        }
    }

    while (vecs.size() > 1) {
        vector<Value *> new_vecs;

        for (size_t i = 0; i < vecs.size() - 1; i += 2) {
            Value *v1 = vecs[i];
            Value *v2 = vecs[i + 1];

            int w1 = get_vector_num_elements(v1->getType());
            int w2 = get_vector_num_elements(v2->getType());

            // Possibly pad one of the vectors to match widths.
            if (w1 < w2) {
                v1 = slice_vector(v1, 0, w2);
            } else if (w2 < w1) {
                v2 = slice_vector(v2, 0, w1);
            }
            int w_matched = std::max(w1, w2);

            internal_assert(v1->getType() == v2->getType());

            vector<int> indices(w1 + w2);
            for (int i = 0; i < w1; i++) {
                indices[i] = i;
            }
            for (int i = 0; i < w2; i++) {
                indices[w1 + i] = w_matched + i;
            }

            Value *merged = shuffle_vectors(v1, v2, indices);

            new_vecs.push_back(merged);
        }

        // If there were an odd number of them, we need to also push
        // the one that didn't get merged.
        if (vecs.size() & 1) {
            new_vecs.push_back(vecs.back());
        }

        vecs.swap(new_vecs);
    }

    return vecs[0];
}

Value *CodeGen_LLVM::shuffle_vectors(Value *a, Value *b,
                                     const std::vector<int> &indices) {
    internal_assert(a->getType() == b->getType());
    if (!a->getType()->isVectorTy()) {
        a = create_broadcast(a, 1);
        b = create_broadcast(b, 1);
    }
    vector<Constant *> llvm_indices(indices.size());
    for (size_t i = 0; i < llvm_indices.size(); i++) {
        if (indices[i] >= 0) {
            internal_assert(indices[i] < get_vector_num_elements(a->getType()) * 2);
            llvm_indices[i] = ConstantInt::get(i32_t, indices[i]);
        } else {
            // Only let -1 be undef.
            internal_assert(indices[i] == -1);
            llvm_indices[i] = UndefValue::get(i32_t);
        }
    }
    return builder->CreateShuffleVector(a, b, ConstantVector::get(llvm_indices));
}

Value *CodeGen_LLVM::shuffle_vectors(Value *a, const std::vector<int> &indices) {
    Value *b = UndefValue::get(a->getType());
    return shuffle_vectors(a, b, indices);
}

std::pair<llvm::Function *, int> CodeGen_LLVM::find_vector_runtime_function(const std::string &name, int lanes) {
    // Check if a vector version of the function already
    // exists at some useful width. We use the naming
    // convention that a N-wide version of a function foo is
    // called fooxN. All of our intrinsics are power-of-two
    // sized, so starting at the first power of two >= the
    // vector width, we'll try all powers of two in decreasing
    // order.
    vector<int> sizes_to_try;
    int l = 1;
    while (l < lanes) {
        l *= 2;
    }
    for (int i = l; i > 1; i /= 2) {
        sizes_to_try.push_back(i);
    }

    // If none of those match, we'll also try doubling
    // the lanes up to the next power of two (this is to catch
    // cases where we're a 64-bit vector and have a 128-bit
    // vector implementation).
    sizes_to_try.push_back(l * 2);

    for (size_t i = 0; i < sizes_to_try.size(); i++) {
        int l = sizes_to_try[i];
        llvm::Function *vec_fn = module->getFunction(name + "x" + std::to_string(l));
        if (vec_fn) {
            return {vec_fn, l};
        }
    }

    return {nullptr, 0};
}

bool CodeGen_LLVM::supports_atomic_add(const Type &t) const {
    return t.is_int_or_uint();
}

bool CodeGen_LLVM::use_pic() const {
    return true;
}

}  // namespace Internal
}  // namespace Halide<|MERGE_RESOLUTION|>--- conflicted
+++ resolved
@@ -2757,40 +2757,21 @@
     } else if (op->is_intrinsic(Call::shift_left)) {
         internal_assert(op->args.size() == 2);
         if (op->args[1].type().is_uint()) {
-<<<<<<< HEAD
-            Expr a = op->args[0];
-            Expr b = op->args[1];
-            b = cast(b.type().with_lanes(a.type().lanes()), b);
-            if (b.type().lanes() == 1 && a.type().lanes() > 1) {
-                b = Broadcast::make(b, a.type().lanes());
-            }
-            value = builder->CreateShl(codegen(a), codegen(b));
-=======
             Value *a = codegen(op->args[0]);
             Value *b = codegen(op->args[1]);
             value = builder->CreateShl(a, b);
->>>>>>> 16929dff
         } else {
             value = codegen(lower_signed_shift_left(op->args[0], op->args[1]));
         }
     } else if (op->is_intrinsic(Call::shift_right)) {
         internal_assert(op->args.size() == 2);
         if (op->args[1].type().is_uint()) {
-<<<<<<< HEAD
-            Expr a = op->args[0];
-            Expr b = op->args[1];
-            b = cast(b.type().with_lanes(a.type().lanes()), b);
-            if (b.type().lanes() == 1 && a.type().lanes() > 1) {
-                b = Broadcast::make(b, a.type().lanes());
-            }
-=======
             Value *a = codegen(op->args[0]);
             Value *b = codegen(op->args[1]);
->>>>>>> 16929dff
             if (op->type.is_int()) {
-                value = builder->CreateAShr(codegen(a), codegen(b));
+                value = builder->CreateAShr(a, b);
             } else {
-                value = builder->CreateLShr(codegen(a), codegen(b));
+                value = builder->CreateLShr(a, b);
             }
         } else {
             value = codegen(lower_signed_shift_right(op->args[0], op->args[1]));
@@ -2859,24 +2840,6 @@
         } else {
             internal_error << "mod_round_to_zero of non-integer type.\n";
         }
-<<<<<<< HEAD
-=======
-    } else if (op->is_intrinsic(Call::mulhi_shr)) {
-        internal_assert(op->args.size() == 3);
-
-        Type ty = op->type;
-        Type wide_ty = ty.widen();
-
-        Expr p_wide = cast(wide_ty, op->args[0]) * cast(wide_ty, op->args[1]);
-        const UIntImm *shift = op->args[2].as<UIntImm>();
-        internal_assert(shift != nullptr) << "Third argument to mulhi_shr intrinsic must be an unsigned integer immediate.\n";
-        value = codegen(cast(ty, p_wide >> (shift->value + ty.bits())));
-    } else if (op->is_intrinsic(Call::sorted_avg)) {
-        internal_assert(op->args.size() == 2);
-        // b > a, so the following works without widening:
-        // a + (b - a)/2
-        value = codegen(op->args[0] + (op->args[1] - op->args[0]) / 2);
->>>>>>> 16929dff
     } else if (op->is_intrinsic(Call::lerp)) {
         internal_assert(op->args.size() == 3);
         // If we need to upgrade the type, do the entire lerp in the
