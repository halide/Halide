#ifndef HALIDE_IR_H
#define HALIDE_IR_H

/** \file
 * Subtypes for Halide expressions (\ref Halide::Expr) and statements (\ref Halide::Internal::Stmt)
 */

#include <string>
#include <vector>

#include "Buffer.h"
#include "Debug.h"
#include "Error.h"
#include "Expr.h"
#include "Function.h"
#include "IntrusivePtr.h"
#include "Parameter.h"
#include "Type.h"
#include "Util.h"

namespace Halide {
namespace Internal {

/** The actual IR nodes begin here. Remember that all the Expr
 * nodes also have a public "type" property */

/** Cast a node from one type to another. Can't change vector widths. */
struct Cast : public ExprNode<Cast> {
    Expr value;

    EXPORT static Expr make(Type t, Expr v);
};

/** The sum of two expressions */
struct Add : public ExprNode<Add> {
    Expr a, b;

    EXPORT static Expr make(Expr a, Expr b);
};

/** The difference of two expressions */
struct Sub : public ExprNode<Sub> {
    Expr a, b;

    EXPORT static Expr make(Expr a, Expr b);
};

/** The product of two expressions */
struct Mul : public ExprNode<Mul> {
    Expr a, b;

    EXPORT static Expr make(Expr a, Expr b);
};

/** The ratio of two expressions */
struct Div : public ExprNode<Div> {
    Expr a, b;

    EXPORT static Expr make(Expr a, Expr b);
};

/** The remainder of a / b. Mostly equivalent to '%' in C, except that
 * the result here is always positive. For floats, this is equivalent
 * to calling fmod. */
struct Mod : public ExprNode<Mod> {
    Expr a, b;

    EXPORT static Expr make(Expr a, Expr b);
};

/** The lesser of two values. */
struct Min : public ExprNode<Min> {
    Expr a, b;

    EXPORT static Expr make(Expr a, Expr b);
};

/** The greater of two values */
struct Max : public ExprNode<Max> {
    Expr a, b;

    EXPORT static Expr make(Expr a, Expr b);
};

/** Is the first expression equal to the second */
struct EQ : public ExprNode<EQ> {
    Expr a, b;

    EXPORT static Expr make(Expr a, Expr b);
};

/** Is the first expression not equal to the second */
struct NE : public ExprNode<NE> {
    Expr a, b;

    EXPORT static Expr make(Expr a, Expr b);
};

/** Is the first expression less than the second. */
struct LT : public ExprNode<LT> {
    Expr a, b;

    EXPORT static Expr make(Expr a, Expr b);
};

/** Is the first expression less than or equal to the second. */
struct LE : public ExprNode<LE> {
    Expr a, b;

    EXPORT static Expr make(Expr a, Expr b);
};

/** Is the first expression greater than the second. */
struct GT : public ExprNode<GT> {
    Expr a, b;

    EXPORT static Expr make(Expr a, Expr b);
};

/** Is the first expression greater than or equal to the second. */
struct GE : public ExprNode<GE> {
    Expr a, b;

    EXPORT static Expr make(Expr a, Expr b);
};

/** Logical and - are both expressions true */
struct And : public ExprNode<And> {
    Expr a, b;

    EXPORT static Expr make(Expr a, Expr b);
};

/** Logical or - is at least one of the expression true */
struct Or : public ExprNode<Or> {
    Expr a, b;

    EXPORT static Expr make(Expr a, Expr b);
};

/** Logical not - true if the expression false */
struct Not : public ExprNode<Not> {
    Expr a;

    EXPORT static Expr make(Expr a);
};

/** A ternary operator. Evalutes 'true_value' and 'false_value',
 * then selects between them based on 'condition'. Equivalent to
 * the ternary operator in C. */
struct Select : public ExprNode<Select> {
    Expr condition, true_value, false_value;

    EXPORT static Expr make(Expr condition, Expr true_value, Expr false_value);
};

/** Load a value from a named buffer. The buffer is treated as an
 * array of the 'type' of this Load node. That is, the buffer has
 * no inherent type. */
struct Load : public ExprNode<Load> {
    std::string name;

    Expr index;

    // If it's a load from an image argument or compiled-in constant
    // image, this will point to that
    Buffer image;

    // If it's a load from an image parameter, this points to that
    Parameter param;

    EXPORT static Expr make(Type type, std::string name, Expr index, Buffer image, Parameter param);
};

/** A linear ramp vector node. This is vector with 'lanes' elements,
 * where element i is 'base' + i*'stride'. This is a convenient way to
 * pass around vectors without busting them up into individual
 * elements. E.g. a dense vector load from a buffer can use a ramp
 * node with stride 1 as the index. */
struct Ramp : public ExprNode<Ramp> {
    Expr base, stride;
    int lanes;

    EXPORT static Expr make(Expr base, Expr stride, int lanes);
};

/** A vector with 'lanes' elements, in which every element is
 * 'value'. This is a special case of the ramp node above, in which
 * the stride is zero. */
struct Broadcast : public ExprNode<Broadcast> {
    Expr value;
    int lanes;

    EXPORT static Expr make(Expr value, int lanes);
};

/** A let expression, like you might find in a functional
 * language. Within the expression \ref Let::body, instances of the Var
 * node \ref Let::name refer to \ref Let::value. */
struct Let : public ExprNode<Let> {
    std::string name;
    Expr value, body;

    EXPORT static Expr make(std::string name, Expr value, Expr body);
};

/** The statement form of a let node. Within the statement 'body',
 * instances of the Var named 'name' refer to 'value' */
struct LetStmt : public StmtNode<LetStmt> {
    std::string name;
    Expr value;
    Stmt body;

    EXPORT static Stmt make(std::string name, Expr value, Stmt body);
};

/** If the 'condition' is false, then evaluate and return the message,
 * which should be a call to an error function. */
struct AssertStmt : public StmtNode<AssertStmt> {
    // if condition then val else error out with message
    Expr condition;
    Expr message;

    EXPORT static Stmt make(Expr condition, Expr message);
};

/** This node is a helpful annotation to do with permissions. The
 * three child statements happen in order. In the 'produce'
 * statement 'buffer' is write-only. In 'update' it is
 * read-write. In 'consume' it is read-only. The 'update' node is
 * often undefined. (check update.defined() to find out). None of this
 * is actually enforced, the node is purely for informative
 * purposes to help out our analysis during lowering. */
struct ProducerConsumer : public StmtNode<ProducerConsumer> {
    std::string name;
    Stmt produce, update, consume;

    EXPORT static Stmt make(std::string name, Stmt produce, Stmt update, Stmt consume);
};

/** Store a 'value' to the buffer called 'name' at a given
 * 'index'. The buffer is interpreted as an array of the same type as
 * 'value'. */
struct Store : public StmtNode<Store> {
    std::string name;
    Expr value, index;
    // If it's a store to an output buffer, then this parameter points to it.
    Parameter param;

    EXPORT static Stmt make(std::string name, Expr value, Expr index, Parameter param);
};

/** This defines the value of a function at a multi-dimensional
 * location. You should think of it as a store to a
 * multi-dimensional array. It gets lowered to a conventional
 * Store node. */
struct Provide : public StmtNode<Provide> {
    std::string name;
    std::vector<Expr> values;
    std::vector<Expr> args;

    EXPORT static Stmt make(std::string name, const std::vector<Expr> &values, const std::vector<Expr> &args);
};

/** Allocate a scratch area called with the given name, type, and
 * size. The buffer lives for at most the duration of the body
 * statement, within which it is freed. It is an error for an allocate
 * node not to contain a free node of the same buffer. Allocation only
 * occurs if the condition evaluates to true. */
struct Allocate : public StmtNode<Allocate> {
    std::string name;
    Type type;
    std::vector<Expr> extents;
    Expr condition;

    // These override the code generator dependent malloc and free
    // equivalents if provided. If the new_expr succeeds, that is it
    // returns non-nullptr, the function named be free_function is
    // guaranteed to be called. The free function signature must match
    // that of the code generator dependent free (typically
    // halide_free). If free_function is left empty, code generator
    // default will be called.
    Expr new_expr;
    std::string free_function;
    Stmt body;

    EXPORT static Stmt make(std::string name, Type type, const std::vector<Expr> &extents,
                            Expr condition, Stmt body,
                            Expr new_expr = Expr(), std::string free_function = std::string());

    /** A routine to check if the extents are all constants, and if so verify
     * the total size is less than 2^31 - 1. If the result is constant, but
     * overflows, this routine asserts. This returns 0 if the extents are
     * not all constants; otherwise, it returns the total constant allocation
     * size. */
    EXPORT static int32_t constant_allocation_size(const std::vector<Expr> &extents, const std::string &name);
    EXPORT int32_t constant_allocation_size() const;
};

/** Free the resources associated with the given buffer. */
struct Free : public StmtNode<Free> {
    std::string name;

    EXPORT static Stmt make(std::string name);
};

/** A single-dimensional span. Includes all numbers between min and
 * (min + extent - 1) */
struct Range {
    Expr min, extent;
    Range() {}
    Range(Expr min, Expr extent) : min(min), extent(extent) {
        internal_assert(min.type() == extent.type()) << "Region min and extent must have same type\n";
    }
};

/** A multi-dimensional box. The outer product of the elements */
typedef std::vector<Range> Region;

/** Allocate a multi-dimensional buffer of the given type and
 * size. Create some scratch memory that will back the function 'name'
 * over the range specified in 'bounds'. The bounds are a vector of
 * (min, extent) pairs for each dimension. Allocation only occurs if
 * the condition evaluates to true. */
struct Realize : public StmtNode<Realize> {
    std::string name;
    std::vector<Type> types;
    Region bounds;
    Expr condition;
    Stmt body;

    EXPORT static Stmt make(const std::string &name, const std::vector<Type> &types, const Region &bounds, Expr condition, Stmt body);
};

/** A sequence of statements to be executed in-order. 'rest' may be
 * undefined. Used rest.defined() to find out. */
struct Block : public StmtNode<Block> {
    Stmt first, rest;

    EXPORT static Stmt make(Stmt first, Stmt rest);
};

/** An if-then-else block. 'else' may be undefined. */
struct IfThenElse : public StmtNode<IfThenElse> {
    Expr condition;
    Stmt then_case, else_case;

    EXPORT static Stmt make(Expr condition, Stmt then_case, Stmt else_case = Stmt());
};

/** Evaluate and discard an expression, presumably because it has some side-effect. */
struct Evaluate : public StmtNode<Evaluate> {
    Expr value;

    EXPORT static Stmt make(Expr v);
};

/** A function call. This can represent a call to some extern function
 * (like sin), but it's also our multi-dimensional version of a Load,
 * so it can be a load from an input image, or a call to another
 * halide function. These two types of call nodes don't survive all
 * the way down to code generation - the lowering process converts
 * them to Load nodes. */
struct Call : public ExprNode<Call> {
    std::string name;
    std::vector<Expr> args;
    typedef enum {Image,        //< A load from an input image
                  Extern,       //< A call to an external C-ABI function, possibly with side-effects
                  ExternCPlusPlus, //< A call to an external C-ABI function, possibly with side-effects
                  PureExtern,   //< A call to a guaranteed-side-effect-free external function
                  Halide,       //< A call to a Func
                  Intrinsic,    //< A possibly-side-effecty compiler intrinsic, which has special handling during codegen
                  PureIntrinsic //< A side-effect-free version of the above.
    } CallType;
    CallType call_type;

    // Halide uses calls internally to represent certain operations
    // (instead of IR nodes). These are matched by name. Note that
    // these are deliberately char* (rather than std::string) so that
    // they can be referenced at static-initialization time without
    // risking ambiguous initalization order; we use a typedef to simplify
    // declaration.
    typedef const char* const ConstString;
    EXPORT static ConstString debug_to_file,
        shuffle_vector,
        interleave_vectors,
        reinterpret,
        bitwise_and,
        bitwise_not,
        bitwise_xor,
        bitwise_or,
        shift_left,
        shift_right,
        abs,
        absd,
        rewrite_buffer,
        random,
        lerp,
        create_buffer_t,
        copy_buffer_t,
        extract_buffer_min,
        extract_buffer_max,
        extract_buffer_host,
        set_host_dirty,
        set_dev_dirty,
        popcount,
        count_leading_zeros,
        count_trailing_zeros,
        undef,
        null_handle,
        address_of,
        return_second,
        if_then_else,
        trace,
        trace_expr,
        glsl_texture_load,
        glsl_texture_store,
        glsl_varying,
        image_load,
        image_store,
        make_struct,
        stringify,
        memoize_expr,
        copy_memory,
        likely,
        make_int64,
        make_float64,
        register_destructor,
<<<<<<< HEAD
        get_high_register,
        get_low_register;
=======
        div_round_to_zero,
        mod_round_to_zero;
>>>>>>> 2d2214f3

    // If it's a call to another halide function, this call node
    // holds onto a pointer to that function.
    Function func;

    // If that function has multiple values, which value does this
    // call node refer to?
    int value_index;

    // If it's a call to an image, this call nodes hold a
    // pointer to that image's buffer
    Buffer image;

    // If it's a call to an image parameter, this call node holds a
    // pointer to that
    Parameter param;

    EXPORT static Expr make(Type type, std::string name, const std::vector<Expr> &args, CallType call_type,
                            Function func = Function(), int value_index = 0,
                            Buffer image = Buffer(), Parameter param = Parameter());

    /** Convenience constructor for calls to other halide functions */
    static Expr make(Function func, const std::vector<Expr> &args, int idx = 0) {
        internal_assert(idx >= 0 &&
                        idx < func.outputs())
            << "Value index out of range in call to halide function\n";
        internal_assert(func.has_pure_definition() || func.has_extern_definition())
            << "Call to undefined halide function\n";
        return make(func.output_types()[(size_t)idx], func.name(), args, Halide, func, idx, Buffer(), Parameter());
    }

    /** Convenience constructor for loads from concrete images */
    static Expr make(Buffer image, const std::vector<Expr> &args) {
        return make(image.type(), image.name(), args, Image, Function(), 0, image, Parameter());
    }

    /** Convenience constructor for loads from images parameters */
    static Expr make(Parameter param, const std::vector<Expr> &args) {
        return make(param.type(), param.name(), args, Image, Function(), 0, Buffer(), param);
    }

    /** Check if a call node is pure within a pipeline, meaning that
     * the same args always give the same result, and the calls can be
     * reordered, duplicated, unified, etc without changing the
     * meaning of anything. Not transitive - doesn't guarantee the
     * args themselves are pure. An example of a pure Call node is
     * sqrt. If in doubt, don't mark a Call node as pure. */
    bool is_pure() const {
        return (call_type == PureExtern ||
                call_type == Image ||
                call_type == PureIntrinsic);
    }

    bool is_intrinsic(ConstString intrin_name) const {
        return
            ((call_type == Intrinsic ||
              call_type == PureIntrinsic) &&
             name == intrin_name);
    }
};

/** A named variable. Might be a loop variable, function argument,
 * parameter, reduction variable, or something defined by a Let or
 * LetStmt node. */
struct Variable : public ExprNode<Variable> {
    std::string name;

    /** References to scalar parameters, or to the dimensions of buffer
     * parameters hang onto those expressions. */
    Parameter param;

    /** References to properties of literal image parameters. */
    Buffer image;

    /** Reduction variables hang onto their domains */
    ReductionDomain reduction_domain;

    static Expr make(Type type, std::string name) {
        return make(type, name, Buffer(), Parameter(), ReductionDomain());
    }

    static Expr make(Type type, std::string name, Parameter param) {
        return make(type, name, Buffer(), param, ReductionDomain());
    }

    static Expr make(Type type, std::string name, Buffer image) {
        return make(type, name, image, Parameter(), ReductionDomain());
    }

    static Expr make(Type type, std::string name, ReductionDomain reduction_domain) {
        return make(type, name, Buffer(), Parameter(), reduction_domain);
    }

    EXPORT static Expr make(Type type, std::string name, Buffer image, Parameter param, ReductionDomain reduction_domain);
};

/** A for loop. Execute the 'body' statement for all values of the
 * variable 'name' from 'min' to 'min + extent'. There are four
 * types of For nodes. A 'Serial' for loop is a conventional
 * one. In a 'Parallel' for loop, each iteration of the loop
 * happens in parallel or in some unspecified order. In a
 * 'Vectorized' for loop, each iteration maps to one SIMD lane,
 * and the whole loop is executed in one shot. For this case,
 * 'extent' must be some small integer constant (probably 4, 8, or
 * 16). An 'Unrolled' for loop compiles to a completely unrolled
 * version of the loop. Each iteration becomes its own
 * statement. Again in this case, 'extent' should be a small
 * integer constant. */
struct For : public StmtNode<For> {
    std::string name;
    Expr min, extent;
    ForType for_type;
    DeviceAPI device_api;
    Stmt body;

    EXPORT static Stmt make(std::string name, Expr min, Expr extent, ForType for_type, DeviceAPI device_api, Stmt body);
};

}
}

#endif<|MERGE_RESOLUTION|>--- conflicted
+++ resolved
@@ -426,13 +426,10 @@
         make_int64,
         make_float64,
         register_destructor,
-<<<<<<< HEAD
         get_high_register,
-        get_low_register;
-=======
+        get_low_register
         div_round_to_zero,
         mod_round_to_zero;
->>>>>>> 2d2214f3
 
     // If it's a call to another halide function, this call node
     // holds onto a pointer to that function.
