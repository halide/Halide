#ifndef HALIDE_PROFILING_H
#define HALIDE_PROFILING_H

/** \file
 * Defines the lowering pass that injects print statements when profiling is turned on.
 * The profiler will print out per-pipeline and per-func stats, such as total time
 * spent and heap/stack allocation information. To turn on the profiler, set
 * HL_TARGET/HL_JIT_TARGET flags to 'host-profile'.
 *
 * Output format:
 * \<pipeline_name\>
 *  \<total time spent in this pipeline\> \<# of samples taken\> \<# of runs\> \<avg time/run\>
 *  \<# of heap allocations\> \<peak heap allocation\>
 *   \<func_name\> \<total time spent in this func\> \<percentage of time spent\>
 *     (\<peak heap alloc by this func\> \<num of allocs\> \<average alloc size\> |
 *      \<worst-case peak stack alloc by this func\>)?
 *
 * Sample output:
 * memory_profiler_mandelbrot
 *  total time: 59.832336 ms   samples: 43   runs: 1000   time/run: 0.059832 ms
 *  heap allocations: 104000   peak heap usage: 505344 bytes
 *   f0:          0.025673ms (42%)
 *   mandelbrot:  0.006444ms (10%)   peak: 505344   num: 104000   avg: 5376
 *   argmin:      0.027715ms (46%)   stack: 20
 */
#include <map>
#include <string>

#include "Expr.h"

namespace Halide {
namespace Internal {

class Function;

/** Take a statement representing a halide pipeline insert
 * high-resolution timing into the generated code (via spawning a
 * thread that acts as a sampling profiler); summaries of execution
 * times and counts will be logged at the end. Should be done before
 * storage flattening, but after all bounds inference.
 *
 */
<<<<<<< HEAD
Stmt inject_profiling(const Stmt &, const std::string &);
=======
Stmt inject_profiling(Stmt, const std::string &, const std::map<std::string, Function> &env);
>>>>>>> 83616f20

}  // namespace Internal
}  // namespace Halide

#endif<|MERGE_RESOLUTION|>--- conflicted
+++ resolved
@@ -40,11 +40,7 @@
  * storage flattening, but after all bounds inference.
  *
  */
-<<<<<<< HEAD
-Stmt inject_profiling(const Stmt &, const std::string &);
-=======
-Stmt inject_profiling(Stmt, const std::string &, const std::map<std::string, Function> &env);
->>>>>>> 83616f20
+Stmt inject_profiling(const Stmt &, const std::string &, const std::map<std::string, Function> &env);
 
 }  // namespace Internal
 }  // namespace Halide
