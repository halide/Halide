--- conflicted
+++ resolved
@@ -271,11 +271,7 @@
 
 Expr make_zero(Type t) {
     if (t.is_handle()) {
-<<<<<<< HEAD
-        return Call::make(t, Call::null_handle, std::vector<Expr>(), Call::Intrinsic);
-=======
-        return Call::make(Handle(), Call::null_handle, std::vector<Expr>(), Call::PureIntrinsic);
->>>>>>> f477f052
+        return Call::make(t, Call::null_handle, std::vector<Expr>(), Call::PureIntrinsic);
     } else {
         return make_const(t, 0);
     }
