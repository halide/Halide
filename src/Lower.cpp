--- conflicted
+++ resolved
@@ -74,11 +74,7 @@
     string pipeline_name = outputs[0].name();
 
     debug(1) << "Creating initial loop nests...\n";
-<<<<<<< HEAD
-    Stmt s = schedule_functions(outputs, order, env, t);
-=======
-    Stmt s = schedule_functions(f, order, env, !t.has_feature(Target::NoAsserts));
->>>>>>> e32507c1
+    Stmt s = schedule_functions(outputs, order, env, !t.has_feature(Target::NoAsserts));
     debug(2) << "Lowering after creating initial loop nests:\n" << s << '\n';
 
     debug(1) << "Injecting memoization...\n";
