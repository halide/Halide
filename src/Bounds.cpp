#include <iostream>
#include <utility>

#include "Bounds.h"
#include "CSE.h"
#include "ConciseCasts.h"
#include "Debug.h"
#include "Deinterleave.h"
#include "ExprUsesVar.h"
#include "FindIntrinsics.h"
#include "Func.h"
#include "IR.h"
#include "IREquality.h"
#include "IRMutator.h"
#include "IROperator.h"
#include "IRPrinter.h"
#include "IRVisitor.h"
#include "InlineReductions.h"
#include "Param.h"
#include "PurifyIndexMath.h"
#include "Simplify.h"
#include "SimplifyCorrelatedDifferences.h"
#include "Solve.h"
#include "Util.h"
#include "Var.h"

#ifndef DO_TRACK_BOUNDS_INTERVALS
#define DO_TRACK_BOUNDS_INTERVALS 0
#endif
#ifndef DO_DUMP_BOXES_TOUCHED
#define DO_DUMP_BOXES_TOUCHED 0
#endif

namespace Halide {
namespace Internal {

using std::map;
using std::pair;
using std::set;
using std::string;
using std::vector;

namespace {

bool can_widen(const Expr &e) {
    // We don't want to widen Xtensa 48-bit integers
    return e.type().bits() <= 32;
}

bool can_widen_all(const std::vector<Expr> &args) {
    for (const auto &e : args) {
        if (!can_widen(e)) {
            return false;
        }
    }
    return true;
}

Expr widen(Expr a) {
    internal_assert(can_widen(a));
    Type result_type = a.type().widen();
    return Cast::make(result_type, std::move(a));
}

Expr narrow(Expr a) {
    Type result_type = a.type().narrow();
    return Cast::make(result_type, std::move(a));
}

Expr saturating_narrow(const Expr &a) {
    Type narrow = a.type().narrow();
    return saturating_cast(narrow, a);
}

int static_sign(const Expr &x) {
    if (is_positive_const(x)) {
        return 1;
    } else if (is_negative_const(x)) {
        return -1;
    } else {
        Expr zero = make_zero(x.type());
        if (is_const_one(simplify(x > zero))) {
            return 1;
        } else if (is_const_one(simplify(x < zero))) {
            return -1;
        }
    }
    return 0;
}

Interval simplify(const Interval &i) {
    Interval result;
    result.min = simplify(i.min);
    if (i.is_single_point()) {
        result.max = result.min;
    } else {
        result.max = simplify(i.max);
    }
    return result;
}

}  // anonymous namespace

const FuncValueBounds &empty_func_value_bounds() {
    static FuncValueBounds empty;
    return empty;
}

Expr find_constant_bound(const Expr &e, Direction d, const Scope<Interval> &scope) {
    Interval interval = find_constant_bounds(e, scope);
    Expr bound;
    if (interval.has_lower_bound() && (d == Direction::Lower)) {
        bound = interval.min;
    } else if (interval.has_upper_bound() && (d == Direction::Upper)) {
        bound = interval.max;
    }
    return bound;
}

Interval find_constant_bounds(const Expr &e, const Scope<Interval> &scope) {
    Expr expr = bound_correlated_differences(simplify(remove_likelies(e)));
    Interval interval = bounds_of_expr_in_scope(expr, scope, FuncValueBounds(), true);
    interval = simplify(interval);

    // Note that we can get non-const but well-defined results (e.g. signed_integer_overflow);
    // for our purposes here, treat anything non-const as no-bound.
    if (!is_const(interval.min)) {
        interval.min = Interval::neg_inf();
    }
    if (!is_const(interval.max)) {
        interval.max = Interval::pos_inf();
    }

    return interval;
}

bool Box::maybe_unused() const {
    return used.defined() && !is_const_one(used);
}

std::ostream &operator<<(std::ostream &stream, const Box &b) {
    stream << "{";
    for (size_t dim = 0; dim < b.size(); dim++) {
        if (dim > 0) {
            stream << ", ";
        }
        stream << "[" << b[dim].min << ", " << b[dim].max << "]";
    }
    stream << "}";
    if (b.used.defined()) {
        stream << " if " << b.used;
    }
    return stream;
}

namespace {

class Bounds : public IRVisitor {
public:
    Interval interval;
    Scope<Interval> scope;
    const FuncValueBounds &func_bounds;
    // If set to true, attempt to return an interval with constant upper
    // and lower bounds. If the bound is not constant, it is set to
    // unbounded.
    bool const_bound;

    Bounds(const Scope<Interval> *s, const FuncValueBounds &fb, bool const_bound)
        : func_bounds(fb), const_bound(const_bound) {
        scope.set_containing_scope(s);
    }

#if DO_TRACK_BOUNDS_INTERVALS
public:
    int log_indent = 0;

private:
    std::string log_spaces() const {
        return std::string(log_indent, ' ');
    }

    struct BoundsLogger final {
        Bounds *const self;
        BoundsLogger(Bounds *self, const char *pretty_function)
            : self(self) {
            string name = replace_all(pretty_function, "(anonymous namespace)::", "");
            name = replace_all(name, "virtual void Halide::Internal::", "");
            name = replace_all(name, "(const Halide::Internal::", "(");
            name = replace_all(name, "::visit", "");
            name = replace_all(name, " *)", ")");
            log_line(name, " {");
            self->log_indent++;
        }

        template<typename... Args>
        void log_line(Args &&...args) {
            debug(0) << self->log_spaces();
            // C++17 right fold
            (debug(0) << ... << args) << "\n";
        }

        ~BoundsLogger() {
            log_line("mn=", self->interval.min);
            log_line("mx=", self->interval.max);
            self->log_indent--;
            log_line('}');
        }
    };

#define TRACK_BOUNDS_INTERVAL BoundsLogger log_me_here_(this, __PRETTY_FUNCTION__)
#define TRACK_BOUNDS_INFO(...)              \
    do {                                    \
        log_me_here_.log_line(__VA_ARGS__); \
    } while (0)

#else

#define TRACK_BOUNDS_INTERVAL \
    do {                      \
    } while (0)

#define TRACK_BOUNDS_INFO(...) \
    do {                       \
    } while (0)

#endif  // DO_TRACK_BOUNDS_INTERVALS

private:
    // Compute the intrinsic bounds of a function.
    void bounds_of_func(const string &name, int value_index, Type t) {
        // if we can't get a good bound from the function, fall back to the bounds of the type.
        bounds_of_type(t);

        pair<string, int> key = {name, value_index};

        FuncValueBounds::const_iterator iter = func_bounds.find(key);

        if (iter != func_bounds.end()) {
            if (iter->second.has_lower_bound()) {
                interval.min = iter->second.min;
            }
            if (iter->second.has_upper_bound()) {
                interval.max = iter->second.max;
            }
        }
    }

    void bounds_of_type(Type t) {
        t = t.element_of();
        if ((t.is_uint() || t.is_int()) && t.bits() <= 16) {
            interval = Interval(t.min(), t.max());
        } else {
            interval = Interval::everything();
        }
    }

    using IRVisitor::visit;

    void visit(const IntImm *op) override {
        TRACK_BOUNDS_INTERVAL;
        interval = Interval::single_point(op);
    }

    void visit(const UIntImm *op) override {
        TRACK_BOUNDS_INTERVAL;
        interval = Interval::single_point(op);
    }

    void visit(const FloatImm *op) override {
        TRACK_BOUNDS_INTERVAL;
        interval = Interval::single_point(op);
    }

    void visit(const StringImm *op) override {
        TRACK_BOUNDS_INTERVAL;
        interval = Interval::single_point(op);
    }

    void visit(const Reinterpret *op) override {
        TRACK_BOUNDS_INTERVAL;

        Type t = op->type.element_of();

        if (t.is_handle()) {
            interval = Interval::everything();
            return;
        }

        // Just use the bounds of the type
        bounds_of_type(t);
    }

    void visit(const Cast *op) override {
        TRACK_BOUNDS_INTERVAL;
        op->value.accept(this);
        Interval a = interval;

        if (a.is_single_point(op->value)) {
            interval = Interval::single_point(op);
            return;
        }

        Type to = op->type.element_of();
        Type from = op->value.type().element_of();

        if (a.is_single_point()) {
            interval = Interval::single_point(Cast::make(to, a.min));
            return;
        }

        // If overflow is impossible, cast the min and max. If it's
        // possible, use the bounds of the destination type.
        bool could_overflow = true;
        if (to.can_represent(from) || to.is_float()) {
            could_overflow = false;
        } else if (to.is_int() && to.bits() >= 32) {
            // If we cast to an int32 or greater, assume that it won't
            // overflow. Signed 32-bit integer overflow is undefined.
            could_overflow = false;
        } else if (a.is_bounded()) {
            if (from.can_represent(to)) {
                // The other case to consider is narrowing where the
                // bounds of the original fit into the narrower type. We
                // can only really prove that this is the case if they're
                // constants, so try to make the constants first.

                // First constant-fold
                a = simplify(a);

                // Then try to strip off junk mins and maxes.
                bool old_constant_bound = const_bound;
                const_bound = true;
                a.min.accept(this);
                Expr lower_bound = interval.has_lower_bound() ? interval.min : Expr();
                a.max.accept(this);
                Expr upper_bound = interval.has_upper_bound() ? interval.max : Expr();
                const_bound = old_constant_bound;

                if (lower_bound.defined() && upper_bound.defined()) {
                    // Cast them to the narrow type and back and see if
                    // they're provably unchanged.
                    Expr test =
                        (cast(from, cast(to, lower_bound)) == lower_bound &&
                         cast(from, cast(to, upper_bound)) == upper_bound);
                    if (can_prove(test)) {
                        could_overflow = false;
                        // Relax the bounds to the constants we found. Not
                        // strictly necessary, but probably helpful to
                        // keep the expressions small.
                        a = Interval(lower_bound, upper_bound);
                    }
                }
            } else {
                // a is bounded, but from and to can't necessarily represent
                // each other; however, if the bounds can be simplified to
                // constants, they might fit regardless of types.
                a = simplify(a);
                const auto *umin = as_const_uint(a.min);
                const auto *umax = as_const_uint(a.max);
                if (umin && umax && to.can_represent(*umin) && to.can_represent(*umax)) {
                    could_overflow = false;
                } else {
                    const auto *imin = as_const_int(a.min);
                    const auto *imax = as_const_int(a.max);
                    if (imin && imax && to.can_represent(*imin) && to.can_represent(*imax)) {
                        could_overflow = false;
                    } else {
                        const auto *fmin = as_const_float(a.min);
                        const auto *fmax = as_const_float(a.max);
                        if (fmin && fmax && to.can_represent(*fmin) && to.can_represent(*fmax)) {
                            could_overflow = false;
                        }
                    }
                }
            }
        }

        if (!could_overflow) {
            // Start with the bounds of the narrow type.
            bounds_of_type(from);
            // If we have a better min or max for the arg use that.
            if (a.has_lower_bound()) {
                interval.min = a.min;
            }
            if (a.has_upper_bound()) {
                interval.max = a.max;
            }
            // Then cast those bounds to the wider type.
            if (interval.has_lower_bound()) {
                interval.min = Cast::make(to, interval.min);
            }
            if (interval.has_upper_bound()) {
                interval.max = Cast::make(to, interval.max);
            }
        } else {
            // This might overflow, so use the bounds of the destination type.
            bounds_of_type(to);
        }
    }

    void visit(const Variable *op) override {
        TRACK_BOUNDS_INTERVAL;
        TRACK_BOUNDS_INFO("name:", op->name);

        if (const_bound) {
            bounds_of_type(op->type);
            if (const Interval *scope_interval = scope.find(op->name)) {
                if (scope_interval->has_upper_bound() && is_const(scope_interval->max)) {
                    interval.max = Interval::make_min(interval.max, scope_interval->max);
                }
                if (scope_interval->has_lower_bound() && is_const(scope_interval->min)) {
                    interval.min = Interval::make_max(interval.min, scope_interval->min);
                }
            }

            if (op->param.defined() &&
                !op->param.is_buffer() &&
                (op->param.min_value().defined() ||
                 op->param.max_value().defined())) {

                if (op->param.max_value().defined() && is_const(op->param.max_value())) {
                    interval.max = Interval::make_min(interval.max, op->param.max_value());
                }
                if (op->param.min_value().defined() && is_const(op->param.min_value())) {
                    interval.min = Interval::make_max(interval.min, op->param.min_value());
                }
            }
        } else {
            if (const Interval *in = scope.find(op->name)) {
                interval = *in;
            } else if (op->type.is_vector()) {
                // Uh oh, we need to take the min/max lane of some unknown vector. Treat as unbounded.
                bounds_of_type(op->type);
            } else {
                interval = Interval::single_point(op);
            }
        }
    }

    void visit(const Add *op) override {
        TRACK_BOUNDS_INTERVAL;
        op->a.accept(this);
        Interval a = interval;
        op->b.accept(this);
        Interval b = interval;

        if (a.is_single_point(op->a) && b.is_single_point(op->b)) {
            interval = Interval::single_point(op);
        } else if (a.is_single_point() && b.is_single_point()) {
            interval = Interval::single_point(a.min + b.min);
        } else {
            bounds_of_type(op->type);
            if (a.has_lower_bound() && b.has_lower_bound()) {
                interval.min = a.min + b.min;
            }
            if (a.has_upper_bound() && b.has_upper_bound()) {
                interval.max = a.max + b.max;
            }

            // Assume no overflow for float, int32, and int64
            if (op->type.can_overflow()) {
                if (!interval.is_bounded()) {
                    // Possibly infinite things that wrap can be anything.
                    bounds_of_type(op->type);
                    return;
                }

                // TODO(5682): Can't catch overflow of UInt(64) currently.
                Type t = op->type.is_uint() ? UInt(64) : Int(32);
                Expr no_overflow_max = (cast(t, a.max) + cast(t, b.max) == cast(t, interval.max));
                Expr no_overflow_min = (cast(t, a.min) + cast(t, b.min) == cast(t, interval.min));
                if (!can_prove(no_overflow_max && no_overflow_min)) {
                    bounds_of_type(op->type);
                    return;
                }
            }
        }
    }

    void visit(const Sub *op) override {
        TRACK_BOUNDS_INTERVAL;
        op->a.accept(this);
        Interval a = interval;
        op->b.accept(this);
        Interval b = interval;

        if (a.is_single_point(op->a) && b.is_single_point(op->b)) {
            interval = Interval::single_point(op);
        } else if (a.is_single_point() && b.is_single_point()) {
            interval = Interval::single_point(a.min - b.min);
        } else {
            bounds_of_type(op->type);
            if (a.has_lower_bound() && b.has_upper_bound()) {
                interval.min = a.min - b.max;
            }
            if (a.has_upper_bound() && b.has_lower_bound()) {
                interval.max = a.max - b.min;
            }

            // Assume no overflow for float, int32, and int64
            if (op->type.can_overflow()) {
                if (!interval.is_bounded()) {
                    // Possibly infinite things that wrap can be anything.
                    bounds_of_type(op->type);
                    return;
                }

                Expr no_overflow_max = (cast<int>(a.max) - cast<int>(b.min) == cast<int>(interval.max));
                Expr no_overflow_min = (cast<int>(a.min) - cast<int>(b.max) == cast<int>(interval.min));

                if (!can_prove(no_overflow_max && no_overflow_min)) {
                    bounds_of_type(op->type);
                    return;
                }
            }

            // Check underflow for uint
            if (op->type.is_uint() &&
                interval.has_lower_bound() &&
                !can_prove(b.max <= a.min)) {
                bounds_of_type(op->type);
            }
        }
    }

    void visit(const Mul *op) override {
        TRACK_BOUNDS_INTERVAL;
        op->a.accept(this);
        Interval a = interval;

        op->b.accept(this);
        Interval b = interval;

        // Move constants to the right
        if (a.is_single_point() && !b.is_single_point()) {
            std::swap(a, b);
        }

        if (a.is_single_point(op->a) && b.is_single_point(op->b)) {
            interval = Interval::single_point(op);
            return;
        } else if (a.is_single_point() && b.is_single_point()) {
            interval = Interval::single_point(a.min * b.min);
            return;
        } else if (b.is_single_point()) {
            Expr e1 = a.has_lower_bound() ? a.min * b.min : a.min;
            Expr e2 = a.has_upper_bound() ? a.max * b.min : a.max;
            if (is_const_zero(b.min)) {
                interval = b;
            } else if (is_positive_const(b.min) || op->type.is_uint()) {
                interval = Interval(e1, e2);
            } else if (is_negative_const(b.min)) {
                if (e1.same_as(Interval::neg_inf())) {
                    e1 = Interval::pos_inf();
                }
                if (e2.same_as(Interval::pos_inf())) {
                    e2 = Interval::neg_inf();
                }
                interval = Interval(e2, e1);
            } else if (a.is_bounded()) {
                // Sign of b is unknown
                Expr cmp = b.min >= make_zero(b.min.type().element_of());
                interval = Interval(select(cmp, e1, e2), select(cmp, e2, e1));
            } else {
                bounds_of_type(op->type);
            }
        } else if (a.is_bounded() && b.is_bounded()) {
            interval = Interval::nothing();
            interval.include(a.min * b.min);
            interval.include(a.min * b.max);
            interval.include(a.max * b.min);
            interval.include(a.max * b.max);
        } else {
            bounds_of_type(op->type);
        }

        // Assume no overflow for float, int32, and int64
        if (op->type.can_overflow()) {
            if (a.is_bounded() && b.is_bounded()) {
                // Try to prove it can't overflow. (Be sure to use uint32 for unsigned
                // types so that the case of 65535*65535 won't misleadingly fail.)
                // TODO(5682): Can't catch overflow of UInt(64) currently.
                Type t = op->type.is_uint() ? UInt(64) : Int(32);
                Expr test1 = (cast(t, a.min) * cast(t, b.min) == cast(t, a.min * b.min));
                Expr test2 = (cast(t, a.min) * cast(t, b.max) == cast(t, a.min * b.max));
                Expr test3 = (cast(t, a.max) * cast(t, b.min) == cast(t, a.max * b.min));
                Expr test4 = (cast(t, a.max) * cast(t, b.max) == cast(t, a.max * b.max));
                if (!can_prove(test1 && test2 && test3 && test4)) {
                    bounds_of_type(op->type);
                }
            } else {
                bounds_of_type(op->type);
            }
        }
    }

    bool div_cannot_overflow(const Interval &a, const Interval &b, Type t) {
        // No overflow if: not an allowed overflow int type, or `a` cannot be t.min() or
        // `b` cannot be -1, because t.min() / -1 overflows for int16 and int8.
        Expr neg_one = make_const(t, -1);
        return !t.can_overflow_int() ||
               (a.has_lower_bound() && can_prove(a.min != t.min())) ||
               (b.has_upper_bound() && can_prove(b.max < neg_one)) ||
               (b.has_lower_bound() && can_prove(b.min > neg_one));
    }

    void visit(const Div *op) override {
        TRACK_BOUNDS_INTERVAL;
        op->a.accept(this);
        Interval a = interval;

        op->b.accept(this);
        Interval b = interval;

        if (!b.is_bounded()) {
            // Integer division can only make things smaller in
            // magnitude (but can flip the sign).
            if (a.is_bounded() && op->type.is_int() && op->type.bits() >= 32) {
                // Restrict to no-overflow types to avoid worrying
                // about overflow due to negating the most negative int.
                if (can_prove(a.min >= 0)) {
                    interval.min = -a.max;
                    interval.max = a.max;
                } else if (can_prove(a.max <= 0)) {
                    interval.min = a.min;
                    interval.max = -a.min;
                } else if (a.is_single_point()) {
                    // The following case would also be correct, but
                    // would duplicate the expression, which is
                    // generally a bad thing for any later interval
                    // arithmetic.
                    interval.min = -cast(a.min.type(), abs(a.min));
                    interval.max = cast(a.min.type(), abs(a.max));
                } else {
                    // div by 0 is 0 and the magnitude cannot increase by integer division
                    interval.min = min(-a.max, a.min);
                    interval.max = max(-a.min, a.max);
                }
            } else {
                bounds_of_type(op->type);
            }
        } else if (a.is_single_point(op->a) && b.is_single_point(op->b)) {
            interval = Interval::single_point(op);
        } else if (a.is_single_point() && b.is_single_point()) {
            interval = Interval::single_point(a.min / b.min);
        } else if (can_prove(b.min == b.max)) {
            Expr e1 = a.has_lower_bound() ? a.min / b.min : a.min;
            Expr e2 = a.has_upper_bound() ? a.max / b.max : a.max;

            Type t = op->type.element_of();

            if (div_cannot_overflow(a, b, t)) {
                // TODO: handle real numbers with can_prove(b.min > 0) and can_prove(b.min < 0) as well - treating floating point as
                // reals can be error prone when dealing with division near 0, so for now we only consider integers in the can_prove() path
                if (op->type.is_uint() || is_positive_const(b.min) || (op->type.is_int() && can_prove(b.min >= 0))) {
                    interval = Interval(e1, e2);
                } else if (is_negative_const(b.min) || (op->type.is_int() && can_prove(b.min <= 0))) {
                    if (e1.same_as(Interval::neg_inf())) {
                        e1 = Interval::pos_inf();
                    }
                    if (e2.same_as(Interval::pos_inf())) {
                        e2 = Interval::neg_inf();
                    }
                    interval = Interval(e2, e1);
                } else if (a.is_bounded()) {
                    // Sign of b is unknown.
                    Expr cmp = b.min > make_zero(b.min.type().element_of());
                    interval = Interval(select(cmp, e1, e2), select(cmp, e2, e1));
                } else {
                    bounds_of_type(op->type);
                }
            } else {
                // Overflow is possible because a can be min value of type t and
                // b can be -1.
                bounds_of_type(op->type);
            }
        } else if (a.is_bounded()) {
            // if we can't statically prove that the divisor can't span zero, then we're unbounded
            int min_sign = static_sign(b.min);
            int max_sign = static_sign(b.max);
            if (min_sign != max_sign || min_sign == 0 || max_sign == 0) {
                if (op->type.is_int() && op->type.bits() >= 32) {
                    // Division can't make signed integers larger
                    // Restricted to 32-bits or greater to ensure the
                    // negation can't overflow.
                    interval = Interval::nothing();
                    interval.include(a.min);
                    interval.include(a.max);
                    interval.include(-a.min);
                    interval.include(-a.max);
                } else if (op->type.is_uint()) {
                    // Division can't make unsigned integers large,
                    // but could make them arbitrarily small.
                    interval.min = make_zero(a.min.type());
                    interval.max = a.max;
                } else {
                    // Division can make floats arbitrarily large, and
                    // we can't easily negate narrow bit-width signed
                    // integers because they just wrap.
                    bounds_of_type(op->type);
                }
            } else {
                Type t = op->type.element_of();

                if (div_cannot_overflow(a, b, t)) {
                    // Divisor is either strictly positive or strictly
                    // negative, so we can just take the extrema.
                    interval = Interval::nothing();
                    interval.include(a.min / b.min);
                    interval.include(a.max / b.min);
                    interval.include(a.min / b.max);
                    interval.include(a.max / b.max);
                } else {
                    // Overflow is possible because a can be min value of type t and
                    // b can be -1.
                    bounds_of_type(op->type);
                }
            }
        } else {
            bounds_of_type(op->type);
        }
    }

    void visit(const Mod *op) override {
        TRACK_BOUNDS_INTERVAL;
        op->a.accept(this);
        Interval a = interval;

        op->b.accept(this);
        Interval b = interval;

        if (a.is_single_point(op->a) && b.is_single_point(op->b)) {
            interval = Interval::single_point(op);
            return;
        }

        Type t = op->type.element_of();

        // Mod is always positive
        interval.min = make_zero(t);
        interval.max = Interval::pos_inf();

        if (!b.is_bounded()) {
            if (a.has_lower_bound() && can_prove(a.min >= 0)) {
                // Mod cannot make positive values larger
                interval.max = a.max;
            }
        } else {
            // b is bounded
            if (b.max.type().is_int_or_uint() && is_positive_const(b.min)) {
                // If the RHS is >= 1, the result is in [0, max_b-1]
                interval.max = b.max - make_one(t);
            } else if (b.max.type().is_uint()) {
                // if b.max = 0 then result is [0, 0], else [0, b.max - 1]
                interval.max = select(b.max == make_zero(t), make_zero(t), b.max - make_one(t));
            } else if (b.max.type().is_int()) {
                // x % [4,10] -> [0,9]
                // x % [-8,-3] -> [0,7]
                // x % [-8, 10] -> [0,9]
                interval.max = Max::make(interval.min, b.max - make_one(t));
                interval.max = Max::make(interval.max, make_const(t, -1) - b.min);
            } else if (b.max.type().is_float()) {
                // The floating point version has the same sign rules,
                // but can reach all the way up to the original value,
                // so there's no -1.
                interval.max = Max::make(b.max, -b.min);
            }
        }
    }

    void visit(const Min *op) override {
        TRACK_BOUNDS_INTERVAL;
        op->a.accept(this);
        Interval a = interval;

        op->b.accept(this);
        Interval b = interval;

        if (a.is_single_point(op->a) && b.is_single_point(op->b)) {
            interval = Interval::single_point(op);
        } else if (a.is_single_point() && b.is_single_point()) {
            interval = Interval::single_point(Interval::make_min(a.min, b.min));
        } else {
            interval = Interval(Interval::make_min(a.min, b.min),
                                Interval::make_min(a.max, b.max));
        }
    }

    void visit(const Max *op) override {
        TRACK_BOUNDS_INTERVAL;
        op->a.accept(this);
        Interval a = interval;

        op->b.accept(this);
        Interval b = interval;

        if (a.is_single_point(op->a) && b.is_single_point(op->b)) {
            interval = Interval::single_point(op);
        } else if (a.is_single_point() && b.is_single_point()) {
            interval = Interval::single_point(Interval::make_max(a.min, b.min));
        } else {
            interval = Interval(Interval::make_max(a.min, b.min),
                                Interval::make_max(a.max, b.max));
        }
    }

    // only used for LT and LE - GT and GE normalize to LT and LTE
    template<typename Cmp>
    void visit_compare(const Expr &a_expr, const Expr &b_expr) {
        a_expr.accept(this);
        if (!interval.has_upper_bound() && !interval.has_lower_bound()) {
            bounds_of_type(Bool());
            return;
        }
        Interval a = interval;

        b_expr.accept(this);
        if (!interval.has_upper_bound() && !interval.has_lower_bound()) {
            bounds_of_type(Bool());
            return;
        }
        Interval b = interval;

        bounds_of_type(Bool());

        // The returned interval should have the property that min <=
        // val <= max. For integers it's clear what this means. For
        // bools, treating false < true, '<=' is in fact
        // implication. So we want conditions min and max such that
        // min implies val implies max.  So min should be a sufficient
        // condition, and max should be a necessary condition.

        // a.max <(=) b.min implies a <(=) b, so a <(=) b is at least
        // as true as a.max <(=) b.min. This does not depend on a's
        // lower bound or b's upper bound.
        if (a.has_upper_bound() && b.has_lower_bound()) {
            interval.min = Cmp::make(a.max, b.min);
        }

        // a <(=) b implies a.min <(=) b.max, so a <(=) b is at most
        // as true as a.min <(=) b.max. This does not depend on a's
        // upper bound or b's lower bound.
        if (a.has_lower_bound() && b.has_upper_bound()) {
            interval.max = Cmp::make(a.min, b.max);
        }
    }

    void visit(const LT *op) override {
        TRACK_BOUNDS_INTERVAL;
        visit_compare<LT>(op->a, op->b);
    }

    void visit(const LE *op) override {
        TRACK_BOUNDS_INTERVAL;
        visit_compare<LE>(op->a, op->b);
    }

    void visit(const GT *op) override {
        TRACK_BOUNDS_INTERVAL;
        visit_compare<LT>(op->b, op->a);
    }

    void visit(const GE *op) override {
        TRACK_BOUNDS_INTERVAL;
        visit_compare<LE>(op->b, op->a);
    }

    void visit(const EQ *op) override {
        TRACK_BOUNDS_INTERVAL;
        op->a.accept(this);
        Interval a = interval;

        op->b.accept(this);
        Interval b = interval;

        if (a.is_single_point(op->a) && b.is_single_point(op->b)) {
            interval = Interval::single_point(op);
        } else if (a.is_single_point() && b.is_single_point()) {
            interval = Interval::single_point(a.min == b.min);
        } else {
            // If either vary, it could always be false, so we have no
            // good sufficient condition.
            bounds_of_type(op->type);
            // But could it be true? A necessary condition is that the
            // ranges overlap.
            if (a.is_bounded() && b.is_bounded()) {
                interval.max = a.min <= b.max && b.min <= a.max;
            } else if (a.has_upper_bound() && b.has_lower_bound()) {
                // a.min <= b.max is implied if a.min = -inf or b.max = +inf.
                interval.max = b.min <= a.max;
            } else if (a.has_lower_bound() && b.has_upper_bound()) {
                // b.min <= a.max is implied if a.max = +inf or b.min = -inf.
                interval.max = a.min <= b.max;
            }
        }
    }

    void visit(const NE *op) override {
        TRACK_BOUNDS_INTERVAL;
        op->a.accept(this);
        Interval a = interval;

        op->b.accept(this);
        Interval b = interval;

        if (a.is_single_point(op->a) && b.is_single_point(op->b)) {
            interval = Interval::single_point(op);
        } else if (a.is_single_point() && b.is_single_point()) {
            interval = Interval::single_point(a.min != b.min);
        } else {
            // If either vary, it could always be true that they're
            // not equal, so we have no good necessary condition.
            bounds_of_type(op->type);
            // But we do have a sufficient condition. If the ranges of
            // a and b do not overlap, then they must be not equal.
            if (a.is_bounded() && b.is_bounded()) {
                interval.min = a.min > b.max || b.min > a.max;
            } else if (a.has_upper_bound() && b.has_lower_bound()) {
                // a.min > b.max is false if a.min = -inf or b.max = +inf.
                // a does not need a lower bound nor does b need
                // an upper bound for this condition.
                interval.min = b.min > a.max;
            } else if (a.has_lower_bound() && b.has_upper_bound()) {
                // b.min > a.max is false if a.max = +inf or b.min = -inf.
                // a does not need an upper bound nor does b need
                // a lower bound for this condition.
                interval.min = a.min > b.max;
            }
        }
    }

    Expr make_and(Expr a, Expr b) {
        if (is_const_one(a)) {
            return b;
        }
        if (is_const_one(b)) {
            return a;
        }
        if (is_const_zero(a)) {
            return a;
        }
        if (is_const_zero(b)) {
            return b;
        }
        return a && b;
    }

    void visit(const And *op) override {
        TRACK_BOUNDS_INTERVAL;
        op->a.accept(this);
        Interval a = interval;

        op->b.accept(this);
        Interval b = interval;

        if (a.is_single_point(op->a) && b.is_single_point(op->b)) {
            interval = Interval::single_point(op);
        } else if (a.is_single_point() && b.is_single_point()) {
            interval = Interval::single_point(a.min && b.min);
        } else {
            // And is monotonic increasing in both args
            interval.min = make_and(a.min, b.min);
            interval.max = make_and(a.max, b.max);
        }
    }

    Expr make_or(Expr a, Expr b) {
        if (is_const_one(a)) {
            return a;
        }
        if (is_const_one(b)) {
            return b;
        }
        if (is_const_zero(a)) {
            return b;
        }
        if (is_const_zero(b)) {
            return a;
        }
        return a || b;
    }

    void visit(const Or *op) override {
        TRACK_BOUNDS_INTERVAL;
        op->a.accept(this);
        Interval a = interval;

        op->b.accept(this);
        Interval b = interval;

        if (a.is_single_point(op->a) && b.is_single_point(op->b)) {
            interval = Interval::single_point(op);
        } else if (a.is_single_point() && b.is_single_point()) {
            interval = Interval::single_point(a.min || b.min);
        } else {
            // Or is monotonic increasing in both args
            interval.min = make_or(a.min, b.min);
            interval.max = make_or(a.max, b.max);
        }
    }

    Expr make_not(const Expr &e) {
        if (is_const_one(e)) {
            return make_zero(e.type());
        }
        if (is_const_zero(e)) {
            return make_one(e.type());
        }
        return !e;
    }

    void visit(const Not *op) override {
        TRACK_BOUNDS_INTERVAL;
        op->a.accept(this);
        Interval a = interval;

        if (a.is_single_point(op->a)) {
            interval = Interval::single_point(op);
        } else if (a.is_single_point()) {
            interval = Interval::single_point(!a.min);
        } else {
            interval.min = make_not(a.max);
            interval.max = make_not(a.min);
        }
    }

    void visit(const Select *op) override {
        TRACK_BOUNDS_INTERVAL;
        op->true_value.accept(this);
        Interval a = interval;

        op->false_value.accept(this);
        Interval b = interval;

        op->condition.accept(this);
        Interval cond = interval;

        if (cond.is_single_point()) {
            if (is_const_one(cond.min)) {
                interval = a;
                return;
            } else if (is_const_zero(cond.min)) {
                interval = b;
                return;
            }
        }

        Type t = op->type.element_of();

        if (!a.has_lower_bound() || !b.has_lower_bound()) {
            interval.min = Interval::neg_inf();
        } else if (a.min.same_as(b.min)) {
            interval.min = a.min;
        } else if (cond.is_single_point()) {
            interval.min = select(cond.min, a.min, b.min);
        } else if (is_const_zero(cond.min) && is_const_one(cond.max)) {
            interval.min = Interval::make_min(a.min, b.min);
        } else if (is_const_one(cond.max)) {
            // cond.min is non-trivial
            string var_name = unique_name('t');
            Expr var = Variable::make(t, var_name);
            interval.min = Interval::make_min(select(cond.min, var, b.min), var);
            interval.min = Let::make(var_name, a.min, interval.min);
        } else if (is_const_zero(cond.min)) {
            // cond.max is non-trivial
            string var_name = unique_name('t');
            Expr var = Variable::make(t, var_name);
            interval.min = Interval::make_min(select(cond.max, a.min, var), var);
            interval.min = Let::make(var_name, b.min, interval.min);
        } else {
            string a_var_name = unique_name('t'), b_var_name = unique_name('t');
            Expr a_var = Variable::make(t, a_var_name);
            Expr b_var = Variable::make(t, b_var_name);
            interval.min = Interval::make_min(select(cond.min, a_var, b_var),
                                              select(cond.max, a_var, b_var));
            interval.min = Let::make(a_var_name, a.min, interval.min);
            interval.min = Let::make(b_var_name, b.min, interval.min);
        }

        if (!a.has_upper_bound() || !b.has_upper_bound()) {
            interval.max = Interval::pos_inf();
        } else if (a.max.same_as(b.max)) {
            interval.max = a.max;
        } else if (cond.is_single_point()) {
            interval.max = select(cond.min, a.max, b.max);
        } else if (is_const_zero(cond.min) && is_const_one(cond.max)) {
            interval.max = Interval::make_max(a.max, b.max);
        } else if (is_const_one(cond.max)) {
            // cond.min is non-trivial
            string var_name = unique_name('t');
            Expr var = Variable::make(t, var_name);
            interval.max = Interval::make_max(select(cond.min, var, b.max), var);
            interval.max = Let::make(var_name, a.max, interval.max);
        } else if (is_const_zero(cond.min)) {
            // cond.max is non-trivial
            string var_name = unique_name('t');
            Expr var = Variable::make(t, var_name);
            interval.max = Interval::make_max(select(cond.max, a.max, var), var);
            interval.max = Let::make(var_name, b.max, interval.max);
        } else {
            string a_var_name = unique_name('t'), b_var_name = unique_name('t');
            Expr a_var = Variable::make(t, a_var_name);
            Expr b_var = Variable::make(t, b_var_name);
            interval.max = Interval::make_max(select(cond.min, a_var, b_var),
                                              select(cond.max, a_var, b_var));
            interval.max = Let::make(a_var_name, a.max, interval.max);
            interval.max = Let::make(b_var_name, b.max, interval.max);
        }
    }

    void visit(const Load *op) override {
        TRACK_BOUNDS_INTERVAL;
        op->index.accept(this);
        if (!const_bound && interval.is_single_point() && is_const_one(op->predicate)) {
            // If the index is const and it is not a predicated load,
            // we can return the load of that index
            Expr load_min =
                Load::make(op->type.element_of(), op->name, interval.min,
                           op->image, op->param, const_true(), ModulusRemainder());
            interval = Interval::single_point(load_min);
        } else {
            // Otherwise use the bounds of the type
            bounds_of_type(op->type);
        }
    }

    void visit(const Ramp *op) override {
        TRACK_BOUNDS_INTERVAL;
        // Treat the ramp lane as a free variable
        string var_name = unique_name('t');
        Expr var = Variable::make(op->base.type().element_of(), var_name);
        Expr lane = op->base + var * op->stride;
        Expr min_value = make_const(var.type(), 0);
        Expr max_value = make_const(var.type(), op->lanes - 1);
        if (!var.type().can_represent((int64_t)(op->lanes - 1))) {
            // max_value will overflow.
            min_value = var.type().min();
            max_value = var.type().max();
        }
        ScopedBinding<Interval> p(scope, var_name, Interval(min_value, max_value));
        lane.accept(this);
    }

    void visit(const Broadcast *op) override {
        TRACK_BOUNDS_INTERVAL;
        op->value.accept(this);
    }

    void visit(const Call *op) override {
        TRACK_BOUNDS_INTERVAL;
        TRACK_BOUNDS_INFO("name:", op->name);

        // Tags are hints that don't affect the results of the expression,
        // and can be very deeply nested in the case of strict_float. The
        // bounds of this call are *always* exactly that of its first argument,
        // so short circuit it here.
        if (op->is_tag()) {
            internal_assert(op->args.size() == 1);
            op->args[0].accept(this);
            return;
        }

        // For call nodes, we want to only evaluate the bounds of each arg once, but
        // lazily because for many functions we don't need them at all. This class
        // helps avoid accidentally revisiting nodes.
        class LazyArgBounds {
            const vector<Expr> &args;
            Bounds *visitor;
            vector<Interval> intervals;

        public:
            LazyArgBounds(const vector<Expr> &args, Bounds *visitor)
                : args(args), visitor(visitor) {
            }

            const Interval &get(int i) {
                if (intervals.empty()) {
                    intervals.resize(args.size(), Interval::nothing());
                }
                if (intervals[i].is_empty()) {
                    args[i].accept(visitor);
                    intervals[i] = visitor->interval;
                }
                return intervals[i];
            }
        };

        LazyArgBounds arg_bounds(op->args, this);

        Type t = op->type.element_of();

        if (t.is_handle()) {
            interval = Interval::everything();
            return;
        }

        if (!const_bound &&
            (op->call_type == Call::PureExtern ||
             op->call_type == Call::PureIntrinsic ||
             op->call_type == Call::Image)) {

            // If the args are const we can return the call of those args
            // for pure functions. For other types of functions, the same
            // call in two different places might produce different
            // results (e.g. during the update step of a reduction), so we
            // can't move around call nodes.

            std::vector<Expr> new_args(op->args.size());
            bool const_args = true;
            for (size_t i = 0; i < op->args.size() && const_args; i++) {
                const Interval &interval = arg_bounds.get(i);
                if (interval.is_single_point()) {
                    new_args[i] = interval.min;
                } else {
                    const_args = false;
                }
            }
            if (const_args) {
                Expr call = Call::make(t, op->name, new_args, op->call_type,
                                       op->func, op->value_index, op->image, op->param);
                interval = Interval::single_point(call);
                return;
            }
            // else fall thru and continue
        }

        const auto handle_expr_bounds = [this, t](const Expr &e) -> void {
            if (e.defined()) {
                e.accept(this);
            } else {
                // Just use the bounds of the type
                this->bounds_of_type(t);
            }
        };

        if (op->is_intrinsic(Call::abs)) {
            Interval a = arg_bounds.get(0);

            if (a.is_bounded()) {
                if (equal(a.min, a.max)) {
                    interval = Interval::single_point(Call::make(t, Call::abs, {a.max}, Call::PureIntrinsic));
                } else if (op->args[0].type().is_int() && op->args[0].type().bits() >= 32) {
                    interval.min = Cast::make(t, Max::make(a.min, -Min::make(make_zero(a.min.type()), a.max)));
                    interval.max = Cast::make(t, Max::make(-a.min, a.max));
                } else {
                    interval.min = Cast::make(t, Max::make(a.min, -Min::make(make_zero(a.min.type()), a.max)));
                    a.min = Call::make(t, Call::abs, {a.min}, Call::PureIntrinsic);
                    a.max = Call::make(t, Call::abs, {a.max}, Call::PureIntrinsic);
                    interval.max = Max::make(a.min, a.max);
                }
            } else {
                if (a.has_lower_bound()) {
                    // If a is strictly positive, then abs(a) is strictly positive.
                    interval.min = Cast::make(t, Max::make(make_zero(a.min.type()), a.min));
                } else if (a.has_upper_bound()) {
                    // If a is strictly negative, then abs(a) is strictly positive.
                    interval.min = Cast::make(t, -Min::make(make_zero(a.max.type()), a.max));
                } else {
                    interval.min = make_zero(t);
                }
                // If the argument is unbounded on one side, then the max is unbounded.
                interval.max = Interval::pos_inf();
            }
        } else if (op->is_intrinsic(Call::absd)) {
            internal_assert(!t.is_handle());
            if (t.is_float()) {
                Expr e = abs(op->args[0] - op->args[1]);
                e.accept(this);
            } else {
                // absd() for int types will always produce a uint result
                internal_assert(t.is_uint());
                Interval a_interval = arg_bounds.get(0);
                Interval b_interval = arg_bounds.get(1);
                if (a_interval.is_bounded() && b_interval.is_bounded()) {
                    interval.min = make_zero(t);
                    interval.max = max(absd(a_interval.max, b_interval.min), absd(a_interval.min, b_interval.max));
                } else {
                    bounds_of_type(t);
                }
            }
        } else if (op->is_intrinsic(Call::saturating_cast)) {
            internal_assert(op->args.size() == 1);

            Expr a = lower_saturating_cast(op->type, op->args[0]);
            a.accept(this);
            return;
        } else if (op->is_intrinsic(Call::unsafe_promise_clamped) ||
                   op->is_intrinsic(Call::promise_clamped)) {
            // Unlike an explicit clamp, we are also permitted to
            // assume the upper bound is greater than the lower bound.
            Interval lower = arg_bounds.get(1);
            Interval upper = arg_bounds.get(2);
            interval = arg_bounds.get(0);

            if (op->is_intrinsic(Call::promise_clamped) &&
                interval.is_single_point()) {
                // It's not safe to lift a promise_clamped
                // intrinsic. They make a claim that holds true at
                // that specific point in the IR. But if it's a single
                // point we're probably inside the scope over which
                // the thing varies, so we don't want to needlessly
                // complicate the IR by injecting the min/max. For now
                // we just drop the annotation and return the bounds
                // of the first arg.
                return;
            }

            if (op->is_intrinsic(Call::unsafe_promise_clamped) &&
                interval.is_single_point(op->args[0]) &&
                lower.is_single_point(op->args[1]) &&
                upper.is_single_point(op->args[2])) {
                // It *is* safe to lift an
                // unsafe_promise_clamped. Those are injected by the
                // user and represent a promise that holds globally
                // across the entire program. So in the case that
                // nothing varies we return the full Expr, not just
                // the first arg. In the case where things are varying
                // we resolve to min/max (i.e. we exploit the promise).
                interval = Interval::single_point(op);
                return;
            }

            interval.min = Interval::make_max(interval.min, lower.min);
            interval.max = Interval::make_min(interval.max, upper.max);
        } else if (op->is_intrinsic(Call::return_second)) {
            internal_assert(op->args.size() == 2);
            interval = arg_bounds.get(1);
        } else if (op->is_intrinsic(Call::if_then_else)) {
            internal_assert(op->args.size() == 2 || op->args.size() == 3);
            // Probably more conservative than necessary
            Expr false_value = op->args.size() == 2 ? op->args[1] : op->args[2];
            Expr equivalent_select = Select::make(op->args[0], op->args[1], false_value);
            equivalent_select.accept(this);
        } else if (op->is_intrinsic(Call::require)) {
            internal_assert(op->args.size() == 3);
            interval = arg_bounds.get(1);
        } else if (op->is_intrinsic(Call::shift_left) ||
                   op->is_intrinsic(Call::shift_right) ||
                   op->is_intrinsic(Call::bitwise_xor) ||
                   op->is_intrinsic(Call::bitwise_and) ||
                   op->is_intrinsic(Call::bitwise_or)) {
            Expr a = op->args[0], b = op->args[1];
            Interval a_interval = arg_bounds.get(0);
            Interval b_interval = arg_bounds.get(1);
            if (a_interval.is_single_point(a) && b_interval.is_single_point(b)) {
                interval = Interval::single_point(op);
            } else if (a_interval.is_single_point() && b_interval.is_single_point()) {
                interval = Interval::single_point(Call::make(t, op->name, {a_interval.min, b_interval.min}, op->call_type));
            } else {
                bounds_of_type(t);
                // For some of these intrinsics applied to integer
                // types we can go a little further.
                if (t.is_int() || t.is_uint()) {
                    if (op->is_intrinsic(Call::shift_left)) {
                        if (t.is_int() && t.bits() >= 32) {
                            // Overflow is UB
                            if (a_interval.has_lower_bound() &&
                                b_interval.has_lower_bound() &&
                                can_prove(b_interval.min >= 0 &&
                                          b_interval.min < t.bits())) {
                                interval.min = a_interval.min << b_interval.min;
                            } else if (a_interval.has_lower_bound() &&
                                       b_interval.has_lower_bound() &&
                                       !b_interval.min.type().is_uint() &&
                                       (a_interval.min.type().is_uint() ||
                                        can_prove(a_interval.min >= 0)) &&
                                       can_prove(b_interval.min < 0 &&
                                                 b_interval.min > -t.bits())) {
                                interval.min = a_interval.min >> abs(b_interval.min);
                            } else if (a_interval.has_lower_bound() &&
                                       a_interval.min.type().is_int() &&
                                       can_prove(a_interval.min < 0) &&
                                       b_interval.has_upper_bound()) {
                                // If a can be negative, then we split a_interval into
                                // two ranges, [a.min, 0) and [0, a.max]. Note that the
                                // second range may not exist, if a's range is fully
                                // negative, but that doesn't matter - a positive value
                                // cannot be shifted to produce a negative, so the min
                                // of the operation is produced in the negative range.
                                if (!b_interval.max.type().is_uint() &&
                                    can_prove(b_interval.max <= 0)) {
                                    // If b is strictly non-positive, then the magnitude can only decrease.
                                    interval.min = a_interval.min;
                                } else {
                                    // If b could be positive, then the magnitude might increase.
                                    interval.min = min(a_interval.min, a_interval.min << b_interval.max);
                                }
                            } else if (a_interval.has_lower_bound() &&
                                       (a_interval.min.type().is_uint() ||
                                        can_prove(a_interval.min >= 0))) {
                                // A positive value shifted cannot change sign.
                                interval.min = make_zero(t);
                            }
                            // TODO: Are there any other cases we can handle for interval.min?

                            if (a_interval.has_upper_bound() &&
                                b_interval.has_upper_bound() &&
                                can_prove(b_interval.max >= 0 &&
                                          b_interval.max < t.bits())) {
                                interval.max = a_interval.max << b_interval.max;
                            } else if (a_interval.has_upper_bound() &&
                                       b_interval.has_upper_bound() &&
                                       !b_interval.max.type().is_uint() &&
                                       can_prove(b_interval.max < 0 &&
                                                 b_interval.max > -t.bits())) {
                                interval.max = a_interval.max >> abs(b_interval.max);
                            }
                        } else if (is_const(b)) {
                            // We can normalize to multiplication
                            Expr equiv = a * (make_const(t, 1) << b);
                            equiv.accept(this);
                        }
                    } else if (op->is_intrinsic(Call::shift_right)) {
                        // Only try to improve on bounds-of-type if we can prove 0 <= b < t.bits,
                        // as shift_right(a, b) is UB for b outside that range.
                        if (b_interval.is_bounded()) {
                            bool b_min_ok_positive = can_prove(b_interval.min >= 0 &&
                                                               b_interval.min < t.bits());
                            bool b_max_ok_positive = can_prove(b_interval.max >= 0 &&
                                                               b_interval.max < t.bits());
                            bool b_min_ok_negative =
                                !b_interval.min.type().is_uint() &&
                                can_prove(b_interval.min < 0 && b_interval.min > -t.bits());
                            bool b_max_ok_negative =
                                !b_interval.max.type().is_uint() &&
                                can_prove(b_interval.max < 0 && b_interval.max > -t.bits());
                            if (a_interval.has_lower_bound()) {
                                if (b_max_ok_positive && (a_interval.min.type().is_uint() ||
                                                          can_prove(a_interval.min >= 0))) {
                                    interval.min = a_interval.min >> b_interval.max;
                                } else if (can_prove(a_interval.min < 0) && b_max_ok_negative) {
                                    interval.min = a_interval.min << abs(b_interval.max);
                                } else if (b_min_ok_positive && b_max_ok_positive) {
                                    // if a < 0, the smallest value will be a >> b.min
                                    // if a > 0, the smallest value will be a >> b.max
                                    interval.min = min(a_interval.min >> b_interval.min,
                                                       a_interval.min >> b_interval.max);
                                } else if (b_min_ok_negative && b_max_ok_negative) {
                                    // if a < 0, the smallest value will be a << abs(b.min)
                                    // if a > 0, the smallest value will be a << abs(b.max)
                                    interval.min = min(a_interval.min << abs(b_interval.min),
                                                       a_interval.min << abs(b_interval.max));
                                }
                            }
                            if (a_interval.has_upper_bound()) {
                                if (can_prove(a_interval.max >= 0) && b_min_ok_positive) {
                                    interval.max = a_interval.max >> b_interval.min;
                                } else if (can_prove(a_interval.max < 0) && b_min_ok_negative) {
                                    interval.max = a_interval.max << abs(b_interval.min);
                                } else if (b_min_ok_positive && b_max_ok_positive) {
                                    // if a < 0, the largest value will be a >> b.max
                                    // if a > 0, the largest value will be a >> b.min
                                    interval.max = max(a_interval.max >> b_interval.max,
                                                       a_interval.max >> b_interval.min);
                                } else if (b_min_ok_negative && b_max_ok_negative) {
                                    // if a < 0, the largest value will be a << abs(b.max)
                                    // if a > 0, the largest value will be a << abs(b.min)
                                    interval.max = max(a_interval.max << abs(b_interval.max),
                                                       a_interval.max << abs(b_interval.min));
                                }
                            }
                        }
                    } else if (op->is_intrinsic(Call::bitwise_and) &&
                               a_interval.has_upper_bound() &&
                               b_interval.has_upper_bound()) {
                        bool a_positive = a_interval.has_lower_bound() && can_prove(a_interval.min >= 0);
                        bool b_positive = b_interval.has_lower_bound() && can_prove(b_interval.min >= 0);
                        if (a_positive && b_positive) {
                            // Positive and smaller than both args
                            interval.max = min(a_interval.max, b_interval.max);
                            interval.min = make_zero(t);
                        } else if (t.is_int()) {
                            if (b_positive) {
                                interval.min = make_zero(t);
                                interval.max = b_interval.max;
                            } else if (a_positive) {
                                interval.min = make_zero(t);
                                interval.max = a_interval.max;
                            } else {
                                // Smaller than the larger of the two args
                                interval.max = max(a_interval.max, b_interval.max);
                            }
                        }

                    } else if (op->is_intrinsic(Call::bitwise_or) &&
                               a_interval.has_lower_bound() &&
                               b_interval.has_lower_bound()) {
                        if (t.is_int()) {
                            // Larger than the smaller arg
                            interval.min = min(a_interval.min, b_interval.min);
                        } else if (t.is_uint()) {
                            // Larger than both args
                            interval.min = max(a_interval.min, b_interval.min);
                        }
                    }
                }
            }
        } else if (op->is_intrinsic(Call::bitwise_not)) {
            // In 2's complement bitwise not inverts the ordering of
            // the space, without causing overflow (unlike negation),
            // so bitwise not is monotonic decreasing.
            Interval a_interval = arg_bounds.get(0);
            if (a_interval.is_single_point(op->args[0])) {
                interval = Interval::single_point(op);
            } else if (a_interval.is_single_point()) {
                interval = Interval::single_point(~a_interval.min);
            } else {
                bounds_of_type(t);
                if (t.is_int() || t.is_uint()) {
                    if (a_interval.has_upper_bound()) {
                        interval.min = ~a_interval.max;
                    }
                    if (a_interval.has_lower_bound()) {
                        interval.max = ~a_interval.min;
                    }
                }
            }
        } else if (op->args.size() == 1 &&
                   (op->is_intrinsic(Call::round) ||
                    op->is_intrinsic(Call::strict_float) ||
                    op->name == "ceil_f32" || op->name == "ceil_f64" ||
                    op->name == "floor_f32" || op->name == "floor_f64" ||
                    op->name == "exp_f32" || op->name == "exp_f64" ||
                    op->name == "log_f32" || op->name == "log_f64") &&
                   (interval = arg_bounds.get(0)).is_bounded()) {
            // For monotonic, pure, single-argument functions, we can
            // make two calls for the min and the max.
            interval = Interval(
                Call::make(t, op->name, {interval.min}, op->call_type,
                           op->func, op->value_index, op->image, op->param),
                Call::make(t, op->name, {interval.max}, op->call_type,
                           op->func, op->value_index, op->image, op->param));
        } else if (op->is_intrinsic(Call::popcount) ||
                   op->is_intrinsic(Call::count_leading_zeros) ||
                   op->is_intrinsic(Call::count_trailing_zeros)) {
            internal_assert(op->args.size() == 1);
            const Type &t = op->type.element_of();
            Expr min = make_zero(t);
            Expr max = make_const(t, op->args[0].type().bits());
            if (op->is_intrinsic(Call::count_leading_zeros)) {
                // clz treats signed and unsigned ints the same way;
                // cast all ints to uint to simplify this.
                cast(op->type.with_code(halide_type_uint), op->args[0]).accept(this);
                Interval a = interval;
                if (a.has_lower_bound()) {
                    max = cast(t, count_leading_zeros(a.min));
                }
                if (a.has_upper_bound()) {
                    min = cast(t, count_leading_zeros(a.max));
                }
            }
            interval = Interval(min, max);
        } else if (op->is_intrinsic(Call::memoize_expr)) {
            internal_assert(!op->args.empty());
            interval = arg_bounds.get(0);
        } else if (op->is_intrinsic(Call::scatter_gather)) {
            // Take the union of the args
            Interval result = Interval::nothing();
            for (size_t i = 0; i < op->args.size(); i++) {
                result.include(arg_bounds.get(i));
            }
            interval = result;
        } else if (op->is_intrinsic(Call::mux)) {
            // Take the union of all args but the first
            Interval result = Interval::nothing();
            for (size_t i = 1; i < op->args.size(); i++) {
                result.include(arg_bounds.get(i));
            }
            interval = result;
<<<<<<< HEAD
        } else if (op->is_intrinsic({Call::widening_add,
                                     Call::widening_mul,
                                     Call::widening_shift_left,
                                     Call::widening_shift_right,
                                     Call::widening_sub,
                                     Call::widen_right_add,
                                     Call::widen_right_sub,
                                     Call::widen_right_mul,
                                     // TODO: the below intrinsics should not use the optimal lowering,
                                     // because that's harder for bounds inference to reason about.
                                     Call::rounding_halving_add,
                                     Call::halving_add,
                                     Call::saturating_add,
                                     Call::saturating_sub,
                                     Call::halving_sub,
                                     Call::rounding_shift_left,
                                     Call::rounding_shift_right,
                                     Call::mul_shift_right,
                                     Call::rounding_mul_shift_right})) {
            Expr a = lower_intrinsic(op);
            internal_assert(a.defined());
            a.accept(this);
=======
        } else if (op->is_intrinsic(Call::widen_right_add)) {
            internal_assert(op->args.size() == 2);
            Expr e = can_widen(op->args[1]) ?
                         lower_widen_right_add(op->args[0], op->args[1]) :
                         Expr();
            handle_expr_bounds(e);
        } else if (op->is_intrinsic(Call::widen_right_mul)) {
            internal_assert(op->args.size() == 2);
            Expr e = can_widen(op->args[1]) ?
                         lower_widen_right_mul(op->args[0], op->args[1]) :
                         Expr();
            handle_expr_bounds(e);
        } else if (op->is_intrinsic(Call::widen_right_sub)) {
            internal_assert(op->args.size() == 2);
            Expr e = can_widen(op->args[1]) ?
                         lower_widen_right_sub(op->args[0], op->args[1]) :
                         Expr();
            handle_expr_bounds(e);
        } else if (op->is_intrinsic(Call::widening_add)) {
            internal_assert(op->args.size() == 2);
            Expr e = can_widen_all(op->args) ?
                         lower_widening_add(op->args[0], op->args[1]) :
                         Expr();
            handle_expr_bounds(e);
        } else if (op->is_intrinsic(Call::widening_mul)) {
            internal_assert(op->args.size() == 2);
            Expr e = can_widen_all(op->args) ?
                         lower_widening_mul(op->args[0], op->args[1]) :
                         Expr();
            handle_expr_bounds(e);
        } else if (op->is_intrinsic(Call::widening_sub)) {
            internal_assert(op->args.size() == 2);
            Expr e = can_widen_all(op->args) ?
                         lower_widening_sub(op->args[0], op->args[1]) :
                         Expr();
            handle_expr_bounds(e);
        } else if (op->is_intrinsic(Call::saturating_add)) {
            internal_assert(op->args.size() == 2);
            Expr e = can_widen_all(op->args) ?
                         narrow(clamp(widen(op->args[0]) + widen(op->args[1]), t.min(), t.max())) :
                         Expr();
            handle_expr_bounds(e);
        } else if (op->is_intrinsic(Call::saturating_sub)) {
            internal_assert(op->args.size() == 2);
            Expr e = can_widen_all(op->args) ?
                         narrow(clamp(widen(op->args[0]) - widen(op->args[1]), t.min(), t.max())) :
                         Expr();
            handle_expr_bounds(e);
        } else if (op->is_intrinsic(Call::widening_shift_left)) {
            internal_assert(op->args.size() == 2);
            Expr e = can_widen(op->args[0]) ?
                         lower_widening_shift_left(op->args[0], op->args[1]) :
                         Expr();
            handle_expr_bounds(e);
        } else if (op->is_intrinsic(Call::widening_shift_right)) {
            internal_assert(op->args.size() == 2);
            Expr e = can_widen(op->args[0]) ?
                         lower_widening_shift_right(op->args[0], op->args[1]) :
                         Expr();
            handle_expr_bounds(e);
        } else if (op->is_intrinsic(Call::rounding_shift_right)) {
            internal_assert(op->args.size() == 2);
            // TODO: uses bitwise ops we may not handle well
            handle_expr_bounds(lower_rounding_shift_right(op->args[0], op->args[1]));
        } else if (op->is_intrinsic(Call::rounding_shift_left)) {
            internal_assert(op->args.size() == 2);
            // TODO: uses bitwise ops we may not handle well
            handle_expr_bounds(lower_rounding_shift_left(op->args[0], op->args[1]));
        } else if (op->is_intrinsic(Call::halving_add)) {
            internal_assert(op->args.size() == 2);
            Expr e = can_widen_all(op->args) ?
                         narrow((widen(op->args[0]) + widen(op->args[1])) / 2) :
                         Expr();
            handle_expr_bounds(e);
        } else if (op->is_intrinsic(Call::halving_sub)) {
            internal_assert(op->args.size() == 2);
            Expr e = can_widen_all(op->args) ?
                         narrow((widen(op->args[0]) - widen(op->args[1])) / 2) :
                         Expr();
            handle_expr_bounds(e);
        } else if (op->is_intrinsic(Call::rounding_halving_add)) {
            internal_assert(op->args.size() == 2);
            Expr e = can_widen_all(op->args) ?
                         narrow((widen(op->args[0]) + widen(op->args[1]) + 1) / 2) :
                         Expr();
            handle_expr_bounds(e);
        } else if (op->is_intrinsic(Call::rounding_mul_shift_right)) {
            internal_assert(op->args.size() == 3);
            Expr e = can_widen_all(op->args) ?
                         saturating_narrow(rounding_shift_right(widening_mul(op->args[0], op->args[1]), op->args[2])) :
                         Expr();
            handle_expr_bounds(e);
        } else if (op->is_intrinsic(Call::mul_shift_right)) {
            internal_assert(op->args.size() == 3);
            Expr e = can_widen_all(op->args) ?
                         saturating_narrow(widening_mul(op->args[0], op->args[1]) >> op->args[2]) :
                         Expr();
            handle_expr_bounds(e);
        } else if (op->is_intrinsic(Call::sorted_avg)) {
            internal_assert(op->args.size() == 2);
            Expr e = lower_sorted_avg(op->args[0], op->args[1]);
            handle_expr_bounds(e);
>>>>>>> 82021630
        } else if (op->call_type == Call::Halide) {
            bounds_of_func(op->name, op->value_index, op->type);
        } else {
            // Just use the bounds of the type
            bounds_of_type(t);
        }
    }

    void visit(const Let *op) override {
        TRACK_BOUNDS_INTERVAL;
        op->value.accept(this);
        Interval val = interval;

        // We'll either substitute the values in directly, or pass
        // them in as variables and add an outer let (to avoid
        // combinatorial explosion).
        Interval var;
        const string min_name = unique_name(op->name + ".min");
        const string max_name = unique_name(op->name + ".max");

        if (val.has_lower_bound()) {
            if (is_const(val.min)) {
                // Substitute it in
                var.min = val.min;
                val.min = Expr();
            } else {
                var.min = Variable::make(op->value.type().element_of(), min_name);
            }
        }

        if (val.has_upper_bound()) {
            if (is_const(val.max)) {
                // Substitute it in
                var.max = val.max;
                val.max = Expr();
            } else if (val.is_single_point()) {
                var.max = var.min;
            } else {
                var.max = Variable::make(op->value.type().element_of(), max_name);
            }
        }

        {
            ScopedBinding<Interval> p(scope, op->name, var);
            op->body.accept(this);
        }

        bool single_point = interval.is_single_point();

        if (interval.has_lower_bound()) {
            if (val.min.defined() &&
                expr_uses_var(interval.min, min_name)) {
                interval.min = Let::make(min_name, val.min, interval.min);
            }
            if (val.max.defined() &&
                !val.is_single_point() &&
                expr_uses_var(interval.min, max_name)) {
                interval.min = Let::make(max_name, val.max, interval.min);
            }
        }

        if (single_point) {
            interval.max = interval.min;
        } else if (interval.has_upper_bound()) {
            if (val.min.defined() &&
                expr_uses_var(interval.max, min_name)) {
                interval.max = Let::make(min_name, val.min, interval.max);
            }
            if (val.max.defined() &&
                !val.is_single_point() &&
                expr_uses_var(interval.max, max_name)) {
                interval.max = Let::make(max_name, val.max, interval.max);
            }
        }
    }

    void visit(const Shuffle *op) override {
        TRACK_BOUNDS_INTERVAL;
        Interval result = Interval::nothing();
        for (const Expr &i : op->vectors) {
            i.accept(this);
            result.include(interval);
        }
        interval = result;
    }

    void visit(const VectorReduce *op) override {
        TRACK_BOUNDS_INTERVAL;
        op->value.accept(this);
        int factor = op->value.type().lanes() / op->type.lanes();
        switch (op->op) {
        case VectorReduce::Add:
            if (interval.has_upper_bound()) {
                interval.max *= factor;
            }
            if (interval.has_lower_bound()) {
                interval.min *= factor;
            }
            break;
        case VectorReduce::SaturatingAdd:
        case VectorReduce::Mul:
            // Technically there are some things we could say
            // here. E.g. if all the lanes are positive then we're
            // bounded by the upper bound raised to the factor
            // power. However it's extremely unlikely that a mul
            // reduce will ever make it into a bounds expression, so
            // for now we bail.
            bounds_of_type(op->value.type());
            break;
        case VectorReduce::Min:
        case VectorReduce::Max:
        case VectorReduce::And:
        case VectorReduce::Or:
            // The bounds of a single lane are sufficient
            break;
        }
    }

    void visit(const LetStmt *) override {
        internal_error << "Bounds of statement\n";
    }

    void visit(const AssertStmt *) override {
        internal_error << "Bounds of statement\n";
    }

    void visit(const ProducerConsumer *) override {
        internal_error << "Bounds of statement\n";
    }

    void visit(const For *) override {
        internal_error << "Bounds of statement\n";
    }

    void visit(const Store *) override {
        internal_error << "Bounds of statement\n";
    }

    void visit(const Provide *) override {
        internal_error << "Bounds of statement\n";
    }

    void visit(const Allocate *) override {
        internal_error << "Bounds of statement\n";
    }

    void visit(const Realize *) override {
        internal_error << "Bounds of statement\n";
    }

    void visit(const Block *) override {
        internal_error << "Bounds of statement\n";
    }
};

// Version that exposes 'indent' is for internal use only
Interval bounds_of_expr_in_scope_with_indent(const Expr &expr, const Scope<Interval> &scope, const FuncValueBounds &fb, bool const_bound, int indent) {
#if DO_TRACK_BOUNDS_INTERVALS
    const string spaces(indent, ' ');
    debug(0) << spaces << "BoundsOfExprInScope {\n"
             << spaces << " expr: " << expr << "\n";
#endif
    Bounds b(&scope, fb, const_bound);
#if DO_TRACK_BOUNDS_INTERVALS
    b.log_indent = indent + 1;
#endif
    expr.accept(&b);
#if DO_TRACK_BOUNDS_INTERVALS
    debug(0) << spaces << " mn=" << simplify(b.interval.min) << "\n"
             << spaces << " mx=" << simplify(b.interval.max) << "\n"
             << spaces << "}\n";
#endif
    Type expected = expr.type().element_of();
    if (b.interval.has_lower_bound()) {
        internal_assert(b.interval.min.type() == expected)
            << "Min of " << expr
            << " should have been a scalar of type " << expected
            << ": " << b.interval.min << "\n";
    }
    if (b.interval.has_upper_bound()) {
        internal_assert(b.interval.max.type() == expected)
            << "Max of " << expr
            << " should have been a scalar of type " << expected
            << ": " << b.interval.max << "\n";
    }
    return b.interval;
}

}  // namespace

Interval bounds_of_expr_in_scope(const Expr &expr, const Scope<Interval> &scope, const FuncValueBounds &fb, bool const_bound) {
    return bounds_of_expr_in_scope_with_indent(expr, scope, fb, const_bound, 0);
}

Region region_union(const Region &a, const Region &b) {
    internal_assert(a.size() == b.size()) << "Mismatched dimensionality in region union\n";
    Region result;
    for (size_t i = 0; i < a.size(); i++) {
        Expr min = Min::make(a[i].min, b[i].min);
        Expr max_a = a[i].min + a[i].extent;
        Expr max_b = b[i].min + b[i].extent;
        Expr max_plus_one = Max::make(max_a, max_b);
        Expr extent = max_plus_one - min;
        result.emplace_back(simplify(min), simplify(extent));
    }
    return result;
}

void merge_boxes(Box &a, const Box &b) {
    if (b.empty()) {
        return;
    }

    if (a.empty()) {
        a = b;
        return;
    }

    internal_assert(a.size() == b.size());

    bool a_maybe_unused = a.maybe_unused();
    bool b_maybe_unused = b.maybe_unused();

    bool complementary = a_maybe_unused && b_maybe_unused &&
                         (equal(a.used, !b.used) || equal(!a.used, b.used));

    for (size_t i = 0; i < a.size(); i++) {
        if (!a[i].min.same_as(b[i].min)) {
            if (a[i].has_lower_bound() && b[i].has_lower_bound()) {
                if (a_maybe_unused && b_maybe_unused) {
                    if (complementary) {
                        a[i].min = select(a.used, a[i].min, b[i].min);
                    } else {
                        a[i].min = select(a.used && b.used, Interval::make_min(a[i].min, b[i].min),
                                          a.used, a[i].min,
                                          b[i].min);
                    }
                } else if (a_maybe_unused) {
                    a[i].min = select(a.used, Interval::make_min(a[i].min, b[i].min), b[i].min);
                } else if (b_maybe_unused) {
                    a[i].min = select(b.used, Interval::make_min(a[i].min, b[i].min), a[i].min);
                } else {
                    a[i].min = Interval::make_min(a[i].min, b[i].min);
                }
                a[i].min = simplify(a[i].min);
            } else {
                a[i].min = Interval::neg_inf();
            }
        }
        if (!a[i].max.same_as(b[i].max)) {
            if (a[i].has_upper_bound() && b[i].has_upper_bound()) {
                if (a_maybe_unused && b_maybe_unused) {
                    if (complementary) {
                        a[i].max = select(a.used, a[i].max, b[i].max);
                    } else {
                        a[i].max = select(a.used && b.used, Interval::make_max(a[i].max, b[i].max),
                                          a.used, a[i].max,
                                          b[i].max);
                    }
                } else if (a_maybe_unused) {
                    a[i].max = select(a.used, Interval::make_max(a[i].max, b[i].max), b[i].max);
                } else if (b_maybe_unused) {
                    a[i].max = select(b.used, Interval::make_max(a[i].max, b[i].max), a[i].max);
                } else {
                    a[i].max = Interval::make_max(a[i].max, b[i].max);
                }
                a[i].max = simplify(a[i].max);
            } else {
                a[i].max = Interval::pos_inf();
            }
        }
    }

    if (a_maybe_unused && b_maybe_unused) {
        if (!equal(a.used, b.used)) {
            a.used = simplify(a.used || b.used);
            if (is_const_one(a.used)) {
                a.used = Expr();
            }
        }
    } else {
        a.used = Expr();
    }
}

Box box_union(const Box &a, const Box &b) {
    Box result = a;
    merge_boxes(result, b);
    return result;
}

Box box_intersection(const Box &a, const Box &b) {
    Box result;
    if (a.empty() || b.empty()) {
        return result;
    }

    internal_assert(a.size() == b.size());
    result.resize(a.size());

    for (size_t i = 0; i < a.size(); i++) {
        result[i].min = simplify(max(a[i].min, b[i].min));
        result[i].max = simplify(min(a[i].max, b[i].max));
    }

    // The intersection is only used if both a and b are used.
    if (a.maybe_unused() && b.maybe_unused()) {
        result.used = a.used && b.used;
    } else if (a.maybe_unused()) {
        result.used = a.used;
    } else if (b.maybe_unused()) {
        result.used = b.used;
    }

    return result;
}

bool boxes_overlap(const Box &a, const Box &b) {
    // If one box is scalar and the other is not, the boxes cannot
    // overlap.
    if (a.size() != b.size() && (a.empty() || b.empty())) {
        return false;
    }

    internal_assert(a.size() == b.size());

    bool a_maybe_unused = a.maybe_unused();
    bool b_maybe_unused = b.maybe_unused();

    // Overlapping requires both boxes to be used.
    Expr overlap = ((a_maybe_unused ? a.used : const_true()) &&
                    (b_maybe_unused ? b.used : const_true()));

    for (size_t i = 0; i < a.size(); i++) {
        if (a[i].has_upper_bound() && b[i].has_lower_bound()) {
            overlap = overlap && b[i].max >= a[i].min;
        }
        if (a[i].has_lower_bound() && b[i].has_upper_bound()) {
            overlap = overlap && a[i].max >= b[i].min;
        }
    }

    // Conservatively, assume they overlap if we can't prove there's no overlap
    return !can_prove(simplify(!overlap));
}

bool box_contains(const Box &outer, const Box &inner) {
    // If the inner box has more dimensions than the outer box, the
    // inner box cannot fit in the outer box.
    if (inner.size() > outer.size()) {
        return false;
    }
    Expr condition = const_true();
    for (size_t i = 0; i < inner.size(); i++) {
        if ((outer[i].has_lower_bound() && !inner[i].has_lower_bound()) ||
            (outer[i].has_upper_bound() && !inner[i].has_upper_bound())) {
            return false;
        }
        if (outer[i].has_lower_bound()) {
            condition = condition && (outer[i].min <= inner[i].min);
        }
        if (outer[i].has_upper_bound()) {
            condition = condition && (outer[i].max >= inner[i].max);
        }
    }
    if (outer.maybe_unused()) {
        if (inner.maybe_unused()) {
            // inner condition must imply outer one
            condition = condition && ((outer.used && inner.used) == inner.used);
        } else {
            // outer box is conditional, but inner is not
            return false;
        }
    }
    return can_prove(condition);
}

namespace {

class FindInnermostVar : public IRVisitor {
public:
    const Scope<int> &vars_depth;
    string innermost_var;

    FindInnermostVar(const Scope<int> &vars_depth)
        : vars_depth(vars_depth) {
    }

private:
    using IRVisitor::visit;
    int innermost_depth = -1;

    void visit(const Variable *op) override {
        if (const int *depth = vars_depth.find(op->name)) {
            if (*depth > innermost_depth) {
                innermost_var = op->name;
                innermost_depth = *depth;
            }
        }
    }
};

// Place innermost vars in an IfThenElse's condition as far to the left as possible.
class SolveIfThenElse : public IRMutator {
    // Scope of variable names and their depths. Higher depth indicates
    // variable defined more innermost.
    Scope<int> vars_depth;
    int depth = -1;

    using IRMutator::visit;

    void push_var(const string &var) {
        depth += 1;
        vars_depth.push(var, depth);
    }

    void pop_var(const string &var) {
        depth -= 1;
        vars_depth.pop(var);
    }

    Stmt visit(const LetStmt *op) override {
        Stmt orig = op;
        vector<const LetStmt *> frames;
        Stmt body;
        do {
            frames.push_back(op);
            push_var(op->name);
            body = op->body;
            op = body.as<LetStmt>();
        } while (op);

        Stmt s = mutate(body);

        if (s.same_as(body)) {
            for (auto it = frames.rbegin(); it != frames.rend(); it++) {
                pop_var((*it)->name);
            }
            return orig;
        } else {
            for (auto it = frames.rbegin(); it != frames.rend(); it++) {
                pop_var((*it)->name);
                s = LetStmt::make((*it)->name, (*it)->value, s);
            }
            return s;
        }
    }

    Stmt visit(const For *op) override {
        push_var(op->name);
        Stmt stmt = IRMutator::visit(op);
        pop_var(op->name);
        return stmt;
    }

    Stmt visit(const IfThenElse *op) override {
        Stmt stmt = IRMutator::visit(op);
        op = stmt.as<IfThenElse>();
        internal_assert(op);

        FindInnermostVar find(vars_depth);
        op->condition.accept(&find);
        if (!find.innermost_var.empty()) {
            Expr condition = solve_expression(op->condition, find.innermost_var).result;
            if (!condition.same_as(op->condition)) {
                stmt = IfThenElse::make(condition, op->then_case, op->else_case);
            }
        }
        return stmt;
    }
};

// Collect all variables referenced in an expr or statement
// (excluding 'skipped_var')
class CollectVars : public IRGraphVisitor {
public:
    string skipped_var;
    set<string> vars;

    CollectVars(const string &v)
        : skipped_var(v) {
    }

private:
    using IRGraphVisitor::visit;

    void visit(const Variable *op) override {
        if (op->name != skipped_var) {
            vars.insert(op->name);
        }
    }
};

// Compute the box produced by a statement
class BoxesTouched : public IRGraphVisitor {

public:
    BoxesTouched(bool calls, bool provides, string fn, const Scope<Interval> *s, const FuncValueBounds &fb)
        : func(std::move(fn)), consider_calls(calls), consider_provides(provides), func_bounds(fb) {
        scope.set_containing_scope(s);
    }

    map<string, Box> boxes;

#if DO_TRACK_BOUNDS_INTERVALS
private:
    int log_indent = 0;

    HALIDE_ALWAYS_INLINE
    Interval bounds_of_expr_in_scope(const Expr &expr,
                                     const Scope<Interval> &scope,
                                     const FuncValueBounds &func_bounds = empty_func_value_bounds(),
                                     bool const_bound = false) {
        return bounds_of_expr_in_scope_with_indent(expr, scope, func_bounds, const_bound, log_indent);
    }

    std::string log_spaces() const {
        return std::string(log_indent, ' ');
    }

    struct BoxesTouchedLogger final {
        BoxesTouched *const self;
        BoxesTouchedLogger *const parent_logger;
        map<string, Box> boxes;

        template<typename... Args>
        void log_line(Args &&...args) {
            debug(0) << self->log_spaces();
            // C++17 right fold
            (debug(0) << ... << args) << "\n";
        }

        BoxesTouchedLogger(BoxesTouched *self, const char *pretty_function)
            : self(self), parent_logger(self->current_logger), boxes(self->boxes) {
            string name = replace_all(pretty_function, "(anonymous namespace)::", "");
            name = replace_all(name, "virtual void Halide::Internal::", "");
            name = replace_all(name, "(const Halide::Internal::", "(");
            name = replace_all(name, "::visit", "");
            name = replace_all(name, " *)", ")");

            if (self->consider_calls && !self->consider_provides) {
                name = replace_all(name, "BoxesTouched", "BoxesRequired");
            } else if (!self->consider_calls && self->consider_provides) {
                name = replace_all(name, "BoxesTouched", "BoxesProvided");
            }

            log_line(name, " {");
            self->log_indent++;
            self->current_logger = this;
        }

        static bool boxes_equal(const Box &a, const Box &b) {
            if (!equal(a.used, b.used)) {
                return false;
            }
            if (a.bounds.size() != b.bounds.size()) {
                return false;
            }
            for (size_t i = 0; i < a.bounds.size(); i++) {
                if (!equal(a.bounds[i].min, a.bounds[i].min)) {
                    return false;
                }
                if (!equal(a.bounds[i].max, a.bounds[i].max)) {
                    return false;
                }
            }
            return true;
        }

        void log_box_diffs(const map<string, Box> &before, const map<string, Box> &after) {
            const std::string spaces = self->log_spaces();
            for (const auto &it : after) {
                const auto &key = it.first;
                const auto &new_box = it.second;
                const auto old_box_it = before.find(key);
                if (old_box_it == before.end()) {
                    // Added.
                    debug(0) << spaces << "Added: " << key << " = " << new_box << "\n";
                } else {
                    const auto &old_box = old_box_it->second;
                    if (!boxes_equal(old_box, new_box)) {
                        debug(0) << spaces << "Changed: " << key << " = " << old_box << " -> " << new_box << "\n";
                    }
                }
            }
        }

        ~BoxesTouchedLogger() {
            log_box_diffs(this->boxes, self->boxes);
            self->log_indent--;
            log_line('}');
            internal_assert(self->current_logger == this);
            if (parent_logger) {
                // Propagate changes to our parent.
                // This isn't efficient at all, but it's usually-disabled debugging code.
                for (const auto &it : self->boxes) {
                    parent_logger->boxes[it.first] = it.second;
                }
            }
            self->current_logger = parent_logger;
        }
    };

    BoxesTouchedLogger *current_logger = nullptr;

#define TRACK_BOXES_TOUCHED BoxesTouchedLogger log_me_here_(this, __PRETTY_FUNCTION__)
#define TRACK_BOXES_TOUCHED_INFO(...)       \
    do {                                    \
        log_me_here_.log_line(__VA_ARGS__); \
    } while (0)

#else

    HALIDE_ALWAYS_INLINE
    Interval bounds_of_expr_in_scope(const Expr &expr,
                                     const Scope<Interval> &scope,
                                     const FuncValueBounds &func_bounds = empty_func_value_bounds(),
                                     bool const_bound = false) {
        return ::Halide::Internal::bounds_of_expr_in_scope(expr, scope, func_bounds, const_bound);
    }

#define TRACK_BOXES_TOUCHED \
    do {                    \
    } while (0)

#define TRACK_BOXES_TOUCHED_INFO(...) \
    do {                              \
    } while (0)

#endif  // DO_TRACK_BOUNDS_INTERVALS

private:
    struct VarInstance {
        string var;
        int instance;
        VarInstance(const string &v, int i)
            : var(v), instance(i) {
        }
        VarInstance() = default;

        bool operator==(const VarInstance &other) const {
            return (var == other.var) && (instance == other.instance);
        }
        bool operator<(const VarInstance &other) const {
            if (var == other.var) {
                return (instance < other.instance);
            }
            return (var < other.var);
        }
    };

    string func;
    bool consider_calls, consider_provides;
    Scope<Interval> scope;
    const FuncValueBounds &func_bounds;
    // Scope containing the current value definition of let stmts.
    Scope<Expr> let_stmts;
    // Keep track of variable renaming. Map variable name to instantiation number
    // (0 for the first variable to be defined, 1 for the 1st redefinition, etc.).
    map<string, int> vars_renaming;
    // Map variable name to all other vars which values depend on that variable.
    map<VarInstance, set<VarInstance>> children;

    bool in_producer{false}, in_unreachable{false};
    map<std::string, Expr> buffer_lets;

    using IRGraphVisitor::visit;

    bool box_from_extended_crop(const Expr &e, Box &b) {
        const Call *call_expr = e.as<Call>();
        if (call_expr != nullptr) {
            if (call_expr->name == Call::buffer_crop) {
                internal_assert(call_expr->args.size() == 5)
                    << "Call::buffer_crop call with unexpected number of arguments.\n";
                const Variable *in_buf = call_expr->args[2].as<Variable>();
                const Call *mins_struct = call_expr->args[3].as<Call>();
                const Call *extents_struct = call_expr->args[4].as<Call>();
                // Ignore crops that apply to a different buffer than the one being looked for.
                if (in_buf != nullptr && (in_buf->name == (func + ".buffer"))) {
                    internal_assert(mins_struct != nullptr && extents_struct != nullptr &&
                                    mins_struct->is_intrinsic(Call::make_struct) &&
                                    extents_struct->is_intrinsic(Call::make_struct))
                        << "BoxesTouched::box_from_extended_crop -- unexpected buffer_crop form.\n";
                    b.resize(mins_struct->args.size());
                    b.used = const_true();
                    for (size_t i = 0; i < mins_struct->args.size(); i++) {
                        Interval min_interval = bounds_of_expr_in_scope(mins_struct->args[i], scope, func_bounds);
                        Interval max_interval = bounds_of_expr_in_scope(mins_struct->args[i] + extents_struct->args[i] - 1, scope, func_bounds);
                        b[i] = Interval(min_interval.min, max_interval.max);
                    }
                    return true;
                }
            } else if (call_expr->name == Call::buffer_set_bounds) {
                internal_assert(call_expr->args.size() == 4)
                    << "Call::buffer_set_bounds call with unexpected number of arguments.\n";
                const IntImm *dim = call_expr->args[1].as<IntImm>();
                if (dim != nullptr && box_from_extended_crop(call_expr->args[0], b)) {
                    internal_assert(dim->value >= 0 && dim->value < (int64_t)b.size())
                        << "box_from_extended_crop setting bounds for out of range dim.\n";
                    Interval min_interval = bounds_of_expr_in_scope(call_expr->args[2], scope, func_bounds);
                    Interval max_interval = bounds_of_expr_in_scope(call_expr->args[2] + call_expr->args[3] - 1, scope, func_bounds);
                    b[dim->value] = Interval(min_interval.min, max_interval.max);
                    return true;
                }
            }
        }
        return false;
    }

    void visit(const Call *op) override {
        TRACK_BOXES_TOUCHED;
        TRACK_BOXES_TOUCHED_INFO("name:", op->name);
        if (op->is_intrinsic(Call::declare_box_touched)) {
            internal_assert(!op->args.empty());
            const Variable *handle = op->args[0].as<Variable>();
            const string &func = handle->name;
            Box b(op->args.size() / 2);
            for (size_t i = 0; i < b.size(); i++) {
                b[i].min = op->args[2 * i + 1];
                b[i].max = op->args[2 * i + 2];
            }
            merge_boxes(boxes[func], b);
        }

        if (consider_calls) {
            if (op->is_intrinsic(Call::if_then_else)) {
                // We wrap 'then_case' and 'else_case' inside 'dummy' call since IfThenElse
                // only takes Stmts as arguments.
                Stmt then_case = Evaluate::make(op->args[1]);
                Stmt equivalent_if;
                if (op->args.size() == 3) {
                    Stmt else_case = Evaluate::make(op->args[2]);
                    equivalent_if = IfThenElse::make(op->args[0], then_case, else_case);
                } else {
                    internal_assert(op->args.size() == 2);
                    equivalent_if = IfThenElse::make(op->args[0], then_case);
                }
                equivalent_if.accept(this);
                return;
            }

            IRGraphVisitor::visit(op);

            if (op->call_type == Call::Halide ||
                op->call_type == Call::Image) {
                for (const Expr &e : op->args) {
                    e.accept(this);
                }
                if (op->name == func || func.empty()) {
                    Box b(op->args.size());
                    b.used = const_true();
                    for (size_t i = 0; i < op->args.size(); i++) {
                        b[i] = bounds_of_expr_in_scope(op->args[i], scope, func_bounds);
                    }
                    merge_boxes(boxes[op->name], b);
                }
            }
        }

        if (op->is_extern() && (in_producer || consider_calls)) {
            if (op->name == "halide_buffer_copy") {
                // Call doesn't yet have user_context inserted, so size is 3.
                internal_assert(op->args.size() == 3) << "Unexpected arg list size for halide_buffer_copy\n";
                for (int i = 0; i < 2; i++) {
                    // If considering calls, merge in the source bounds.
                    // If considering provides, merge in the destination bounds.
                    int var_index;
                    if (i == 0 && consider_calls) {
                        var_index = 0;
                    } else if (i == 1 && consider_provides && in_producer) {
                        var_index = 2;
                    } else {
                        continue;
                    }

                    const Variable *var = op->args[var_index].as<Variable>();
                    if (var != nullptr && var->type == type_of<halide_buffer_t *>()) {
                        if (func.empty() || starts_with(var->name, func)) {
                            const auto iter = buffer_lets.find(var->name);
                            if (iter != buffer_lets.end()) {
                                Box b;
                                if (box_from_extended_crop(iter->second, b)) {
                                    merge_boxes(boxes[func], b);
                                }
                            }
                        }
                    }
                }
            }
        }
    }

    class CountVars : public IRVisitor {
        using IRVisitor::visit;

        void visit(const Variable *var) override {
            count++;
        }

    public:
        int count = 0;
        CountVars() = default;
    };

    // We get better simplification if we directly substitute mins
    // and maxes in, but this can also cause combinatorial code
    // explosion. Here we manage this by only substituting in
    // reasonably-sized expressions. We determine the size by
    // counting the number of var nodes.
    bool is_small_enough_to_substitute(const Expr &e) {
        CountVars c;
        e.accept(&c);
        return c.count < 10;
    }

    void push_var(const string &name) {
        auto iter = vars_renaming.find(name);
        if (iter == vars_renaming.end()) {
            vars_renaming.emplace(name, 0);
        } else {
            iter->second += 1;
        }
    }

    void pop_var(const string &name) {
        auto iter = vars_renaming.find(name);
        internal_assert(iter != vars_renaming.end());
        iter->second -= 1;
        if (iter->second < 0) {
            vars_renaming.erase(iter);
        }
    }

    VarInstance get_var_instance(const string &name) {
        // It is possible for the variable to be not in 'vars_renaming', e.g.
        // the output buffer min/max. In this case, we just add the variable
        // to the renaming map and assign it to instance 0.
        return VarInstance(name, vars_renaming[name]);
    }

    template<typename LetOrLetStmt>
    void visit_let(const LetOrLetStmt *op) {
        using is_let_stmt = typename std::is_same<LetOrLetStmt, LetStmt>;

        // LetStmts can be deeply stacked, and this visitor is called
        // before dead lets are eliminated, so we move all the
        // internal state off the call stack into an explicit stack on
        // the heap.
        struct Frame {
            set<string> old_let_vars;
            const LetOrLetStmt *op;
            VarInstance vi;
            CollectVars collect;
            string max_name, min_name;
            Interval value_bounds;
            Frame(const LetOrLetStmt *op)
                : op(op), collect(op->name) {
            }
        };

        vector<Frame> frames;
        decltype(op->body) result;
        while (op) {
            frames.emplace_back(op);
            Frame &f = frames.back();
            push_var(op->name);

            if (op->value.type() == type_of<struct halide_buffer_t *>()) {
                buffer_lets[op->name] = op->value;
            }

            if (is_let_stmt::value) {
                f.vi = get_var_instance(op->name);

                // Update the 'children' map.
                op->value.accept(&f.collect);
                for (const auto &v : f.collect.vars) {
                    children[get_var_instance(v)].insert(f.vi);
                }

                // If this let stmt is a redefinition of a previous one, we should
                // remove the old let stmt from the 'children' map since it is
                // no longer valid at this point.
                if (f.vi.instance > 0) {
                    if (const Expr *val = let_stmts.find(op->name)) {
                        CollectVars collect(op->name);
                        val->accept(&collect);
                        f.old_let_vars = collect.vars;

                        VarInstance old_vi = VarInstance(f.vi.var, f.vi.instance - 1);
                        for (const auto &v : f.old_let_vars) {
                            internal_assert(vars_renaming.count(v));
                            children[get_var_instance(v)].erase(old_vi);
                        }
                    }
                }
                let_stmts.push(op->name, op->value);
            }

            op->value.accept(this);

            f.value_bounds = bounds_of_expr_in_scope(op->value, scope, func_bounds);
            f.value_bounds = simplify(f.value_bounds);

            if (is_small_enough_to_substitute(f.value_bounds.min) &&
                (f.value_bounds.is_single_point() ||
                 is_small_enough_to_substitute(f.value_bounds.max))) {
                scope.push(op->name, f.value_bounds);
            } else {
                f.max_name = unique_name('t');
                f.min_name = unique_name('t');
                scope.push(op->name, Interval(Variable::make(op->value.type(), f.min_name),
                                              Variable::make(op->value.type(), f.max_name)));
            }

            result = op->body;
            op = result.template as<LetOrLetStmt>();
        }

        result.accept(this);

        for (auto it = frames.rbegin(); it != frames.rend(); it++) {
            // Pop the value bounds
            scope.pop(it->op->name);

            if (it->op->value.type() == type_of<struct halide_buffer_t *>()) {
                buffer_lets.erase(it->op->name);
            }

            if (!it->min_name.empty()) {
                // We made up new names for the bounds of the
                // value, and need to rewrap any boxes we're
                // returning with appropriate lets.
                for (pair<const string, Box> &i : boxes) {
                    Box &box = i.second;
                    for (size_t i = 0; i < box.size(); i++) {
                        if (box[i].has_lower_bound()) {
                            if (expr_uses_var(box[i].min, it->max_name)) {
                                box[i].min = Let::make(it->max_name, it->value_bounds.max, box[i].min);
                            }
                            if (expr_uses_var(box[i].min, it->min_name)) {
                                box[i].min = Let::make(it->min_name, it->value_bounds.min, box[i].min);
                            }
                        }
                        if (box[i].has_upper_bound()) {
                            if (expr_uses_var(box[i].max, it->max_name)) {
                                box[i].max = Let::make(it->max_name, it->value_bounds.max, box[i].max);
                            }
                            if (expr_uses_var(box[i].max, it->min_name)) {
                                box[i].max = Let::make(it->min_name, it->value_bounds.min, box[i].max);
                            }
                        }
                    }
                }
            }

            if (is_let_stmt::value) {
                let_stmts.pop(it->op->name);

                // If this let stmt shadowed an outer one, we need
                // to re-insert the children from the previous let
                // stmt into the map.
                if (!it->old_let_vars.empty()) {
                    internal_assert(it->vi.instance > 0);
                    VarInstance old_vi = VarInstance(it->vi.var, it->vi.instance - 1);
                    for (const auto &v : it->old_let_vars) {
                        internal_assert(vars_renaming.count(v));
                        children[get_var_instance(v)].insert(old_vi);
                    }
                }

                // Remove the children from the current let stmt.
                for (const auto &v : it->collect.vars) {
                    internal_assert(vars_renaming.count(v));
                    children[get_var_instance(v)].erase(it->vi);
                }
            }

            pop_var(it->op->name);
        }
    }

    void visit(const Let *op) override {
        TRACK_BOXES_TOUCHED;
        TRACK_BOXES_TOUCHED_INFO("name:", op->name);
        visit_let(op);
    }

    void visit(const LetStmt *op) override {
        TRACK_BOXES_TOUCHED;
        TRACK_BOXES_TOUCHED_INFO("name:", op->name);
        visit_let(op);
    }

    struct LetBound {
        string var, min_name, max_name;
        LetBound(const string &v, const string &min, const string &max)
            : var(v), min_name(min), max_name(max) {
        }
    };

    void trim_scope_push(const string &name, const Interval &bound, vector<LetBound> &let_bounds) {
        // We want to add all the children of 'name' to 'let_bounds',
        // but avoiding duplicates (in some cases the dupes can
        // explode the list size by ~80x); note that the exact order
        // isn't important, as long as children are still visited
        // after parents. So we want to do a topological traversal of
        // the dependent lets.

        // A recursive version of a topological traversal looks like:
        // 1) if node already visited, return
        // 2) mark node as visited
        // 3) recursively visit children
        // 4) prepend node to output list.

        // Step 4 means that the node is the first thing in the output
        // list, and step 3 means all of the children have been
        // visited for sure and are in the output list somewhere
        // else. No future operations after this recursive step
        // returns ever move things around in the output list - we
        // only ever prepend things. This means we have the
        // topological sort property that every node is guaranteed to
        // be before all of its children.

        // For an example of doing this the recursive way, see
        // realization_order_dfs in RealizationOrder.cpp. It uses two
        // different senses of 'visited' to check for cycles, but we
        // don't need that here. We'll assume there are no cycles.

        // There could be many dependent lets, so we're going to do it
        // non-recursively with an explicit stack of Task structs
        // instead. Note that there's work to do (step 4) after the
        // recursive step (step 3), so we can't just discard nodes at
        // the same time as we enqueue their children. We need to
        // consider every node in the stack twice - once just before
        // pushing its children, and once again when we reach it again
        // after dealing with all children and it's time to pop it
        // (our pending stack is effectively a stack frame from the
        // recursive version).

        // As a minor optimization we'll also do the visited
        // insert/check (steps 1 and 2) before pushing, so that
        // already-visited nodes don't even make it into the
        // stack. Finally, we actually want reverse topological order,
        // so we'll append nodes to the output instead of prepending.

        struct Task {
            string var;
            bool visited_children_already;
        };
        vector<Task> pending;
        set<string> visited;

        scope.push(name, bound);
        visited.insert(name);
        pending.push_back(Task{name, false});

        // We don't want our root node 'name' in the let_bounds list,
        // so we'll stop when there's only one thing left in the
        // pending stack.
        do {
            Task &next = pending.back();
            if (!next.visited_children_already) {
                next.visited_children_already = true;
                // Note that pushing may invalidate the reference to next.
                for (const auto &v : children[get_var_instance(next.var)]) {
                    if (visited.insert(v.var).second) {
                        pending.push_back(Task{v.var, false});
                    }
                }
            } else {
                string max_name = unique_name('t');
                string min_name = unique_name('t');
                let_bounds.emplace_back(next.var, min_name, max_name);
                Type t = let_stmts.get(next.var).type();
                Interval b = Interval(Variable::make(t, min_name), Variable::make(t, max_name));
                scope.push(next.var, b);
                pending.pop_back();
            }
        } while (pending.size() > 1);
    }

    void trim_scope_pop(const string &name, vector<LetBound> &let_bounds) {
        for (const LetBound &l : let_bounds) {
            scope.pop(l.var);
            for (pair<const string, Box> &i : boxes) {
                Box &box = i.second;
                for (size_t i = 0; i < box.size(); i++) {
                    Interval v_bound;
                    if ((box[i].has_lower_bound() && (expr_uses_var(box[i].min, l.max_name) ||
                                                      expr_uses_var(box[i].min, l.min_name))) ||
                        (box[i].has_upper_bound() && (expr_uses_var(box[i].max, l.max_name) ||
                                                      expr_uses_var(box[i].max, l.min_name)))) {
                        const Expr *val = let_stmts.find(l.var);
                        internal_assert(val);
                        v_bound = bounds_of_expr_in_scope(*val, scope, func_bounds);
                        v_bound = simplify(v_bound);

                        const Interval *old_bound = scope.find(l.var);
                        internal_assert(old_bound);
                        v_bound.max = simplify(min(v_bound.max, old_bound->max));
                        v_bound.min = simplify(max(v_bound.min, old_bound->min));
                    }

                    if (box[i].has_lower_bound()) {
                        if (expr_uses_var(box[i].min, l.max_name)) {
                            box[i].min = Let::make(l.max_name, v_bound.max, box[i].min);
                        }
                        if (expr_uses_var(box[i].min, l.min_name)) {
                            box[i].min = Let::make(l.min_name, v_bound.min, box[i].min);
                        }
                    }
                    if (box[i].has_upper_bound()) {
                        if (expr_uses_var(box[i].max, l.max_name)) {
                            box[i].max = Let::make(l.max_name, v_bound.max, box[i].max);
                        }
                        if (expr_uses_var(box[i].max, l.min_name)) {
                            box[i].max = Let::make(l.min_name, v_bound.min, box[i].max);
                        }
                    }
                }
            }
        }
        scope.pop(name);
        let_bounds.clear();
    }

    vector<const Variable *> find_free_vars(const Expr &e) {
        class FindFreeVars : public IRVisitor {
            using IRVisitor::visit;
            void visit(const Variable *op) override {
                if (scope.contains(op->name)) {
                    result.push_back(op);
                }
            }

        public:
            const Scope<Interval> &scope;
            vector<const Variable *> result;
            FindFreeVars(const Scope<Interval> &s)
                : scope(s) {
            }
        } finder(scope);
        e.accept(&finder);
        return finder.result;
    }

    void visit(const IfThenElse *op) override {
        TRACK_BOXES_TOUCHED;
        op->condition.accept(this);
        if (expr_uses_vars(op->condition, scope) || !is_pure(op->condition)) {
            // We need to simplify the condition to get it into a
            // canonical form (e.g. (a < b) instead of !(a >= b))
            vector<pair<Expr, Stmt>> cases;
            {
                Expr c = simplify(op->condition);
                cases.emplace_back(c, op->then_case);
                if (op->else_case.defined() && !is_no_op(op->else_case)) {
                    cases.emplace_back(simplify(!c), op->else_case);
                }
            }
            for (const auto &pair : cases) {
                Expr c = pair.first;
                Stmt body = pair.second;
                const Call *call = Call::as_tag(c);
                if (call) {
                    c = call->args[0];
                }

                // Find the vars that vary, and solve for each in turn
                // in order to bound it using the RHS. Maintain a list
                // of the things we need to pop from scope once we're
                // done.
                struct RestrictedVar {
                    // This variable
                    const Variable *v;
                    // Takes on this range
                    Interval i;
                    // Implying that these other variables also have a restricted range
                    vector<LetBound> let_bounds;
                };
                vector<RestrictedVar> to_pop;
                auto vars = find_free_vars(op->condition);
                for (const auto *v : vars) {
                    auto result = solve_expression(c, v->name);
                    if (!result.fully_solved) {
                        continue;
                    }
                    Expr solved = result.result;

                    // Trim the scope down to represent the fact that the
                    // condition is true. We only understand certain types
                    // of conditions for now.

                    const LT *lt = solved.as<LT>();
                    const LE *le = solved.as<LE>();
                    const GT *gt = solved.as<GT>();
                    const GE *ge = solved.as<GE>();
                    const EQ *eq = solved.as<EQ>();
                    Expr lhs, rhs;
                    if (lt) {
                        lhs = lt->a;
                        rhs = lt->b;
                    } else if (le) {
                        lhs = le->a;
                        rhs = le->b;
                    } else if (gt) {
                        lhs = gt->a;
                        rhs = gt->b;
                    } else if (ge) {
                        lhs = ge->a;
                        rhs = ge->b;
                    } else if (eq) {
                        lhs = eq->a;
                        rhs = eq->b;
                    }

                    if (!rhs.defined() || rhs.type() != Int(32)) {
                        continue;
                    }

                    if (!equal(lhs, v)) {
                        continue;
                    }

                    Expr inner_min, inner_max;
                    Interval i = scope.get(v->name);

                    // If the original condition is likely, then
                    // the additional trimming of the domain due
                    // to the condition is probably unnecessary,
                    // which means the mins/maxes below should
                    // probably just be the LHS.
                    Interval likely_i = i;
                    if (call && call->is_intrinsic(Call::likely)) {
                        likely_i.min = likely(i.min);
                        likely_i.max = likely(i.max);
                    } else if (call && call->is_intrinsic(Call::likely_if_innermost)) {
                        likely_i.min = likely_if_innermost(i.min);
                        likely_i.max = likely_if_innermost(i.max);
                    }

                    Interval bi = bounds_of_expr_in_scope(rhs, scope, func_bounds);
                    if (bi.has_upper_bound() && i.has_upper_bound()) {
                        if (lt) {
                            i.max = min(likely_i.max, bi.max - 1);
                        }
                        if (le || eq) {
                            i.max = min(likely_i.max, bi.max);
                        }
                    }
                    if (bi.has_lower_bound() && i.has_lower_bound()) {
                        if (gt) {
                            i.min = max(likely_i.min, bi.min + 1);
                        }
                        if (ge || eq) {
                            i.min = max(likely_i.min, bi.min);
                        }
                    }
                    RestrictedVar p;
                    p.v = v;
                    p.i = i;
                    to_pop.emplace_back(std::move(p));
                }
                for (auto &p : to_pop) {
                    trim_scope_push(p.v->name, p.i, p.let_bounds);
                }
                body.accept(this);
                while (!to_pop.empty()) {
                    trim_scope_pop(to_pop.back().v->name, to_pop.back().let_bounds);
                    to_pop.pop_back();
                }
            }
        } else {
            // If the condition is based purely on params, then we'll only
            // ever go one way in a given run, so we should conditionalize
            // the boxes touched on the condition.

            // Fork the boxes touched and go down each path
            map<string, Box> then_boxes, else_boxes;
            bool then_unreachable = false, else_unreachable = false;
            then_boxes.swap(boxes);
            std::swap(then_unreachable, in_unreachable);
            op->then_case.accept(this);
            then_boxes.swap(boxes);
            std::swap(then_unreachable, in_unreachable);

            if (op->else_case.defined()) {
                else_boxes.swap(boxes);
                std::swap(else_unreachable, in_unreachable);
                op->else_case.accept(this);
                else_boxes.swap(boxes);
                std::swap(else_unreachable, in_unreachable);
            }

            in_unreachable = then_unreachable && else_unreachable;

            // Make sure all the then boxes have an entry on the else
            // side so that the merge doesn't skip them.
            for (pair<const string, Box> &i : then_boxes) {
                else_boxes[i.first];
            }

            // Merge
            for (pair<const string, Box> &i : else_boxes) {
                Box &else_box = i.second;
                Box &then_box = then_boxes[i.first];
                Box &orig_box = boxes[i.first];

                if (else_unreachable) {
                    // Don't incorporate the condition into
                    // then.used. boxes_touched assumes that asserts pass, so if
                    // the else case contains an assert(false), conservatively
                    // assume the then case will unconditionally run. This
                    // provides more useful bounds for bounds queries on
                    // pipelines that use specialize_fail.
                } else if (then_box.maybe_unused()) {
                    then_box.used = then_box.used && op->condition;
                } else {
                    then_box.used = op->condition;
                }

                if (then_unreachable) {
                    // Conservatively assume the else case will run.
                } else if (else_box.maybe_unused()) {
                    else_box.used = else_box.used && !op->condition;
                } else {
                    else_box.used = !op->condition;
                }

                merge_boxes(then_box, else_box);
                merge_boxes(orig_box, then_box);
            }
        }
    }

    void visit(const AssertStmt *op) override {
        if (is_const_zero(op->condition)) {
            in_unreachable = true;
        }
        IRGraphVisitor::visit(op);
    }

    void visit(const For *op) override {
        TRACK_BOXES_TOUCHED;
        TRACK_BOXES_TOUCHED_INFO("var:", op->name);
        if (consider_calls) {
            op->min.accept(this);
            op->extent.accept(this);
        }

        Expr min_val, max_val;
        if (const Interval *in = scope.find(op->name + ".loop_min")) {
            min_val = in->min;
        } else {
            min_val = bounds_of_expr_in_scope(op->min, scope, func_bounds).min;
        }

        if (const Interval *in = scope.find(op->name + ".loop_max")) {
            max_val = in->max;
        } else {
            max_val = bounds_of_expr_in_scope(op->extent, scope, func_bounds).max;
            max_val += bounds_of_expr_in_scope(op->min, scope, func_bounds).max;
            max_val -= 1;
        }

        push_var(op->name);
        {
            ScopedBinding<Interval> p(scope, op->name, Interval(min_val, max_val));
            op->body.accept(this);
        }
        pop_var(op->name);
    }

    void visit(const Provide *op) override {
        TRACK_BOXES_TOUCHED;
        TRACK_BOXES_TOUCHED_INFO("name:", op->name);
        if (consider_provides) {
            if (op->name == func || func.empty()) {
                if (!is_const_one(op->predicate)) {
                    // Don't visit the RHS inside the if. This is handled below instead.
                    ScopedValue<bool> save_consider_calls(consider_calls, false);
                    Stmt equiv = IfThenElse::make(op->predicate, Provide::make(op->name, op->values, op->args, const_true()));
                    equiv.accept(this);
                } else {
                    Box b(op->args.size());
                    for (size_t i = 0; i < op->args.size(); i++) {
                        b[i] = bounds_of_expr_in_scope(op->args[i], scope, func_bounds);
                    }
                    merge_boxes(boxes[op->name], b);
                }
            }
        }

        if (consider_calls) {
            for (const auto &arg : op->args) {
                arg.accept(this);
            }
            for (const auto &value : op->values) {
                value.accept(this);
            }
        }
    }

    void visit(const ProducerConsumer *op) override {
        TRACK_BOXES_TOUCHED;
        TRACK_BOXES_TOUCHED_INFO("name:", op->name);
        if (op->is_producer && (op->name == func || func.empty())) {
            ScopedValue<bool> save_in_producer(in_producer, true);
            IRGraphVisitor::visit(op);
        } else {
            IRGraphVisitor::visit(op);
        }
    }
};

}  // namespace

map<string, Box> boxes_touched(const Expr &e, Stmt s, bool consider_calls, bool consider_provides,
                               const string &fn, const Scope<Interval> &scope, const FuncValueBounds &fb) {
    if (!fn.empty() && s.defined()) {
        // Filter things down to the relevant sub-Stmts, so we don't spend a
        // long time reasoning about lets and ifs that don't surround an
        // access to the buffer in question.

        class Filter : public IRMutator {
            using IRMutator::mutate;
            using IRMutator::visit;

            bool relevant = false;

            Expr visit(const Call *op) override {
                if (op->name == fn) {
                    relevant = true;
                    return op;
                } else {
                    return IRMutator::visit(op);
                }
            }

            Stmt visit(const Provide *op) override {
                if (op->name == fn) {
                    relevant = true;
                    return op;
                } else {
                    return IRMutator::visit(op);
                }
            }

            Expr visit(const Variable *op) override {
                if (op->name == fn_buffer || op->name == fn) {
                    relevant = true;
                }
                return op;
            }

            Stmt visit(const LetStmt *op) override {
                // Walk eagerly through an entire let chain and either
                // accept or reject all of them, not worrying about
                // the case where some outer lets are relevant and
                // some inner lets are not.
                vector<const LetStmt *> frames;
                Stmt orig = op;
                Stmt body;
                do {
                    // Visit the value just to check relevance. We
                    // don't expect Exprs to be mutated, so no need to
                    // keep the result.
                    mutate(op->value);
                    frames.push_back(op);
                    body = op->body;
                    op = body.as<LetStmt>();
                } while (op);

                Stmt s = mutate(body);

                if (s.same_as(body)) {
                    return orig;
                } else if (!relevant) {
                    // All the lets were irrelevant and so was the body
                    internal_assert(s.same_as(no_op));
                    return s;
                } else {
                    // Rewrap the lets around the mutated body
                    for (auto it = frames.rbegin(); it != frames.rend(); it++) {
                        s = LetStmt::make((*it)->name, (*it)->value, s);
                    }
                    return s;
                }
            }

        public:
            Stmt mutate(const Stmt &s) override {
                bool old = relevant;
                relevant = false;
                Stmt s_new = IRMutator::mutate(s);
                if (!relevant) {
                    relevant = old;
                    return no_op;
                } else {
                    return s_new;
                }
            }

            const string &fn;
            const string fn_buffer;
            Stmt no_op;
            Filter(const string &fn)
                : fn(fn), fn_buffer(fn + ".buffer"), no_op(Evaluate::make(0)) {
            }
        } filter(fn);

        s = filter.mutate(s);
    }

    // Move the innermost vars in an IfThenElse's condition as far to the left
    // as possible, so that BoxesTouched can prune the variable scope tighter
    // when encountering the IfThenElse.
    if (s.defined()) {
        s = SolveIfThenElse().mutate(s);
    }

    // Do calls and provides separately, for better simplification.
    BoxesTouched calls(consider_calls, false, fn, &scope, fb);
    BoxesTouched provides(false, consider_provides, fn, &scope, fb);

    if (consider_calls) {
        if (e.defined()) {
            e.accept(&calls);
        }
        if (s.defined()) {
            s.accept(&calls);
        }
    }
    if (consider_provides) {
        if (e.defined()) {
            e.accept(&provides);
        }
        if (s.defined()) {
            s.accept(&provides);
        }
    }

#if DO_DUMP_BOXES_TOUCHED
    if (consider_calls && consider_provides) {
        debug(0) << "boxes_touched:\n";
    } else if (consider_calls && !consider_provides) {
        debug(0) << "boxes_required:\n";
    } else if (!consider_calls && consider_provides) {
        debug(0) << "boxes_provided:\n";
    } else {
        internal_error;
    }

    for (const auto &it : calls.boxes) {
        debug(0) << "calls.boxes[" << it.first << "] ->:\n";
        for (size_t j = 0; j < it.second.size(); j++) {
            debug(0) << "  " << j << ": " << it.second[j].min
                     << " .. "
                     << it.second[j].max
                     << "\n";
        }
    }

    for (const auto &it : provides.boxes) {
        debug(0) << "provides.boxes[" << it.first << "] ->:\n";
        for (size_t j = 0; j < it.second.size(); j++) {
            debug(0) << "  " << j << ": " << it.second[j].min
                     << " .. "
                     << it.second[j].max
                     << "\n";
        }
    }
#endif  // DO_DUMP_BOXES_TOUCHED

    if (!consider_calls) {
        return provides.boxes;
    }
    if (!consider_provides) {
        return calls.boxes;
    }

    // Combine the two maps.
    for (pair<const string, Box> &i : provides.boxes) {
        merge_boxes(calls.boxes[i.first], i.second);
    }

    // Make evaluating these boxes side-effect-free
    for (auto &p : calls.boxes) {
        auto &box = p.second;
        box.used = purify_index_math(box.used);
        for (Interval &i : box.bounds) {
            i.min = purify_index_math(i.min);
            i.max = purify_index_math(i.max);
        }
    }

    return calls.boxes;
}

Box box_touched(const Expr &e, Stmt s, bool consider_calls, bool consider_provides,
                const string &fn, const Scope<Interval> &scope, const FuncValueBounds &fb) {
    map<string, Box> boxes = boxes_touched(e, std::move(s), consider_calls, consider_provides, fn, scope, fb);
    internal_assert(boxes.size() <= 1);
    return boxes[fn];
}

map<string, Box> boxes_required(const Expr &e, const Scope<Interval> &scope, const FuncValueBounds &fb) {
    return boxes_touched(e, Stmt(), true, false, "", scope, fb);
}

Box box_required(const Expr &e, const string &fn, const Scope<Interval> &scope, const FuncValueBounds &fb) {
    return box_touched(e, Stmt(), true, false, fn, scope, fb);
}

map<string, Box> boxes_required(Stmt s, const Scope<Interval> &scope, const FuncValueBounds &fb) {
    return boxes_touched(Expr(), std::move(s), true, false, "", scope, fb);
}

Box box_required(Stmt s, const string &fn, const Scope<Interval> &scope, const FuncValueBounds &fb) {
    return box_touched(Expr(), std::move(s), true, false, fn, scope, fb);
}

map<string, Box> boxes_provided(const Expr &e, const Scope<Interval> &scope, const FuncValueBounds &fb) {
    return boxes_touched(e, Stmt(), false, true, "", scope, fb);
}

Box box_provided(const Expr &e, const string &fn, const Scope<Interval> &scope, const FuncValueBounds &fb) {
    return box_touched(e, Stmt(), false, true, fn, scope, fb);
}

map<string, Box> boxes_provided(Stmt s, const Scope<Interval> &scope, const FuncValueBounds &fb) {
    return boxes_touched(Expr(), std::move(s), false, true, "", scope, fb);
}

Box box_provided(Stmt s, const string &fn, const Scope<Interval> &scope, const FuncValueBounds &fb) {
    return box_touched(Expr(), std::move(s), false, true, fn, scope, fb);
}

map<string, Box> boxes_touched(const Expr &e, const Scope<Interval> &scope, const FuncValueBounds &fb) {
    return boxes_touched(e, Stmt(), true, true, "", scope, fb);
}

Box box_touched(const Expr &e, const string &fn, const Scope<Interval> &scope, const FuncValueBounds &fb) {
    return box_touched(e, Stmt(), true, true, fn, scope, fb);
}

map<string, Box> boxes_touched(Stmt s, const Scope<Interval> &scope, const FuncValueBounds &fb) {
    return boxes_touched(Expr(), std::move(s), true, true, "", scope, fb);
}

Box box_touched(Stmt s, const string &fn, const Scope<Interval> &scope, const FuncValueBounds &fb) {
    return box_touched(Expr(), std::move(s), true, true, fn, scope, fb);
}

// Compute interval of all possible function's values (default + specialized values)
Interval compute_pure_function_definition_value_bounds(
    const Definition &def, const Scope<Interval> &scope, const FuncValueBounds &fb, int dim) {

    Interval result = bounds_of_expr_in_scope(def.values()[dim], scope, fb);

    // Pure function might have different values due to specialization.
    // We need to take the union of min and max bounds of all those possible values.
    for (const Specialization &s : def.specializations()) {
        Interval s_interval = compute_pure_function_definition_value_bounds(s.definition, scope, fb, dim);
        result.include(s_interval);
    }
    return result;
}

FuncValueBounds compute_function_value_bounds(const vector<string> &order,
                                              const map<string, Function> &env) {
    FuncValueBounds fb;

    for (const auto &func_name : order) {
        Function f = env.find(func_name)->second;
        const vector<string> f_args = f.args();
        for (int j = 0; j < f.outputs(); j++) {
            pair<string, int> key = {f.name(), j};

            Interval result;

            if (f.is_pure()) {

                // Make a scope that says the args could be anything.
                Scope<Interval> arg_scope;
                for (size_t k = 0; k < f.args().size(); k++) {
                    arg_scope.push(f_args[k], Interval::everything());
                }

                result = compute_pure_function_definition_value_bounds(f.definition(), arg_scope, fb, j);
                // These can expand combinatorially as we go down the
                // pipeline if we don't run CSE on them.
                bool fixed = result.is_single_point();
                if (result.has_lower_bound()) {
                    result.min = simplify(common_subexpression_elimination(result.min));
                }
                if (result.has_upper_bound()) {
                    result.max = fixed ? result.min : simplify(common_subexpression_elimination(result.max));
                }

                fb[key] = result;
            } else {
                // If the Func is impure, we may still be able to specify a bounds-of-type here
                Type t = f.output_types()[j].element_of();
                if ((t.is_uint() || t.is_int()) && t.bits() <= 16) {
                    result = Interval(t.min(), t.max());
                } else {
                    result = Interval::everything();
                }
                fb[key] = result;

                // TODO: if a Function is impure, but the RDoms used by the update functions
                // are all constant, it may be profitable to calculate the bounds here too
            }

            debug(2) << "Bounds on value " << j
                     << " for func " << func_name
                     << " are: " << result.min << ", " << result.max << "\n";
        }
    }

    return fb;
}

// Find an upper bound of bounds.max - bounds.min.
Expr span_of_bounds(const Interval &bounds) {
    internal_assert(bounds.is_bounded());

    const Min *min_min = bounds.min.as<Min>();
    const Max *min_max = bounds.min.as<Max>();
    const Min *max_min = bounds.max.as<Min>();
    const Max *max_max = bounds.max.as<Max>();
    const Add *min_add = bounds.min.as<Add>();
    const Add *max_add = bounds.max.as<Add>();
    const Sub *min_sub = bounds.min.as<Sub>();
    const Sub *max_sub = bounds.max.as<Sub>();

    if (min_min && max_min && equal(min_min->b, max_min->b)) {
        return span_of_bounds({min_min->a, max_min->a});
    } else if (min_max && max_max && equal(min_max->b, max_max->b)) {
        return span_of_bounds({min_max->a, max_max->a});
    } else if (min_add && max_add && equal(min_add->b, max_add->b)) {
        return span_of_bounds({min_add->a, max_add->a});
    } else if (min_sub && max_sub && equal(min_sub->b, max_sub->b)) {
        return span_of_bounds({min_sub->a, max_sub->a});
    } else {
        return bounds.max - bounds.min;
    }
}

namespace {

void check(const Scope<Interval> &scope, const Expr &e, const Expr &correct_min, const Expr &correct_max) {
    FuncValueBounds fb;
    Interval result = bounds_of_expr_in_scope(e, scope, fb);
    result = simplify(result);
    if (!equal(result.min, correct_min)) {
        internal_error << "In bounds of " << e << ":\n"
                       << "Incorrect min: " << result.min << "\n"
                       << "Should have been: " << correct_min << "\n";
    }
    if (!equal(result.max, correct_max)) {
        internal_error << "In bounds of " << e << ":\n"
                       << "Incorrect max: " << result.max << "\n"
                       << "Should have been: " << correct_max << "\n";
    }
}

void check_constant_bound(const Scope<Interval> &scope, const Expr &e, const Expr &correct_min, const Expr &correct_max) {
    FuncValueBounds fb;
    Interval result = bounds_of_expr_in_scope(e, scope, fb, true);
    result = simplify(result);
    if (!equal(result.min, correct_min)) {
        internal_error << "In find constant bound of " << e << ":\n"
                       << "Incorrect min constant bound: " << result.min << "\n"
                       << "Should have been: " << correct_min << "\n";
    }
    if (!equal(result.max, correct_max)) {
        internal_error << "In find constant bound of " << e << ":\n"
                       << "Incorrect max constant bound: " << result.max << "\n"
                       << "Should have been: " << correct_max << "\n";
    }
}

void check_constant_bound(const Expr &e, const Expr &correct_min, const Expr &correct_max) {
    Scope<Interval> scope;
    check_constant_bound(scope, e, correct_min, correct_max);
}

void constant_bound_test() {
    using namespace ConciseCasts;

    {
        Param<int16_t> a;
        Param<uint16_t> b;
        check_constant_bound(a >> b, i16(-32768), i16(32767));
    }

    {
        Param<int> x("x"), y("y");
        x.set_range(10, 20);
        y.set_range(5, 30);
        check_constant_bound(clamp(x, 5, 30), 10, 20);
        check_constant_bound(clamp(x, 15, 30), 15, 20);
        check_constant_bound(clamp(x, 15, 17), 15, 17);
        check_constant_bound(clamp(x, 5, 15), 10, 15);

        check_constant_bound(x + y, 15, 50);
        check_constant_bound(x - y, -20, 15);
        check_constant_bound(x * y, 50, 600);
        check_constant_bound(x / y, 0, 4);

        check_constant_bound(select(x > 4, 3 * x - y / 2, max(x + y + 2, x - 20)), 15, 58);
        check_constant_bound(select(x < 4, 3 * x - y / 2, max(x + y + 2, x - 20)), 17, 52);
        check_constant_bound(select(x >= 11, 3 * x - y / 2, max(x + y + 2, x - 20)), 15, 58);
    }

    {
        Param<uint8_t> x("x"), y("y");
        x.set_range(Expr((uint8_t)10), Expr((uint8_t)20));
        y.set_range(Expr((uint8_t)5), Expr((uint8_t)30));
        check_constant_bound(clamp(x, 5, 30), Expr((uint8_t)10), Expr((uint8_t)20));
        check_constant_bound(clamp(x, 15, 30), Expr((uint8_t)15), Expr((uint8_t)20));
        check_constant_bound(clamp(x, 15, 17), Expr((uint8_t)15), Expr((uint8_t)17));
        check_constant_bound(clamp(x, 5, 15), Expr((uint8_t)10), Expr((uint8_t)15));

        check_constant_bound(x + y, Expr((uint8_t)15), Expr((uint8_t)50));
        check_constant_bound(x / y, Expr((uint8_t)0), Expr((uint8_t)4));

        check_constant_bound(select(x > 4, 3 * x - y / 2, max(x + y + 2, x + 20)),
                             Expr((uint8_t)15), Expr((uint8_t)58));
        check_constant_bound(select(x < 4, 3 * x - y / 2, max(x + y + 2, x + 20)),
                             Expr((uint8_t)30), Expr((uint8_t)52));
        check_constant_bound(select(x >= 11, 3 * x - y / 2, max(x + y + 2, x + 20)),
                             Expr((uint8_t)15), Expr((uint8_t)58));

        // These two overflow
        check_constant_bound(x - y, Expr((uint8_t)0), Expr((uint8_t)255));
        check_constant_bound(x * y, Expr((uint8_t)0), Expr((uint8_t)255));

        check_constant_bound(absd(x, y), Expr((uint8_t)0), Expr((uint8_t)20));
        check_constant_bound(absd(cast<int16_t>(x), cast<int16_t>(y)), Expr((uint16_t)0), Expr((uint16_t)20));
    }

    {
        Param<float> x("x"), y("y");
        x.set_range(Expr((float)10), Expr((float)20));
        y.set_range(Expr((float)5), Expr((float)30));

        check_constant_bound(absd(x, y), Expr((float)0), Expr((float)20));
    }

    {
        Param<int8_t> i("i"), x("x"), y("y"), d("d");
        Expr cl = i16(i);
        Expr cr1 = i16(x);
        Expr cr2 = i16(y);
        Expr fraction = (d & (int16_t)((1 << 7) - 1));
        Expr cr = i16((((cr2 - cr1) * fraction) >> 7) + cr1);

        check_constant_bound(absd(cr, cl), Expr((uint16_t)0), Expr((uint16_t)509));
        check_constant_bound(i16(absd(cr, cl)), Expr((int16_t)0), Expr((int16_t)509));
    }

    check_constant_bound(Load::make(Int(32), "buf", 0, Buffer<>(), Parameter(), const_true(), ModulusRemainder()) * 20,
                         Interval::neg_inf(), Interval::pos_inf());

    {
        // Ensure that unnecessary integer overflow doesn't happen
        // in cases involving unsigned integer math
        Param<uint16_t> e1("e1");      // range 0..0xffff, type=uint16
        Expr e2 = cast<uint32_t>(e1);  // range 0..0xffff, type=uint32
        Expr e3 = e2 * e2;             // range 0..0xfffe0001, type=uint32
        check_constant_bound(e3, Expr((uint32_t)0), Expr((uint32_t)0xfffe0001));
    }

    {
        RDom r(0, 4);

        // bounds of an expression with impure >= 32 bit expr will be unbounded
        Expr e32 = sum(cast<int32_t>(r.x));
        check_constant_bound(e32, Interval::neg_inf(), Interval::pos_inf());

        // bounds of an expression with impure < 32 bit expr will be bounds-of-type
        Expr e16 = sum(cast<int16_t>(r.x));
        check_constant_bound(e16, Int(16).min(), Int(16).max());
    }

    {
        Param<int32_t> x("x"), y("y");
        x.set_range(2, 10);

        check_constant_bound(count_leading_zeros(x), i32(28), i32(30));
        check_constant_bound(count_leading_zeros(cast<int16_t>(x)), i16(12), i16(14));

        check_constant_bound(count_leading_zeros(y), i32(0), i32(32));
        check_constant_bound(count_leading_zeros(cast<int16_t>(y)), i16(0), i16(16));
    }
}

void boxes_touched_test() {
    Type t = Int(32);
    Expr x = Variable::make(t, "x");
    Expr y = Variable::make(t, "y");
    Expr z = Variable::make(t, "z");
    Expr w = Variable::make(t, "w");

    Scope<Interval> scope;
    scope.push("y", Interval(Expr(0), Expr(10)));

    Stmt stmt = Provide::make("f", {10}, {x, y, z, w}, const_true());
    stmt = IfThenElse::make(y > 4, stmt, Stmt());
    stmt = IfThenElse::make(z > 18, stmt, Stmt());
    stmt = LetStmt::make("w", z + 3, stmt);
    stmt = LetStmt::make("z", x + 2, stmt);
    stmt = LetStmt::make("x", y + 10, stmt);

    Box expected({Interval(15, 20), Interval(5, 10), Interval(19, 22), Interval(22, 25)});
    Box result = box_provided(stmt, "f", scope);
    internal_assert(expected.size() == result.size())
        << "Expect dim size of " << expected.size()
        << ", got " << result.size() << " instead\n";
    for (size_t i = 0; i < result.size(); ++i) {
        const Interval &correct = expected[i];
        Interval b = result[i];
        b = simplify(b);
        if (!equal(correct.min, b.min)) {
            internal_error << "In bounds of dim " << i << ":\n"
                           << "Incorrect min: " << b.min << "\n"
                           << "Should have been: " << correct.min << "\n";
        }
        if (!equal(correct.max, b.max)) {
            internal_error << "In bounds of dim " << i << ":\n"
                           << "Incorrect max: " << b.max << "\n"
                           << "Should have been: " << correct.max << "\n";
        }
    }
}

}  // anonymous namespace

void bounds_test() {
    using namespace Halide::ConciseCasts;

    constant_bound_test();

    Scope<Interval> scope;
    Var x("x"), y("y");
    scope.push("x", Interval(Expr(0), Expr(10)));

    check(scope, x, 0, 10);
    check(scope, x + 1, 1, 11);
    check(scope, (x + 1) * 2, 2, 22);
    check(scope, x * x, 0, 100);
    check(scope, 5 - x, -5, 5);
    check(scope, x * (5 - x), -50, 50);  // We don't expect bounds analysis to understand correlated terms
    check(scope, Select::make(x < 4, x, x + 100), 0, 110);
    check(scope, x + y, y, y + 10);
    check(scope, x * y, min(y, 0) * 10, max(y, 0) * 10);
    check(scope, x / (x + y), -10, 10);
    check(scope, 11 / (x + 1), 1, 11);
    check(scope, Load::make(Int(8), "buf", x, Buffer<>(), Parameter(), const_true(), ModulusRemainder()),
          i8(-128), i8(127));
    check(scope, y + (Let::make("y", x + 3, y - x + 10)), y + 3, y + 23);  // Once again, we don't know that y is correlated with x
    check(scope, clamp(1000 / (x - 2), x - 10, x + 10), -10, 20);
    check(scope, cast<uint16_t>(x / 2), u16(0), u16(5));
    check(scope, cast<uint16_t>((x + 10) / 2), u16(5), u16(10));
    check(scope, x < 20, make_bool(true), make_bool(true));
    check(scope, x < 5, make_bool(false), make_bool(true));
    check(scope, Broadcast::make(x >= 11, 3), make_bool(false), make_bool(false));
    check(scope, Ramp::make(x + 5, 1, 5) > Broadcast::make(2, 5), make_bool(true), make_bool(true));

    check(scope, print(x, y), 0, 10);
    check(scope, print_when(x > y, x, y), 0, 10);

    check(scope, select(y == 5, 0, 3), select(y == 5, 0, 3), select(y == 5, 0, 3));
    check(scope, select(y == 5, x, -3 * x + 8), select(y == 5, 0, -22), select(y == 5, 10, 8));
    check(scope, select(y == x, x, -3 * x + 8), -22, select(y <= 10 && 0 <= y, 10, 8));

    check(scope, cast<int32_t>(abs(cast<int16_t>(x ^ y))), 0, 32768);
    check(scope, cast<float>(x), 0.0f, 10.0f);

    check(scope, cast<int32_t>(abs(cast<float>(x))), 0, 10);
    check(scope, abs(2 + x), u32(2), u32(12));
    check(scope, abs(x - 11), u32(1), u32(11));
    check(scope, abs(x - 5), u32(0), u32(5));
    check(scope, abs(2 + cast<float>(x)), 2.f, 12.f);
    check(scope, abs(cast<float>(x) - 11), 1.f, 11.f);
    check(scope, abs(cast<float>(x) - 5), 0.f, 5.f);
    check(scope, abs(2 + cast<int8_t>(x)), u8(2), u8(12));
    check(scope, abs(cast<int8_t>(x) - 11), u8(1), u8(11));
    check(scope, abs(cast<int8_t>(x) - 5), u8(0), u8(5));
    scope.push("x", Interval(123, Interval::pos_inf()));
    check(scope, abs(x), u32(123), Interval::pos_inf());
    scope.pop("x");
    scope.push("x", Interval(Interval::neg_inf(), -123));
    check(scope, abs(x), u32(123), Interval::pos_inf());
    scope.pop("x");

    // Check some vectors
    check(scope, Ramp::make(x * 2, 5, 5), 0, 40);
    check(scope, Broadcast::make(x * 2, 5), 0, 20);
    check(scope, Broadcast::make(3, 4), 3, 3);

    // Check some operations that may overflow
    check(scope, (cast<uint8_t>(x) + 250), u8(0), u8(255));
    check(scope, (cast<uint8_t>(x) + 10) * 20, u8(0), u8(255));
    check(scope, (cast<uint8_t>(x) + 10) * (cast<uint8_t>(x) + 5), u8(0), u8(255));
    check(scope, (cast<uint8_t>(x) + 10) - (cast<uint8_t>(x) + 5), u8(0), u8(255));

    // Check some operations that we should be able to prove do not overflow
    check(scope, (cast<uint8_t>(x) + 240), u8(240), u8(250));
    check(scope, (cast<uint8_t>(x) + 10) * 10, u8(100), u8(200));
    check(scope, (cast<uint8_t>(x) + 10) * (cast<uint8_t>(x)), u8(0), u8(200));
    check(scope, (cast<uint8_t>(x) + 20) - (cast<uint8_t>(x) + 5), u8(5), u8(25));

    // Check div/mod by unbounded unknowns. div and mod can only ever
    // make things smaller in magnitude.
    scope.push("x", Interval::everything());
    check(scope, -3 / x, -3, 3);
    check(scope, 3 / x, -3, 3);
    check(scope, y / x, -cast<int>(abs(y)), cast<int>(abs(y)));
    check(scope, -3 % x, 0, Interval::pos_inf());
    check(scope, 3 % x, 0, 3);
    // Mod can't make values negative
    check(scope, y % x, 0, Interval::pos_inf());
    // Mod can't make positive values larger
    check(scope, max(y, 0) % x, 0, max(y, 0));
    scope.pop("x");

    // Check some bitwise ops.
    check(scope, (cast<uint8_t>(x) & cast<uint8_t>(7)), u8(0), u8(7));
    check(scope, (cast<uint8_t>(3) & cast<uint8_t>(2)), u8(2), u8(2));
    check(scope, (cast<uint8_t>(1) | cast<uint8_t>(2)), u8(3), u8(3));
    check(scope, (cast<uint8_t>(3) ^ cast<uint8_t>(2)), u8(1), u8(1));
    check(scope, (~cast<uint8_t>(3)), u8(0xfc), u8(0xfc));
    check(scope, cast<uint8_t>(x + 5) & cast<uint8_t>(x + 3), u8(0), u8(13));
    check(scope, cast<int8_t>(x - 5) & cast<int8_t>(x + 3), i8(0), i8(13));
    check(scope, cast<int8_t>(2 * x - 5) & cast<int8_t>(x - 3), i8(-128), i8(15));
    check(scope, cast<uint8_t>(x + 5) | cast<uint8_t>(x + 3), u8(5), u8(255));
    check(scope, cast<int8_t>(x + 5) | cast<int8_t>(x + 3), i8(3), i8(127));
    check(scope, ~cast<uint8_t>(x), u8(-11), u8(-1));
    check(scope, (cast<uint8_t>(x) >> cast<uint8_t>(1)), u8(0), u8(5));
    check(scope, (cast<uint8_t>(10) >> cast<uint8_t>(1)), u8(5), u8(5));
    check(scope, (cast<uint8_t>(x + 3) << cast<uint8_t>(1)), u8(6), u8(26));
    check(scope, (cast<uint8_t>(x + 3) << cast<uint8_t>(7)), u8(0), u8(255));  // Overflows
    check(scope, (cast<uint8_t>(5) << cast<uint8_t>(1)), u8(10), u8(10));
    check(scope, (x << 12), 0, 10 << 12);
    check(scope, x & 4095, 0, 10);          // LHS known to be positive
    check(scope, x & 123, 0, 10);           // Doesn't have to be a precise bitmask
    check(scope, (x - 1) & 4095, 0, 4095);  // LHS could be -1

    // Regression tests on shifts (produced by z3).
    {
        ScopedBinding<Interval> xb(scope, "x", Interval(-123, Interval::pos_inf()));
        ScopedBinding<Interval> yb(scope, "y", Interval(-6, 0));
        // -123 << 0 = -123
        check(scope, x << y, -123, Interval::pos_inf());
    }
    {
        ScopedBinding<Interval> xb(scope, "x", Interval(-123, Interval::pos_inf()));
        ScopedBinding<Interval> yb(scope, "y", Interval(-6, Interval::pos_inf()));
        // A negative value can increase in magnitude if the rhs is positive.
        check(scope, x << y, Interval::neg_inf(), Interval::pos_inf());
    }
    {
        ScopedBinding<Interval> xb(scope, "x", Interval(-123, Interval::pos_inf()));
        Var c("c");
        ScopedBinding<Interval> yb(scope, "y", Interval(-6, c));
        // Can't prove anything about the upper bound of y.
        check(scope, x << y, min((-123) << c, -123), Interval::pos_inf());
    }
    {
        ScopedBinding<Interval> xb(scope, "x", Interval(-123, Interval::pos_inf()));
        ScopedBinding<Interval> yb(scope, "y", Interval(-6, 4));
        // -123 << 4 = -1968
        check(scope, x << y, -1968, Interval::pos_inf());
    }
    {
        ScopedBinding<Interval> xb(scope, "x", Interval(24, Interval::pos_inf()));
        ScopedBinding<Interval> yb(scope, "y", Interval(Interval::neg_inf(), -1));
        // Cannot change sign, only can decrease magnitude.
        check(scope, x << y, 0, Interval::pos_inf());
    }
    // Overflow testing (for types with defined overflow).
    {
        Type uint32 = UInt(32);
        Expr a = Variable::make(uint32, "a");
        Expr b = Variable::make(uint32, "b");
        ScopedBinding<Interval> ab(scope, "a", Interval(UIntImm::make(uint32, 0), simplify(uint32.max() / 4 + 2)));
        ScopedBinding<Interval> bb(scope, "b", Interval(UIntImm::make(uint32, 0), uint32.max()));
        // Overflow should be detected
        check(scope, a + b, Interval::neg_inf(), Interval::pos_inf());
        check(scope, a * b, Interval::neg_inf(), Interval::pos_inf());
    }
    {
        Type int16 = Int(16);
        Expr a = Variable::make(int16, "a");
        Expr b = Variable::make(int16, "b");
        ScopedBinding<Interval> ab(scope, "a", Interval(int16.min(), int16.max()));
        ScopedBinding<Interval> bb(scope, "b", Interval(IntImm::make(int16, -4), IntImm::make(int16, -1)));
        check(scope, a * -1, int16.min(), int16.max());
        // int16.min() / -1 should be caught as overflow.
        check(scope, a / -1, int16.min(), int16.max());
        check(scope, a / b, int16.min(), int16.max());
    }
    {
        Expr zero = UIntImm::make(UInt(1), 0);
        Expr one = UIntImm::make(UInt(1), 1);
        check(scope, Ramp::make(zero, one, 3), zero, one);
    }

    // If we clamp something unbounded as one type, the bounds should
    // propagate through casts whenever the cast can be proved to not
    // overflow.
    check(scope,
          cast<uint16_t>(clamp(cast<float>(x ^ y), 0.0f, 4095.0f)),
          u16(0), u16(4095));

    check(scope,
          cast<uint8_t>(clamp(cast<uint16_t>(x ^ y), cast<uint16_t>(0), cast<uint16_t>(128))),
          u8(0), u8(128));

    Expr u8_1 = cast<uint8_t>(Load::make(Int(8), "buf", x, Buffer<>(), Parameter(), const_true(), ModulusRemainder()));
    Expr u8_2 = cast<uint8_t>(Load::make(Int(8), "buf", x + 17, Buffer<>(), Parameter(), const_true(), ModulusRemainder()));
    check(scope, cast<uint16_t>(u8_1) + cast<uint16_t>(u8_2),
          u16(0), u16(255 * 2));

    check(scope, saturating_cast<uint8_t>(clamp(x, 5, 10)), cast<uint8_t>(5), cast<uint8_t>(10));
    {
        scope.push("x", Interval(UInt(32).min(), UInt(32).max()));
        check(scope, saturating_cast<int32_t>(max(cast<uint32_t>(x), cast<uint32_t>(5))), cast<int32_t>(5), Int(32).max());
        scope.pop("x");
    }
    {
        Expr z = Variable::make(Float(32), "z");
        scope.push("z", Interval(cast<float>(-1), cast<float>(1)));
        check(scope, saturating_cast<int32_t>(z), cast<int32_t>(-1), cast<int32_t>(1));
        check(scope, saturating_cast<double>(z), cast<double>(-1), cast<double>(1));
        check(scope, saturating_cast<float16_t>(z), cast<float16_t>(-1), cast<float16_t>(1));
        check(scope, saturating_cast<uint8_t>(z), cast<uint8_t>(0), cast<uint8_t>(1));
        scope.pop("z");
    }
    {
        Expr z = Variable::make(UInt(32), "z");
        scope.push("z", Interval(UInt(32).max(), UInt(32).max()));
        check(scope, saturating_cast<int32_t>(z), Int(32).max(), Int(32).max());
        scope.pop("z");
    }

    {
        Scope<Interval> scope;
        Expr x = Variable::make(UInt(16), "x");
        Expr y = Variable::make(UInt(16), "y");
        scope.push("x", Interval(u16(0), u16(10)));
        scope.push("y", Interval(u16(2), u16(4)));

        Expr e = clamp(x / y, u16(0), u16(128));
        check(scope, e, u16(0), u16(5));
        check_constant_bound(scope, e, u16(0), u16(5));
    }

    {
        Param<int16_t> x("x");
        Param<uint16_t> y("y");
        x.set_range(i16(-32), i16(-16));
        y.set_range(i16(0), i16(4));
        check_constant_bound((x >> y), i16(-32), i16(-1));
    }

    {
        Param<uint16_t> x("x"), y("y");
        x.set_range(u16(10), u16(20));
        y.set_range(u16(0), u16(30));
        Scope<Interval> scope;
        scope.push("y", Interval(u16(2), u16(4)));

        check_constant_bound(scope, x + y, u16(12), u16(24));
    }

    {
        Scope<Interval> scope;
        Interval i = Interval::everything();
        i.min = 17;
        internal_assert(i.has_lower_bound());
        internal_assert(!i.has_upper_bound());
        scope.push("y", i);
        Var x("x"), y("y");
        check(scope, select(x == y * 2, y, y - 10),
              7, Interval::pos_inf());
        check(scope, select(x == y * 2, y - 10, y),
              select(x < 34, 17, 7), Interval::pos_inf());
    }

    vector<Expr> input_site_1 = {2 * x};
    vector<Expr> input_site_2 = {2 * x + 1};
    vector<Expr> output_site = {x + 1};

    Buffer<int32_t> in(10);
    in.set_name("input");

    Stmt loop = For::make("x", 3, 10, ForType::Serial, Partition::Auto, DeviceAPI::Host,
                          Provide::make("output",
                                        {Add::make(Call::make(in, input_site_1),
                                                   Call::make(in, input_site_2))},
                                        output_site,
                                        const_true()));

    map<string, Box> r;
    r = boxes_required(loop);
    internal_assert(r.find("output") == r.end());
    internal_assert(r.find("input") != r.end());
    internal_assert(equal(simplify(r["input"][0].min), 6));
    internal_assert(equal(simplify(r["input"][0].max), 25));
    r = boxes_provided(loop);
    internal_assert(r.find("output") != r.end());
    internal_assert(equal(simplify(r["output"][0].min), 4));
    internal_assert(equal(simplify(r["output"][0].max), 13));

    Box r2({Interval(Expr(5), Expr(19))});
    merge_boxes(r2, r["output"]);
    internal_assert(equal(simplify(r2[0].min), 4));
    internal_assert(equal(simplify(r2[0].max), 19));

    boxes_touched_test();

    // Check a deeply-nested bitwise expr to ensure it doesn't take n^2 time
    // (this clause took ~30s on a typical laptop before the fix, ~10ms after)
    {
        Expr a = Variable::make(UInt(16), "t42");
        Expr b = Variable::make(UInt(16), "t43");
        Expr c = Variable::make(UInt(16), "t44");
        Expr d = Variable::make(Int(32), "d");
        Expr x = Variable::make(Int(32), "x");
        Expr y = Variable::make(Int(32), "y");
        Expr e1 = select(c >= Expr((uint16_t)128), c - Expr((uint16_t)128), c);
        Expr e2 = Let::make("t44", (((((((((((((((((u16(0) << u16(1)) | u16((u8(d) & u8(1)))) << u16(1)) | u16(((u8(d) >> u8(1)) & u8(1)))) << u16(1)) | (u16(x) & u16(1))) << u16(1)) | (u16(y) & u16(1))) << u16(1)) | (a & u16(1))) << u16(1)) | (b & u16(1))) << u16(1)) | ((a >> u16(1)) & u16(1))) << u16(1)) | ((b >> u16(1)) & u16(1))) >> u16(1)), e1);
        Expr e3 = Let::make("t43", u16(y) >> u16(1), e2);
        Expr e4 = Let::make("t42", u16(x) >> u16(1), e3);

        check_constant_bound(e4, u16(0), u16(65535));
    }

    // Test case from https://github.com/halide/Halide/pull/7377
    {
        Var x;
        Expr e = Load::make(Int(32), "buf", max(x, -x), Buffer<>{}, Parameter{}, const_true(), ModulusRemainder{});
        e = Let::make(x.name(), 37, e);
        Scope<Interval> scope;
        scope.push("y", {0, 100});
        Interval in = bounds_of_expr_in_scope(e, scope);
        internal_assert(in.is_single_point());
    }

    // Test case from https://github.com/halide/Halide/pull/7379
    {
        Var x;
        Expr e = Load::make(Int(32), "buf", -x / x, Buffer<>{}, Parameter{}, const_true(), ModulusRemainder{});
        e = Let::make(x.name(), 37, e);
        Scope<Interval> scope;
        scope.push("y", {0, 100});
        Interval in = bounds_of_expr_in_scope(e, scope);
        internal_assert(in.is_single_point());
    }

    std::cout << "Bounds test passed\n";
}

}  // namespace Internal
}  // namespace Halide<|MERGE_RESOLUTION|>--- conflicted
+++ resolved
@@ -1567,30 +1567,6 @@
                 result.include(arg_bounds.get(i));
             }
             interval = result;
-<<<<<<< HEAD
-        } else if (op->is_intrinsic({Call::widening_add,
-                                     Call::widening_mul,
-                                     Call::widening_shift_left,
-                                     Call::widening_shift_right,
-                                     Call::widening_sub,
-                                     Call::widen_right_add,
-                                     Call::widen_right_sub,
-                                     Call::widen_right_mul,
-                                     // TODO: the below intrinsics should not use the optimal lowering,
-                                     // because that's harder for bounds inference to reason about.
-                                     Call::rounding_halving_add,
-                                     Call::halving_add,
-                                     Call::saturating_add,
-                                     Call::saturating_sub,
-                                     Call::halving_sub,
-                                     Call::rounding_shift_left,
-                                     Call::rounding_shift_right,
-                                     Call::mul_shift_right,
-                                     Call::rounding_mul_shift_right})) {
-            Expr a = lower_intrinsic(op);
-            internal_assert(a.defined());
-            a.accept(this);
-=======
         } else if (op->is_intrinsic(Call::widen_right_add)) {
             internal_assert(op->args.size() == 2);
             Expr e = can_widen(op->args[1]) ?
@@ -1693,7 +1669,6 @@
             internal_assert(op->args.size() == 2);
             Expr e = lower_sorted_avg(op->args[0], op->args[1]);
             handle_expr_bounds(e);
->>>>>>> 82021630
         } else if (op->call_type == Call::Halide) {
             bounds_of_func(op->name, op->value_index, op->type);
         } else {
