#include "LLVM_Runtime_Linker.h"
#include "LLVM_Headers.h"

namespace Halide {

using std::string;
using std::vector;

namespace {

std::unique_ptr<llvm::Module> parse_bitcode_file(llvm::StringRef buf, llvm::LLVMContext *context, const char *id) {

    llvm::MemoryBufferRef bitcode_buffer = llvm::MemoryBufferRef(buf, id);

    auto ret_val = llvm::expectedToErrorOr(
        llvm::parseBitcodeFile(bitcode_buffer, *context));
    if (!ret_val) {
        internal_error << "Could not parse built-in bitcode file " << id
                       << " llvm error is " << ret_val.getError() << "\n";
    }

    std::unique_ptr<llvm::Module> result(std::move(*ret_val));
    result->setModuleIdentifier(id);

    return result;
}

}  // namespace

#define DECLARE_INITMOD(mod)                                                              \
    extern "C" unsigned char halide_internal_initmod_##mod[];                             \
    extern "C" int halide_internal_initmod_##mod##_length;                                \
    std::unique_ptr<llvm::Module> get_initmod_##mod(llvm::LLVMContext *context) {         \
        llvm::StringRef sb = llvm::StringRef((const char *)halide_internal_initmod_##mod, \
                                             halide_internal_initmod_##mod##_length);     \
        return parse_bitcode_file(sb, context, #mod);                                     \
    }

#define DECLARE_NO_INITMOD(mod)                                                        \
    std::unique_ptr<llvm::Module> get_initmod_##mod(llvm::LLVMContext *, bool, bool) { \
        user_error << "Halide was compiled without support for this target\n";         \
        return std::unique_ptr<llvm::Module>();                                        \
    }                                                                                  \
    std::unique_ptr<llvm::Module> get_initmod_##mod##_ll(llvm::LLVMContext *) {        \
        user_error << "Halide was compiled without support for this target\n";         \
        return std::unique_ptr<llvm::Module>();                                        \
    }

#define DECLARE_CPP_INITMOD(mod)                                                                            \
    DECLARE_INITMOD(mod##_32_debug)                                                                         \
    DECLARE_INITMOD(mod##_64_debug)                                                                         \
    DECLARE_INITMOD(mod##_32)                                                                               \
    DECLARE_INITMOD(mod##_64)                                                                               \
    std::unique_ptr<llvm::Module> get_initmod_##mod(llvm::LLVMContext *context, bool bits_64, bool debug) { \
        if (bits_64) {                                                                                      \
            if (debug) {                                                                                    \
                return get_initmod_##mod##_64_debug(context);                                               \
            } else {                                                                                        \
                return get_initmod_##mod##_64(context);                                                     \
            }                                                                                               \
        } else {                                                                                            \
            if (debug) {                                                                                    \
                return get_initmod_##mod##_32_debug(context);                                               \
            } else {                                                                                        \
                return get_initmod_##mod##_32(context);                                                     \
            }                                                                                               \
        }                                                                                                   \
    }

#define DECLARE_LL_INITMOD(mod) \
    DECLARE_INITMOD(mod##_ll)

// Universal CPP Initmods. Please keep sorted alphabetically.
DECLARE_CPP_INITMOD(alignment_128)
DECLARE_CPP_INITMOD(alignment_32)
DECLARE_CPP_INITMOD(allocation_cache)
DECLARE_CPP_INITMOD(alignment_64)
DECLARE_CPP_INITMOD(android_clock)
DECLARE_CPP_INITMOD(android_host_cpu_count)
DECLARE_CPP_INITMOD(android_io)
DECLARE_CPP_INITMOD(halide_buffer_t)
DECLARE_CPP_INITMOD(cache)
DECLARE_CPP_INITMOD(can_use_target)
DECLARE_CPP_INITMOD(cuda)
DECLARE_CPP_INITMOD(destructors)
DECLARE_CPP_INITMOD(device_interface)
DECLARE_CPP_INITMOD(errors)
DECLARE_CPP_INITMOD(fake_get_symbol)
DECLARE_CPP_INITMOD(fake_thread_pool)
DECLARE_CPP_INITMOD(float16_t)
DECLARE_CPP_INITMOD(fuchsia_clock)
DECLARE_CPP_INITMOD(fuchsia_host_cpu_count)
DECLARE_CPP_INITMOD(fuchsia_yield)
DECLARE_CPP_INITMOD(gpu_device_selection)
DECLARE_CPP_INITMOD(hexagon_dma)
DECLARE_CPP_INITMOD(hexagon_host)
DECLARE_CPP_INITMOD(ios_io)
DECLARE_CPP_INITMOD(linux_clock)
DECLARE_CPP_INITMOD(linux_host_cpu_count)
DECLARE_CPP_INITMOD(linux_yield)
DECLARE_CPP_INITMOD(matlab)
DECLARE_CPP_INITMOD(metadata)
DECLARE_CPP_INITMOD(module_aot_ref_count)
DECLARE_CPP_INITMOD(module_jit_ref_count)
DECLARE_CPP_INITMOD(msan)
DECLARE_CPP_INITMOD(msan_stubs)
DECLARE_CPP_INITMOD(opencl)
DECLARE_CPP_INITMOD(opengl)
DECLARE_CPP_INITMOD(openglcompute)
DECLARE_CPP_INITMOD(opengl_egl_context)
DECLARE_CPP_INITMOD(opengl_glx_context)
DECLARE_CPP_INITMOD(osx_clock)
DECLARE_CPP_INITMOD(osx_get_symbol)
DECLARE_CPP_INITMOD(osx_host_cpu_count)
DECLARE_CPP_INITMOD(osx_opengl_context)
DECLARE_CPP_INITMOD(osx_yield)
DECLARE_CPP_INITMOD(posix_allocator)
DECLARE_CPP_INITMOD(posix_clock)
DECLARE_CPP_INITMOD(posix_error_handler)
DECLARE_CPP_INITMOD(posix_get_symbol)
DECLARE_CPP_INITMOD(posix_io)
DECLARE_CPP_INITMOD(posix_print)
DECLARE_CPP_INITMOD(posix_threads)
DECLARE_CPP_INITMOD(posix_threads_tsan)
DECLARE_CPP_INITMOD(prefetch)
DECLARE_CPP_INITMOD(profiler)
DECLARE_CPP_INITMOD(profiler_inlined)
DECLARE_CPP_INITMOD(pseudostack)
DECLARE_CPP_INITMOD(qurt_allocator)
DECLARE_CPP_INITMOD(hexagon_cache_allocator)
DECLARE_CPP_INITMOD(hexagon_dma_pool)
DECLARE_CPP_INITMOD(qurt_hvx)
DECLARE_CPP_INITMOD(qurt_hvx_vtcm)
DECLARE_CPP_INITMOD(qurt_init_fini)
DECLARE_CPP_INITMOD(qurt_threads)
DECLARE_CPP_INITMOD(qurt_threads_tsan)
DECLARE_CPP_INITMOD(qurt_yield)
DECLARE_CPP_INITMOD(runtime_api)
DECLARE_CPP_INITMOD(ssp)
DECLARE_CPP_INITMOD(to_string)
DECLARE_CPP_INITMOD(trace_helper)
DECLARE_CPP_INITMOD(tracing)
DECLARE_CPP_INITMOD(windows_clock)
DECLARE_CPP_INITMOD(windows_cuda)
DECLARE_CPP_INITMOD(windows_get_symbol)
DECLARE_CPP_INITMOD(windows_io)
DECLARE_CPP_INITMOD(windows_opencl)
DECLARE_CPP_INITMOD(windows_profiler)
DECLARE_CPP_INITMOD(windows_threads)
DECLARE_CPP_INITMOD(windows_threads_tsan)
DECLARE_CPP_INITMOD(windows_yield)
DECLARE_CPP_INITMOD(write_debug_image)

// Universal LL Initmods. Please keep sorted alphabetically.
DECLARE_LL_INITMOD(posix_math)
DECLARE_LL_INITMOD(win32_math)
DECLARE_LL_INITMOD(ptx_dev)

// Various conditional initmods follow (both LL and CPP).
#ifdef WITH_METAL
DECLARE_CPP_INITMOD(metal)
#ifdef WITH_ARM
DECLARE_CPP_INITMOD(metal_objc_arm)
#else
DECLARE_NO_INITMOD(metal_objc_arm)
#endif
#ifdef WITH_X86
DECLARE_CPP_INITMOD(metal_objc_x86)
#else
DECLARE_NO_INITMOD(metal_objc_x86)
#endif
#else
DECLARE_NO_INITMOD(metal)
DECLARE_NO_INITMOD(metal_objc_arm)
DECLARE_NO_INITMOD(metal_objc_x86)
#endif  // WITH_METAL

#ifdef WITH_ARM
DECLARE_LL_INITMOD(arm)
DECLARE_LL_INITMOD(arm_no_neon)
DECLARE_CPP_INITMOD(arm_cpu_features)
#else
DECLARE_NO_INITMOD(arm)
DECLARE_NO_INITMOD(arm_no_neon)
DECLARE_NO_INITMOD(arm_cpu_features)
#endif  // WITH_ARM

#ifdef WITH_AARCH64
DECLARE_LL_INITMOD(aarch64)
DECLARE_CPP_INITMOD(aarch64_cpu_features)
#else
DECLARE_NO_INITMOD(aarch64)
DECLARE_NO_INITMOD(aarch64_cpu_features)
#endif  // WITH_AARCH64

#ifdef WITH_NVPTX
DECLARE_LL_INITMOD(ptx_compute_20)
DECLARE_LL_INITMOD(ptx_compute_30)
DECLARE_LL_INITMOD(ptx_compute_35)
#endif  // WITH_NVPTX

#ifdef WITH_D3D12
DECLARE_CPP_INITMOD(windows_d3d12compute_x86)
#else
DECLARE_NO_INITMOD(windows_d3d12compute_x86)
#endif

#ifdef WITH_X86
DECLARE_LL_INITMOD(x86_avx2)
DECLARE_LL_INITMOD(x86_avx)
DECLARE_LL_INITMOD(x86)
DECLARE_LL_INITMOD(x86_sse41)
DECLARE_CPP_INITMOD(x86_cpu_features)
#else
DECLARE_NO_INITMOD(x86_avx2)
DECLARE_NO_INITMOD(x86_avx)
DECLARE_NO_INITMOD(x86)
DECLARE_NO_INITMOD(x86_sse41)
DECLARE_NO_INITMOD(x86_cpu_features)
#endif  // WITH_X86

#ifdef WITH_MIPS
DECLARE_LL_INITMOD(mips)
DECLARE_CPP_INITMOD(mips_cpu_features)
#else
DECLARE_NO_INITMOD(mips)
DECLARE_NO_INITMOD(mips_cpu_features)
#endif  // WITH_MIPS

#ifdef WITH_POWERPC
DECLARE_LL_INITMOD(powerpc)
DECLARE_CPP_INITMOD(powerpc_cpu_features)
#else
DECLARE_NO_INITMOD(powerpc)
DECLARE_NO_INITMOD(powerpc_cpu_features)
#endif  // WITH_POWERPC

#ifdef WITH_HEXAGON
DECLARE_LL_INITMOD(hvx_128)
DECLARE_CPP_INITMOD(hexagon_cpu_features)
#else
DECLARE_NO_INITMOD(hvx_128)
DECLARE_NO_INITMOD(hexagon_cpu_features)
#endif  // WITH_HEXAGON

#ifdef WITH_WEBASSEMBLY
DECLARE_CPP_INITMOD(wasm_cpu_features)
DECLARE_LL_INITMOD(wasm_math)
#else
DECLARE_NO_INITMOD(wasm_cpu_features)
DECLARE_NO_INITMOD(wasm_math)
#endif  // WITH_WEBASSEMBLY

#ifdef WITH_RISCV
//DECLARE_LL_INITMOD(riscv)
DECLARE_CPP_INITMOD(riscv_cpu_features)
#else
//DECLARE_NO_INITMOD(riscv)
DECLARE_NO_INITMOD(riscv_cpu_features)
#endif  // WITH_RISCV

namespace {

llvm::DataLayout get_data_layout_for_target(Target target) {
    if (target.arch == Target::X86) {
        if (target.bits == 32) {
            if (target.os == Target::OSX) {
                return llvm::DataLayout("e-m:o-p:32:32-p270:32:32-p271:32:32-p272:64:64-f64:32:64-f80:128-n8:16:32-S128");
            } else if (target.os == Target::IOS) {
                return llvm::DataLayout("e-m:o-p:32:32-p270:32:32-p271:32:32-p272:64:64-f64:32:64-f80:128-n8:16:32-S128");
            } else if (target.os == Target::Windows && !target.has_feature(Target::JIT)) {
                return llvm::DataLayout("e-m:x-p:32:32-p270:32:32-p271:32:32-p272:64:64-i64:64-f80:32-n8:16:32-a:0:32-S32");
            } else if (target.os == Target::Windows) {
                return llvm::DataLayout("e-m:e-p:32:32-p270:32:32-p271:32:32-p272:64:64-i64:64-f80:32-n8:16:32-a:0:32-S32");
            } else {
                // Linux/Android
                return llvm::DataLayout("e-m:e-p:32:32-p270:32:32-p271:32:32-p272:64:64-f64:32:64-f80:32-n8:16:32-S128");
            }
        } else {  // 64-bit
            if (target.os == Target::OSX) {
                return llvm::DataLayout("e-m:o-p270:32:32-p271:32:32-p272:64:64-i64:64-f80:128-n8:16:32:64-S128");
            } else if (target.os == Target::IOS) {
                return llvm::DataLayout("e-m:o-p270:32:32-p271:32:32-p272:64:64-i64:64-f80:128-n8:16:32:64-S128");
            } else if (target.os == Target::Windows && !target.has_feature(Target::JIT)) {
                return llvm::DataLayout("e-m:w-p270:32:32-p271:32:32-p272:64:64-i64:64-f80:128-n8:16:32:64-S128");
            } else if (target.os == Target::Windows) {
                return llvm::DataLayout("e-m:e-p270:32:32-p271:32:32-p272:64:64-i64:64-f80:128-n8:16:32:64-S128");
            } else {
                return llvm::DataLayout("e-m:e-p270:32:32-p271:32:32-p272:64:64-i64:64-f80:128-n8:16:32:64-S128");
            }
        }
    } else if (target.arch == Target::ARM) {
        if (target.bits == 32) {
            if (target.os == Target::IOS) {
                return llvm::DataLayout("e-m:o-p:32:32-Fi8-f64:32:64-v64:32:64-v128:32:128-a:0:32-n32-S32");
            } else {
                return llvm::DataLayout("e-m:e-p:32:32-Fi8-i64:64-v128:64:128-a:0:32-n32-S64");
            }
        } else {  // 64-bit
            if (target.os == Target::IOS) {
                return llvm::DataLayout("e-m:o-i64:64-i128:128-n32:64-S128");
            } else if (target.os == Target::OSX) {
                return llvm::DataLayout("e-m:o-i64:64-i128:128-n32:64-S128");
            } else if (target.os == Target::Windows) {
                return llvm::DataLayout("e-m:w-p:64:64-i32:32-i64:64-i128:128-n32:64-S128");
            } else {
                return llvm::DataLayout("e-m:e-i8:8:32-i16:16:32-i64:64-i128:128-n32:64-S128");
            }
        }
    } else if (target.arch == Target::MIPS) {
        if (target.bits == 32) {
            return llvm::DataLayout("e-m:m-p:32:32-i8:8:32-i16:16:32-i64:64-n32-S64");
        } else {
            return llvm::DataLayout("e-m:m-i8:8:32-i16:16:32-i64:64-n32:64-S128");
        }
    } else if (target.arch == Target::POWERPC) {
        if (target.bits == 32) {
            return llvm::DataLayout("e-m:e-i32:32-n32");
        } else {
            return llvm::DataLayout("e-m:e-i64:64-n32:64");
        }
    } else if (target.arch == Target::Hexagon) {
        return llvm::DataLayout(
            "e-m:e-p:32:32:32-a:0-n16:32-i64:64:64-i32:32:32-i16:16:16-i1:8:8"
            "-f32:32:32-f64:64:64-v32:32:32-v64:64:64-v512:512:512-v1024:1024:1024-v2048:2048:2048");
    } else if (target.arch == Target::WebAssembly) {
        if (target.bits == 32) {
            return llvm::DataLayout("e-m:e-p:32:32-i64:64-n32:64-S128");
        } else {
            return llvm::DataLayout("e-m:e-p:64:64-i64:64-n32:64-S128");
        }
    } else if (target.arch == Target::RISCV) {
        // TODO: Valdidate this data layout is correct for RISCV. Assumption is it is like MIPS.
        if (target.bits == 32) {
            return llvm::DataLayout("e-m:e-p:32:32-i64:64-n32-S128");
        } else {
            return llvm::DataLayout("e-m:e-p:64:64-i64:64-i128:128-n64-S128");
        }
    } else {
        internal_error << "Bad target arch: " << target.arch << "\n";
        return llvm::DataLayout("unreachable");
    }
}

}  // namespace

namespace Internal {

llvm::Triple get_triple_for_target(const Target &target) {
    llvm::Triple triple;

    if (target.arch == Target::X86) {
        if (target.bits == 32) {
            triple.setArch(llvm::Triple::x86);
        } else {
            user_assert(target.bits == 64) << "Target must be 32- or 64-bit.\n";
            triple.setArch(llvm::Triple::x86_64);
        }

        if (target.os == Target::Linux) {
            triple.setOS(llvm::Triple::Linux);
            triple.setEnvironment(llvm::Triple::GNU);
        } else if (target.os == Target::OSX) {
            triple.setVendor(llvm::Triple::Apple);
            triple.setOS(llvm::Triple::MacOSX);
        } else if (target.os == Target::Windows) {
            triple.setVendor(llvm::Triple::PC);
            triple.setOS(llvm::Triple::Win32);
            triple.setEnvironment(llvm::Triple::MSVC);
            if (target.has_feature(Target::JIT)) {
                // Use ELF for jitting
                triple.setObjectFormat(llvm::Triple::ELF);
            }
        } else if (target.os == Target::Android) {
            triple.setOS(llvm::Triple::Linux);
            triple.setEnvironment(llvm::Triple::Android);
        } else if (target.os == Target::IOS) {
            // X86 on iOS for the simulator
            triple.setVendor(llvm::Triple::Apple);
            triple.setOS(llvm::Triple::IOS);
        } else if (target.os == Target::Fuchsia) {
            triple.setOS(llvm::Triple::Fuchsia);
        }
    } else if (target.arch == Target::ARM) {
        if (target.bits == 32) {
            if (target.has_feature(Target::ARMv7s)) {
                triple.setArchName("armv7s");
            } else {
                triple.setArch(llvm::Triple::arm);
            }
        } else {
            user_assert(target.bits == 64) << "Target bits must be 32 or 64\n";
#ifdef WITH_AARCH64
            triple.setArch(llvm::Triple::aarch64);
#else
            user_error << "AArch64 llvm target not enabled in this build of Halide\n";
#endif
        }

        if (target.os == Target::Android) {
            triple.setOS(llvm::Triple::Linux);
            triple.setEnvironment(llvm::Triple::EABI);
        } else if (target.os == Target::IOS) {
            triple.setOS(llvm::Triple::IOS);
            triple.setVendor(llvm::Triple::Apple);
        } else if (target.os == Target::Linux) {
            triple.setOS(llvm::Triple::Linux);
            triple.setEnvironment(llvm::Triple::GNUEABIHF);
        } else if (target.os == Target::Windows) {
            user_assert(target.bits == 64) << "Windows ARM targets must be 64-bit.\n";
            triple.setVendor(llvm::Triple::PC);
            triple.setOS(llvm::Triple::Win32);
            triple.setEnvironment(llvm::Triple::MSVC);
            if (target.has_feature(Target::JIT)) {
                // TODO(shoaibkamil): figure out a way to test this.
                // Currently blocked by https://github.com/halide/Halide/issues/5040
                user_error << "No JIT support for this OS/CPU combination yet.\n";
            }
        } else if (target.os == Target::Fuchsia) {
            triple.setOS(llvm::Triple::Fuchsia);
        } else if (target.os == Target::OSX) {
            triple.setVendor(llvm::Triple::Apple);
            triple.setOS(llvm::Triple::MacOSX);
            triple.setArchName("arm64");
        } else if (target.os == Target::NoOS) {
            // For bare-metal environments

        } else {
            user_error << "No arm support for this OS\n";
        }
    } else if (target.arch == Target::MIPS) {
        // Currently MIPS support is only little-endian.
        if (target.bits == 32) {
            triple.setArch(llvm::Triple::mipsel);
        } else {
            user_assert(target.bits == 64) << "Target must be 32- or 64-bit.\n";
            triple.setArch(llvm::Triple::mips64el);
        }

        if (target.os == Target::Android) {
            triple.setOS(llvm::Triple::Linux);
            triple.setEnvironment(llvm::Triple::Android);
        } else {
            user_error << "No mips support for this OS\n";
        }
    } else if (target.arch == Target::POWERPC) {
#ifdef WITH_POWERPC
        // Only ppc*-unknown-linux-gnu are supported for the time being.
        user_assert(target.os == Target::Linux) << "PowerPC target is Linux-only.\n";
        triple.setVendor(llvm::Triple::UnknownVendor);
        triple.setOS(llvm::Triple::Linux);
        triple.setEnvironment(llvm::Triple::GNU);
        if (target.bits == 32) {
            triple.setArch(llvm::Triple::ppc);
        } else {
            // Currently POWERPC64 support is only little-endian.
            user_assert(target.bits == 64) << "Target must be 32- or 64-bit.\n";
            triple.setArch(llvm::Triple::ppc64le);
        }
#else
        user_error << "PowerPC llvm target not enabled in this build of Halide\n";
#endif
    } else if (target.arch == Target::Hexagon) {
        triple.setVendor(llvm::Triple::UnknownVendor);
        triple.setArch(llvm::Triple::hexagon);
        triple.setObjectFormat(llvm::Triple::ELF);
    } else if (target.arch == Target::WebAssembly) {
        triple.setVendor(llvm::Triple::UnknownVendor);
        if (target.bits == 32) {
            triple.setArch(llvm::Triple::wasm32);
        } else {
            triple.setArch(llvm::Triple::wasm64);
        }
        triple.setObjectFormat(llvm::Triple::Wasm);
    } else if (target.arch == Target::RISCV) {
        if (target.bits == 32) {
            triple.setArch(llvm::Triple::riscv32);
        } else {
            user_assert(target.bits == 64) << "Target must be 32- or 64-bit.\n";
            triple.setArch(llvm::Triple::riscv64);
        }

        if (target.os == Target::Linux) {
            triple.setOS(llvm::Triple::Linux);
            // TODO: Check what options there are here.
            triple.setEnvironment(llvm::Triple::GNUEABIHF);
        } else if (target.os == Target::NoOS) {
            // for baremetal environment
        } else {
            user_error << "No RISCV support for this OS\n";
        }
    } else {
        internal_error << "Bad target arch: " << target.arch << "\n";
    }

    return triple;
}

}  // namespace Internal

namespace {

void convert_weak_to_linkonce(llvm::GlobalValue &gv) {
    llvm::GlobalValue::LinkageTypes linkage = gv.getLinkage();
    if (linkage == llvm::GlobalValue::WeakAnyLinkage) {
        gv.setLinkage(llvm::GlobalValue::LinkOnceAnyLinkage);
    } else if (linkage == llvm::GlobalValue::WeakODRLinkage) {
        gv.setLinkage(llvm::GlobalValue::LinkOnceODRLinkage);
    } else if (linkage == llvm::GlobalValue::ExternalWeakLinkage) {
        gv.setLinkage(llvm::GlobalValue::ExternalLinkage);
    }
}

// Link all modules together and with the result in modules[0], all
// other input modules are destroyed. Sets the datalayout and target
// triple appropriately for the target.
void link_modules(std::vector<std::unique_ptr<llvm::Module>> &modules, Target t,
                  bool allow_stripping_all_weak_functions = false) {
    llvm::DataLayout data_layout = get_data_layout_for_target(t);
    llvm::Triple triple = Internal::get_triple_for_target(t);

    // Set the layout and triple on the modules before linking, so
    // llvm doesn't complain while combining them.
    for (size_t i = 0; i < modules.size(); i++) {
        if (t.os == Target::Windows &&
            !Internal::starts_with(modules[i]->getName().str(), "windows_")) {
            // When compiling for windows, all wchars are
            // 16-bit. Generic modules may have it set to 32-bit. Drop
            // any module flags on the generic modules and use the
            // more correct ones on the windows-specific modules to
            // avoid a conflict. This is safe as long as the generic
            // modules never actually use a wchar.
            if (auto *module_flags = modules[i]->getModuleFlagsMetadata()) {
                modules[i]->eraseNamedMetadata(module_flags);
            }
        }
        modules[i]->setDataLayout(data_layout);
        modules[i]->setTargetTriple(triple.str());
    }

    // Link them all together
    for (size_t i = 1; i < modules.size(); i++) {
        bool failed = llvm::Linker::linkModules(*modules[0],
                                                std::move(modules[i]));
        if (failed) {
            internal_error << "Failure linking initial modules\n";
        }
    }

    // Now re-mark most weak symbols as linkonce. They are only weak to
    // prevent llvm from stripping them during initial module
    // assembly. This means they can be stripped later.

    // The symbols that we might want to call as a user even if not
    // used in the Halide-generated code must remain weak. This is
    // handled automatically by assuming any symbol starting with
    // "halide_" that is weak will be retained. There are a few
    // symbols for which this convention is not followed and these are
    // in this set.
    const std::set<string> retain = {"__stack_chk_guard",
                                     "__stack_chk_fail"};

    // COMDAT is not supported in MachO object files, hence it does
    // not work on Mac OS or iOS. These sometimes show up in the
    // runtime since we compile for an abstract target that is based
    // on ELF. This code removes all Comdat items and leaves the
    // symbols they were attached to as regular definitions, which
    // only works if there is a single instance, which is generally
    // the case for the runtime. Presumably if this isn't true,
    // linking the module will fail.
<<<<<<< HEAD
=======
    //
    // Comdats are left in for other platforms as they are required
    // for certain things on Windows and they are useful in general in
    // ELF based formats.
>>>>>>> 873c8f1b
    if (t.os == Target::IOS || t.os == Target::OSX) {
        for (auto &global_obj : modules[0]->global_objects()) {
            global_obj.setComdat(nullptr);
        }
        modules[0]->getComdatSymbolTable().clear();
    }

    // Enumerate the global variables.
    for (auto &gv : modules[0]->globals()) {
        // No variables are part of the public interface (even the ones labelled halide_)
        convert_weak_to_linkonce(gv);
    }

    // Enumerate the functions.
    for (auto &f : *modules[0]) {
        const std::string f_name = Internal::get_llvm_function_name(f);

        bool is_halide_extern_c_sym = Internal::starts_with(f_name, "halide_");
        internal_assert(!is_halide_extern_c_sym || f.isWeakForLinker() || f.isDeclaration())
            << " for function " << f_name << "\n";

        // We never want *any* Function marked as external-weak here;
        // convert all of those to plain external.
        if (f.getLinkage() == llvm::GlobalValue::ExternalWeakLinkage) {
            f.setLinkage(llvm::GlobalValue::ExternalLinkage);
        } else {
            const bool can_strip = !is_halide_extern_c_sym && retain.count(f_name) == 0;
            if (can_strip || allow_stripping_all_weak_functions) {
                convert_weak_to_linkonce(f);
            }
        }

        // Windows requires every symbol that's going to get merged
        // has a comdat that specifies how. The linkage type alone
        // isn't enough.
        if (t.os == Target::Windows && f.isWeakForLinker()) {
            llvm::Comdat *comdat = modules[0]->getOrInsertComdat(f_name);
            comdat->setSelectionKind(llvm::Comdat::Any);
            f.setComdat(comdat);
        }
    }

    // Now remove the force-usage global that prevented clang from
    // dropping functions from the initial module.
    llvm::GlobalValue *llvm_used = modules[0]->getNamedGlobal("llvm.used");
    if (llvm_used) {
        llvm_used->eraseFromParent();
    }

    // Also drop the dummy runtime api usage. We only needed it so
    // that the declarations are retained in the module during the
    // linking procedure above.
    llvm::GlobalValue *runtime_api =
        modules[0]->getNamedGlobal("halide_runtime_api_functions");
    if (runtime_api) {
        runtime_api->eraseFromParent();
    }
}

}  // namespace

namespace Internal {

/** When JIT-compiling on 32-bit windows, we need to rewrite calls
 *  to name-mangled win32 api calls to non-name-mangled versions.
 */
void undo_win32_name_mangling(llvm::Module *m) {
    llvm::IRBuilder<> builder(m->getContext());
    // For every function prototype...
    for (llvm::Module::iterator iter = m->begin(); iter != m->end(); ++iter) {
        llvm::Function &f = *iter;
        string n = get_llvm_function_name(f);
        // if it's a __stdcall call that starts with \01_, then we're making a win32 api call
        if (f.getCallingConv() == llvm::CallingConv::X86_StdCall &&
            f.empty() &&
            n.size() > 2 && n[0] == 1 && n[1] == '_') {

            // Unmangle the name.
            string unmangled_name = n.substr(2);
            size_t at = unmangled_name.rfind('@');
            unmangled_name = unmangled_name.substr(0, at);

            // Extern declare the unmangled version.
            llvm::Function *unmangled = llvm::Function::Create(f.getFunctionType(), f.getLinkage(), unmangled_name, m);
            unmangled->setCallingConv(f.getCallingConv());

            // Add a body to the mangled version that calls the unmangled version.
            llvm::BasicBlock *block = llvm::BasicBlock::Create(m->getContext(), "entry", &f);
            builder.SetInsertPoint(block);

            vector<llvm::Value *> args;
            for (auto &arg : f.args()) {
                args.push_back(&arg);
            }

            llvm::CallInst *c = builder.CreateCall(unmangled, args);
            c->setCallingConv(f.getCallingConv());

            if (f.getReturnType()->isVoidTy()) {
                builder.CreateRetVoid();
            } else {
                builder.CreateRet(c);
            }
        }
    }
}

void add_underscore_to_posix_call(llvm::CallInst *call, llvm::Function *fn, llvm::Module *m) {
    string new_name = "_" + fn->getName().str();
    llvm::Function *alt = m->getFunction(new_name);
    if (!alt) {
        alt = llvm::Function::Create(fn->getFunctionType(),
                                     llvm::GlobalValue::ExternalLinkage,
                                     new_name, m);
    }
    internal_assert(alt->getName() == new_name);
    call->setCalledFunction(alt);
}

/** Windows uses _close, _open, _write, etc instead of the posix
 * names. Defining stubs that redirect causes mis-compilations inside
 * of mcjit, so we just rewrite uses of these functions to include an
 * underscore. */
void add_underscores_to_posix_calls_on_windows(llvm::Module *m) {
    string posix_fns[] = {"vsnprintf", "open", "close", "write", "fileno"};

    string *posix_fns_begin = posix_fns;
    string *posix_fns_end = posix_fns + sizeof(posix_fns) / sizeof(posix_fns[0]);

    for (auto &fn : *m) {
        for (auto &basic_block : fn) {
            for (auto &instruction : basic_block) {
                if (llvm::CallInst *call = llvm::dyn_cast<llvm::CallInst>(&instruction)) {
                    if (llvm::Function *called_fn = call->getCalledFunction()) {
                        if (std::find(posix_fns_begin, posix_fns_end, called_fn->getName()) != posix_fns_end) {
                            add_underscore_to_posix_call(call, called_fn, m);
                        }
                    }
                }
            }
        }
    }
}

std::unique_ptr<llvm::Module> link_with_wasm_jit_runtime(llvm::LLVMContext *c, const Target &t,
                                                         std::unique_ptr<llvm::Module> extra_module) {
    bool bits_64 = (t.bits == 64);
    bool debug = t.has_feature(Target::Debug);

    // We only need to include things that must be linked in as callable entrypoints;
    // things that are 'alwaysinline' can be included here but are unnecessary.
    vector<std::unique_ptr<llvm::Module>> modules;
    modules.push_back(std::move(extra_module));
    modules.push_back(get_initmod_fake_thread_pool(c, bits_64, debug));
    modules.push_back(get_initmod_posix_allocator(c, bits_64, debug));
    modules.push_back(get_initmod_halide_buffer_t(c, bits_64, debug));
    modules.push_back(get_initmod_destructors(c, bits_64, debug));
    // These two aren't necessary, since they are 100% alwaysinline
    // modules.push_back(get_initmod_posix_math_ll(c));
    // modules.push_back(get_initmod_wasm_math_ll(c));
    modules.push_back(get_initmod_tracing(c, bits_64, debug));
    modules.push_back(get_initmod_cache(c, bits_64, debug));
    modules.push_back(get_initmod_to_string(c, bits_64, debug));
    modules.push_back(get_initmod_alignment_32(c, bits_64, debug));
    modules.push_back(get_initmod_device_interface(c, bits_64, debug));
    modules.push_back(get_initmod_metadata(c, bits_64, debug));
    modules.push_back(get_initmod_float16_t(c, bits_64, debug));
    modules.push_back(get_initmod_errors(c, bits_64, debug));
    modules.push_back(get_initmod_msan_stubs(c, bits_64, debug));

    // We don't want anything marked as weak for the wasm-jit runtime,
    // so convert all of them to linkonce
    constexpr bool allow_stripping_all_weak_functions = true;
    link_modules(modules, t, allow_stripping_all_weak_functions);

    return std::move(modules[0]);
}

/** Create an llvm module containing the support code for a given target. */
std::unique_ptr<llvm::Module> get_initial_module_for_target(Target t, llvm::LLVMContext *c, bool for_shared_jit_runtime, bool just_gpu) {
    enum InitialModuleType {
        ModuleAOT,
        ModuleAOTNoRuntime,
        ModuleJITShared,
        ModuleJITInlined,
        ModuleGPU
    } module_type;

    if (t.has_feature(Target::JIT)) {
        if (just_gpu) {
            module_type = ModuleGPU;
        } else if (for_shared_jit_runtime) {
            module_type = ModuleJITShared;
        } else {
            module_type = ModuleJITInlined;
        }
    } else if (t.has_feature(Target::NoRuntime)) {
        module_type = ModuleAOTNoRuntime;
    } else {
        module_type = ModuleAOT;
    }

    //    Halide::Internal::debug(0) << "Getting initial module type " << (int)module_type << "\n";

    internal_assert(t.bits == 32 || t.bits == 64)
        << "Bad target: " << t.to_string();
    bool bits_64 = (t.bits == 64);
    bool debug = t.has_feature(Target::Debug);
    bool tsan = t.has_feature(Target::TSAN);

    vector<std::unique_ptr<llvm::Module>> modules;

    if (module_type != ModuleGPU) {
        if (module_type != ModuleJITInlined && module_type != ModuleAOTNoRuntime) {
            // OS-dependent modules
            if (t.os == Target::Linux) {
                modules.push_back(get_initmod_posix_allocator(c, bits_64, debug));
                modules.push_back(get_initmod_posix_error_handler(c, bits_64, debug));
                modules.push_back(get_initmod_posix_print(c, bits_64, debug));
                if (t.arch == Target::X86) {
                    modules.push_back(get_initmod_linux_clock(c, bits_64, debug));
                } else {
                    modules.push_back(get_initmod_posix_clock(c, bits_64, debug));
                }
                modules.push_back(get_initmod_posix_io(c, bits_64, debug));
                modules.push_back(get_initmod_linux_host_cpu_count(c, bits_64, debug));
                modules.push_back(get_initmod_linux_yield(c, bits_64, debug));
                if (tsan) {
                    modules.push_back(get_initmod_posix_threads_tsan(c, bits_64, debug));
                } else {
                    modules.push_back(get_initmod_posix_threads(c, bits_64, debug));
                }
                modules.push_back(get_initmod_posix_get_symbol(c, bits_64, debug));
            } else if (t.os == Target::WebAssemblyRuntime) {
                modules.push_back(get_initmod_posix_allocator(c, bits_64, debug));
                modules.push_back(get_initmod_posix_error_handler(c, bits_64, debug));
                modules.push_back(get_initmod_posix_print(c, bits_64, debug));
                modules.push_back(get_initmod_posix_clock(c, bits_64, debug));
                modules.push_back(get_initmod_posix_io(c, bits_64, debug));
                modules.push_back(get_initmod_linux_host_cpu_count(c, bits_64, debug));
                modules.push_back(get_initmod_linux_yield(c, bits_64, debug));
                if (t.has_feature(Target::WasmThreads)) {
                    modules.push_back(get_initmod_posix_threads(c, bits_64, debug));
                } else {
                    modules.push_back(get_initmod_fake_thread_pool(c, bits_64, debug));
                }
                modules.push_back(get_initmod_fake_get_symbol(c, bits_64, debug));
            } else if (t.os == Target::OSX) {
                modules.push_back(get_initmod_posix_allocator(c, bits_64, debug));
                modules.push_back(get_initmod_posix_error_handler(c, bits_64, debug));
                modules.push_back(get_initmod_posix_print(c, bits_64, debug));
                modules.push_back(get_initmod_osx_clock(c, bits_64, debug));
                modules.push_back(get_initmod_posix_io(c, bits_64, debug));
                modules.push_back(get_initmod_osx_host_cpu_count(c, bits_64, debug));
                modules.push_back(get_initmod_osx_yield(c, bits_64, debug));
                if (tsan) {
                    modules.push_back(get_initmod_posix_threads_tsan(c, bits_64, debug));
                } else {
                    modules.push_back(get_initmod_posix_threads(c, bits_64, debug));
                }
                modules.push_back(get_initmod_osx_get_symbol(c, bits_64, debug));
                modules.push_back(get_initmod_osx_host_cpu_count(c, bits_64, debug));
            } else if (t.os == Target::Android) {
                modules.push_back(get_initmod_posix_allocator(c, bits_64, debug));
                modules.push_back(get_initmod_posix_error_handler(c, bits_64, debug));
                modules.push_back(get_initmod_posix_print(c, bits_64, debug));
                if (t.arch == Target::ARM) {
                    modules.push_back(get_initmod_android_clock(c, bits_64, debug));
                } else {
                    modules.push_back(get_initmod_posix_clock(c, bits_64, debug));
                }
                modules.push_back(get_initmod_android_io(c, bits_64, debug));
                modules.push_back(get_initmod_android_host_cpu_count(c, bits_64, debug));
                modules.push_back(get_initmod_linux_yield(c, bits_64, debug));  // TODO: verify
                if (tsan) {
                    modules.push_back(get_initmod_posix_threads_tsan(c, bits_64, debug));
                } else {
                    modules.push_back(get_initmod_posix_threads(c, bits_64, debug));
                }
                modules.push_back(get_initmod_posix_get_symbol(c, bits_64, debug));
            } else if (t.os == Target::Windows) {
                modules.push_back(get_initmod_posix_allocator(c, bits_64, debug));
                modules.push_back(get_initmod_posix_error_handler(c, bits_64, debug));
                modules.push_back(get_initmod_posix_print(c, bits_64, debug));
                modules.push_back(get_initmod_windows_clock(c, bits_64, debug));
                modules.push_back(get_initmod_windows_io(c, bits_64, debug));
                modules.push_back(get_initmod_windows_yield(c, bits_64, debug));
                if (tsan) {
                    modules.push_back(get_initmod_windows_threads_tsan(c, bits_64, debug));
                } else {
                    modules.push_back(get_initmod_windows_threads(c, bits_64, debug));
                }
                modules.push_back(get_initmod_windows_get_symbol(c, bits_64, debug));
            } else if (t.os == Target::IOS) {
                modules.push_back(get_initmod_posix_allocator(c, bits_64, debug));
                modules.push_back(get_initmod_posix_error_handler(c, bits_64, debug));
                modules.push_back(get_initmod_posix_print(c, bits_64, debug));
                modules.push_back(get_initmod_posix_clock(c, bits_64, debug));
                modules.push_back(get_initmod_ios_io(c, bits_64, debug));
                modules.push_back(get_initmod_osx_host_cpu_count(c, bits_64, debug));
                modules.push_back(get_initmod_osx_yield(c, bits_64, debug));
                if (tsan) {
                    modules.push_back(get_initmod_posix_threads_tsan(c, bits_64, debug));
                } else {
                    modules.push_back(get_initmod_posix_threads(c, bits_64, debug));
                }
            } else if (t.os == Target::QuRT) {
                modules.push_back(get_initmod_qurt_allocator(c, bits_64, debug));
                modules.push_back(get_initmod_qurt_yield(c, bits_64, debug));
                if (tsan) {
                    modules.push_back(get_initmod_qurt_threads_tsan(c, bits_64, debug));
                } else {
                    modules.push_back(get_initmod_qurt_threads(c, bits_64, debug));
                }
                modules.push_back(get_initmod_qurt_init_fini(c, bits_64, debug));
            } else if (t.os == Target::NoOS) {
                // The OS-specific symbols provided by the modules
                // above are expected to be provided by the containing
                // process instead at link time. Less aggressive than
                // NoRuntime, as OS-agnostic modules like tracing are
                // still included below.
                if (t.arch == Target::Hexagon) {
                    modules.push_back(get_initmod_qurt_allocator(c, bits_64, debug));
                }
                modules.push_back(get_initmod_fake_thread_pool(c, bits_64, debug));
            } else if (t.os == Target::Fuchsia) {
                modules.push_back(get_initmod_posix_allocator(c, bits_64, debug));
                modules.push_back(get_initmod_posix_error_handler(c, bits_64, debug));
                modules.push_back(get_initmod_posix_print(c, bits_64, debug));
                modules.push_back(get_initmod_fuchsia_clock(c, bits_64, debug));
                modules.push_back(get_initmod_posix_io(c, bits_64, debug));
                modules.push_back(get_initmod_fuchsia_host_cpu_count(c, bits_64, debug));
                modules.push_back(get_initmod_fuchsia_yield(c, bits_64, debug));
                if (tsan) {
                    modules.push_back(get_initmod_posix_threads_tsan(c, bits_64, debug));
                } else {
                    modules.push_back(get_initmod_posix_threads(c, bits_64, debug));
                }
                modules.push_back(get_initmod_posix_get_symbol(c, bits_64, debug));
            }
        }

        if (module_type != ModuleJITShared) {
            // The first module for inline only case has to be C/C++ compiled otherwise the
            // datalayout is not properly setup.
            modules.push_back(get_initmod_halide_buffer_t(c, bits_64, debug));
            modules.push_back(get_initmod_destructors(c, bits_64, debug));
            modules.push_back(get_initmod_pseudostack(c, bits_64, debug));
            // Math intrinsics vary slightly across platforms
            if (t.os == Target::Windows) {
                if (t.bits == 32) {
                    modules.push_back(get_initmod_win32_math_ll(c));
                } else {
                    modules.push_back(get_initmod_posix_math_ll(c));
                }
            } else {
                modules.push_back(get_initmod_posix_math_ll(c));
            }
        }

        if (module_type != ModuleJITInlined && module_type != ModuleAOTNoRuntime) {
            // These modules are always used and shared
            modules.push_back(get_initmod_gpu_device_selection(c, bits_64, debug));
            if (t.arch != Target::Hexagon) {
                // These modules don't behave correctly on a real
                // Hexagon device (they do work in the simulator
                // though...).
                modules.push_back(get_initmod_tracing(c, bits_64, debug));
                modules.push_back(get_initmod_trace_helper(c, bits_64, debug));
                modules.push_back(get_initmod_write_debug_image(c, bits_64, debug));

                // TODO: Support this module in the Hexagon backend,
                // currently generates assert at src/HexagonOffload.cpp:279
                modules.push_back(get_initmod_cache(c, bits_64, debug));
            }
            modules.push_back(get_initmod_to_string(c, bits_64, debug));

            if (t.arch == Target::Hexagon ||
                t.has_feature(Target::HVX)) {
                modules.push_back(get_initmod_alignment_128(c, bits_64, debug));
            } else if (t.arch == Target::X86) {
                // AVX-512 requires 64-byte alignment. Could only increase alignment
                // if AVX-512 is in the target, but that falls afoul of linking
                // multiple versions of a filter for different levels of x86 -- weak
                // linking will pick one of the alignment modules unpredictably.
                // Another way to go is to query the CPU features and align by
                // 64 oonly if the procesor has AVX-512.
                // The choice to go 64 all the time is for simplicity and on the idea
                // that it won't be a noticeable cost in the majority of x86 usage.
                modules.push_back(get_initmod_alignment_64(c, bits_64, debug));
            } else {
                modules.push_back(get_initmod_alignment_32(c, bits_64, debug));
            }

            modules.push_back(get_initmod_allocation_cache(c, bits_64, debug));
            modules.push_back(get_initmod_device_interface(c, bits_64, debug));
            modules.push_back(get_initmod_metadata(c, bits_64, debug));
            modules.push_back(get_initmod_float16_t(c, bits_64, debug));
            modules.push_back(get_initmod_errors(c, bits_64, debug));

            // Some environments don't support the atomics the profiler requires.
            if (t.arch != Target::MIPS && t.os != Target::NoOS && t.os != Target::QuRT) {
                if (t.os == Target::Windows) {
                    modules.push_back(get_initmod_windows_profiler(c, bits_64, debug));
                } else {
                    modules.push_back(get_initmod_profiler(c, bits_64, debug));
                }
            }

            if (t.has_feature(Target::MSAN)) {
                modules.push_back(get_initmod_msan(c, bits_64, debug));
            } else {
                modules.push_back(get_initmod_msan_stubs(c, bits_64, debug));
            }
        }

        if (module_type != ModuleJITShared) {
            // These modules are optional
            if (t.arch == Target::X86) {
                modules.push_back(get_initmod_x86_ll(c));
            }
            if (t.arch == Target::ARM) {
                if (t.bits == 64) {
                    modules.push_back(get_initmod_aarch64_ll(c));
                } else if (t.has_feature(Target::ARMv7s)) {
                    modules.push_back(get_initmod_arm_ll(c));
                } else if (!t.has_feature(Target::NoNEON)) {
                    modules.push_back(get_initmod_arm_ll(c));
                } else {
                    modules.push_back(get_initmod_arm_no_neon_ll(c));
                }
            }
            if (t.arch == Target::MIPS) {
                modules.push_back(get_initmod_mips_ll(c));
            }
            if (t.arch == Target::POWERPC) {
                modules.push_back(get_initmod_powerpc_ll(c));
            }
            if (t.arch == Target::Hexagon) {
                modules.push_back(get_initmod_qurt_hvx(c, bits_64, debug));
                modules.push_back(get_initmod_hvx_128_ll(c));
                if (t.features_any_of({Target::HVX_v65, Target::HVX_v66})) {
                    modules.push_back(get_initmod_qurt_hvx_vtcm(c, bits_64,
                                                                debug));
                }

            } else {
                modules.push_back(get_initmod_prefetch(c, bits_64, debug));
            }
            if (t.has_feature(Target::SSE41)) {
                modules.push_back(get_initmod_x86_sse41_ll(c));
            }
            if (t.has_feature(Target::AVX)) {
                modules.push_back(get_initmod_x86_avx_ll(c));
            }
            if (t.has_feature(Target::AVX2)) {
                modules.push_back(get_initmod_x86_avx2_ll(c));
            }
            if (t.has_feature(Target::Profile)) {
                user_assert(t.os != Target::WebAssemblyRuntime) << "The profiler cannot be used in a threadless environment.";
                modules.push_back(get_initmod_profiler_inlined(c, bits_64, debug));
            }
            if (t.arch == Target::WebAssembly) {
                modules.push_back(get_initmod_wasm_math_ll(c));
            }
        }

        if (module_type == ModuleAOT) {
            // These modules are only used for AOT compilation
            modules.push_back(get_initmod_can_use_target(c, bits_64, debug));
            if (t.arch == Target::X86) {
                modules.push_back(get_initmod_x86_cpu_features(c, bits_64, debug));
            }
            if (t.arch == Target::ARM) {
                if (t.bits == 64) {
                    modules.push_back(get_initmod_aarch64_cpu_features(c, bits_64, debug));
                } else {
                    modules.push_back(get_initmod_arm_cpu_features(c, bits_64, debug));
                }
            }
            if (t.arch == Target::MIPS) {
                modules.push_back(get_initmod_mips_cpu_features(c, bits_64, debug));
            }
            if (t.arch == Target::POWERPC) {
                modules.push_back(get_initmod_powerpc_cpu_features(c, bits_64, debug));
            }
            if (t.arch == Target::Hexagon) {
                modules.push_back(get_initmod_hexagon_cpu_features(c, bits_64, debug));
            }
            if (t.arch == Target::RISCV) {
                modules.push_back(get_initmod_riscv_cpu_features(c, bits_64, debug));
            }
            if (t.arch == Target::WebAssembly) {
                modules.push_back(get_initmod_wasm_cpu_features(c, bits_64, debug));
            }
        }
    }

    if (module_type == ModuleJITShared || module_type == ModuleGPU) {
        modules.push_back(get_initmod_module_jit_ref_count(c, bits_64, debug));
    } else if (module_type == ModuleAOT) {
        modules.push_back(get_initmod_module_aot_ref_count(c, bits_64, debug));
    }

    if (module_type == ModuleAOT || module_type == ModuleGPU) {
        if (t.has_feature(Target::CUDA)) {
            if (t.os == Target::Windows) {
                modules.push_back(get_initmod_windows_cuda(c, bits_64, debug));
            } else {
                modules.push_back(get_initmod_cuda(c, bits_64, debug));
            }
        }
        if (t.has_feature(Target::OpenCL)) {
            if (t.os == Target::Windows) {
                modules.push_back(get_initmod_windows_opencl(c, bits_64, debug));
            } else {
                modules.push_back(get_initmod_opencl(c, bits_64, debug));
            }
        }
        if (t.has_feature(Target::OpenGL)) {
            modules.push_back(get_initmod_opengl(c, bits_64, debug));
            if (t.os == Target::Linux) {
                if (t.has_feature(Target::EGL)) {
                    modules.push_back(get_initmod_opengl_egl_context(c, bits_64, debug));
                } else {
                    modules.push_back(get_initmod_opengl_glx_context(c, bits_64, debug));
                }
            } else if (t.os == Target::OSX) {
                modules.push_back(get_initmod_osx_opengl_context(c, bits_64, debug));
            } else if (t.os == Target::Android) {
                modules.push_back(get_initmod_opengl_egl_context(c, bits_64, debug));
            } else {
                // You're on your own to provide definitions of halide_opengl_get_proc_address and halide_opengl_create_context
            }
        }
        if (t.has_feature(Target::OpenGLCompute)) {
            modules.push_back(get_initmod_openglcompute(c, bits_64, debug));
            if (t.os == Target::Android) {
                // Only platform that supports OpenGL Compute for now.
                modules.push_back(get_initmod_opengl_egl_context(c, bits_64, debug));
            } else if (t.os == Target::Linux) {
                if (t.has_feature(Target::EGL)) {
                    modules.push_back(get_initmod_opengl_egl_context(c, bits_64, debug));
                } else {
                    modules.push_back(get_initmod_opengl_glx_context(c, bits_64, debug));
                }
            } else if (t.os == Target::OSX) {
                modules.push_back(get_initmod_osx_opengl_context(c, bits_64, debug));
            } else {
                // You're on your own to provide definitions of halide_opengl_get_proc_address and halide_opengl_create_context
            }
        }
        if (t.has_feature(Target::Metal)) {
            modules.push_back(get_initmod_metal(c, bits_64, debug));
            if (t.arch == Target::ARM) {
                modules.push_back(get_initmod_metal_objc_arm(c, bits_64, debug));
            } else if (t.arch == Target::X86) {
                modules.push_back(get_initmod_metal_objc_x86(c, bits_64, debug));
            } else {
                user_error << "Metal can only be used on ARM or X86 architectures.\n";
            }
        }
        if (t.has_feature(Target::D3D12Compute)) {
            user_assert(bits_64) << "D3D12Compute target only available on 64-bit targets for now.\n";
            user_assert(t.os == Target::Windows) << "D3D12Compute target only available on Windows targets.\n";
            modules.push_back(get_initmod_windows_d3d12compute_x86(c, bits_64, debug));
        }
        if (t.arch != Target::Hexagon && t.has_feature(Target::HVX)) {
            modules.push_back(get_initmod_module_jit_ref_count(c, bits_64, debug));
            modules.push_back(get_initmod_hexagon_host(c, bits_64, debug));
        }
        if (t.has_feature(Target::HexagonDma)) {
            modules.push_back(get_initmod_hexagon_cache_allocator(c, bits_64, debug));
            modules.push_back(get_initmod_hexagon_dma(c, bits_64, debug));
            modules.push_back(get_initmod_hexagon_dma_pool(c, bits_64, debug));
        }
    }

    if (module_type == ModuleAOT && t.has_feature(Target::Matlab)) {
        modules.push_back(get_initmod_matlab(c, bits_64, debug));
    }

    if (module_type == ModuleAOTNoRuntime ||
        module_type == ModuleJITInlined ||
        t.os == Target::NoOS) {
        modules.push_back(get_initmod_runtime_api(c, bits_64, debug));
    }

    link_modules(modules, t);

    if (t.os == Target::Windows &&
        t.bits == 32 &&
        (t.has_feature(Target::JIT))) {
        undo_win32_name_mangling(modules[0].get());
    }

    if (t.os == Target::Windows) {
        add_underscores_to_posix_calls_on_windows(modules[0].get());
    }

    return std::move(modules[0]);
}

#ifdef WITH_NVPTX
std::unique_ptr<llvm::Module> get_initial_module_for_ptx_device(Target target, llvm::LLVMContext *c) {
    std::vector<std::unique_ptr<llvm::Module>> modules;
    modules.push_back(get_initmod_ptx_dev_ll(c));

    std::unique_ptr<llvm::Module> module;

    // This table is based on the guidance at:
    // http://docs.nvidia.com/cuda/libdevice-users-guide/basic-usage.html#linking-with-libdevice
    if (target.has_feature(Target::CUDACapability35)) {
        module = get_initmod_ptx_compute_35_ll(c);
    } else if (target.features_any_of({Target::CUDACapability32,
                                       Target::CUDACapability50})) {
        // For some reason sm_32 and sm_50 use libdevice 20
        module = get_initmod_ptx_compute_20_ll(c);
    } else if (target.has_feature(Target::CUDACapability30)) {
        module = get_initmod_ptx_compute_30_ll(c);
    } else {
        module = get_initmod_ptx_compute_20_ll(c);
    }
    modules.push_back(std::move(module));

    link_modules(modules, target);

    // For now, the PTX backend does not handle calling functions. So mark all functions
    // AvailableExternally to ensure they are inlined or deleted.
    for (llvm::Module::iterator iter = modules[0]->begin(); iter != modules[0]->end(); iter++) {
        llvm::Function &f = *iter;

        // This is intended to set all definitions (not extern declarations)
        // to "available externally" which should guarantee they do not exist
        // after the resulting module is finalized to code. That is they must
        // be inlined to be used.
        //
        // However libdevice has a few routines that are marked
        // "noinline" which must either be changed to alow inlining or
        // preserved in generated code. This preserves the intent of
        // keeping these routines out-of-line and hence called by
        // not marking them AvailableExternally.

        if (!f.isDeclaration() && !f.hasFnAttribute(llvm::Attribute::NoInline)) {
            f.setLinkage(llvm::GlobalValue::AvailableExternallyLinkage);
        }
    }

    llvm::Triple triple("nvptx64--");
    modules[0]->setTargetTriple(triple.str());

    llvm::DataLayout dl("e-i64:64-v16:16-v32:32-n16:32:64");
    modules[0]->setDataLayout(dl);

    return std::move(modules[0]);
}
#endif

void add_bitcode_to_module(llvm::LLVMContext *context, llvm::Module &module,
                           const std::vector<uint8_t> &bitcode, const std::string &name) {
    llvm::StringRef sb = llvm::StringRef((const char *)&bitcode[0], bitcode.size());
    std::unique_ptr<llvm::Module> add_in = parse_bitcode_file(sb, context, name.c_str());

    bool failed = llvm::Linker::linkModules(module, std::move(add_in));
    if (failed) {
        internal_error << "Failure linking in additional module: " << name << "\n";
    }
}

}  // namespace Internal
}  // namespace Halide<|MERGE_RESOLUTION|>--- conflicted
+++ resolved
@@ -568,13 +568,10 @@
     // only works if there is a single instance, which is generally
     // the case for the runtime. Presumably if this isn't true,
     // linking the module will fail.
-<<<<<<< HEAD
-=======
     //
     // Comdats are left in for other platforms as they are required
     // for certain things on Windows and they are useful in general in
     // ELF based formats.
->>>>>>> 873c8f1b
     if (t.os == Target::IOS || t.os == Target::OSX) {
         for (auto &global_obj : modules[0]->global_objects()) {
             global_obj.setComdat(nullptr);
