--- conflicted
+++ resolved
@@ -111,16 +111,13 @@
 DECLARE_CPP_INITMOD(module_jit_ref_count)
 DECLARE_CPP_INITMOD(module_aot_ref_count)
 DECLARE_CPP_INITMOD(device_interface)
-<<<<<<< HEAD
 DECLARE_CPP_INITMOD(hexagon_standalone)
-=======
 DECLARE_CPP_INITMOD(metadata)
 DECLARE_CPP_INITMOD(matlab)
 DECLARE_CPP_INITMOD(posix_get_symbol)
 DECLARE_CPP_INITMOD(osx_get_symbol)
 DECLARE_CPP_INITMOD(windows_get_symbol)
 DECLARE_CPP_INITMOD(renderscript)
->>>>>>> 1d7fd3e5
 
 #ifdef WITH_ARM
 DECLARE_LL_INITMOD(arm)
@@ -477,11 +474,8 @@
           if (t.arch != Target::Hexagon) {
             // RL: treating same as above ...
             modules.push_back(get_initmod_device_interface(c, bits_64, debug));
-<<<<<<< HEAD
           }
-=======
-            modules.push_back(get_initmod_metadata(c, bits_64, debug));
->>>>>>> 1d7fd3e5
+          modules.push_back(get_initmod_metadata(c, bits_64, debug));
         }
 
         if (module_type != ModuleJITShared) {
