#include "LLVM_Runtime_Linker.h"
#include "LLVM_Headers.h"

namespace Halide {

using std::string;
using std::vector;

namespace {

llvm::Module *parse_bitcode_file(llvm::StringRef buf, llvm::LLVMContext *context, const char *id) {

    #if LLVM_VERSION >= 36
    llvm::MemoryBufferRef bitcode_buffer = llvm::MemoryBufferRef(buf, id);
    #else
    llvm::MemoryBuffer *bitcode_buffer = llvm::MemoryBuffer::getMemBuffer(buf);
    #endif

    #if WAITING_FOR_UPSTREAM
      //#if LLVM_VERSION >= 37
      //llvm::Module *mod = llvm::parseBitcodeFile(bitcode_buffer, *context).get().release();
      //#elif LLVM_VERSION >= 35
    #endif
    #if LLVM_VERSION >= 35
    llvm::Module *mod = llvm::parseBitcodeFile(bitcode_buffer, *context).get();
    #else
    llvm::Module *mod = llvm::ParseBitcodeFile(bitcode_buffer, *context);
    #endif

    #if LLVM_VERSION < 36
    delete bitcode_buffer;
    #endif

    mod->setModuleIdentifier(id);

    return mod;
}

}

#define DECLARE_INITMOD(mod)                                            \
    extern "C" unsigned char halide_internal_initmod_##mod[];           \
    extern "C" int halide_internal_initmod_##mod##_length;              \
    llvm::Module *get_initmod_##mod(llvm::LLVMContext *context) {      \
        llvm::StringRef sb = llvm::StringRef((const char *)halide_internal_initmod_##mod, \
                                             halide_internal_initmod_##mod##_length); \
        llvm::Module *module = parse_bitcode_file(sb, context, #mod);   \
        return module;                                                  \
    }

#define DECLARE_NO_INITMOD(mod)                                         \
    llvm::Module *get_initmod_##mod(llvm::LLVMContext *, bool, bool) { \
        user_error << "Halide was compiled without support for this target\n"; \
        return NULL;                                                    \
    }                                                                   \
    llvm::Module *get_initmod_##mod##_ll(llvm::LLVMContext *) {         \
        user_error << "Halide was compiled without support for this target\n"; \
        return NULL;                                                    \
    }

#define DECLARE_CPP_INITMOD(mod) \
    DECLARE_INITMOD(mod ## _32_debug) \
    DECLARE_INITMOD(mod ## _64_debug) \
    DECLARE_INITMOD(mod ## _32) \
    DECLARE_INITMOD(mod ## _64) \
    llvm::Module *get_initmod_##mod(llvm::LLVMContext *context, bool bits_64, bool debug) { \
        if (bits_64) {                                                                      \
            if (debug) return get_initmod_##mod##_64_debug(context);                        \
            else return get_initmod_##mod##_64(context);                                    \
        } else {                                                                            \
            if (debug) return get_initmod_##mod##_32_debug(context);                        \
            else return get_initmod_##mod##_32(context);                                    \
        }                                                                                   \
    }

#define DECLARE_LL_INITMOD(mod) \
    DECLARE_INITMOD(mod ## _ll)

DECLARE_CPP_INITMOD(android_clock)
DECLARE_CPP_INITMOD(android_host_cpu_count)
DECLARE_CPP_INITMOD(android_io)
DECLARE_CPP_INITMOD(android_opengl_context)
DECLARE_CPP_INITMOD(ios_io)
DECLARE_CPP_INITMOD(cuda)
DECLARE_CPP_INITMOD(destructors)
DECLARE_CPP_INITMOD(windows_cuda)
DECLARE_CPP_INITMOD(fake_thread_pool)
DECLARE_CPP_INITMOD(float16_t)
DECLARE_CPP_INITMOD(gcd_thread_pool)
DECLARE_CPP_INITMOD(linux_clock)
DECLARE_CPP_INITMOD(linux_host_cpu_count)
DECLARE_CPP_INITMOD(linux_opengl_context)
DECLARE_CPP_INITMOD(osx_opengl_context)
DECLARE_CPP_INITMOD(nogpu)
DECLARE_CPP_INITMOD(opencl)
DECLARE_CPP_INITMOD(windows_opencl)
DECLARE_CPP_INITMOD(opengl)
DECLARE_CPP_INITMOD(openglcompute)
DECLARE_CPP_INITMOD(osx_host_cpu_count)
DECLARE_CPP_INITMOD(posix_allocator)
DECLARE_CPP_INITMOD(posix_clock)
DECLARE_CPP_INITMOD(windows_clock)
DECLARE_CPP_INITMOD(osx_clock)
DECLARE_CPP_INITMOD(posix_error_handler)
DECLARE_CPP_INITMOD(posix_io)
DECLARE_CPP_INITMOD(ssp)
DECLARE_CPP_INITMOD(windows_io)
DECLARE_CPP_INITMOD(posix_math)
DECLARE_CPP_INITMOD(posix_thread_pool)
DECLARE_CPP_INITMOD(windows_thread_pool)
DECLARE_CPP_INITMOD(tracing)
DECLARE_CPP_INITMOD(write_debug_image)
DECLARE_CPP_INITMOD(posix_print)
DECLARE_CPP_INITMOD(gpu_device_selection)
DECLARE_CPP_INITMOD(cache)
DECLARE_CPP_INITMOD(nacl_host_cpu_count)
DECLARE_CPP_INITMOD(to_string)
DECLARE_CPP_INITMOD(module_jit_ref_count)
DECLARE_CPP_INITMOD(module_aot_ref_count)
DECLARE_CPP_INITMOD(device_interface)
DECLARE_CPP_INITMOD(hexagon_standalone)
DECLARE_CPP_INITMOD(metadata)
DECLARE_CPP_INITMOD(matlab)
DECLARE_CPP_INITMOD(posix_get_symbol)
DECLARE_CPP_INITMOD(osx_get_symbol)
DECLARE_CPP_INITMOD(windows_get_symbol)
DECLARE_CPP_INITMOD(renderscript)
DECLARE_CPP_INITMOD(profiler)
DECLARE_CPP_INITMOD(profiler_inlined)
DECLARE_CPP_INITMOD(runtime_api)
#ifdef WITH_METAL
DECLARE_CPP_INITMOD(metal)
#ifdef WITH_ARM
DECLARE_CPP_INITMOD(metal_objc_arm)
#else
DECLARE_NO_INITMOD(metal_objc_arm)
#endif
#ifdef WITH_X86
DECLARE_CPP_INITMOD(metal_objc_x86)
#else
DECLARE_NO_INITMOD(metal_objc_x86)
#endif
#else
DECLARE_NO_INITMOD(metal)
DECLARE_NO_INITMOD(metal_objc_arm)
DECLARE_NO_INITMOD(metal_objc_x86)
#endif

#ifdef WITH_ARM
DECLARE_LL_INITMOD(arm)
DECLARE_LL_INITMOD(arm_no_neon)
#else
DECLARE_NO_INITMOD(arm)
DECLARE_NO_INITMOD(arm_no_neon)
#endif
#ifdef WITH_AARCH64
DECLARE_LL_INITMOD(aarch64)
#else
DECLARE_NO_INITMOD(aarch64)
#endif
DECLARE_LL_INITMOD(posix_math)
DECLARE_LL_INITMOD(pnacl_math)
DECLARE_LL_INITMOD(win32_math)
DECLARE_LL_INITMOD(ptx_dev)
DECLARE_LL_INITMOD(renderscript_dev)
#ifdef WITH_PTX
DECLARE_LL_INITMOD(ptx_compute_20)
DECLARE_LL_INITMOD(ptx_compute_30)
DECLARE_LL_INITMOD(ptx_compute_35)
#endif
#ifdef WITH_X86
DECLARE_LL_INITMOD(x86_avx)
DECLARE_LL_INITMOD(x86)
DECLARE_LL_INITMOD(x86_sse41)
#else
DECLARE_NO_INITMOD(x86_avx)
DECLARE_NO_INITMOD(x86)
DECLARE_NO_INITMOD(x86_sse41)
#endif
#ifdef WITH_MIPS
DECLARE_LL_INITMOD(mips)
#else
DECLARE_NO_INITMOD(mips)
#endif
#ifdef WITH_HEXAGON
DECLARE_LL_INITMOD(hexagon)
#else
DECLARE_NO_INITMOD(hexagon)
#endif

namespace {

llvm::DataLayout get_data_layout_for_target(Target target) {
    if (target.arch == Target::X86) {
        if (target.bits == 32) {
            if (target.os == Target::OSX) {
                return llvm::DataLayout("e-m:o-p:32:32-f64:32:64-f80:128-n8:16:32-S128");
            } else if (target.os == Target::Windows && !target.has_feature(Target::JIT)) {
                #if LLVM_VERSION >= 37
                return llvm::DataLayout("e-m:x-p:32:32-i64:64-f80:32-n8:16:32-a:0:32-S32");
                #else
                return llvm::DataLayout("e-m:w-p:32:32-i64:64-f80:32-n8:16:32-a:0:32-S32");
                #endif
            } else if (target.os == Target::Windows) {
                return llvm::DataLayout("e-m:e-p:32:32-i64:64-f80:32-n8:16:32-a:0:32-S32");
            } else {
                // Linux/Android/NaCl
                return llvm::DataLayout("e-m:e-p:32:32-f64:32:64-f80:32-n8:16:32-S128");
            }
        } else { // 64-bit
            if (target.os == Target::NaCl) {
                return llvm::DataLayout("e-m:e-p:32:32-i64:64-f80:128-n8:16:32:64-S128");
            } else if (target.os == Target::OSX) {
                return llvm::DataLayout("e-m:o-i64:64-f80:128-n8:16:32:64-S128");
            } else if (target.os == Target::Windows && !target.has_feature(Target::JIT)) {
                return llvm::DataLayout("e-m:w-i64:64-f80:128-n8:16:32:64-S128");
            } else if (target.os == Target::Windows) {
               return llvm::DataLayout("e-m:e-i64:64-f80:128-n8:16:32:64-S128");
            } else {
                return llvm::DataLayout("e-m:e-i64:64-f80:128-n8:16:32:64-S128");
            }
        }
    } else if (target.arch == Target::ARM) {
        if (target.bits == 32) {
            if (target.os == Target::IOS) {
                return llvm::DataLayout("e-m:o-p:32:32-f64:32:64-v64:32:64-v128:32:128-a:0:32-n32-S32");
            } else {
                return llvm::DataLayout("e-m:e-p:32:32-i64:64-v128:64:128-a:0:32-n32-S64");
            }
        } else { // 64-bit
            if (target.os == Target::IOS) {
                return llvm::DataLayout("e-m:o-i64:64-i128:128-n32:64-S128");
            } else {
                return llvm::DataLayout("e-m:e-i64:64-i128:128-n32:64-S128");
            }
        }
    } else if (target.arch == Target::MIPS) {
        if (target.bits == 32) {
            return llvm::DataLayout("e-m:m-p:32:32-i8:8:32-i16:16:32-i64:64-n32-S64");
        } else {
            return llvm::DataLayout("e-m:m-i8:8:32-i16:16:32-i64:64-n32:64-S128");
        }
    } else if (target.arch == Target::PNaCl) {
        return llvm::DataLayout("e-i1:8:8-i8:8:8-i16:16:16-i32:32:32-i64:64:64-f32:32:32-f64:64:64-p:32:32:32-v128:32:32");
    } else if (target.arch == Target::Hexagon) {
      return llvm::DataLayout(
         "e-p:32:32:32-i64:64:64-i32:32:32-i16:16:16-i1:32:32"
         "-f64:64:64-f32:32:32-v64:64:64-v32:32:32-a:0-n16:32");

    } else {
        internal_error << "Bad target arch: " << target.arch << "\n";
        return llvm::DataLayout("unreachable");
    }
}

llvm::Triple get_triple_for_target(Target target) {
    llvm::Triple triple;

    if (target.arch == Target::X86) {
        if (target.bits == 32) {
            triple.setArch(llvm::Triple::x86);
        } else {
            user_assert(target.bits == 64) << "Target must be 32- or 64-bit.\n";
            triple.setArch(llvm::Triple::x86_64);
        }

        if (target.os == Target::Linux) {
            triple.setOS(llvm::Triple::Linux);
            triple.setEnvironment(llvm::Triple::GNU);
        } else if (target.os == Target::OSX) {
            triple.setVendor(llvm::Triple::Apple);
            triple.setOS(llvm::Triple::MacOSX);
        } else if (target.os == Target::Windows) {
            triple.setVendor(llvm::Triple::PC);
            triple.setOS(llvm::Triple::Win32);
            #if LLVM_VERSION >= 36
            triple.setEnvironment(llvm::Triple::MSVC);
            #endif
            if (target.has_feature(Target::JIT)) {
                // Use ELF for jitting
                #if LLVM_VERSION < 35
                triple.setEnvironment(llvm::Triple::ELF);
                #else
                triple.setObjectFormat(llvm::Triple::ELF);
                #endif
            }
        } else if (target.os == Target::Android) {
            triple.setOS(llvm::Triple::Linux);
            triple.setEnvironment(llvm::Triple::Android);

            if (target.bits == 64) {
                std::cerr << "Warning: x86-64 android is untested\n";
            }
        } else if (target.os == Target::NaCl) {
            #ifdef WITH_NATIVE_CLIENT
            triple.setOS(llvm::Triple::NaCl);
            triple.setEnvironment(llvm::Triple::GNU);
            #else
            user_error << "This version of Halide was compiled without nacl support.\n";
            #endif
        } else if (target.os == Target::IOS) {
            // X86 on iOS for the simulator
            triple.setVendor(llvm::Triple::Apple);
            triple.setOS(llvm::Triple::IOS);
        }
    } else if (target.arch == Target::ARM) {
        if (target.bits == 32) {
            if (target.has_feature(Target::ARMv7s)) {
                triple.setArchName("armv7s");
            } else {
                triple.setArch(llvm::Triple::arm);
            }
        } else {
            user_assert(target.bits == 64) << "Target bits must be 32 or 64\n";
            #if (WITH_AARCH64)
            triple.setArch(llvm::Triple::aarch64);
            #else
            user_error << "AArch64 llvm target not enabled in this build of Halide\n";
            #endif
        }

        if (target.os == Target::Android) {
            triple.setOS(llvm::Triple::Linux);
            triple.setEnvironment(llvm::Triple::EABI);
        } else if (target.os == Target::IOS) {
            triple.setOS(llvm::Triple::IOS);
            triple.setVendor(llvm::Triple::Apple);
        } else if (target.os == Target::NaCl) {
            user_assert(target.bits == 32) << "ARM NaCl must be 32-bit\n";
            #ifdef WITH_NATIVE_CLIENT
            triple.setOS(llvm::Triple::NaCl);
            triple.setEnvironment(llvm::Triple::EABI);
            #else
            user_error << "This version of Halide was compiled without nacl support\b";
            #endif
        } else if (target.os == Target::Linux) {
            triple.setOS(llvm::Triple::Linux);
            triple.setEnvironment(llvm::Triple::GNUEABIHF);
        } else {
            user_error << "No arm support for this OS\n";
        }
    } else if (target.arch == Target::MIPS) {
        // Currently MIPS support is only little-endian.
        if (target.bits == 32) {
            triple.setArch(llvm::Triple::mipsel);
        } else {
            user_assert(target.bits == 64) << "Target must be 32- or 64-bit.\n";
            triple.setArch(llvm::Triple::mips64el);
        }

        if (target.os == Target::Android) {
            triple.setOS(llvm::Triple::Linux);
            triple.setEnvironment(llvm::Triple::Android);
        } else {
            user_error << "No mips support for this OS\n";
        }
    } else if (target.arch == Target::PNaCl) {
        #if (WITH_NATIVE_CLIENT)
        triple.setArch(llvm::Triple::le32);
        triple.setVendor(llvm::Triple::UnknownVendor);
        triple.setOS(llvm::Triple::NaCl);
        #else
        user_error << "This version of Halide was compiled without nacl support.\n";
        #endif
    } else if (target.arch == Target::Hexagon) {
      triple.setVendor(llvm::Triple::UnknownVendor);
      triple.setArch(llvm::Triple::hexagon);
      triple.setObjectFormat(llvm::Triple::ELF);
 } else {
        internal_error << "Bad target arch: " << target.arch << "\n";
    }

    return triple;
}

// Link all modules together and with the result in modules[0], all
// other input modules are destroyed. Sets the datalayout and target
// triple appropriately for the target.
void link_modules(std::vector<llvm::Module *> &modules, Target t) {

    llvm::DataLayout data_layout = get_data_layout_for_target(t);
    llvm::Triple triple = get_triple_for_target(t);

    // Set the layout and triple on the modules before linking, so
    // llvm doesn't complain while combining them.
    for (size_t i = 0; i < modules.size(); i++) {
        #if LLVM_VERSION >= 37
        //modules[i]->setDataLayout(*data_layout);
        modules[i]->setDataLayout(data_layout);
        #elif LLVM_VERSION >= 35
        modules[i]->setDataLayout(data_layout);
        #else
        modules[i]->setDataLayout(&data_layout);
        #endif
        modules[i]->setTargetTriple(triple.str());
    }

    // Link them all together
    for (size_t i = 1; i < modules.size(); i++) {
        string err_msg;
        #if LLVM_VERSION >= 36
        bool failed = llvm::Linker::LinkModules(modules[0], modules[i]);
        #else
        bool failed = llvm::Linker::LinkModules(modules[0], modules[i],
                                                llvm::Linker::DestroySource, &err_msg);
        #endif
        if (failed) {
            internal_error << "Failure linking initial modules: " << err_msg << "\n";
        }
    }

    // Now remark most weak symbols as linkonce. They are only weak to
    // prevent llvm from stripping them during initial module
    // assembly. This means they can be stripped later.

    // The symbols that we might want to call as a user even if not
    // used in the Halide-generated code must remain weak. This is
    // handled automatically by assuming any symbol starting with
    // "halide_" that is weak will be retained. There are a few
    // compiler generated symbols for which this convention is not
    // followed and these are in this array.
    string retain[] = {"__stack_chk_guard",
                       "__stack_chk_fail",
                       ""};

    llvm::Module *module = modules[0];

    // Enumerate the global variables.
    for (llvm::Module::global_iterator iter = module->global_begin(); iter != module->global_end(); iter++) {
        if (llvm::GlobalValue *gv = llvm::dyn_cast<llvm::GlobalValue>(iter)) {
            // No variables are part of the public interface (even the ones labelled halide_)
            llvm::GlobalValue::LinkageTypes t = gv->getLinkage();
            if (t == llvm::GlobalValue::WeakAnyLinkage) {
                gv->setLinkage(llvm::GlobalValue::LinkOnceAnyLinkage);
            } else if (t == llvm::GlobalValue::WeakODRLinkage) {
                gv->setLinkage(llvm::GlobalValue::LinkOnceODRLinkage);
            }
        }
    }

    // Enumerate the functions.
    for (llvm::Module::iterator iter = module->begin(); iter != module->end(); iter++) {
        llvm::Function *f = (llvm::Function *)(iter);

        bool can_strip = true;
        for (size_t i = 0; !retain[i].empty(); i++) {
            if (f->getName() == retain[i]) {
                can_strip = false;
            }
        }

        bool is_halide_extern_c_sym = Internal::starts_with(f->getName(), "halide_");
        internal_assert(!is_halide_extern_c_sym || f->isWeakForLinker() || f->isDeclaration())
            << " for function " << (std::string)f->getName() << "\n";
        can_strip = can_strip && !is_halide_extern_c_sym;

        if (can_strip) {
            llvm::GlobalValue::LinkageTypes t = f->getLinkage();
            if (t == llvm::GlobalValue::WeakAnyLinkage) {
                f->setLinkage(llvm::GlobalValue::LinkOnceAnyLinkage);
            } else if (t == llvm::GlobalValue::WeakODRLinkage) {
                f->setLinkage(llvm::GlobalValue::LinkOnceODRLinkage);
            }
        }
    }

    // Now remove the force-usage global that prevented clang from
    // dropping functions from the initial module.
    llvm::GlobalValue *llvm_used = module->getNamedGlobal("llvm.used");
    if (llvm_used) {
        llvm_used->eraseFromParent();
    }
}

}

namespace Internal {

/** When JIT-compiling on 32-bit windows, we need to rewrite calls
 *  to name-mangled win32 api calls to non-name-mangled versions.
 */
void undo_win32_name_mangling(llvm::Module *m) {
    llvm::IRBuilder<> builder(m->getContext());
    // For every function prototype...
    for (llvm::Module::iterator iter = m->begin(); iter != m->end(); ++iter) {
        llvm::Function *f = (llvm::Function *)(iter);
        string n = f->getName();
        // if it's a __stdcall call that starts with \01_, then we're making a win32 api call
        if (f->getCallingConv() == llvm::CallingConv::X86_StdCall &&
            f->empty() &&
            n.size() > 2 && n[0] == 1 && n[1] == '_') {

            // Unmangle the name.
            string unmangled_name = n.substr(2);
            size_t at = unmangled_name.rfind('@');
            unmangled_name = unmangled_name.substr(0, at);

            // Extern declare the unmangled version.
            llvm::Function *unmangled = llvm::Function::Create(f->getFunctionType(), f->getLinkage(), unmangled_name, m);
            unmangled->setCallingConv(f->getCallingConv());

            // Add a body to the mangled version that calls the unmangled version.
            llvm::BasicBlock *block = llvm::BasicBlock::Create(m->getContext(), "entry", f);
            builder.SetInsertPoint(block);

            vector<llvm::Value *> args;
            for (llvm::Function::arg_iterator iter = f->arg_begin();
                 iter != f->arg_end(); ++iter) {
                args.push_back(iter);
            }

            llvm::CallInst *c = builder.CreateCall(unmangled, args);
            c->setCallingConv(f->getCallingConv());

            if (f->getReturnType()->isVoidTy()) {
                builder.CreateRetVoid();
            } else {
                builder.CreateRet(c);
            }
        }
    }
}

void add_underscore_to_posix_call(llvm::CallInst *call, llvm::Function *fn, llvm::Module *m) {
    string new_name = "_" + fn->getName().str();
    llvm::Function *alt = m->getFunction(new_name);
    if (!alt) {
        alt = llvm::Function::Create(fn->getFunctionType(),
                                     llvm::GlobalValue::ExternalLinkage,
                                     new_name, m);
    }
    internal_assert(alt->getName() == new_name);
    call->setCalledFunction(alt);
}

/** Windows uses _close, _open, _write, etc instead of the posix
 * names. Defining stubs that redirect causes mis-compilations inside
 * of mcjit, so we just rewrite uses of these functions to include an
 * underscore. */
void add_underscores_to_posix_calls_on_windows(llvm::Module *m) {
    string posix_fns[] = {"vsnprintf", "open", "close", "write"};

    string *posix_fns_begin = posix_fns;
    string *posix_fns_end = posix_fns + sizeof(posix_fns) / sizeof(posix_fns[0]);

    for (llvm::Module::iterator iter = m->begin(); iter != m->end(); ++iter) {
        for (llvm::Function::iterator f_iter = iter->begin(); f_iter != iter->end(); ++f_iter) {
            for (llvm::BasicBlock::iterator b_iter = f_iter->begin(); b_iter != f_iter->end(); ++b_iter) {
                llvm::Value *inst = (llvm::Value *)b_iter;
                if (llvm::CallInst *call = llvm::dyn_cast<llvm::CallInst>(inst)) {
                    if (llvm::Function *fn = call->getCalledFunction()) {
                        if (std::find(posix_fns_begin, posix_fns_end, fn->getName()) != posix_fns_end) {
                            add_underscore_to_posix_call(call, fn, m);
                        }
                    }
                }
            }
        }
    }
}

/** Create an llvm module containing the support code for a given target. */
llvm::Module *get_initial_module_for_target(Target t, llvm::LLVMContext *c, bool for_shared_jit_runtime, bool just_gpu) {
    enum InitialModuleType {
        ModuleAOT,
        ModuleAOTNoRuntime,
        ModuleJITShared,
        ModuleJITInlined,
        ModuleGPU
    } module_type;

    if (t.has_feature(Target::JIT)) {
        if (just_gpu) {
            module_type = ModuleGPU;
        } else if (for_shared_jit_runtime) {
            module_type = ModuleJITShared;
        } else {
            module_type = ModuleJITInlined;
        }
    } else if (t.has_feature(Target::NoRuntime)) {
        module_type = ModuleAOTNoRuntime;
    } else {
        module_type = ModuleAOT;
    }

    //    Halide::Internal::debug(0) << "Getting initial module type " << (int)module_type << "\n";

    internal_assert(t.bits == 32 || t.bits == 64);
    // NaCl always uses the 32-bit runtime modules, because pointers
    // and size_t are 32-bit in 64-bit NaCl, and that's the only way
    // in which the 32- and 64-bit runtimes differ.
    bool bits_64 = (t.bits == 64) && (t.os != Target::NaCl);
    bool debug = t.has_feature(Target::Debug);

    vector<llvm::Module *> modules;

    if (module_type != ModuleGPU) {
        if (module_type != ModuleJITInlined && module_type != ModuleAOTNoRuntime) {
            // OS-dependent modules
            if (t.os == Target::Linux) {
                if (t.arch == Target::X86) {
                    modules.push_back(get_initmod_linux_clock(c, bits_64, debug));
                } else {
                    modules.push_back(get_initmod_posix_clock(c, bits_64, debug));
                }
                modules.push_back(get_initmod_posix_io(c, bits_64, debug));
                modules.push_back(get_initmod_linux_host_cpu_count(c, bits_64, debug));
                modules.push_back(get_initmod_posix_thread_pool(c, bits_64, debug));
                modules.push_back(get_initmod_posix_get_symbol(c, bits_64, debug));
            } else if (t.os == Target::OSX) {
                modules.push_back(get_initmod_osx_clock(c, bits_64, debug));
                modules.push_back(get_initmod_posix_io(c, bits_64, debug));
                modules.push_back(get_initmod_gcd_thread_pool(c, bits_64, debug));
                modules.push_back(get_initmod_osx_get_symbol(c, bits_64, debug));
            } else if (t.os == Target::Android) {
                if (t.arch == Target::ARM) {
                    modules.push_back(get_initmod_android_clock(c, bits_64, debug));
                } else {
                    modules.push_back(get_initmod_posix_clock(c, bits_64, debug));
                }
                modules.push_back(get_initmod_android_io(c, bits_64, debug));
                modules.push_back(get_initmod_android_host_cpu_count(c, bits_64, debug));
                modules.push_back(get_initmod_posix_thread_pool(c, bits_64, debug));
                modules.push_back(get_initmod_posix_get_symbol(c, bits_64, debug));
            } else if (t.os == Target::Windows) {
                modules.push_back(get_initmod_windows_clock(c, bits_64, debug));
                modules.push_back(get_initmod_windows_io(c, bits_64, debug));
                modules.push_back(get_initmod_windows_thread_pool(c, bits_64, debug));
                modules.push_back(get_initmod_windows_get_symbol(c, bits_64, debug));
            } else if (t.os == Target::IOS) {
                modules.push_back(get_initmod_posix_clock(c, bits_64, debug));
                modules.push_back(get_initmod_ios_io(c, bits_64, debug));
                modules.push_back(get_initmod_gcd_thread_pool(c, bits_64, debug));
            } else if (t.os == Target::NaCl) {
                modules.push_back(get_initmod_posix_clock(c, bits_64, debug));
                modules.push_back(get_initmod_posix_io(c, bits_64, debug));
                modules.push_back(get_initmod_nacl_host_cpu_count(c, bits_64, debug));
                modules.push_back(get_initmod_posix_thread_pool(c, bits_64, debug));
                modules.push_back(get_initmod_ssp(c, bits_64, debug));
            }
        }

        if (module_type != ModuleJITShared) {
            // The first module for inline only case has to be C/C++ compiled otherwise the
            // datalayout is not properly setup.
            modules.push_back(get_initmod_posix_math(c, bits_64, debug));

            // Math intrinsics vary slightly across platforms
            if (t.os == Target::Windows && t.bits == 32) {
                modules.push_back(get_initmod_win32_math_ll(c));
            } else if (t.arch == Target::PNaCl) {
                modules.push_back(get_initmod_pnacl_math_ll(c));
            } else if (t.arch != Target::Hexagon) {
                //PDB: disabling posix math for hexagon. for now, at least.
                modules.push_back(get_initmod_posix_math_ll(c));
            }
            modules.push_back(get_initmod_destructors(c, bits_64, debug));
        }

        if (module_type != ModuleJITInlined && module_type != ModuleAOTNoRuntime) {
            // These modules are always used and shared
          if (t.arch != Target::Hexagon)
          {
            //PDB: Disabling all that is posix for the time being. We'll need to deal with
            // write_debug_image soon, at the very least.

            modules.push_back(get_initmod_gpu_device_selection(c, bits_64, debug));
            modules.push_back(get_initmod_tracing(c, bits_64, debug));
            modules.push_back(get_initmod_write_debug_image(c, bits_64, debug));
            modules.push_back(get_initmod_posix_allocator(c, bits_64, debug));
            modules.push_back(get_initmod_posix_error_handler(c, bits_64, debug));
            modules.push_back(get_initmod_posix_print(c, bits_64, debug));
          } else {
            modules.push_back(get_initmod_hexagon_standalone(c, bits_64, debug));
          }
          modules.push_back(get_initmod_cache(c, bits_64, debug));
          // PDB: Need this for Hexagon. Realized this when trying to compile lesson_07
          // from the tutorials.
          if (!(t.arch == Target::Hexagon && t.os == Target::HexagonStandalone))
            modules.push_back(get_initmod_to_string(c, bits_64, debug));
          
          if (t.arch != Target::Hexagon) {
            // RL: treating same as above ...
            modules.push_back(get_initmod_device_interface(c, bits_64, debug));
<<<<<<< HEAD
          }
          modules.push_back(get_initmod_metadata(c, bits_64, debug));
          modules.push_back(get_initmod_profiler(c, bits_64, debug));
=======
            modules.push_back(get_initmod_metadata(c, bits_64, debug));
            modules.push_back(get_initmod_profiler(c, bits_64, debug));
            modules.push_back(get_initmod_float16_t(c, bits_64, debug));
>>>>>>> 7d9a99a4
        }

        if (module_type != ModuleJITShared) {
            // These modules are optional
            if (t.arch == Target::X86) {
                modules.push_back(get_initmod_x86_ll(c));
            }
            if (t.arch == Target::ARM) {
                if (t.bits == 64) {
                  modules.push_back(get_initmod_aarch64_ll(c));
                } else if (t.has_feature(Target::ARMv7s)) {
                    modules.push_back(get_initmod_arm_ll(c));
                } else if (!t.has_feature(Target::NoNEON)) {
                    modules.push_back(get_initmod_arm_ll(c));
                } else {
                    modules.push_back(get_initmod_arm_no_neon_ll(c));
                }
            }
            if (t.arch == Target::MIPS) {
                modules.push_back(get_initmod_mips_ll(c));
            }
            if (t.has_feature(Target::SSE41)) {
                modules.push_back(get_initmod_x86_sse41_ll(c));
            }
            if (t.has_feature(Target::AVX)) {
                modules.push_back(get_initmod_x86_avx_ll(c));
            }
            if (t.has_feature(Target::Profile)) {
                modules.push_back(get_initmod_profiler_inlined(c, bits_64, debug));
            }
        }
    }

    if (module_type == ModuleJITShared || module_type == ModuleGPU) {
        modules.push_back(get_initmod_module_jit_ref_count(c, bits_64, debug));
    } else if (module_type == ModuleAOT) {
        modules.push_back(get_initmod_module_aot_ref_count(c, bits_64, debug));
    }

    if (module_type == ModuleAOT || module_type == ModuleGPU) {
        if (t.has_feature(Target::CUDA)) {
            if (t.os == Target::Windows) {
                modules.push_back(get_initmod_windows_cuda(c, bits_64, debug));
            } else {
                modules.push_back(get_initmod_cuda(c, bits_64, debug));
            }
        } else if (t.has_feature(Target::OpenCL)) {
            if (t.os == Target::Windows) {
                modules.push_back(get_initmod_windows_opencl(c, bits_64, debug));
            } else {
                modules.push_back(get_initmod_opencl(c, bits_64, debug));
            }
        } else if (t.has_feature(Target::OpenGL)) {
            modules.push_back(get_initmod_opengl(c, bits_64, debug));
            if (t.os == Target::Linux) {
                modules.push_back(get_initmod_linux_opengl_context(c, bits_64, debug));
            } else if (t.os == Target::OSX) {
                modules.push_back(get_initmod_osx_opengl_context(c, bits_64, debug));
            } else if (t.os == Target::Android) {
                modules.push_back(get_initmod_android_opengl_context(c, bits_64, debug));
            } else {
                // You're on your own to provide definitions of halide_opengl_get_proc_address and halide_opengl_create_context
            }
        } else if (t.has_feature(Target::OpenGLCompute)) {
            modules.push_back(get_initmod_openglcompute(c, bits_64, debug));
            if (t.os == Target::Android) {
                // Only platform that supports OpenGL Compute for now.
                modules.push_back(get_initmod_android_opengl_context(c, bits_64, debug));
            } else if (t.os == Target::Linux) {
                modules.push_back(get_initmod_linux_opengl_context(c, bits_64, debug));
            } else if (t.os == Target::OSX) {
                modules.push_back(get_initmod_osx_opengl_context(c, bits_64, debug));
            } else {
                // You're on your own to provide definitions of halide_opengl_get_proc_address and halide_opengl_create_context
            }

        } else if (t.has_feature(Target::Renderscript)) {
            modules.push_back(get_initmod_renderscript(c, bits_64, debug));
        } else if (t.has_feature(Target::Metal)) {
            modules.push_back(get_initmod_metal(c, bits_64, debug));
            if (t.arch == Target::ARM) {
                modules.push_back(get_initmod_metal_objc_arm(c, bits_64, debug));
            } else if (t.arch == Target::X86) {
                modules.push_back(get_initmod_metal_objc_x86(c, bits_64, debug));
            } else {
                user_error << "Metal can only be used on ARM or X86 architectures.\n";
            }
        }
    } else {
        modules.push_back(get_initmod_nogpu(c, bits_64, debug));
    }

    if (module_type == ModuleAOT && t.has_feature(Target::Matlab)) {
        modules.push_back(get_initmod_matlab(c, bits_64, debug));
    }

    if (module_type == ModuleAOTNoRuntime ||
        module_type == ModuleJITInlined) {
        modules.push_back(get_initmod_runtime_api(c, bits_64, debug));
    }

    link_modules(modules, t);

    if (t.os == Target::Windows &&
        t.bits == 32 &&
        (t.has_feature(Target::JIT))) {
        undo_win32_name_mangling(modules[0]);
    }

    if (t.os == Target::Windows) {
        add_underscores_to_posix_calls_on_windows(modules[0]);
    }

    return modules[0];
}

#ifdef WITH_PTX
llvm::Module *get_initial_module_for_ptx_device(Target target, llvm::LLVMContext *c) {
    std::vector<llvm::Module *> modules;
    modules.push_back(get_initmod_ptx_dev_ll(c));

    llvm::Module *module;

    // This table is based on the guidance at:
    // http://docs.nvidia.com/cuda/libdevice-users-guide/basic-usage.html#linking-with-libdevice
    if (target.has_feature(Target::CUDACapability35)) {
        module = get_initmod_ptx_compute_35_ll(c);
    } else if (target.features_any_of({Target::CUDACapability32,
                                       Target::CUDACapability50})) {
        // For some reason sm_32 and sm_50 use libdevice 20
        module = get_initmod_ptx_compute_20_ll(c);
    } else if (target.has_feature(Target::CUDACapability30)) {
        module = get_initmod_ptx_compute_30_ll(c);
    } else {
        module = get_initmod_ptx_compute_20_ll(c);
    }
    modules.push_back(module);

    link_modules(modules, target);

    // For now, the PTX backend does not handle calling functions. So mark all functions
    // AvailableExternally to ensure they are inlined or deleted.
    for (llvm::Module::iterator iter = modules[0]->begin(); iter != modules[0]->end(); iter++) {
        llvm::Function *f = (llvm::Function *)(iter);

        // This is intended to set all definitions (not extern declarations)
        // to "available externally" which should guarantee they do not exist
        // after the resulting module is finalized to code. That is they must
        // be inlined to be used.
        //
        // However libdevice has a few routines that are marked
        // "noinline" which must either be changed to alow inlining or
        // preserved in generated code. This preserves the intent of
        // keeping these routines out-of-line and hence called by
        // not marking them AvailableExternally.

        if (!f->isDeclaration() && !f->hasFnAttribute(llvm::Attribute::NoInline)) {
            f->setLinkage(llvm::GlobalValue::AvailableExternallyLinkage);
        }

        // Also mark the halide_gpu_thread_barrier as noduplicate.
        #if LLVM_VERSION > 32
        if (f->getName() == "halide_gpu_thread_barrier") {
            f->addFnAttr(llvm::Attribute::NoDuplicate);
        }
        #endif
    }

    llvm::Triple triple("nvptx64--");
    modules[0]->setTargetTriple(triple.str());

    llvm::DataLayout dl("e-i64:64-v16:16-v32:32-n16:32:64");
    #if LLVM_VERSION > 36
    modules[0]->setDataLayout(dl);
    #else
    modules[0]->setDataLayout(&dl);
    #endif



    return modules[0];
}
#endif

#ifdef WITH_RENDERSCRIPT
llvm::Module *get_initial_module_for_renderscript_device(Target target, llvm::LLVMContext *c) {
    llvm::Module *m = get_initmod_renderscript_dev_ll(c);

    llvm::Triple triple("armv7-none-linux-gnueabi");
    m->setTargetTriple(triple.str());

    llvm::DataLayout dl("e-m:e-p:32:32-i64:64-v128:64:128-n32-S64");
    #if LLVM_VERSION > 36
    m->setDataLayout(dl);
    #else
    m->setDataLayout(&dl);
    #endif

    return m;
}
#endif

}

}<|MERGE_RESOLUTION|>--- conflicted
+++ resolved
@@ -682,15 +682,10 @@
           if (t.arch != Target::Hexagon) {
             // RL: treating same as above ...
             modules.push_back(get_initmod_device_interface(c, bits_64, debug));
-<<<<<<< HEAD
           }
           modules.push_back(get_initmod_metadata(c, bits_64, debug));
           modules.push_back(get_initmod_profiler(c, bits_64, debug));
-=======
-            modules.push_back(get_initmod_metadata(c, bits_64, debug));
-            modules.push_back(get_initmod_profiler(c, bits_64, debug));
-            modules.push_back(get_initmod_float16_t(c, bits_64, debug));
->>>>>>> 7d9a99a4
+          modules.push_back(get_initmod_float16_t(c, bits_64, debug));
         }
 
         if (module_type != ModuleJITShared) {
