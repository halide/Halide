--- conflicted
+++ resolved
@@ -466,7 +466,7 @@
     target.set_feature(Target::JIT);
 
     JITModule result; 
-    CodeGen_LLVM *codegen = CodeGen_LLVM::new_for_target(target, result.jit_module.ptr->context);
+    CodeGen_LLVM *codegen = CodeGen_LLVM::new_for_target(target, result.jit_module->context);
     codegen->init_for_codegen("trampolines");
     std::vector<std::string> requested_exports;
     for (const std::pair<std::string, JITExtern> &extern_entry : externs) {
@@ -571,12 +571,8 @@
     }
 
     symbol.llvm_type = llvm::FunctionType::get(ret_type, llvm_arg_types, false);
-<<<<<<< HEAD
-    jit_module.ptr->exports[name] = symbol;
+    jit_module->exports[name] = symbol;
     return symbol;
-=======
-    jit_module->exports[name] = symbol;
->>>>>>> f7732d61
 }
 
 void JITModule::memoization_cache_set_size(int64_t size) const {
