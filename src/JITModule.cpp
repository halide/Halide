--- conflicted
+++ resolved
@@ -125,29 +125,16 @@
                                                                                  argv_function(NULL) {
     }
 
-<<<<<<< HEAD
-JITModuleContents(const std::map<std::string, JITModule::Symbol> &exports,
-                  llvm::ExecutionEngine *ee, llvm::Module *m, const std::vector<JITModule> &dependencies,
-                  void *main_function = NULL, int (*jit_wrapper_function)(const void **) = NULL) : exports(exports),
-                                                                                                   execution_engine(ee),
-                                                                                                   module(m),
-                                                                                                   dependencies(dependencies),
-                                                                                                   context(&m->getContext()),
-                                                                                                   main_function(main_function),
-                                                                                                   jit_wrapper_function(jit_wrapper_function) {
-=======
+
     JITModuleContents(const std::map<std::string, JITModule::Symbol> &exports,
-                      const std::map<std::string, void *> &runtime_internal_exports,
                       llvm::ExecutionEngine *ee, llvm::Module *m, const std::vector<JITModule> &dependencies,
                       void *main_function = NULL, int (*argv_function)(const void **) = NULL) : exports(exports),
-                                                                                                       runtime_internal_exports(runtime_internal_exports),
-                                                                                                       execution_engine(ee),
-                                                                                                       module(m),
-                                                                                                       dependencies(dependencies),
-                                                                                                       context(&m->getContext()),
-                                                                                                       main_function(main_function),
-                                                                                                       argv_function(argv_function) {
->>>>>>> b4286722
+                                                                                                execution_engine(ee),
+                                                                                                module(m),
+                                                                                                dependencies(dependencies),
+                                                                                                context(&m->getContext()),
+                                                                                                main_function(main_function),
+                                                                                                argv_function(argv_function) {
     }
 
     ~JITModuleContents() {
@@ -595,17 +582,12 @@
 
         LLVMContext *llvm_context = new LLVMContext();
 
-<<<<<<< HEAD
         Target one_gpu(target);
         one_gpu.set_feature(Target::OpenCL, runtime_kind == OpenCL);
         one_gpu.set_feature(Target::CUDA, runtime_kind == CUDA);
         one_gpu.set_feature(Target::OpenGL, runtime_kind == OpenGL);
-        llvm::Module *shared_runtime = get_initial_module_for_target(one_gpu,
-                                                                     llvm_context, true, runtime_kind != MainShared);
-=======
         llvm::Module *shared_runtime =
-            get_initial_module_for_target(target, llvm_context, true, runtime_kind != MainShared);
->>>>>>> b4286722
+            get_initial_module_for_target(one_gpu, llvm_context, true, runtime_kind != MainShared);
 
         std::set<std::string> halide_exports_unique;
 
