--- conflicted
+++ resolved
@@ -16,106 +16,7 @@
 
 using namespace llvm;
 
-<<<<<<< HEAD
-namespace {
-
-vector<llvm::Type *> llvm_types(const Closure &closure, llvm::StructType *halide_buffer_t_type, LLVMContext &context) {
-    vector<llvm::Type *> res;
-    for (const auto &v : closure.vars) {
-      res.push_back(llvm_type_of(&context, v.second, 0));
-    }
-    for (const auto &b : closure.buffers) {
-        res.push_back(llvm_type_of(&context, b.second.type, 0)->getPointerTo());
-        res.push_back(halide_buffer_t_type->getPointerTo());
-    }
-    return res;
-}
-
-}  // namespace
-
-StructType *build_closure_type(const Closure &closure,
-                               llvm::StructType *halide_buffer_t_type,
-                               LLVMContext *context) {
-    StructType *struct_t = StructType::create(*context, "closure_t");
-    struct_t->setBody(llvm_types(closure, halide_buffer_t_type, *context), false);
-    return struct_t;
-}
-
-void pack_closure(llvm::StructType *type,
-                  Value *dst,
-                  const Closure &closure,
-                  const Scope<Value *> &src,
-                  llvm::StructType *halide_buffer_t_type,
-                  IRBuilder<> *builder) {
-    // type, type of dst should be a pointer to a struct of the type returned by build_type
-    int idx = 0;
-    for (const auto &v : closure.vars) {
-        llvm::Type *t = type->elements()[idx];
-        Value *ptr = builder->CreateConstInBoundsGEP2_32(type, dst, 0, idx++);
-        Value *val = src.get(v.first);
-        val = builder->CreateBitCast(val, t);
-        builder->CreateStore(val, ptr);
-    }
-    for (const auto &b : closure.buffers) {
-        // For buffers we pass through base address (the symbol with
-        // the same name as the buffer), and the .buffer symbol (GPU
-        // code might implicitly need it).
-        // FIXME: This dependence should be explicitly encoded in the IR.
-        {
-            llvm::Type *t = type->elements()[idx];
-            Value *ptr = builder->CreateConstInBoundsGEP2_32(type, dst, 0, idx++);
-            Value *val = src.get(b.first);
-            val = builder->CreateBitCast(val, t);
-            builder->CreateStore(val, ptr);
-        }
-        {
-            llvm::PointerType *t = halide_buffer_t_type->getPointerTo();
-            Value *ptr = builder->CreateConstInBoundsGEP2_32(type, dst, 0, idx++);
-            Value *val = nullptr;
-            if (src.contains(b.first + ".buffer")) {
-                val = src.get(b.first + ".buffer");
-                val = builder->CreateBitCast(val, t);
-            } else {
-                val = ConstantPointerNull::get(t);
-            }
-            builder->CreateStore(val, ptr);
-        }
-    }
-}
-
-void unpack_closure(const Closure &closure,
-                    Scope<Value *> &dst,
-                    llvm::StructType *type,
-                    Value *src,
-                    IRBuilder<> *builder) {
-    // type, type of src should be a pointer to a struct of the type returned by build_type
-    int idx = 0;
-    for (const auto &v : closure.vars) {
-        Value *ptr = builder->CreateConstInBoundsGEP2_32(type, src, 0, idx++);
-        LoadInst *load = builder->CreateLoad(ptr->getType()->getPointerElementType(), ptr);
-        dst.push(v.first, load);
-        load->setName(v.first);
-    }
-    for (const auto &b : closure.buffers) {
-        {
-            Value *ptr = builder->CreateConstInBoundsGEP2_32(type, src, 0, idx++);
-            LoadInst *load = builder->CreateLoad(ptr->getType()->getPointerElementType(), ptr);
-            dst.push(b.first, load);
-            load->setName(b.first);
-        }
-        {
-            Value *ptr = builder->CreateConstInBoundsGEP2_32(type, src, 0, idx++);
-            LoadInst *load = builder->CreateLoad(ptr->getType()->getPointerElementType(), ptr);
-            dst.push(b.first + ".buffer", load);
-            load->setName(b.first + ".buffer");
-        }
-    }
-}
-
 llvm::Type *llvm_type_of(LLVMContext *c, Halide::Type t, int effective_vscale) {
-=======
-llvm::Type *llvm_type_of(LLVMContext *c, Halide::Type t) {
->>>>>>> 1606039c
     if (t.lanes() == 1) {
         if (t.is_float() && !t.is_bfloat()) {
             switch (t.bits()) {
@@ -146,11 +47,30 @@
             } else {
                 debug(0) << "Failed to make scalable with bits " << t.bits() << " lanes " << t.lanes() << " effective_vscale " << effective_vscale << " total_bits " << total_bits << "\n";
             }
-                    
         }
         return get_vector_type(element_type, lanes, scalable);
     }
 }
+
+#if LLVM_VERSION >= 120
+int get_vector_num_elements(llvm::Type *t) {
+    if (t->isVectorTy()) {
+        auto *vt = dyn_cast<llvm::FixedVectorType>(t);
+        internal_assert(vt) << "Called get_vector_num_elements on a scalable vector type\n";
+        return vt->getNumElements();
+    } else {
+        return 1;
+    }
+}
+#else
+int get_vector_num_elements(llvm::Type *t) {
+    if (t->isVectorTy()) {
+        return dyn_cast<llvm::VectorType>(t)->getNumElements();
+    } else {
+        return 1;
+    }
+}
+#endif
 
 llvm::Type *get_vector_element_type(llvm::Type *t) {
     if (t->isVectorTy()) {
