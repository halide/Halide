--- conflicted
+++ resolved
@@ -5,21 +5,17 @@
 
 namespace Halide {
 
-<<<<<<< HEAD
 /// @brief Serialize a Halide pipeline into the given data buffer.
 /// @param pipeline The Halide pipeline to serialize.
 /// @param data The data buffer to store the serialized Halide pipeline into. Any existing contents will be destroyed.
 /// @param params Map of named parameters which will get populated during serialization (can be used to bind external parameters to objects in the pipeline by name).
-void serialize_pipeline(const Pipeline &pipeline, std::vector<uint8_t> &data, std::map<std::string, Internal::Parameter> &params);
+void serialize_pipeline(const Pipeline &pipeline, std::vector<uint8_t> &data, std::map<std::string, Parameter> &params);
 
 /// @brief Serialize a Halide pipeline into the given filename.
 /// @param pipeline The Halide pipeline to serialize.
 /// @param filename The location of the file to write into to store the serialized pipeline.  Any existing contents will be destroyed.
 /// @param params Map of named parameters which will get populated during serialization (can be used to bind external parameters to objects in the pipeline by name).
-void serialize_pipeline(const Pipeline &pipeline, const std::string &filename, std::map<std::string, Internal::Parameter> &params);
-=======
 void serialize_pipeline(const Pipeline &pipeline, const std::string &filename, std::map<std::string, Parameter> &params);
->>>>>>> 26619d24
 
 }  // namespace Halide
 
