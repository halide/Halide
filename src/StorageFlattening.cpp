--- conflicted
+++ resolved
@@ -370,7 +370,6 @@
         in_shader = old_in_shader;
         return stmt;
     }
-<<<<<<< HEAD
 
     Stmt visit(const Atomic *op) override {
         if (op->mutex_indices.size() > 0) {
@@ -380,8 +379,6 @@
             return IRMutator::visit(op);
         }
     }
-=======
->>>>>>> de12425a
 };
 
 // Realizations, stores, and loads must all be on types that are
