#include "Monotonic.h"
#include "ConstantBounds.h"
#include "IROperator.h"
#include "IRPrinter.h"
#include "IRVisitor.h"
#include "Scope.h"
#include "Simplify.h"
#include "SimplifyCorrelatedDifferences.h"
#include "Substitute.h"

namespace Halide {
namespace Internal {

std::ostream &operator<<(std::ostream &stream, const Monotonic &m) {
    switch (m) {
    case Monotonic::Constant:
        stream << "Constant";
        break;
    case Monotonic::Increasing:
        stream << "Increasing";
        break;
    case Monotonic::Decreasing:
        stream << "Decreasing";
        break;
    case Monotonic::Unknown:
        stream << "Unknown";
        break;
    }
    return stream;
}

using std::string;

namespace {

const int64_t *as_const_int_or_uint(const Expr &e) {
    if (const int64_t *i = as_const_int(e)) {
        return i;
    } else if (const uint64_t *u = as_const_uint(e)) {
        if ((*u >> 63) == 0) {
            return (const int64_t *)u;
        }
    }
    return nullptr;
}

bool is_constant(const ConstantInterval &x) {
    return x.is_single_point(0);
}

ConstantInterval to_interval(Monotonic m) {
    switch (m) {
    case Monotonic::Constant:
        return ConstantInterval::single_point(0);
    case Monotonic::Increasing:
        return ConstantInterval::bounded_below(0);
    case Monotonic::Decreasing:
        return ConstantInterval::bounded_above(0);
    case Monotonic::Unknown:
        return ConstantInterval::everything();
    }
    return ConstantInterval::everything();
}

Monotonic to_monotonic(const ConstantInterval &x) {
    if (is_constant(x)) {
        return Monotonic::Constant;
    } else if (x >= 0) {
        return Monotonic::Increasing;
    } else if (x <= 0) {
        return Monotonic::Decreasing;
    } else {
        return Monotonic::Unknown;
    }
}

class DerivativeBounds : public IRVisitor {
    const string &var;

    // Bounds on the derivatives and values of variables in scope.
    Scope<ConstantInterval> derivative_bounds, value_bounds;

    void visit(const IntImm *) override {
        result = ConstantInterval::single_point(0);
    }

    void visit(const UIntImm *) override {
        result = ConstantInterval::single_point(0);
    }

    void visit(const FloatImm *) override {
        result = ConstantInterval::single_point(0);
    }

    void visit(const StringImm *) override {
        // require() Exprs can includes Strings.
        result = ConstantInterval::single_point(0);
    }

    void visit(const Cast *op) override {
        op->value.accept(this);

        if (op->type.can_represent(op->value.type())) {
            // No overflow.
            return;
        }

        if (op->value.type().bits() >= 32 && op->type.bits() >= 32) {
            // We assume 32-bit types don't overflow.
            return;
        }

        // A narrowing cast. There may be more cases we can catch, but
        // for now we punt.
        if (!is_constant(result)) {
            result = ConstantInterval::everything();
        }
    }

    void visit(const Reinterpret *op) override {
        result = ConstantInterval::everything();
    }

    void visit(const Variable *op) override {
        if (op->name == var) {
            result = ConstantInterval::single_point(1);
        } else if (const auto *r = derivative_bounds.find(op->name)) {
            result = *r;
        } else {
            result = ConstantInterval::single_point(0);
        }
    }

    void visit(const Add *op) override {
        op->a.accept(this);
        ConstantInterval ra = result;
        op->b.accept(this);
        result += ra;
    }

    void visit(const Sub *op) override {
        op->b.accept(this);
        ConstantInterval rb = result;
        op->a.accept(this);
        result -= rb;
    }

    void visit(const Mul *op) override {
        if (op->type.is_scalar()) {
            op->a.accept(this);
            ConstantInterval ra = result;
            op->b.accept(this);
            ConstantInterval rb = result;

            // This is essentially the product rule: a*rb + b*ra
            // but only implemented for the case where a or b is constant.
            if (const int64_t *b = as_const_int_or_uint(op->b)) {
                result = ra * (*b);
            } else if (const int64_t *a = as_const_int_or_uint(op->a)) {
                result = rb * (*a);
            } else {
                result = ConstantInterval::everything();
            }
        } else {
            result = ConstantInterval::everything();
        }
    }

    void visit(const Div *op) override {
        if (op->type.is_scalar()) {
            if (const int64_t *b = as_const_int_or_uint(op->b)) {
                op->a.accept(this);
                // We don't just want to divide by b. For the min we want to
                // take floor division, and for the max we want to use ceil
                // division.
                if (*b == 0) {
<<<<<<< HEAD
                    result = ConstantInterval(0, 0);
=======
                    result = ConstantInterval::single_point(0);
>>>>>>> 7cf2951b
                } else {
                    if (result.min_defined) {
                        result.min = div_imp(result.min, *b);
                    }
                    if (result.max_defined) {
                        if (result.max != INT64_MIN) {
                            result.max = div_imp(result.max - 1, *b) + 1;
                        } else {
                            result.max_defined = false;
                            result.max = 0;
                        }
                    }
                    if (*b < 0) {
                        result = -result;
                    }
                }
                return;
            }
        }
        result = ConstantInterval::everything();
    }

    void visit(const Mod *op) override {
<<<<<<< HEAD
        // TODO
=======
        // TODO: It's possible to get tighter bounds here. What if neither arg uses the var!
>>>>>>> 7cf2951b
        result = ConstantInterval::everything();
    }

    void visit(const Min *op) override {
        op->a.accept(this);
        ConstantInterval ra = result;
        op->b.accept(this);
        result.include(ra);
    }

    void visit(const Max *op) override {
        op->a.accept(this);
        ConstantInterval ra = result;
        op->b.accept(this);
        result.include(ra);
    }

    void visit_eq(const Expr &a, const Expr &b) {
        a.accept(this);
        ConstantInterval ra = result;
        b.accept(this);
        ConstantInterval rb = result;
        if (is_constant(ra) && is_constant(rb)) {
            result = ConstantInterval::single_point(0);
        } else {
            // If the result is bounded, limit it to [-1, 1]. The largest
            // difference possible is flipping from true to false or false
            // to true.
            result = ConstantInterval(-1, 1);
        }
    }

    void visit(const EQ *op) override {
        visit_eq(op->a, op->b);
    }

    void visit(const NE *op) override {
        visit_eq(op->a, op->b);
    }

    void visit_lt(const Expr &a, const Expr &b) {
        a.accept(this);
        ConstantInterval ra = result;
        b.accept(this);
        result.include(-ra);
        // If the result is bounded, limit it to [-1, 1]. The largest
        // difference possible is flipping from true to false or false
        // to true.
        result.min = std::min<int64_t>(std::max<int64_t>(result.min, -1), 1);
        result.max = std::min<int64_t>(std::max<int64_t>(result.max, -1), 1);
    }

    void visit(const LT *op) override {
        visit_lt(op->a, op->b);
    }

    void visit(const LE *op) override {
        visit_lt(op->a, op->b);
    }

    void visit(const GT *op) override {
        visit_lt(op->b, op->a);
    }

    void visit(const GE *op) override {
        visit_lt(op->b, op->a);
    }

    void visit(const And *op) override {
        op->a.accept(this);
        ConstantInterval ra = result;
        op->b.accept(this);
        result.include(ra);
    }

    void visit(const Or *op) override {
        op->a.accept(this);
        ConstantInterval ra = result;
        op->b.accept(this);
        result.include(ra);
    }

    void visit(const Not *op) override {
        op->a.accept(this);
        result = -result;
    }

    void visit(const Select *op) override {
        // The result is the unified bounds, added to the "bump" that happens
        // when switching from true to false.
        if (op->type.is_scalar()) {
            op->condition.accept(this);
            ConstantInterval rcond = result;
            // rcond is:
            //  [ 0  0] if the condition does not depend on the variable
            //  [-1, 0] if it changes once from true to false
            //  [ 0  1] if it changes once from false to true
            //  [-1, 1] if it could change in either direction

            op->true_value.accept(this);
            ConstantInterval ra = result;
            op->false_value.accept(this);
            result.include(ra);

            // If the condition is not constant, we hit a "bump" when the condition changes value.
            if (!is_constant(rcond)) {
                // It's very important to have stripped likelies here, or the
<<<<<<< HEAD
                // simplification might not cancel things that it should.
                Expr bump = simplify(op->true_value - op->false_value);
=======
                // simplification might not cancel things that it should. This
                // happens below in the top-level derivative_bounds call.
                Expr bump = simplify(op->true_value - op->false_value);

                // This is of dubious value, because
                // bound_correlated_differences really assumes you've solved for
                // a variable that you're trying to cancel first. TODO: try
                // removing this.
                bump = bound_correlated_differences(bump);
>>>>>>> 7cf2951b
                ConstantInterval bump_bounds = constant_integer_bounds(bump, value_bounds);
                result += rcond * bump_bounds;
            }
        } else {
            result = ConstantInterval::everything();
        }
    }

    void visit(const Load *op) override {
        op->index.accept(this);
        if (!is_constant(result)) {
            result = ConstantInterval::everything();
        }
    }

    void visit(const Ramp *op) override {
        Expr equiv = op->base + Variable::make(op->base.type(), unique_name('t')) * op->stride;
        equiv.accept(this);
    }

    void visit(const Broadcast *op) override {
        op->value.accept(this);
    }

    void visit(const Call *op) override {
        // Some functions are known to be monotonic
        if (Call::as_tag(op) ||
            op->is_intrinsic(Call::return_second)) {
            op->args.back().accept(this);
            return;
        }

        if (op->is_intrinsic(Call::saturating_cast)) {
            op->args[0].accept(this);
            result.include(0);
            return;
        }

        if (op->is_intrinsic(Call::require)) {
            // require() returns the value of the second arg in all non-failure cases
            op->args[1].accept(this);
            return;
        }

        if (!op->is_pure() || !is_constant(result)) {
            // Even with constant args, the result could vary from one loop iteration to the next.
            result = ConstantInterval::everything();
            return;
        }

        for (const auto &arg : op->args) {
            arg.accept(this);
            if (!is_constant(result)) {
                // One of the args is not constant.
                result = ConstantInterval::everything();
                return;
            }
        }
        result = ConstantInterval::single_point(0);
    }

    void visit(const Let *op) override {
        op->value.accept(this);

<<<<<<< HEAD
        ScopedBinding<ConstantInterval> vb_binding(value_bounds, op->name,
                                                   constant_integer_bounds(op->value, value_bounds));
=======
        // As above, this is of dubious value. TODO: Try removing it.
        Expr v = bound_correlated_differences(op->value);
        ScopedBinding<ConstantInterval> vb_binding(value_bounds, op->name,
                                                   constant_integer_bounds(v, value_bounds));
>>>>>>> 7cf2951b
        if (is_constant(result)) {
            // No point pushing it if it's constant w.r.t the var,
            // because unknown variables are treated as constant.
            op->body.accept(this);
        } else {
            ScopedBinding<ConstantInterval> db_binding(derivative_bounds, op->name, result);
            op->body.accept(this);
        }
    }

    void visit(const Shuffle *op) override {
        for (const auto &vector : op->vectors) {
            vector.accept(this);
            if (!is_constant(result)) {
                result = ConstantInterval::everything();
                return;
            }
        }
        result = ConstantInterval::single_point(0);
    }

    void visit(const VectorReduce *op) override {
        op->value.accept(this);
        switch (op->op) {
        case VectorReduce::Add:
        case VectorReduce::SaturatingAdd:
            result *= op->value.type().lanes() / op->type.lanes();
            break;
        case VectorReduce::Min:
        case VectorReduce::Max:
            // These reductions are monotonic in the arg
            break;
        case VectorReduce::Mul:
        case VectorReduce::And:
        case VectorReduce::Or:
            // These ones are not
            if (!is_constant(result)) {
                result = ConstantInterval::everything();
            }
        }
    }

    void visit(const LetStmt *op) override {
        internal_error << "Monotonic of statement\n";
    }

    void visit(const AssertStmt *op) override {
        internal_error << "Monotonic of statement\n";
    }

    void visit(const ProducerConsumer *op) override {
        internal_error << "Monotonic of statement\n";
    }

    void visit(const For *op) override {
        internal_error << "Monotonic of statement\n";
    }

    void visit(const Acquire *op) override {
        internal_error << "Monotonic of statement\n";
    }

    void visit(const Store *op) override {
        internal_error << "Monotonic of statement\n";
    }

    void visit(const Provide *op) override {
        internal_error << "Monotonic of statement\n";
    }

    void visit(const Allocate *op) override {
        internal_error << "Monotonic of statement\n";
    }

    void visit(const Free *op) override {
        internal_error << "Monotonic of statement\n";
    }

    void visit(const Realize *op) override {
        internal_error << "Monotonic of statement\n";
    }

    void visit(const Block *op) override {
        internal_error << "Monotonic of statement\n";
    }

    void visit(const Fork *op) override {
        internal_error << "Monotonic of statement\n";
    }

    void visit(const IfThenElse *op) override {
        internal_error << "Monotonic of statement\n";
    }

    void visit(const Evaluate *op) override {
        internal_error << "Monotonic of statement\n";
    }

    void visit(const Prefetch *op) override {
        internal_error << "Monotonic of statement\n";
    }

    void visit(const Atomic *op) override {
        internal_error << "Monotonic of statement\n";
    }

    void visit(const HoistedStorage *op) override {
        internal_error << "Monotonic of statement\n";
    }

public:
    ConstantInterval result;

    DerivativeBounds(const std::string &v, const Scope<ConstantInterval> &parent)
        : var(v), result(ConstantInterval::everything()) {
        derivative_bounds.set_containing_scope(&parent);
    }
};

}  // namespace

ConstantInterval derivative_bounds(const Expr &e, const std::string &var, const Scope<ConstantInterval> &scope) {
    if (!e.defined()) {
        return ConstantInterval::everything();
    }
    DerivativeBounds m(var, scope);
    remove_likelies(remove_promises(e)).accept(&m);
    return m.result;
}

Monotonic is_monotonic(const Expr &e, const std::string &var, const Scope<ConstantInterval> &scope) {
    if (!e.defined()) {
        return Monotonic::Unknown;
    }
    return to_monotonic(derivative_bounds(e, var, scope));
}

Monotonic is_monotonic(const Expr &e, const std::string &var, const Scope<Monotonic> &scope) {
    if (!e.defined()) {
        return Monotonic::Unknown;
    }
    Scope<ConstantInterval> intervals_scope;
    for (Scope<Monotonic>::const_iterator i = scope.cbegin(); i != scope.cend(); ++i) {
        intervals_scope.push(i.name(), to_interval(i.value()));
    }
    return is_monotonic(e, var, intervals_scope);
}

namespace {
void check_increasing(const Expr &e) {
    internal_assert(is_monotonic(e, "x") == Monotonic::Increasing)
        << "Was supposed to be increasing: " << e << "\n";
}

void check_decreasing(const Expr &e) {
    internal_assert(is_monotonic(e, "x") == Monotonic::Decreasing)
        << "Was supposed to be decreasing: " << e << "\n";
}

void check_constant(const Expr &e) {
    internal_assert(is_monotonic(e, "x") == Monotonic::Constant)
        << "Was supposed to be constant: " << e << "\n";
}

void check_unknown(const Expr &e) {
    internal_assert(is_monotonic(e, "x") == Monotonic::Unknown)
        << "Was supposed to be unknown: " << e << "\n";
}
}  // namespace

void is_monotonic_test() {

    Expr x = Variable::make(Int(32), "x");
    Expr y = Variable::make(Int(32), "y");
    Expr z = Variable::make(Int(32), "z");

    check_increasing(x);
    check_increasing(x + 4);
    check_increasing(x + y);
    check_increasing(x * 4);
    check_increasing(x / 4);
    check_increasing(min(x + 4, y + 4));
    check_increasing(max(x + y, x - y));
    check_increasing(x >= y);
    check_increasing(x > y);

    check_decreasing(-x);
    check_decreasing(x * -4);
    check_decreasing(x / -4);
    check_decreasing(y - x);
    check_decreasing(x < y);
    check_decreasing(x <= y);

    check_unknown(x == y);
    check_unknown(x != y);
    check_increasing(y <= x);
    check_increasing(y < x);
    check_decreasing(x <= y);
    check_decreasing(x < y);
    check_unknown(x * y);

    // Not constant despite having constant args, because there's a side-effect.
    check_unknown(Call::make(Int(32), "foo", {Expr(3)}, Call::Extern));

    check_increasing(select(y == 2, x, x + 4));
    check_decreasing(select(y == 2, -x, x * -4));

    check_unknown(select(x > 2, x - 2, x));
    check_unknown(select(x < 2, x, x - 2));
    check_unknown(select(x > 2, -x + 2, -x));
    check_unknown(select(x < 2, -x, -x + 2));
    check_increasing(select(x > 2, x - 1, x));
    check_increasing(select(x < 2, x, x - 1));
    check_decreasing(select(x > 2, -x + 1, -x));
    check_decreasing(select(x < 2, -x, -x + 1));

    check_unknown(select(x < 2, x, x - 5));
    check_unknown(select(x > 2, x - 5, x));

    check_unknown(select(x > 0, y, z));

    check_increasing(select(0 < x, promise_clamped(x - 1, x - 1, z) + 1, promise_clamped(x, x, z)));

    check_constant(y);

    check_increasing(select(x < 17, y, y + 1));
    check_increasing(select(x > 17, y, y - 1));
    check_decreasing(select(x < 17, y, y - 1));
    check_decreasing(select(x > 17, y, y + 1));

    check_increasing(select(x % 2 == 0, x + 3, x + 3));

    check_constant(select(y > 3, y + 23, y - 65));

    check_decreasing(select(2 <= x, 0, 1));
    check_increasing(select(2 <= x, 0, 1) + x);
    check_decreasing(-min(x, 16));

    check_unknown(select(0 < x, max(min(x, 4), 3), 4));

    std::cout << "is_monotonic test passed\n";
}

}  // namespace Internal
}  // namespace Halide<|MERGE_RESOLUTION|>--- conflicted
+++ resolved
@@ -37,7 +37,7 @@
     if (const int64_t *i = as_const_int(e)) {
         return i;
     } else if (const uint64_t *u = as_const_uint(e)) {
-        if ((*u >> 63) == 0) {
+        if (*u <= (uint64_t)std::numeric_limits<int64_t>::max()) {
             return (const int64_t *)u;
         }
     }
@@ -174,11 +174,7 @@
                 // take floor division, and for the max we want to use ceil
                 // division.
                 if (*b == 0) {
-<<<<<<< HEAD
-                    result = ConstantInterval(0, 0);
-=======
                     result = ConstantInterval::single_point(0);
->>>>>>> 7cf2951b
                 } else {
                     if (result.min_defined) {
                         result.min = div_imp(result.min, *b);
@@ -202,11 +198,7 @@
     }
 
     void visit(const Mod *op) override {
-<<<<<<< HEAD
-        // TODO
-=======
         // TODO: It's possible to get tighter bounds here. What if neither arg uses the var!
->>>>>>> 7cf2951b
         result = ConstantInterval::everything();
     }
 
@@ -314,10 +306,6 @@
             // If the condition is not constant, we hit a "bump" when the condition changes value.
             if (!is_constant(rcond)) {
                 // It's very important to have stripped likelies here, or the
-<<<<<<< HEAD
-                // simplification might not cancel things that it should.
-                Expr bump = simplify(op->true_value - op->false_value);
-=======
                 // simplification might not cancel things that it should. This
                 // happens below in the top-level derivative_bounds call.
                 Expr bump = simplify(op->true_value - op->false_value);
@@ -327,7 +315,6 @@
                 // a variable that you're trying to cancel first. TODO: try
                 // removing this.
                 bump = bound_correlated_differences(bump);
->>>>>>> 7cf2951b
                 ConstantInterval bump_bounds = constant_integer_bounds(bump, value_bounds);
                 result += rcond * bump_bounds;
             }
@@ -392,15 +379,10 @@
     void visit(const Let *op) override {
         op->value.accept(this);
 
-<<<<<<< HEAD
-        ScopedBinding<ConstantInterval> vb_binding(value_bounds, op->name,
-                                                   constant_integer_bounds(op->value, value_bounds));
-=======
         // As above, this is of dubious value. TODO: Try removing it.
         Expr v = bound_correlated_differences(op->value);
         ScopedBinding<ConstantInterval> vb_binding(value_bounds, op->name,
                                                    constant_integer_bounds(v, value_bounds));
->>>>>>> 7cf2951b
         if (is_constant(result)) {
             // No point pushing it if it's constant w.r.t the var,
             // because unknown variables are treated as constant.
