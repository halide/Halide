--- conflicted
+++ resolved
@@ -3033,7 +3033,7 @@
  * \endcode
  *
  * Note that all Generators embed a GeneratorContext, so if you are using a Stub
- * from within a Generator, you can just pass 'contex()' for the GeneratorContext:
+ * from within a Generator, you can just pass 'context()' for the GeneratorContext:
  * \code
  *  struct SomeGen : Generator<SomeGen> {
  *   void generate() {
@@ -3126,14 +3126,11 @@
 #ifdef HALIDE_ALLOW_LEGACY_AUTOSCHEDULER_API
     bool auto_schedule_ = false;
     MachineParams machine_params_ = MachineParams::generic();
-<<<<<<< HEAD
 #else
     AutoSchedulerParams autoscheduler_params_;
 #endif
-=======
 #ifdef HALIDE_ALLOW_GENERATOR_EXTERNAL_CODE
->>>>>>> 708a320e
-    std::shared_ptr<ExternsMap> externs_map_;
+    std::shared_ptr<ExternsMap> externs_map_ = std::make_shared<ExternsMap>();
 #endif
 
 #ifdef HALIDE_ALLOW_GENERATOR_EXTERNAL_CODE
@@ -3145,7 +3142,7 @@
                      const AutoSchedulerParams &autoscheduler_params,
 #endif
                      std::shared_ptr<ExternsMap> externs_map);
-#endif
+#endif  // HALIDE_ALLOW_GENERATOR_EXTERNAL_CODE
 };
 
 class NamesInterface {
@@ -3572,7 +3569,6 @@
     MachineParams get_machine_params() const {
         return machine_params;
     }
-<<<<<<< HEAD
     bool using_autoscheduler() const {
         return get_auto_schedule();
     }
@@ -3582,10 +3578,8 @@
     }
 #endif
 
-=======
 
 #ifdef HALIDE_ALLOW_GENERATOR_EXTERNAL_CODE
->>>>>>> 708a320e
     /** Generators can register ExternalCode objects onto
      * themselves. The Generator infrastructure will arrange to have
      * this ExternalCode appended to the Module that is finally
