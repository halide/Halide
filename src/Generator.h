#ifndef HALIDE_GENERATOR_H_
#define HALIDE_GENERATOR_H_

/** \file
 *
 * Generator is a class used to encapsulate the building of Funcs in user
 * pipelines. A Generator is agnostic to JIT vs AOT compilation; it can be used for
 * either purpose, but is especially convenient to use for AOT compilation.
 *
 * A Generator explicitly declares the Inputs and Outputs associated for a given
 * pipeline, and (optionally) separates the code for constructing the outputs from the code from
 * scheduling them. For instance:
 *
 * \code
 *     class Blur : public Generator<Blur> {
 *     public:
 *         Input<Func> input{"input", UInt(16), 2};
 *         Output<Func> output{"output", UInt(16), 2};
 *         void generate() {
 *             blur_x(x, y) = (input(x, y) + input(x+1, y) + input(x+2, y))/3;
 *             blur_y(x, y) = (blur_x(x, y) + blur_x(x, y+1) + blur_x(x, y+2))/3;
 *             output(x, y) = blur(x, y);
 *         }
 *         void schedule() {
 *             blur_y.split(y, y, yi, 8).parallel(y).vectorize(x, 8);
 *             blur_x.store_at(blur_y, y).compute_at(blur_y, yi).vectorize(x, 8);
 *         }
 *     private:
 *         Var x, y, xi, yi;
 *         Func blur_x, blur_y;
 *     };
 * \endcode
 *
 * Halide can compile a Generator into the correct pipeline by introspecting these
 * values and constructing an appropriate signature based on them.
 *
 * A Generator provides implementations of two methods:
 *
 *   - generate(), which must fill in all Output Func(s); it may optionally also do scheduling
 *   if no schedule() method is present.
 *   - schedule(), which (if present) should contain all scheduling code.
 *
 * Inputs can be any C++ scalar type:
 *
 * \code
 *     Input<float> radius{"radius"};
 *     Input<int32_t> increment{"increment"};
 * \endcode
 *
 * An Input<Func> is (essentially) like an ImageParam, except that it may (or may
 * not) not be backed by an actual buffer, and thus has no defined extents.
 *
 * \code
 *     Input<Func> input{"input", Float(32), 2};
 * \endcode
 *
 * You can optionally make the type and/or dimensions of Input<Func> unspecified,
 * in which case the value is simply inferred from the actual Funcs passed to them.
 * Of course, if you specify an explicit Type or Dimension, we still require the
 * input Func to match, or a compilation error results.
 *
 * \code
 *     Input<Func> input{ "input", 3 };  // require 3-dimensional Func,
 *                                       // but leave Type unspecified
 * \endcode
 *
 * A Generator must explicitly list the output(s) it produces:
 *
 * \code
 *     Output<Func> output{"output", Float(32), 2};
 * \endcode
 *
 * You can specify an output that returns a Tuple by specifying a list of Types:
 *
 * \code
 *     class Tupler : Generator<Tupler> {
 *       Input<Func> input{"input", Int(32), 2};
 *       Output<Func> output{"output", {Float(32), UInt(8)}, 2};
 *       void generate() {
 *         Var x, y;
 *         Expr a = cast<float>(input(x, y));
 *         Expr b = cast<uint8_t>(input(x, y));
 *         output(x, y) = Tuple(a, b);
 *       }
 *     };
 * \endcode
 *
 * You can also specify Output<X> for any scalar type (except for Handle types);
 * this is merely syntactic sugar on top of a zero-dimensional Func, but can be
 * quite handy, especially when used with multiple outputs:
 *
 * \code
 *     Output<float> sum{"sum"};  // equivalent to Output<Func> {"sum", Float(32), 0}
 * \endcode
 *
 * As with Input<Func>, you can optionally make the type and/or dimensions of an
 * Output<Func> unspecified; any unspecified types must be resolved via an
 * implicit GeneratorParam in order to use top-level compilation.
 *
 * You can also declare an *array* of Input or Output, by using an array type
 * as the type parameter:
 *
 * \code
 *     // Takes exactly 3 images and outputs exactly 3 sums.
 *     class SumRowsAndColumns : Generator<SumRowsAndColumns> {
 *       Input<Func[3]> inputs{"inputs", Float(32), 2};
 *       Input<int32_t[2]> extents{"extents"};
 *       Output<Func[3]> sums{"sums", Float(32), 1};
 *       void generate() {
 *         assert(inputs.size() == sums.size());
 *         // assume all inputs are same extent
 *         Expr width = extent[0];
 *         Expr height = extent[1];
 *         for (size_t i = 0; i < inputs.size(); ++i) {
 *           RDom r(0, width, 0, height);
 *           sums[i]() = 0.f;
 *           sums[i]() += inputs[i](r.x, r.y);
 *          }
 *       }
 *     };
 * \endcode
 *
 * You can also leave array size unspecified, with some caveats:
 *   - For ahead-of-time compilation, Inputs must have a concrete size specified
 *     via a GeneratorParam at build time (e.g., pyramid.size=3)
 *   - For JIT compilation via a Stub, Inputs array sizes will be inferred
 *     from the vector passed.
 *   - For ahead-of-time compilation, Outputs may specify a concrete size
 *     via a GeneratorParam at build time (e.g., pyramid.size=3), or the
 *     size can be specified via a resize() method.
 *
 * \code
 *     class Pyramid : public Generator<Pyramid> {
 *     public:
 *         GeneratorParam<int32_t> levels{"levels", 10};
 *         Input<Func> input{ "input", Float(32), 2 };
 *         Output<Func[]> pyramid{ "pyramid", Float(32), 2 };
 *         void generate() {
 *             pyramid.resize(levels);
 *             pyramid[0](x, y) = input(x, y);
 *             for (int i = 1; i < pyramid.size(); i++) {
 *                 pyramid[i](x, y) = (pyramid[i-1](2*x, 2*y) +
 *                                    pyramid[i-1](2*x+1, 2*y) +
 *                                    pyramid[i-1](2*x, 2*y+1) +
 *                                    pyramid[i-1](2*x+1, 2*y+1))/4;
 *             }
 *         }
 *     };
 * \endcode
 *
 * A Generator can also be customized via compile-time parameters (GeneratorParams),
 * which affect code generation.
 *
 * GeneratorParams, Inputs, and Outputs are (by convention) always
 * public and always declared at the top of the Generator class, in the order
 *
 * \code
 *     GeneratorParam(s)
 *     Input<Func>(s)
 *     Input<non-Func>(s)
 *     Output<Func>(s)
 * \endcode
 *
 * Note that the Inputs and Outputs will appear in the C function call in the order
 * they are declared. All Input<Func> and Output<Func> are represented as halide_buffer_t;
 * all other Input<> are the appropriate C++ scalar type. (GeneratorParams are
 * always referenced by name, not position, so their order is irrelevant.)
 *
 * All Inputs and Outputs must have explicit names, and all such names must match
 * the regex [A-Za-z][A-Za-z_0-9]* (i.e., essentially a C/C++ variable name, with
 * some extra restrictions on underscore use). By convention, the name should match
 * the member-variable name.
 *
 * You can dynamically add Inputs and Outputs to your Generator via adding a
 * configure() method; if present, it will be called before generate(). It can
 * examine GeneratorParams but it may not examine predeclared Inputs or Outputs;
 * the only thing it should do is call add_input<>() and/or add_output<>(), or call
 * set_type()/set_dimensions()/set_array_size() on an Input or Output with an unspecified type.
 * Added inputs will be appended (in order) after predeclared Inputs but before
 * any Outputs; added outputs will be appended after predeclared Outputs.
 *
 * Note that the pointers returned by add_input() and add_output() are owned
 * by the Generator and will remain valid for the Generator's lifetime; user code
 * should not attempt to delete or free them.
 *
 * \code
 *     class MultiSum : public Generator<MultiSum> {
 *     public:
 *         GeneratorParam<int32_t> input_count{"input_count", 10};
 *         Output<Func> output{ "output", Float(32), 2 };
 *
 *         void configure() {
 *             for (int i = 0; i < input_count; ++i) {
 *                 extra_inputs.push_back(
 *                     add_input<Func>("input_" + std::to_string(i), Float(32), 2);
 *             }
 *         }
 *
 *         void generate() {
 *             Expr sum = 0.f;
 *             for (int i = 0; i < input_count; ++i) {
 *                 sum += (*extra_inputs)[i](x, y);
 *             }
 *             output(x, y) = sum;
 *         }
 *     private:
 *         std::vector<Input<Func>* extra_inputs;
 *     };
 * \endcode
 *
 *  All Generators have three GeneratorParams that are implicitly provided
 *  by the base class:
 *
 *      GeneratorParam<Target> target{"target", Target()};
 *      GeneratorParam<bool> auto_schedule{"auto_schedule", false};
 *      GeneratorParam<MachineParams> machine_params{"machine_params", MachineParams::generic()};
 *
 *  - 'target' is the Halide::Target for which the Generator is producing code.
 *    It is read-only during the Generator's lifetime, and must not be modified;
 *    its value should always be filled in by the calling code: either the Halide
 *    build system (for ahead-of-time compilation), or ordinary C++ code
 *    (for JIT compilation).
 *  - 'auto_schedule' indicates whether the auto-scheduler should be run for this
 *    Generator:
 *      - if 'false', the Generator should schedule its Funcs as it sees fit.
 *      - if 'true', the Generator should only provide estimate()s for its Funcs,
 *        and not call any other scheduling methods.
 *  - 'machine_params' is only used if auto_schedule is true; it is ignored
 *    if auto_schedule is false. It provides details about the machine architecture
 *    being targeted which may be used to enhance the automatically-generated
 *    schedule.
 *
 * Generators are added to a global registry to simplify AOT build mechanics; this
 * is done by simply using the HALIDE_REGISTER_GENERATOR macro at global scope:
 *
 * \code
 *      HALIDE_REGISTER_GENERATOR(ExampleGen, jit_example)
 * \endcode
 *
 * The registered name of the Generator is provided must match the same rules as
 * Input names, above.
 *
 * Note that the class name of the generated Stub class will match the registered
 * name by default; if you want to vary it (typically, to include namespaces),
 * you can add it as an optional third argument:
 *
 * \code
 *      HALIDE_REGISTER_GENERATOR(ExampleGen, jit_example, SomeNamespace::JitExampleStub)
 * \endcode
 *
 * Note that a Generator is always executed with a specific Target assigned to it,
 * that you can access via the get_target() method. (You should *not* use the
 * global get_target_from_environment(), etc. methods provided in Target.h)
 *
 * (Note that there are older variations of Generator that differ from what's
 * documented above; these are still supported but not described here. See
 * https://github.com/halide/Halide/wiki/Old-Generator-Documentation for
 * more information.)
 */

#include <algorithm>
#include <functional>
#include <iterator>
#include <limits>
#include <memory>
#include <mutex>
#include <set>
#include <sstream>
#include <string>
#include <type_traits>
#include <utility>
#include <vector>

#include "ExternalCode.h"
#include "Func.h"
#include "ImageParam.h"
#include "Introspection.h"
#include "ObjectInstanceRegistry.h"
#include "Target.h"

#if !(__cplusplus >= 201703L || _MSVC_LANG >= 201703L)
#error "Halide requires C++17 or later; please upgrade your compiler."
#endif

namespace Halide {

class GeneratorContext;

namespace Internal {

void generator_test();

class GeneratorBase;
class ValueTracker;

std::vector<Expr> parameter_constraints(const Parameter &p);

template<typename T>
HALIDE_NO_USER_CODE_INLINE std::string enum_to_string(const std::map<std::string, T> &enum_map, const T &t) {
    for (const auto &key_value : enum_map) {
        if (t == key_value.second) {
            return key_value.first;
        }
    }
    user_error << "Enumeration value not found.\n";
    return "";
}

template<typename T>
T enum_from_string(const std::map<std::string, T> &enum_map, const std::string &s) {
    auto it = enum_map.find(s);
    user_assert(it != enum_map.end()) << "Enumeration value not found: " << s << "\n";
    return it->second;
}

extern const std::map<std::string, Halide::Type> &get_halide_type_enum_map();
inline std::string halide_type_to_enum_string(const Type &t) {
    return enum_to_string(get_halide_type_enum_map(), t);
}

// Convert a Halide Type into a string representation of its C source.
// e.g., Int(32) -> "Halide::Int(32)"
std::string halide_type_to_c_source(const Type &t);

// Convert a Halide Type into a string representation of its C Source.
// e.g., Int(32) -> "int32_t"
std::string halide_type_to_c_type(const Type &t);

/** GeneratorFactoryProvider provides a way to customize the Generators
 * that are visible to generate_filter_main (which otherwise would just
 * look at the global registry of C++ Generators). */
class GeneratorFactoryProvider {
public:
    GeneratorFactoryProvider() = default;
    virtual ~GeneratorFactoryProvider() = default;

    /** Return a list of all registerd Generators that are available for use
     * with the create() method. */
    virtual std::vector<std::string> enumerate() const = 0;

    /** Create an instance of the Generator that is registered under the given
     * name. If the name isn't one returned by enumerate(), return nullptr
     * rather than assert-fail; caller must check for a valid result. */
    virtual std::unique_ptr<GeneratorBase> create(const std::string &name,
                                                  const Halide::GeneratorContext &context) const = 0;

    GeneratorFactoryProvider(const GeneratorFactoryProvider &) = delete;
    GeneratorFactoryProvider &operator=(const GeneratorFactoryProvider &) = delete;
    GeneratorFactoryProvider(GeneratorFactoryProvider &&) = delete;
    GeneratorFactoryProvider &operator=(GeneratorFactoryProvider &&) = delete;
};

/** generate_filter_main() is a convenient wrapper for GeneratorRegistry::create() +
 * compile_to_files(); it can be trivially wrapped by a "real" main() to produce a
 * command-line utility for ahead-of-time filter compilation. */
int generate_filter_main(int argc, char **argv, std::ostream &error_output);

/** This overload of generate_filter_main lets you provide your own provider for how to enumerate and/or create
 * the generators based on registration name; this is useful if you want to re-use the
 * 'main' logic but avoid the global Generator registry (e.g. for bindings in languages
 * other than C++). */
int generate_filter_main(int argc, char **argv, std::ostream &error_output, const GeneratorFactoryProvider &generator_factory_provider);

// select_type<> is to std::conditional as switch is to if:
// it allows a multiway compile-time type definition via the form
//
//    select_type<cond<condition1, type1>,
//                cond<condition2, type2>,
//                ....
//                cond<conditionN, typeN>>::type
//
// Note that the conditions are evaluated in order; the first evaluating to true
// is chosen.
//
// Note that if no conditions evaluate to true, the resulting type is illegal
// and will produce a compilation error. (You can provide a default by simply
// using cond<true, SomeType> as the final entry.)
template<bool B, typename T>
struct cond {
    static constexpr bool value = B;
    using type = T;
};

template<typename First, typename... Rest>
struct select_type : std::conditional<First::value, typename First::type, typename select_type<Rest...>::type> {};

template<typename First>
struct select_type<First> { using type = typename std::conditional<First::value, typename First::type, void>::type; };

class GeneratorParamInfo;

class GeneratorParamBase {
public:
    explicit GeneratorParamBase(const std::string &name);
    virtual ~GeneratorParamBase();

    inline const std::string &name() const {
        return name_;
    }

    // overload the set() function to call the right virtual method based on type.
    // This allows us to attempt to set a GeneratorParam via a
    // plain C++ type, even if we don't know the specific templated
    // subclass. Attempting to set the wrong type will assert.
    // Notice that there is no typed setter for Enums, for obvious reasons;
    // setting enums in an unknown type must fallback to using set_from_string.
    //
    // It's always a bit iffy to use macros for this, but IMHO it clarifies the situation here.
#define HALIDE_GENERATOR_PARAM_TYPED_SETTER(TYPE) \
    virtual void set(const TYPE &new_value) = 0;

    HALIDE_GENERATOR_PARAM_TYPED_SETTER(bool)
    HALIDE_GENERATOR_PARAM_TYPED_SETTER(int8_t)
    HALIDE_GENERATOR_PARAM_TYPED_SETTER(int16_t)
    HALIDE_GENERATOR_PARAM_TYPED_SETTER(int32_t)
    HALIDE_GENERATOR_PARAM_TYPED_SETTER(int64_t)
    HALIDE_GENERATOR_PARAM_TYPED_SETTER(uint8_t)
    HALIDE_GENERATOR_PARAM_TYPED_SETTER(uint16_t)
    HALIDE_GENERATOR_PARAM_TYPED_SETTER(uint32_t)
    HALIDE_GENERATOR_PARAM_TYPED_SETTER(uint64_t)
    HALIDE_GENERATOR_PARAM_TYPED_SETTER(float)
    HALIDE_GENERATOR_PARAM_TYPED_SETTER(double)
    HALIDE_GENERATOR_PARAM_TYPED_SETTER(Target)
    HALIDE_GENERATOR_PARAM_TYPED_SETTER(MachineParams)
    HALIDE_GENERATOR_PARAM_TYPED_SETTER(Type)
    HALIDE_GENERATOR_PARAM_TYPED_SETTER(LoopLevel)

#undef HALIDE_GENERATOR_PARAM_TYPED_SETTER

    // Add overloads for string and char*
    void set(const std::string &new_value) {
        set_from_string(new_value);
    }
    void set(const char *new_value) {
        set_from_string(std::string(new_value));
    }

protected:
    friend class GeneratorBase;
    friend class GeneratorParamInfo;
    friend class StubEmitter;

    void check_value_readable() const;
    void check_value_writable() const;

    // All GeneratorParams are settable from string.
    virtual void set_from_string(const std::string &value_string) = 0;

    virtual std::string call_to_string(const std::string &v) const = 0;
    virtual std::string get_c_type() const = 0;

    virtual std::string get_type_decls() const {
        return "";
    }

    virtual std::string get_default_value() const = 0;

    virtual bool is_synthetic_param() const {
        return false;
    }

    virtual bool is_looplevel_param() const {
        return false;
    }

    void fail_wrong_type(const char *type);

private:
    const std::string name_;

    // Generator which owns this GeneratorParam. Note that this will be null
    // initially; the GeneratorBase itself will set this field when it initially
    // builds its info about params. However, since it (generally) isn't
    // appropriate for GeneratorParam<> to be declared outside of a Generator,
    // all reasonable non-testing code should expect this to be non-null.
    GeneratorBase *generator{nullptr};

public:
    GeneratorParamBase(const GeneratorParamBase &) = delete;
    GeneratorParamBase &operator=(const GeneratorParamBase &) = delete;
    GeneratorParamBase(GeneratorParamBase &&) = delete;
    GeneratorParamBase &operator=(GeneratorParamBase &&) = delete;
};

// This is strictly some syntactic sugar to suppress certain compiler warnings.
template<typename FROM, typename TO>
struct Convert {
    template<typename TO2 = TO, typename std::enable_if<!std::is_same<TO2, bool>::value>::type * = nullptr>
    inline static TO2 value(const FROM &from) {
        return static_cast<TO2>(from);
    }

    template<typename TO2 = TO, typename std::enable_if<std::is_same<TO2, bool>::value>::type * = nullptr>
    inline static TO2 value(const FROM &from) {
        return from != 0;
    }
};

template<typename T>
class GeneratorParamImpl : public GeneratorParamBase {
public:
    using type = T;

    GeneratorParamImpl(const std::string &name, const T &value)
        : GeneratorParamBase(name), value_(value) {
    }

    T value() const {
        this->check_value_readable();
        return value_;
    }

    operator T() const {
        return this->value();
    }

    operator Expr() const {
        return make_const(type_of<T>(), this->value());
    }

#define HALIDE_GENERATOR_PARAM_TYPED_SETTER(TYPE)  \
    void set(const TYPE &new_value) override {     \
        typed_setter_impl<TYPE>(new_value, #TYPE); \
    }

    HALIDE_GENERATOR_PARAM_TYPED_SETTER(bool)
    HALIDE_GENERATOR_PARAM_TYPED_SETTER(int8_t)
    HALIDE_GENERATOR_PARAM_TYPED_SETTER(int16_t)
    HALIDE_GENERATOR_PARAM_TYPED_SETTER(int32_t)
    HALIDE_GENERATOR_PARAM_TYPED_SETTER(int64_t)
    HALIDE_GENERATOR_PARAM_TYPED_SETTER(uint8_t)
    HALIDE_GENERATOR_PARAM_TYPED_SETTER(uint16_t)
    HALIDE_GENERATOR_PARAM_TYPED_SETTER(uint32_t)
    HALIDE_GENERATOR_PARAM_TYPED_SETTER(uint64_t)
    HALIDE_GENERATOR_PARAM_TYPED_SETTER(float)
    HALIDE_GENERATOR_PARAM_TYPED_SETTER(double)
    HALIDE_GENERATOR_PARAM_TYPED_SETTER(Target)
    HALIDE_GENERATOR_PARAM_TYPED_SETTER(MachineParams)
    HALIDE_GENERATOR_PARAM_TYPED_SETTER(Type)
    HALIDE_GENERATOR_PARAM_TYPED_SETTER(LoopLevel)

#undef HALIDE_GENERATOR_PARAM_TYPED_SETTER

    // Overload for std::string.
    void set(const std::string &new_value) {
        check_value_writable();
        value_ = new_value;
    }

protected:
    virtual void set_impl(const T &new_value) {
        check_value_writable();
        value_ = new_value;
    }

    // Needs to be protected to allow GeneratorParam<LoopLevel>::set() override
    T value_;

private:
    // If FROM->T is not legal, fail
    template<typename FROM, typename std::enable_if<
                                !std::is_convertible<FROM, T>::value>::type * = nullptr>
    HALIDE_ALWAYS_INLINE void typed_setter_impl(const FROM &, const char *msg) {
        fail_wrong_type(msg);
    }

    // If FROM and T are identical, just assign
    template<typename FROM, typename std::enable_if<
                                std::is_same<FROM, T>::value>::type * = nullptr>
    HALIDE_ALWAYS_INLINE void typed_setter_impl(const FROM &value, const char *msg) {
        check_value_writable();
        value_ = value;
    }

    // If both FROM->T and T->FROM are legal, ensure it's lossless
    template<typename FROM, typename std::enable_if<
                                !std::is_same<FROM, T>::value &&
                                std::is_convertible<FROM, T>::value &&
                                std::is_convertible<T, FROM>::value>::type * = nullptr>
    HALIDE_ALWAYS_INLINE void typed_setter_impl(const FROM &value, const char *msg) {
        check_value_writable();
        const T t = Convert<FROM, T>::value(value);
        const FROM value2 = Convert<T, FROM>::value(t);
        if (value2 != value) {
            fail_wrong_type(msg);
        }
        value_ = t;
    }

    // If FROM->T is legal but T->FROM is not, just assign
    template<typename FROM, typename std::enable_if<
                                !std::is_same<FROM, T>::value &&
                                std::is_convertible<FROM, T>::value &&
                                !std::is_convertible<T, FROM>::value>::type * = nullptr>
    HALIDE_ALWAYS_INLINE void typed_setter_impl(const FROM &value, const char *msg) {
        check_value_writable();
        value_ = value;
    }
};

// Stubs for type-specific implementations of GeneratorParam, to avoid
// many complex enable_if<> statements that were formerly spread through the
// implementation. Note that not all of these need to be templated classes,
// (e.g. for GeneratorParam_Target, T == Target always), but are declared
// that way for symmetry of declaration.
template<typename T>
class GeneratorParam_Target : public GeneratorParamImpl<T> {
public:
    GeneratorParam_Target(const std::string &name, const T &value)
        : GeneratorParamImpl<T>(name, value) {
    }

    void set_from_string(const std::string &new_value_string) override {
        this->set(Target(new_value_string));
    }

    std::string get_default_value() const override {
        return this->value().to_string();
    }

    std::string call_to_string(const std::string &v) const override {
        std::ostringstream oss;
        oss << v << ".to_string()";
        return oss.str();
    }

    std::string get_c_type() const override {
        return "Target";
    }
};

template<typename T>
class GeneratorParam_MachineParams : public GeneratorParamImpl<T> {
public:
    GeneratorParam_MachineParams(const std::string &name, const T &value)
        : GeneratorParamImpl<T>(name, value) {
    }

    void set_from_string(const std::string &new_value_string) override {
        this->set(MachineParams(new_value_string));
    }

    std::string get_default_value() const override {
        return this->value().to_string();
    }

    std::string call_to_string(const std::string &v) const override {
        std::ostringstream oss;
        oss << v << ".to_string()";
        return oss.str();
    }

    std::string get_c_type() const override {
        return "MachineParams";
    }
};

class GeneratorParam_LoopLevel : public GeneratorParamImpl<LoopLevel> {
public:
    GeneratorParam_LoopLevel(const std::string &name, const LoopLevel &value)
        : GeneratorParamImpl<LoopLevel>(name, value) {
    }

    using GeneratorParamImpl<LoopLevel>::set;

    void set(const LoopLevel &value) override {
        // Don't call check_value_writable(): It's OK to set a LoopLevel after generate().
        // check_value_writable();

        // This looks odd, but is deliberate:

        // First, mutate the existing contents to match the value passed in,
        // so that any existing usage of the LoopLevel now uses the newer value.
        // (Strictly speaking, this is really only necessary if this method
        // is called after generate(): before generate(), there is no usage
        // to be concerned with.)
        value_.set(value);

        // Then, reset the value itself so that it points to the same LoopLevelContents
        // as the value passed in. (Strictly speaking, this is really only
        // useful if this method is called before generate(): afterwards, it's
        // too late to alter the code to refer to a different LoopLevelContents.)
        value_ = value;
    }

    void set_from_string(const std::string &new_value_string) override {
        if (new_value_string == "root") {
            this->set(LoopLevel::root());
        } else if (new_value_string == "inlined") {
            this->set(LoopLevel::inlined());
        } else {
            user_error << "Unable to parse " << this->name() << ": " << new_value_string;
        }
    }

    std::string get_default_value() const override {
        // This is dodgy but safe in this case: we want to
        // see what the value of our LoopLevel is *right now*,
        // so we make a copy and lock the copy so we can inspect it.
        // (Note that ordinarily this is a bad idea, since LoopLevels
        // can be mutated later on; however, this method is only
        // called by the Generator infrastructure, on LoopLevels that
        // will never be mutated, so this is really just an elaborate way
        // to avoid runtime assertions.)
        LoopLevel copy;
        copy.set(this->value());
        copy.lock();
        if (copy.is_inlined()) {
            return "LoopLevel::inlined()";
        } else if (copy.is_root()) {
            return "LoopLevel::root()";
        } else {
            internal_error;
            return "";
        }
    }

    std::string call_to_string(const std::string &v) const override {
        internal_error;
        return std::string();
    }

    std::string get_c_type() const override {
        return "LoopLevel";
    }

    bool is_looplevel_param() const override {
        return true;
    }
};

template<typename T>
class GeneratorParam_Arithmetic : public GeneratorParamImpl<T> {
public:
    GeneratorParam_Arithmetic(const std::string &name,
                              const T &value,
                              const T &min = std::numeric_limits<T>::lowest(),
                              const T &max = std::numeric_limits<T>::max())
        : GeneratorParamImpl<T>(name, value), min(min), max(max) {
        // call set() to ensure value is clamped to min/max
        this->set(value);
    }

    void set_impl(const T &new_value) override {
        user_assert(new_value >= min && new_value <= max) << "Value out of range: " << new_value;
        GeneratorParamImpl<T>::set_impl(new_value);
    }

    void set_from_string(const std::string &new_value_string) override {
        std::istringstream iss(new_value_string);
        T t;
        // All one-byte ints int8 and uint8 should be parsed as integers, not chars --
        // including 'char' itself. (Note that sizeof(bool) is often-but-not-always-1,
        // so be sure to exclude that case.)
        if (sizeof(T) == sizeof(char) && !std::is_same<T, bool>::value) {
            int i;
            iss >> i;
            t = (T)i;
        } else {
            iss >> t;
        }
        user_assert(!iss.fail() && iss.get() == EOF) << "Unable to parse: " << new_value_string;
        this->set(t);
    }

    std::string get_default_value() const override {
        std::ostringstream oss;
        oss << this->value();
        if (std::is_same<T, float>::value) {
            // If the constant has no decimal point ("1")
            // we must append one before appending "f"
            if (oss.str().find('.') == std::string::npos) {
                oss << ".";
            }
            oss << "f";
        }
        return oss.str();
    }

    std::string call_to_string(const std::string &v) const override {
        std::ostringstream oss;
        oss << "std::to_string(" << v << ")";
        return oss.str();
    }

    std::string get_c_type() const override {
        std::ostringstream oss;
        if (std::is_same<T, float>::value) {
            return "float";
        } else if (std::is_same<T, double>::value) {
            return "double";
        } else if (std::is_integral<T>::value) {
            if (std::is_unsigned<T>::value) {
                oss << "u";
            }
            oss << "int" << (sizeof(T) * 8) << "_t";
            return oss.str();
        } else {
            user_error << "Unknown arithmetic type\n";
            return "";
        }
    }

private:
    const T min, max;
};

template<typename T>
class GeneratorParam_Bool : public GeneratorParam_Arithmetic<T> {
public:
    GeneratorParam_Bool(const std::string &name, const T &value)
        : GeneratorParam_Arithmetic<T>(name, value) {
    }

    void set_from_string(const std::string &new_value_string) override {
        bool v = false;
        if (new_value_string == "true" || new_value_string == "True") {
            v = true;
        } else if (new_value_string == "false" || new_value_string == "False") {
            v = false;
        } else {
            user_assert(false) << "Unable to parse bool: " << new_value_string;
        }
        this->set(v);
    }

    std::string get_default_value() const override {
        return this->value() ? "true" : "false";
    }

    std::string call_to_string(const std::string &v) const override {
        std::ostringstream oss;
        oss << "std::string((" << v << ") ? \"true\" : \"false\")";
        return oss.str();
    }

    std::string get_c_type() const override {
        return "bool";
    }
};

template<typename T>
class GeneratorParam_Enum : public GeneratorParamImpl<T> {
public:
    GeneratorParam_Enum(const std::string &name, const T &value, const std::map<std::string, T> &enum_map)
        : GeneratorParamImpl<T>(name, value), enum_map(enum_map) {
    }

    // define a "set" that takes our specific enum (but don't hide the inherited virtual functions)
    using GeneratorParamImpl<T>::set;

    template<typename T2 = T, typename std::enable_if<!std::is_same<T2, Type>::value>::type * = nullptr>
    void set(const T &e) {
        this->set_impl(e);
    }

    void set_from_string(const std::string &new_value_string) override {
        auto it = enum_map.find(new_value_string);
        user_assert(it != enum_map.end()) << "Enumeration value not found: " << new_value_string;
        this->set_impl(it->second);
    }

    std::string call_to_string(const std::string &v) const override {
        return "Enum_" + this->name() + "_map().at(" + v + ")";
    }

    std::string get_c_type() const override {
        return "Enum_" + this->name();
    }

    std::string get_default_value() const override {
        return "Enum_" + this->name() + "::" + enum_to_string(enum_map, this->value());
    }

    std::string get_type_decls() const override {
        std::ostringstream oss;
        oss << "enum class Enum_" << this->name() << " {\n";
        for (auto key_value : enum_map) {
            oss << "  " << key_value.first << ",\n";
        }
        oss << "};\n";
        oss << "\n";

        // TODO: since we generate the enums, we could probably just use a vector (or array!) rather than a map,
        // since we can ensure that the enum values are a nice tight range.
        oss << "inline HALIDE_NO_USER_CODE_INLINE const std::map<Enum_" << this->name() << ", std::string>& Enum_" << this->name() << "_map() {\n";
        oss << "  static const std::map<Enum_" << this->name() << ", std::string> m = {\n";
        for (auto key_value : enum_map) {
            oss << "    { Enum_" << this->name() << "::" << key_value.first << ", \"" << key_value.first << "\"},\n";
        }
        oss << "  };\n";
        oss << "  return m;\n";
        oss << "};\n";
        return oss.str();
    }

private:
    const std::map<std::string, T> enum_map;
};

template<typename T>
class GeneratorParam_Type : public GeneratorParam_Enum<T> {
public:
    GeneratorParam_Type(const std::string &name, const T &value)
        : GeneratorParam_Enum<T>(name, value, get_halide_type_enum_map()) {
    }

    std::string call_to_string(const std::string &v) const override {
        return "Halide::Internal::halide_type_to_enum_string(" + v + ")";
    }

    std::string get_c_type() const override {
        return "Type";
    }

    std::string get_default_value() const override {
        return halide_type_to_c_source(this->value());
    }

    std::string get_type_decls() const override {
        return "";
    }
};

template<typename T>
class GeneratorParam_String : public Internal::GeneratorParamImpl<T> {
public:
    GeneratorParam_String(const std::string &name, const std::string &value)
        : GeneratorParamImpl<T>(name, value) {
    }
    void set_from_string(const std::string &new_value_string) override {
        this->set(new_value_string);
    }

    std::string get_default_value() const override {
        return "\"" + this->value() + "\"";
    }

    std::string call_to_string(const std::string &v) const override {
        return v;
    }

    std::string get_c_type() const override {
        return "std::string";
    }
};

template<typename T>
using GeneratorParamImplBase =
    typename select_type<
        cond<std::is_same<T, Target>::value, GeneratorParam_Target<T>>,
        cond<std::is_same<T, MachineParams>::value, GeneratorParam_MachineParams<T>>,
        cond<std::is_same<T, LoopLevel>::value, GeneratorParam_LoopLevel>,
        cond<std::is_same<T, std::string>::value, GeneratorParam_String<T>>,
        cond<std::is_same<T, Type>::value, GeneratorParam_Type<T>>,
        cond<std::is_same<T, bool>::value, GeneratorParam_Bool<T>>,
        cond<std::is_arithmetic<T>::value, GeneratorParam_Arithmetic<T>>,
        cond<std::is_enum<T>::value, GeneratorParam_Enum<T>>>::type;

}  // namespace Internal

/** GeneratorParam is a templated class that can be used to modify the behavior
 * of the Generator at code-generation time. GeneratorParams are commonly
 * specified in build files (e.g. Makefile) to customize the behavior of
 * a given Generator, thus they have a very constrained set of types to allow
 * for efficient specification via command-line flags. A GeneratorParam can be:
 *   - any float or int type.
 *   - bool
 *   - enum
 *   - Halide::Target
 *   - Halide::Type
 *   - std::string
 * Please don't use std::string unless there's no way to do what you want with some
 * other type; in particular, don't use this if you can use enum instead.
 * All GeneratorParams have a default value. Arithmetic types can also
 * optionally specify min and max. Enum types must specify a string-to-value
 * map.
 *
 * Halide::Type is treated as though it were an enum, with the mappings:
 *
 *   "int8"     Halide::Int(8)
 *   "int16"    Halide::Int(16)
 *   "int32"    Halide::Int(32)
 *   "uint8"    Halide::UInt(8)
 *   "uint16"   Halide::UInt(16)
 *   "uint32"   Halide::UInt(32)
 *   "float32"  Halide::Float(32)
 *   "float64"  Halide::Float(64)
 *
 * No vector Types are currently supported by this mapping.
 *
 */
template<typename T>
class GeneratorParam : public Internal::GeneratorParamImplBase<T> {
public:
    template<typename T2 = T, typename std::enable_if<!std::is_same<T2, std::string>::value>::type * = nullptr>
    GeneratorParam(const std::string &name, const T &value)
        : Internal::GeneratorParamImplBase<T>(name, value) {
    }

    GeneratorParam(const std::string &name, const T &value, const T &min, const T &max)
        : Internal::GeneratorParamImplBase<T>(name, value, min, max) {
    }

    GeneratorParam(const std::string &name, const T &value, const std::map<std::string, T> &enum_map)
        : Internal::GeneratorParamImplBase<T>(name, value, enum_map) {
    }

    GeneratorParam(const std::string &name, const std::string &value)
        : Internal::GeneratorParamImplBase<T>(name, value) {
    }
};

/** Addition between GeneratorParam<T> and any type that supports operator+ with T.
 * Returns type of underlying operator+. */
// @{
template<typename Other, typename T>
auto operator+(const Other &a, const GeneratorParam<T> &b) -> decltype(a + (T)b) {
    return a + (T)b;
}
template<typename Other, typename T>
auto operator+(const GeneratorParam<T> &a, const Other &b) -> decltype((T)a + b) {
    return (T)a + b;
}
// @}

/** Subtraction between GeneratorParam<T> and any type that supports operator- with T.
 * Returns type of underlying operator-. */
// @{
template<typename Other, typename T>
auto operator-(const Other &a, const GeneratorParam<T> &b) -> decltype(a - (T)b) {
    return a - (T)b;
}
template<typename Other, typename T>
auto operator-(const GeneratorParam<T> &a, const Other &b) -> decltype((T)a - b) {
    return (T)a - b;
}
// @}

/** Multiplication between GeneratorParam<T> and any type that supports operator* with T.
 * Returns type of underlying operator*. */
// @{
template<typename Other, typename T>
auto operator*(const Other &a, const GeneratorParam<T> &b) -> decltype(a * (T)b) {
    return a * (T)b;
}
template<typename Other, typename T>
auto operator*(const GeneratorParam<T> &a, const Other &b) -> decltype((T)a * b) {
    return (T)a * b;
}
// @}

/** Division between GeneratorParam<T> and any type that supports operator/ with T.
 * Returns type of underlying operator/. */
// @{
template<typename Other, typename T>
auto operator/(const Other &a, const GeneratorParam<T> &b) -> decltype(a / (T)b) {
    return a / (T)b;
}
template<typename Other, typename T>
auto operator/(const GeneratorParam<T> &a, const Other &b) -> decltype((T)a / b) {
    return (T)a / b;
}
// @}

/** Modulo between GeneratorParam<T> and any type that supports operator% with T.
 * Returns type of underlying operator%. */
// @{
template<typename Other, typename T>
auto operator%(const Other &a, const GeneratorParam<T> &b) -> decltype(a % (T)b) {
    return a % (T)b;
}
template<typename Other, typename T>
auto operator%(const GeneratorParam<T> &a, const Other &b) -> decltype((T)a % b) {
    return (T)a % b;
}
// @}

/** Greater than comparison between GeneratorParam<T> and any type that supports operator> with T.
 * Returns type of underlying operator>. */
// @{
template<typename Other, typename T>
auto operator>(const Other &a, const GeneratorParam<T> &b) -> decltype(a > (T)b) {
    return a > (T)b;
}
template<typename Other, typename T>
auto operator>(const GeneratorParam<T> &a, const Other &b) -> decltype((T)a > b) {
    return (T)a > b;
}
// @}

/** Less than comparison between GeneratorParam<T> and any type that supports operator< with T.
 * Returns type of underlying operator<. */
// @{
template<typename Other, typename T>
auto operator<(const Other &a, const GeneratorParam<T> &b) -> decltype(a < (T)b) {
    return a < (T)b;
}
template<typename Other, typename T>
auto operator<(const GeneratorParam<T> &a, const Other &b) -> decltype((T)a < b) {
    return (T)a < b;
}
// @}

/** Greater than or equal comparison between GeneratorParam<T> and any type that supports operator>= with T.
 * Returns type of underlying operator>=. */
// @{
template<typename Other, typename T>
auto operator>=(const Other &a, const GeneratorParam<T> &b) -> decltype(a >= (T)b) {
    return a >= (T)b;
}
template<typename Other, typename T>
auto operator>=(const GeneratorParam<T> &a, const Other &b) -> decltype((T)a >= b) {
    return (T)a >= b;
}
// @}

/** Less than or equal comparison between GeneratorParam<T> and any type that supports operator<= with T.
 * Returns type of underlying operator<=. */
// @{
template<typename Other, typename T>
auto operator<=(const Other &a, const GeneratorParam<T> &b) -> decltype(a <= (T)b) {
    return a <= (T)b;
}
template<typename Other, typename T>
auto operator<=(const GeneratorParam<T> &a, const Other &b) -> decltype((T)a <= b) {
    return (T)a <= b;
}
// @}

/** Equality comparison between GeneratorParam<T> and any type that supports operator== with T.
 * Returns type of underlying operator==. */
// @{
template<typename Other, typename T>
auto operator==(const Other &a, const GeneratorParam<T> &b) -> decltype(a == (T)b) {
    return a == (T)b;
}
template<typename Other, typename T>
auto operator==(const GeneratorParam<T> &a, const Other &b) -> decltype((T)a == b) {
    return (T)a == b;
}
// @}

/** Inequality comparison between between GeneratorParam<T> and any type that supports operator!= with T.
 * Returns type of underlying operator!=. */
// @{
template<typename Other, typename T>
auto operator!=(const Other &a, const GeneratorParam<T> &b) -> decltype(a != (T)b) {
    return a != (T)b;
}
template<typename Other, typename T>
auto operator!=(const GeneratorParam<T> &a, const Other &b) -> decltype((T)a != b) {
    return (T)a != b;
}
// @}

/** Logical and between between GeneratorParam<T> and any type that supports operator&& with T.
 * Returns type of underlying operator&&. */
// @{
template<typename Other, typename T>
auto operator&&(const Other &a, const GeneratorParam<T> &b) -> decltype(a && (T)b) {
    return a && (T)b;
}
template<typename Other, typename T>
auto operator&&(const GeneratorParam<T> &a, const Other &b) -> decltype((T)a && b) {
    return (T)a && b;
}
template<typename T>
auto operator&&(const GeneratorParam<T> &a, const GeneratorParam<T> &b) -> decltype((T)a && (T)b) {
    return (T)a && (T)b;
}
// @}

/** Logical or between between GeneratorParam<T> and any type that supports operator|| with T.
 * Returns type of underlying operator||. */
// @{
template<typename Other, typename T>
auto operator||(const Other &a, const GeneratorParam<T> &b) -> decltype(a || (T)b) {
    return a || (T)b;
}
template<typename Other, typename T>
auto operator||(const GeneratorParam<T> &a, const Other &b) -> decltype((T)a || b) {
    return (T)a || b;
}
template<typename T>
auto operator||(const GeneratorParam<T> &a, const GeneratorParam<T> &b) -> decltype((T)a || (T)b) {
    return (T)a || (T)b;
}
// @}

/* min and max are tricky as the language support for these is in the std
 * namespace. In order to make this work, forwarding functions are used that
 * are declared in a namespace that has std::min and std::max in scope.
 */
namespace Internal {
namespace GeneratorMinMax {

using std::max;
using std::min;

template<typename Other, typename T>
auto min_forward(const Other &a, const GeneratorParam<T> &b) -> decltype(min(a, (T)b)) {
    return min(a, (T)b);
}
template<typename Other, typename T>
auto min_forward(const GeneratorParam<T> &a, const Other &b) -> decltype(min((T)a, b)) {
    return min((T)a, b);
}

template<typename Other, typename T>
auto max_forward(const Other &a, const GeneratorParam<T> &b) -> decltype(max(a, (T)b)) {
    return max(a, (T)b);
}
template<typename Other, typename T>
auto max_forward(const GeneratorParam<T> &a, const Other &b) -> decltype(max((T)a, b)) {
    return max((T)a, b);
}

}  // namespace GeneratorMinMax
}  // namespace Internal

/** Compute minimum between GeneratorParam<T> and any type that supports min with T.
 * Will automatically import std::min. Returns type of underlying min call. */
// @{
template<typename Other, typename T>
auto min(const Other &a, const GeneratorParam<T> &b) -> decltype(Internal::GeneratorMinMax::min_forward(a, b)) {
    return Internal::GeneratorMinMax::min_forward(a, b);
}
template<typename Other, typename T>
auto min(const GeneratorParam<T> &a, const Other &b) -> decltype(Internal::GeneratorMinMax::min_forward(a, b)) {
    return Internal::GeneratorMinMax::min_forward(a, b);
}
// @}

/** Compute the maximum value between GeneratorParam<T> and any type that supports max with T.
 * Will automatically import std::max. Returns type of underlying max call. */
// @{
template<typename Other, typename T>
auto max(const Other &a, const GeneratorParam<T> &b) -> decltype(Internal::GeneratorMinMax::max_forward(a, b)) {
    return Internal::GeneratorMinMax::max_forward(a, b);
}
template<typename Other, typename T>
auto max(const GeneratorParam<T> &a, const Other &b) -> decltype(Internal::GeneratorMinMax::max_forward(a, b)) {
    return Internal::GeneratorMinMax::max_forward(a, b);
}
// @}

/** Not operator for GeneratorParam */
template<typename T>
auto operator!(const GeneratorParam<T> &a) -> decltype(!(T)a) {
    return !(T)a;
}

namespace Internal {

template<typename T2>
class GeneratorInput_Buffer;

enum class IOKind { Scalar,
                    Function,
                    Buffer };

/**
 * StubInputBuffer is the placeholder that a Stub uses when it requires
 * a Buffer for an input (rather than merely a Func or Expr). It is constructed
 * to allow only two possible sorts of input:
 * -- Assignment of an Input<Buffer<>>, with compatible type and dimensions,
 * essentially allowing us to pipe a parameter from an enclosing Generator to an internal Stub.
 * -- Assignment of a Buffer<>, with compatible type and dimensions,
 * causing the Input<Buffer<>> to become a precompiled buffer in the generated code.
 */
template<typename T = void, int Dims = Buffer<>::AnyDims>
class StubInputBuffer {
    friend class StubInput;
    template<typename T2>
    friend class GeneratorInput_Buffer;

    Parameter parameter_;

    HALIDE_NO_USER_CODE_INLINE explicit StubInputBuffer(const Parameter &p)
        : parameter_(p) {
        // Create an empty 1-element buffer with the right runtime typing and dimensions,
        // which we'll use only to pass to can_convert_from() to verify this
        // Parameter is compatible with our constraints.
        Buffer<> other(p.type(), nullptr, std::vector<int>(p.dimensions(), 1));
        internal_assert((Buffer<T, Dims>::can_convert_from(other)));
    }

    template<typename T2, int D2>
    HALIDE_NO_USER_CODE_INLINE static Parameter parameter_from_buffer(const Buffer<T2, D2> &b) {
        internal_assert(b.defined());
        user_assert((Buffer<T, Dims>::can_convert_from(b)));
        Parameter p(b.type(), true, b.dimensions());
        p.set_buffer(b);
        return p;
    }

public:
    StubInputBuffer() = default;

    // *not* explicit -- this ctor should only be used when you want
    // to pass a literal Buffer<> for a Stub Input; this Buffer<> will be
    // compiled into the Generator's product, rather than becoming
    // a runtime Parameter.
    template<typename T2, int D2>
    StubInputBuffer(const Buffer<T2, D2> &b)
        : parameter_(parameter_from_buffer(b)) {
    }
};

class StubOutputBufferBase {
protected:
    Func f;
    std::shared_ptr<GeneratorBase> generator;

    void check_scheduled(const char *m) const;
    Target get_target() const;

    StubOutputBufferBase();
    explicit StubOutputBufferBase(const Func &f, const std::shared_ptr<GeneratorBase> &generator);

public:
    Realization realize(std::vector<int32_t> sizes);

    template<typename... Args>
    Realization realize(Args &&...args) {
        check_scheduled("realize");
        return f.realize(std::forward<Args>(args)..., get_target());
    }

    template<typename Dst>
    void realize(Dst dst) {
        check_scheduled("realize");
        f.realize(dst, get_target());
    }
};

/**
 * StubOutputBuffer is the placeholder that a Stub uses when it requires
 * a Buffer for an output (rather than merely a Func). It is constructed
 * to allow only two possible sorts of things:
 * -- Assignment to an Output<Buffer<>>, with compatible type and dimensions,
 * essentially allowing us to pipe a parameter from the result of a Stub to an
 * enclosing Generator
 * -- Realization into a Buffer<>; this is useful only in JIT compilation modes
 * (and shouldn't be usable otherwise)
 *
 * It is deliberate that StubOutputBuffer is not (easily) convertible to Func.
 */
template<typename T = void>
class StubOutputBuffer : public StubOutputBufferBase {
    template<typename T2>
    friend class GeneratorOutput_Buffer;
    friend class GeneratorStub;
    explicit StubOutputBuffer(const Func &f, const std::shared_ptr<GeneratorBase> &generator)
        : StubOutputBufferBase(f, generator) {
    }

public:
    StubOutputBuffer() = default;
};

// This is a union-like class that allows for convenient initialization of Stub Inputs
// via initializer-list syntax; it is only used in situations where the
// downstream consumer will be able to explicitly check that each value is
// of the expected/required kind.
class StubInput {
    const IOKind kind_;
    // Exactly one of the following fields should be defined:
    const Parameter parameter_;
    const Func func_;
    const Expr expr_;

public:
    // *not* explicit.
    template<typename T2>
    StubInput(const StubInputBuffer<T2> &b)
        : kind_(IOKind::Buffer), parameter_(b.parameter_), func_(), expr_() {
    }
    StubInput(const Func &f)
        : kind_(IOKind::Function), parameter_(), func_(f), expr_() {
    }
    StubInput(const Expr &e)
        : kind_(IOKind::Scalar), parameter_(), func_(), expr_(e) {
    }

private:
    friend class GeneratorInputBase;

    IOKind kind() const {
        return kind_;
    }

    Parameter parameter() const {
        internal_assert(kind_ == IOKind::Buffer);
        return parameter_;
    }

    Func func() const {
        internal_assert(kind_ == IOKind::Function);
        return func_;
    }

    Expr expr() const {
        internal_assert(kind_ == IOKind::Scalar);
        return expr_;
    }
};

/** GIOBase is the base class for all GeneratorInput<> and GeneratorOutput<>
 * instantiations; it is not part of the public API and should never be
 * used directly by user code.
 *
 * Every GIOBase instance can be either a single value or an array-of-values;
 * each of these values can be an Expr or a Func. (Note that for an
 * array-of-values, the types/dimensions of all values in the array must match.)
 *
 * A GIOBase can have multiple Types, in which case it represents a Tuple.
 * (Note that Tuples are currently only supported for GeneratorOutput, but
 * it is likely that GeneratorInput will be extended to support Tuple as well.)
 *
 * The array-size, type(s), and dimensions can all be left "unspecified" at
 * creation time, in which case they may assume values provided by a Stub.
 * (It is important to note that attempting to use a GIOBase with unspecified
 * values will assert-fail; you must ensure that all unspecified values are
 * filled in prior to use.)
 */
class GIOBase {
public:
    virtual ~GIOBase() = default;

    // These should only be called from configure() methods.
    // TODO: find a way to enforce this. Better yet, find a way to remove these.
    void set_type(const Type &type);
    void set_dimensions(int dims);
    void set_array_size(int size);

protected:
    bool array_size_defined() const;
    size_t array_size() const;
    virtual bool is_array() const;

    const std::string &name() const;
    IOKind kind() const;

    bool gio_types_defined() const;
    const std::vector<Type> &gio_types() const;
    Type gio_type() const;

    bool dims_defined() const;
    int dims() const;

    const std::vector<Func> &funcs() const;
    const std::vector<Expr> &exprs() const;

    GIOBase(size_t array_size,
            const std::string &name,
            IOKind kind,
            const std::vector<Type> &types,
            int dims);

    friend class GeneratorBase;
    friend class GeneratorParamInfo;

    mutable int array_size_;  // always 1 if is_array() == false.
                              // -1 if is_array() == true but unspecified.

    const std::string name_;
    const IOKind kind_;
    mutable std::vector<Type> types_;  // empty if type is unspecified
    mutable int dims_;                 // -1 if dim is unspecified

    // Exactly one of these will have nonzero length
    std::vector<Func> funcs_;
    std::vector<Expr> exprs_;

    // Generator which owns this Input or Output. Note that this will be null
    // initially; the GeneratorBase itself will set this field when it initially
    // builds its info about params. However, since it isn't
    // appropriate for Input<> or Output<> to be declared outside of a Generator,
    // all reasonable non-testing code should expect this to be non-null.
    GeneratorBase *generator{nullptr};

    std::string array_name(size_t i) const;

    virtual void verify_internals();

    void check_matching_array_size(size_t size) const;
    void check_matching_types(const std::vector<Type> &t) const;
    void check_matching_dims(int d) const;

    template<typename ElemType>
    const std::vector<ElemType> &get_values() const;

    void check_gio_access() const;

    virtual void check_value_writable() const = 0;

    virtual const char *input_or_output() const = 0;

private:
    template<typename T>
    friend class GeneratorParam_Synthetic;
    friend class GeneratorStub;

public:
    GIOBase(const GIOBase &) = delete;
    GIOBase &operator=(const GIOBase &) = delete;
    GIOBase(GIOBase &&) = delete;
    GIOBase &operator=(GIOBase &&) = delete;
};

template<>
inline const std::vector<Expr> &GIOBase::get_values<Expr>() const {
    return exprs();
}

template<>
inline const std::vector<Func> &GIOBase::get_values<Func>() const {
    return funcs();
}

class GeneratorInputBase : public GIOBase {
protected:
    GeneratorInputBase(size_t array_size,
                       const std::string &name,
                       IOKind kind,
                       const std::vector<Type> &t,
                       int d);

    GeneratorInputBase(const std::string &name, IOKind kind, const std::vector<Type> &t, int d);

    friend class GeneratorBase;
    friend class GeneratorParamInfo;

    std::vector<Parameter> parameters_;

    Parameter parameter() const;

    void init_internals();
    void set_inputs(const std::vector<StubInput> &inputs);

    virtual void set_def_min_max();

    void verify_internals() override;

    friend class StubEmitter;

    virtual std::string get_c_type() const = 0;

    void check_value_writable() const override;

    const char *input_or_output() const override {
        return "Input";
    }

    void set_estimate_impl(const Var &var, const Expr &min, const Expr &extent);
    void set_estimates_impl(const Region &estimates);

public:
    ~GeneratorInputBase() override;
};

template<typename T, typename ValueType>
class GeneratorInputImpl : public GeneratorInputBase {
protected:
    using TBase = typename std::remove_all_extents<T>::type;

    bool is_array() const override {
        return std::is_array<T>::value;
    }

    template<typename T2 = T, typename std::enable_if<
                                  // Only allow T2 not-an-array
                                  !std::is_array<T2>::value>::type * = nullptr>
    GeneratorInputImpl(const std::string &name, IOKind kind, const std::vector<Type> &t, int d)
        : GeneratorInputBase(name, kind, t, d) {
    }

    template<typename T2 = T, typename std::enable_if<
                                  // Only allow T2[kSomeConst]
                                  std::is_array<T2>::value && std::rank<T2>::value == 1 && (std::extent<T2, 0>::value > 0)>::type * = nullptr>
    GeneratorInputImpl(const std::string &name, IOKind kind, const std::vector<Type> &t, int d)
        : GeneratorInputBase(std::extent<T2, 0>::value, name, kind, t, d) {
    }

    template<typename T2 = T, typename std::enable_if<
                                  // Only allow T2[]
                                  std::is_array<T2>::value && std::rank<T2>::value == 1 && std::extent<T2, 0>::value == 0>::type * = nullptr>
    GeneratorInputImpl(const std::string &name, IOKind kind, const std::vector<Type> &t, int d)
        : GeneratorInputBase(-1, name, kind, t, d) {
    }

public:
    template<typename T2 = T, typename std::enable_if<std::is_array<T2>::value>::type * = nullptr>
    size_t size() const {
        this->check_gio_access();
        return get_values<ValueType>().size();
    }

    template<typename T2 = T, typename std::enable_if<std::is_array<T2>::value>::type * = nullptr>
    const ValueType &operator[](size_t i) const {
        this->check_gio_access();
        return get_values<ValueType>()[i];
    }

    template<typename T2 = T, typename std::enable_if<std::is_array<T2>::value>::type * = nullptr>
    const ValueType &at(size_t i) const {
        this->check_gio_access();
        return get_values<ValueType>().at(i);
    }

    template<typename T2 = T, typename std::enable_if<std::is_array<T2>::value>::type * = nullptr>
    typename std::vector<ValueType>::const_iterator begin() const {
        this->check_gio_access();
        return get_values<ValueType>().begin();
    }

    template<typename T2 = T, typename std::enable_if<std::is_array<T2>::value>::type * = nullptr>
    typename std::vector<ValueType>::const_iterator end() const {
        this->check_gio_access();
        return get_values<ValueType>().end();
    }
};

// When forwarding methods to ImageParam, Func, etc., we must take
// care with the return types: many of the methods return a reference-to-self
// (e.g., ImageParam&); since we create temporaries for most of these forwards,
// returning a ref will crater because it refers to a now-defunct section of the
// stack. Happily, simply removing the reference is solves this, since all of the
// types in question satisfy the property of copies referring to the same underlying
// structure (returning references is just an optimization). Since this is verbose
// and used in several places, we'll use a helper macro:
#define HALIDE_FORWARD_METHOD(Class, Method)                                                                                                        \
    template<typename... Args>                                                                                                                      \
    inline auto Method(Args &&...args)->typename std::remove_reference<decltype(std::declval<Class>().Method(std::forward<Args>(args)...))>::type { \
        return this->template as<Class>().Method(std::forward<Args>(args)...);                                                                      \
    }

#define HALIDE_FORWARD_METHOD_CONST(Class, Method)                                                                  \
    template<typename... Args>                                                                                      \
    inline auto Method(Args &&...args) const->                                                                      \
        typename std::remove_reference<decltype(std::declval<Class>().Method(std::forward<Args>(args)...))>::type { \
        this->check_gio_access();                                                                                   \
        return this->template as<Class>().Method(std::forward<Args>(args)...);                                      \
    }

template<typename T>
class GeneratorInput_Buffer : public GeneratorInputImpl<T, Func> {
private:
    using Super = GeneratorInputImpl<T, Func>;

protected:
    using TBase = typename Super::TBase;

    friend class ::Halide::Func;
    friend class ::Halide::Stage;

    std::string get_c_type() const override {
        if (TBase::has_static_halide_type) {
            return "Halide::Internal::StubInputBuffer<" +
                   halide_type_to_c_type(TBase::static_halide_type()) +
                   ">";
        } else {
            return "Halide::Internal::StubInputBuffer<>";
        }
    }

    template<typename T2>
    inline T2 as() const {
        return (T2) * this;
    }

public:
    explicit GeneratorInput_Buffer(const std::string &name)
        : Super(name, IOKind::Buffer,
                TBase::has_static_halide_type ? std::vector<Type>{TBase::static_halide_type()} : std::vector<Type>{},
                TBase::has_static_dimensions ? TBase::static_dimensions() : -1) {
    }

    GeneratorInput_Buffer(const std::string &name, const Type &t, int d)
        : Super(name, IOKind::Buffer, {t}, d) {
        static_assert(!TBase::has_static_halide_type, "You can only specify a Type argument for Input<Buffer<T>> if T is void or omitted.");
        static_assert(!TBase::has_static_dimensions, "You can only specify a dimension argument for Input<Buffer<T, D>> if D is -1 or omitted.");
    }

    GeneratorInput_Buffer(const std::string &name, const Type &t)
        : Super(name, IOKind::Buffer, {t}, -1) {
        static_assert(!TBase::has_static_halide_type, "You can only specify a Type argument for Input<Buffer<T>> if T is void or omitted.");
    }

    GeneratorInput_Buffer(const std::string &name, int d)
        : Super(name, IOKind::Buffer,
                TBase::has_static_halide_type ? std::vector<Type>{TBase::static_halide_type()} : std::vector<Type>{},
                d) {
        static_assert(!TBase::has_static_dimensions, "You can only specify a dimension argument for Input<Buffer<T, D>> if D is -1 or omitted.");
    }

    template<typename... Args>
    Expr operator()(Args &&...args) const {
        this->check_gio_access();
        return Func(*this)(std::forward<Args>(args)...);
    }

    Expr operator()(std::vector<Expr> args) const {
        this->check_gio_access();
        return Func(*this)(std::move(args));
    }

    template<typename T2>
    operator StubInputBuffer<T2>() const {
        user_assert(!this->is_array()) << "Cannot assign an array type to a non-array type for Input " << this->name();
        return StubInputBuffer<T2>(this->parameters_.at(0));
    }

    operator Func() const {
        this->check_gio_access();
        return this->funcs().at(0);
    }

    operator ExternFuncArgument() const {
        this->check_gio_access();
        return ExternFuncArgument(this->parameters_.at(0));
    }

    GeneratorInput_Buffer<T> &set_estimate(Var var, Expr min, Expr extent) {
        this->check_gio_access();
        this->set_estimate_impl(var, min, extent);
        return *this;
    }

    GeneratorInput_Buffer<T> &set_estimates(const Region &estimates) {
        this->check_gio_access();
        this->set_estimates_impl(estimates);
        return *this;
    }

    Func in() {
        this->check_gio_access();
        return Func(*this).in();
    }

    Func in(const Func &other) {
        this->check_gio_access();
        return Func(*this).in(other);
    }

    Func in(const std::vector<Func> &others) {
        this->check_gio_access();
        return Func(*this).in(others);
    }

    operator ImageParam() const {
        this->check_gio_access();
        user_assert(!this->is_array()) << "Cannot convert an Input<Buffer<>[]> to an ImageParam; use an explicit subscript operator: " << this->name();
        return ImageParam(this->parameters_.at(0), Func(*this));
    }

    template<typename T2 = T, typename std::enable_if<std::is_array<T2>::value>::type * = nullptr>
    size_t size() const {
        this->check_gio_access();
        return this->parameters_.size();
    }

    template<typename T2 = T, typename std::enable_if<std::is_array<T2>::value>::type * = nullptr>
    ImageParam operator[](size_t i) const {
        this->check_gio_access();
        return ImageParam(this->parameters_.at(i), this->funcs().at(i));
    }

    template<typename T2 = T, typename std::enable_if<std::is_array<T2>::value>::type * = nullptr>
    ImageParam at(size_t i) const {
        this->check_gio_access();
        return ImageParam(this->parameters_.at(i), this->funcs().at(i));
    }

    template<typename T2 = T, typename std::enable_if<std::is_array<T2>::value>::type * = nullptr>
    typename std::vector<ImageParam>::const_iterator begin() const {
        user_error << "Input<Buffer<>>::begin() is not supported.";
        return {};
    }

    template<typename T2 = T, typename std::enable_if<std::is_array<T2>::value>::type * = nullptr>
    typename std::vector<ImageParam>::const_iterator end() const {
        user_error << "Input<Buffer<>>::end() is not supported.";
        return {};
    }

    /** Forward methods to the ImageParam. */
    // @{
    HALIDE_FORWARD_METHOD(ImageParam, dim)
    HALIDE_FORWARD_METHOD_CONST(ImageParam, dim)
    HALIDE_FORWARD_METHOD_CONST(ImageParam, host_alignment)
    HALIDE_FORWARD_METHOD(ImageParam, set_host_alignment)
    HALIDE_FORWARD_METHOD(ImageParam, store_in)
    HALIDE_FORWARD_METHOD_CONST(ImageParam, dimensions)
    HALIDE_FORWARD_METHOD_CONST(ImageParam, left)
    HALIDE_FORWARD_METHOD_CONST(ImageParam, right)
    HALIDE_FORWARD_METHOD_CONST(ImageParam, top)
    HALIDE_FORWARD_METHOD_CONST(ImageParam, bottom)
    HALIDE_FORWARD_METHOD_CONST(ImageParam, width)
    HALIDE_FORWARD_METHOD_CONST(ImageParam, height)
    HALIDE_FORWARD_METHOD_CONST(ImageParam, channels)
    HALIDE_FORWARD_METHOD_CONST(ImageParam, trace_loads)
    HALIDE_FORWARD_METHOD_CONST(ImageParam, add_trace_tag)
    HALIDE_FORWARD_METHOD_CONST(ImageParam, type)
    // }@
};

template<typename T>
class GeneratorInput_Func : public GeneratorInputImpl<T, Func> {
private:
    using Super = GeneratorInputImpl<T, Func>;

protected:
    using TBase = typename Super::TBase;

    std::string get_c_type() const override {
        return "Func";
    }

    template<typename T2>
    inline T2 as() const {
        return (T2) * this;
    }

public:
    GeneratorInput_Func(const std::string &name, const Type &t, int d)
        : Super(name, IOKind::Function, {t}, d) {
    }

    // unspecified type
    GeneratorInput_Func(const std::string &name, int d)
        : Super(name, IOKind::Function, {}, d) {
    }

    // unspecified dimension
    GeneratorInput_Func(const std::string &name, const Type &t)
        : Super(name, IOKind::Function, {t}, -1) {
    }

    // unspecified type & dimension
    explicit GeneratorInput_Func(const std::string &name)
        : Super(name, IOKind::Function, {}, -1) {
    }

    GeneratorInput_Func(size_t array_size, const std::string &name, const Type &t, int d)
        : Super(array_size, name, IOKind::Function, {t}, d) {
    }

    // unspecified type
    GeneratorInput_Func(size_t array_size, const std::string &name, int d)
        : Super(array_size, name, IOKind::Function, {}, d) {
    }

    // unspecified dimension
    GeneratorInput_Func(size_t array_size, const std::string &name, const Type &t)
        : Super(array_size, name, IOKind::Function, {t}, -1) {
    }

    // unspecified type & dimension
    GeneratorInput_Func(size_t array_size, const std::string &name)
        : Super(array_size, name, IOKind::Function, {}, -1) {
    }

    template<typename... Args>
    Expr operator()(Args &&...args) const {
        this->check_gio_access();
        return this->funcs().at(0)(std::forward<Args>(args)...);
    }

    Expr operator()(const std::vector<Expr> &args) const {
        this->check_gio_access();
        return this->funcs().at(0)(args);
    }

    operator Func() const {
        this->check_gio_access();
        return this->funcs().at(0);
    }

    operator ExternFuncArgument() const {
        this->check_gio_access();
        return ExternFuncArgument(this->parameters_.at(0));
    }

    GeneratorInput_Func<T> &set_estimate(Var var, Expr min, Expr extent) {
        this->check_gio_access();
        this->set_estimate_impl(var, min, extent);
        return *this;
    }

    GeneratorInput_Func<T> &set_estimates(const Region &estimates) {
        this->check_gio_access();
        this->set_estimates_impl(estimates);
        return *this;
    }

    Func in() {
        this->check_gio_access();
        return Func(*this).in();
    }

    Func in(const Func &other) {
        this->check_gio_access();
        return Func(*this).in(other);
    }

    Func in(const std::vector<Func> &others) {
        this->check_gio_access();
        return Func(*this).in(others);
    }

    /** Forward const methods to the underlying Func. (Non-const methods
     * aren't available for Input<Func>.) */
    // @{
    HALIDE_FORWARD_METHOD_CONST(Func, args)
    HALIDE_FORWARD_METHOD_CONST(Func, defined)
    HALIDE_FORWARD_METHOD_CONST(Func, dimensions)
    HALIDE_FORWARD_METHOD_CONST(Func, has_update_definition)
    HALIDE_FORWARD_METHOD_CONST(Func, num_update_definitions)
    HALIDE_ATTRIBUTE_DEPRECATED("Func::output_type() is deprecated; use Func::type() instead.")
    const Type &output_type() const {
        this->check_gio_access();
        return this->as<Func>().type();
    }
    HALIDE_ATTRIBUTE_DEPRECATED("Func::output_types() is deprecated; use Func::types() instead.")
    const std::vector<Type> &output_types() const {
        this->check_gio_access();
        return this->as<Func>().types();
    }
    HALIDE_FORWARD_METHOD_CONST(Func, outputs)
    HALIDE_FORWARD_METHOD_CONST(Func, rvars)
    HALIDE_FORWARD_METHOD_CONST(Func, type)
    HALIDE_FORWARD_METHOD_CONST(Func, types)
    HALIDE_FORWARD_METHOD_CONST(Func, update_args)
    HALIDE_FORWARD_METHOD_CONST(Func, update_value)
    HALIDE_FORWARD_METHOD_CONST(Func, update_values)
    HALIDE_FORWARD_METHOD_CONST(Func, value)
    HALIDE_FORWARD_METHOD_CONST(Func, values)
    // }@
};

template<typename T>
class GeneratorInput_DynamicScalar : public GeneratorInputImpl<T, Expr> {
private:
    using Super = GeneratorInputImpl<T, Expr>;

    static_assert(std::is_same<typename std::remove_all_extents<T>::type, Expr>::value, "GeneratorInput_DynamicScalar is only legal to use with T=Expr for now");

protected:
    std::string get_c_type() const override {
        return "Expr";
    }

public:
    explicit GeneratorInput_DynamicScalar(const std::string &name)
        : Super(name, IOKind::Scalar, {}, 0) {
        user_assert(!std::is_array<T>::value) << "Input<Expr[]> is not allowed";
    }

    /** You can use this Input as an expression in a halide
     * function definition */
    operator Expr() const {
        this->check_gio_access();
        return this->exprs().at(0);
    }

    /** Using an Input as the argument to an external stage treats it
     * as an Expr */
    operator ExternFuncArgument() const {
        this->check_gio_access();
        return ExternFuncArgument(this->exprs().at(0));
    }

    void set_estimate(const Expr &value) {
        this->check_gio_access();
        for (Parameter &p : this->parameters_) {
            p.set_estimate(value);
        }
    }

    Type type() const {
        return Expr(*this).type();
    }
};

template<typename T>
class GeneratorInput_Scalar : public GeneratorInputImpl<T, Expr> {
private:
    using Super = GeneratorInputImpl<T, Expr>;

protected:
    using TBase = typename Super::TBase;

    const TBase def_{TBase()};
    const Expr def_expr_;

    void set_def_min_max() override {
        for (Parameter &p : this->parameters_) {
            p.set_scalar<TBase>(def_);
            p.set_default_value(def_expr_);
        }
    }

    std::string get_c_type() const override {
        return "Expr";
    }

    // Expr() doesn't accept a pointer type in its ctor; add a SFINAE adapter
    // so that pointer (aka handle) Inputs will get cast to uint64.
    template<typename TBase2 = TBase, typename std::enable_if<!std::is_pointer<TBase2>::value>::type * = nullptr>
    static Expr TBaseToExpr(const TBase2 &value) {
        return cast<TBase>(Expr(value));
    }

    template<typename TBase2 = TBase, typename std::enable_if<std::is_pointer<TBase2>::value>::type * = nullptr>
    static Expr TBaseToExpr(const TBase2 &value) {
        user_assert(value == 0) << "Zero is the only legal default value for Inputs which are pointer types.\n";
        return Expr();
    }

public:
    explicit GeneratorInput_Scalar(const std::string &name)
        : Super(name, IOKind::Scalar, {type_of<TBase>()}, 0), def_(static_cast<TBase>(0)), def_expr_(Expr()) {
    }

    GeneratorInput_Scalar(const std::string &name, const TBase &def)
        : Super(name, IOKind::Scalar, {type_of<TBase>()}, 0), def_(def), def_expr_(TBaseToExpr(def)) {
    }

    GeneratorInput_Scalar(size_t array_size,
                          const std::string &name)
        : Super(array_size, name, IOKind::Scalar, {type_of<TBase>()}, 0), def_(static_cast<TBase>(0)), def_expr_(Expr()) {
    }

    GeneratorInput_Scalar(size_t array_size,
                          const std::string &name,
                          const TBase &def)
        : Super(array_size, name, IOKind::Scalar, {type_of<TBase>()}, 0), def_(def), def_expr_(TBaseToExpr(def)) {
    }

    /** You can use this Input as an expression in a halide
     * function definition */
    operator Expr() const {
        this->check_gio_access();
        return this->exprs().at(0);
    }

    /** Using an Input as the argument to an external stage treats it
     * as an Expr */
    operator ExternFuncArgument() const {
        this->check_gio_access();
        return ExternFuncArgument(this->exprs().at(0));
    }

    template<typename T2 = T, typename std::enable_if<std::is_pointer<T2>::value>::type * = nullptr>
    void set_estimate(const TBase &value) {
        this->check_gio_access();
        user_assert(value == nullptr) << "nullptr is the only valid estimate for Input<PointerType>";
        Expr e = reinterpret(type_of<T2>(), cast<uint64_t>(0));
        for (Parameter &p : this->parameters_) {
            p.set_estimate(e);
        }
    }

    template<typename T2 = T, typename std::enable_if<!std::is_array<T2>::value && !std::is_pointer<T2>::value>::type * = nullptr>
    void set_estimate(const TBase &value) {
        this->check_gio_access();
        Expr e = Expr(value);
        if (std::is_same<T2, bool>::value) {
            e = cast<bool>(e);
        }
        for (Parameter &p : this->parameters_) {
            p.set_estimate(e);
        }
    }

    template<typename T2 = T, typename std::enable_if<std::is_array<T2>::value>::type * = nullptr>
    void set_estimate(size_t index, const TBase &value) {
        this->check_gio_access();
        Expr e = Expr(value);
        if (std::is_same<T2, bool>::value) {
            e = cast<bool>(e);
        }
        this->parameters_.at(index).set_estimate(e);
    }

    Type type() const {
        return Expr(*this).type();
    }
};

template<typename T>
class GeneratorInput_Arithmetic : public GeneratorInput_Scalar<T> {
private:
    using Super = GeneratorInput_Scalar<T>;

protected:
    using TBase = typename Super::TBase;

    const Expr min_, max_;

    void set_def_min_max() override {
        Super::set_def_min_max();
        // Don't set min/max for bool
        if (!std::is_same<TBase, bool>::value) {
            for (Parameter &p : this->parameters_) {
                if (min_.defined()) {
                    p.set_min_value(min_);
                }
                if (max_.defined()) {
                    p.set_max_value(max_);
                }
            }
        }
    }

public:
    explicit GeneratorInput_Arithmetic(const std::string &name)
        : Super(name), min_(Expr()), max_(Expr()) {
    }

    GeneratorInput_Arithmetic(const std::string &name,
                              const TBase &def)
        : Super(name, def), min_(Expr()), max_(Expr()) {
    }

    GeneratorInput_Arithmetic(size_t array_size,
                              const std::string &name)
        : Super(array_size, name), min_(Expr()), max_(Expr()) {
    }

    GeneratorInput_Arithmetic(size_t array_size,
                              const std::string &name,
                              const TBase &def)
        : Super(array_size, name, def), min_(Expr()), max_(Expr()) {
    }

    GeneratorInput_Arithmetic(const std::string &name,
                              const TBase &def,
                              const TBase &min,
                              const TBase &max)
        : Super(name, def), min_(min), max_(max) {
    }

    GeneratorInput_Arithmetic(size_t array_size,
                              const std::string &name,
                              const TBase &def,
                              const TBase &min,
                              const TBase &max)
        : Super(array_size, name, def), min_(min), max_(max) {
    }
};

template<typename>
struct type_sink { typedef void type; };

template<typename T2, typename = void>
struct has_static_halide_type_method : std::false_type {};

template<typename T2>
struct has_static_halide_type_method<T2, typename type_sink<decltype(T2::static_halide_type())>::type> : std::true_type {};

template<typename T, typename TBase = typename std::remove_all_extents<T>::type>
using GeneratorInputImplBase =
    typename select_type<
        cond<has_static_halide_type_method<TBase>::value, GeneratorInput_Buffer<T>>,
        cond<std::is_same<TBase, Func>::value, GeneratorInput_Func<T>>,
        cond<std::is_arithmetic<TBase>::value, GeneratorInput_Arithmetic<T>>,
        cond<std::is_scalar<TBase>::value, GeneratorInput_Scalar<T>>,
        cond<std::is_same<TBase, Expr>::value, GeneratorInput_DynamicScalar<T>>>::type;

}  // namespace Internal

template<typename T>
class GeneratorInput : public Internal::GeneratorInputImplBase<T> {
private:
    using Super = Internal::GeneratorInputImplBase<T>;

protected:
    using TBase = typename Super::TBase;

    // Trick to avoid ambiguous ctor between Func-with-dim and int-with-default-value;
    // since we can't use std::enable_if on ctors, define the argument to be one that
    // can only be properly resolved for TBase=Func.
    struct Unused;
    using IntIfNonScalar =
        typename Internal::select_type<
            Internal::cond<Internal::has_static_halide_type_method<TBase>::value, int>,
            Internal::cond<std::is_same<TBase, Func>::value, int>,
            Internal::cond<true, Unused>>::type;

public:
    // Mark all of these explicit (not just single-arg versions) so that
    // we disallow copy-list-initialization form (i.e., Input foo{"foo"} is ok,
    // but Input foo = {"foo"} is not).
    explicit GeneratorInput(const std::string &name)
        : Super(name) {
    }

    explicit GeneratorInput(const std::string &name, const TBase &def)
        : Super(name, def) {
    }

    explicit GeneratorInput(size_t array_size, const std::string &name, const TBase &def)
        : Super(array_size, name, def) {
    }

    explicit GeneratorInput(const std::string &name,
                            const TBase &def, const TBase &min, const TBase &max)
        : Super(name, def, min, max) {
    }

    explicit GeneratorInput(size_t array_size, const std::string &name,
                            const TBase &def, const TBase &min, const TBase &max)
        : Super(array_size, name, def, min, max) {
    }

    explicit GeneratorInput(const std::string &name, const Type &t, int d)
        : Super(name, t, d) {
    }

    explicit GeneratorInput(const std::string &name, const Type &t)
        : Super(name, t) {
    }

    // Avoid ambiguity between Func-with-dim and int-with-default
    explicit GeneratorInput(const std::string &name, IntIfNonScalar d)
        : Super(name, d) {
    }

    explicit GeneratorInput(size_t array_size, const std::string &name, const Type &t, int d)
        : Super(array_size, name, t, d) {
    }

    explicit GeneratorInput(size_t array_size, const std::string &name, const Type &t)
        : Super(array_size, name, t) {
    }

    // Avoid ambiguity between Func-with-dim and int-with-default
    // template <typename T2 = T, typename std::enable_if<std::is_same<TBase, Func>::value>::type * = nullptr>
    explicit GeneratorInput(size_t array_size, const std::string &name, IntIfNonScalar d)
        : Super(array_size, name, d) {
    }

    explicit GeneratorInput(size_t array_size, const std::string &name)
        : Super(array_size, name) {
    }
};

namespace Internal {

class GeneratorOutputBase : public GIOBase {
protected:
    template<typename T2, typename std::enable_if<std::is_same<T2, Func>::value>::type * = nullptr>
    HALIDE_NO_USER_CODE_INLINE T2 as() const {
        static_assert(std::is_same<T2, Func>::value, "Only Func allowed here");
        internal_assert(kind() != IOKind::Scalar);
        internal_assert(exprs_.empty());
        user_assert(!funcs_.empty()) << "No funcs_ are defined yet";
        user_assert(funcs_.size() == 1) << "Use [] to access individual Funcs in Output<Func[]>";
        return funcs_[0];
    }

public:
    /** Forward schedule-related methods to the underlying Func. */
    // @{
    HALIDE_FORWARD_METHOD(Func, add_trace_tag)
    HALIDE_FORWARD_METHOD(Func, align_bounds)
    HALIDE_FORWARD_METHOD(Func, align_extent)
    HALIDE_FORWARD_METHOD(Func, align_storage)
    HALIDE_FORWARD_METHOD_CONST(Func, args)
    HALIDE_FORWARD_METHOD(Func, bound)
    HALIDE_FORWARD_METHOD(Func, bound_extent)
    HALIDE_FORWARD_METHOD(Func, compute_at)
    HALIDE_FORWARD_METHOD(Func, compute_inline)
    HALIDE_FORWARD_METHOD(Func, compute_root)
    HALIDE_FORWARD_METHOD(Func, compute_with)
    HALIDE_FORWARD_METHOD(Func, copy_to_device)
    HALIDE_FORWARD_METHOD(Func, copy_to_host)
    HALIDE_FORWARD_METHOD(Func, define_extern)
    HALIDE_FORWARD_METHOD_CONST(Func, defined)
<<<<<<< HEAD
    HALIDE_FORWARD_METHOD(Func, dma)
=======
    HALIDE_FORWARD_METHOD_CONST(Func, dimensions)
>>>>>>> 61f6af77
    HALIDE_FORWARD_METHOD(Func, fold_storage)
    HALIDE_FORWARD_METHOD(Func, fuse)
    HALIDE_FORWARD_METHOD(Func, gpu)
    HALIDE_FORWARD_METHOD(Func, gpu_blocks)
    HALIDE_FORWARD_METHOD(Func, gpu_single_thread)
    HALIDE_FORWARD_METHOD(Func, gpu_threads)
    HALIDE_FORWARD_METHOD(Func, gpu_tile)
    HALIDE_FORWARD_METHOD_CONST(Func, has_update_definition)
    HALIDE_FORWARD_METHOD(Func, hexagon)
    HALIDE_FORWARD_METHOD(Func, in)
    HALIDE_FORWARD_METHOD(Func, memoize)
    HALIDE_FORWARD_METHOD_CONST(Func, num_update_definitions)
    HALIDE_ATTRIBUTE_DEPRECATED("Func::output_type() is deprecated; use Func::type() instead.")
    const Type &output_type() const {
        this->check_gio_access();
        return this->as<Func>().type();
    }
    HALIDE_ATTRIBUTE_DEPRECATED("Func::output_types() is deprecated; use Func::types() instead.")
    const std::vector<Type> &output_types() const {
        this->check_gio_access();
        return this->as<Func>().types();
    }
    HALIDE_FORWARD_METHOD_CONST(Func, outputs)
    HALIDE_FORWARD_METHOD(Func, parallel)
    HALIDE_FORWARD_METHOD(Func, prefetch)
    HALIDE_FORWARD_METHOD(Func, print_loop_nest)
    HALIDE_FORWARD_METHOD(Func, rename)
    HALIDE_FORWARD_METHOD(Func, reorder)
    HALIDE_FORWARD_METHOD(Func, reorder_storage)
    HALIDE_FORWARD_METHOD_CONST(Func, rvars)
    HALIDE_FORWARD_METHOD(Func, serial)
    HALIDE_FORWARD_METHOD(Func, set_estimate)
    HALIDE_FORWARD_METHOD(Func, specialize)
    HALIDE_FORWARD_METHOD(Func, specialize_fail)
    HALIDE_FORWARD_METHOD(Func, split)
    HALIDE_FORWARD_METHOD(Func, store_at)
    HALIDE_FORWARD_METHOD(Func, store_root)
    HALIDE_FORWARD_METHOD(Func, tile)
    HALIDE_FORWARD_METHOD(Func, trace_stores)
    HALIDE_FORWARD_METHOD_CONST(Func, type)
    HALIDE_FORWARD_METHOD_CONST(Func, types)
    HALIDE_FORWARD_METHOD(Func, unroll)
    HALIDE_FORWARD_METHOD(Func, update)
    HALIDE_FORWARD_METHOD_CONST(Func, update_args)
    HALIDE_FORWARD_METHOD_CONST(Func, update_value)
    HALIDE_FORWARD_METHOD_CONST(Func, update_values)
    HALIDE_FORWARD_METHOD_CONST(Func, value)
    HALIDE_FORWARD_METHOD_CONST(Func, values)
    HALIDE_FORWARD_METHOD(Func, vectorize)

    // }@

#undef HALIDE_OUTPUT_FORWARD
#undef HALIDE_OUTPUT_FORWARD_CONST

protected:
    GeneratorOutputBase(size_t array_size,
                        const std::string &name,
                        IOKind kind,
                        const std::vector<Type> &t,
                        int d);

    GeneratorOutputBase(const std::string &name,
                        IOKind kind,
                        const std::vector<Type> &t,
                        int d);

    friend class GeneratorBase;
    friend class StubEmitter;

    void init_internals();
    void resize(size_t size);

    virtual std::string get_c_type() const {
        return "Func";
    }

    void check_value_writable() const override;

    const char *input_or_output() const override {
        return "Output";
    }

public:
    ~GeneratorOutputBase() override;
};

template<typename T>
class GeneratorOutputImpl : public GeneratorOutputBase {
protected:
    using TBase = typename std::remove_all_extents<T>::type;
    using ValueType = Func;

    bool is_array() const override {
        return std::is_array<T>::value;
    }

    template<typename T2 = T, typename std::enable_if<
                                  // Only allow T2 not-an-array
                                  !std::is_array<T2>::value>::type * = nullptr>
    GeneratorOutputImpl(const std::string &name, IOKind kind, const std::vector<Type> &t, int d)
        : GeneratorOutputBase(name, kind, t, d) {
    }

    template<typename T2 = T, typename std::enable_if<
                                  // Only allow T2[kSomeConst]
                                  std::is_array<T2>::value && std::rank<T2>::value == 1 && (std::extent<T2, 0>::value > 0)>::type * = nullptr>
    GeneratorOutputImpl(const std::string &name, IOKind kind, const std::vector<Type> &t, int d)
        : GeneratorOutputBase(std::extent<T2, 0>::value, name, kind, t, d) {
    }

    template<typename T2 = T, typename std::enable_if<
                                  // Only allow T2[]
                                  std::is_array<T2>::value && std::rank<T2>::value == 1 && std::extent<T2, 0>::value == 0>::type * = nullptr>
    GeneratorOutputImpl(const std::string &name, IOKind kind, const std::vector<Type> &t, int d)
        : GeneratorOutputBase(-1, name, kind, t, d) {
    }

public:
    template<typename... Args, typename T2 = T, typename std::enable_if<!std::is_array<T2>::value>::type * = nullptr>
    FuncRef operator()(Args &&...args) const {
        this->check_gio_access();
        return get_values<ValueType>().at(0)(std::forward<Args>(args)...);
    }

    template<typename ExprOrVar, typename T2 = T, typename std::enable_if<!std::is_array<T2>::value>::type * = nullptr>
    FuncRef operator()(std::vector<ExprOrVar> args) const {
        this->check_gio_access();
        return get_values<ValueType>().at(0)(args);
    }

    template<typename T2 = T, typename std::enable_if<!std::is_array<T2>::value>::type * = nullptr>
    operator Func() const {
        this->check_gio_access();
        return get_values<ValueType>().at(0);
    }

    template<typename T2 = T, typename std::enable_if<!std::is_array<T2>::value>::type * = nullptr>
    operator Stage() const {
        this->check_gio_access();
        return get_values<ValueType>().at(0);
    }

    template<typename T2 = T, typename std::enable_if<std::is_array<T2>::value>::type * = nullptr>
    size_t size() const {
        this->check_gio_access();
        return get_values<ValueType>().size();
    }

    template<typename T2 = T, typename std::enable_if<std::is_array<T2>::value>::type * = nullptr>
    const ValueType &operator[](size_t i) const {
        this->check_gio_access();
        return get_values<ValueType>()[i];
    }

    template<typename T2 = T, typename std::enable_if<std::is_array<T2>::value>::type * = nullptr>
    const ValueType &at(size_t i) const {
        this->check_gio_access();
        return get_values<ValueType>().at(i);
    }

    template<typename T2 = T, typename std::enable_if<std::is_array<T2>::value>::type * = nullptr>
    typename std::vector<ValueType>::const_iterator begin() const {
        this->check_gio_access();
        return get_values<ValueType>().begin();
    }

    template<typename T2 = T, typename std::enable_if<std::is_array<T2>::value>::type * = nullptr>
    typename std::vector<ValueType>::const_iterator end() const {
        this->check_gio_access();
        return get_values<ValueType>().end();
    }

    template<typename T2 = T, typename std::enable_if<
                                  // Only allow T2[]
                                  std::is_array<T2>::value && std::rank<T2>::value == 1 && std::extent<T2, 0>::value == 0>::type * = nullptr>
    void resize(size_t size) {
        this->check_gio_access();
        GeneratorOutputBase::resize(size);
    }
};

template<typename T>
class GeneratorOutput_Buffer : public GeneratorOutputImpl<T> {
private:
    using Super = GeneratorOutputImpl<T>;

    HALIDE_NO_USER_CODE_INLINE void assign_from_func(const Func &f) {
        this->check_value_writable();

        internal_assert(f.defined());

        if (this->gio_types_defined()) {
            const auto &my_types = this->gio_types();
            user_assert(my_types.size() == f.types().size())
                << "Cannot assign Func \"" << f.name()
                << "\" to Output \"" << this->name() << "\"\n"
                << "Output " << this->name()
                << " is declared to have " << my_types.size() << " tuple elements"
                << " but Func " << f.name()
                << " has " << f.types().size() << " tuple elements.\n";
            for (size_t i = 0; i < my_types.size(); i++) {
                user_assert(my_types[i] == f.types().at(i))
                    << "Cannot assign Func \"" << f.name()
                    << "\" to Output \"" << this->name() << "\"\n"
                    << (my_types.size() > 1 ? "In tuple element " + std::to_string(i) + ", " : "")
                    << "Output " << this->name()
                    << " has declared type " << my_types[i]
                    << " but Func " << f.name()
                    << " has type " << f.types().at(i) << "\n";
            }
        }
        if (this->dims_defined()) {
            user_assert(f.dimensions() == this->dims())
                << "Cannot assign Func \"" << f.name()
                << "\" to Output \"" << this->name() << "\"\n"
                << "Output " << this->name()
                << " has declared dimensionality " << this->dims()
                << " but Func " << f.name()
                << " has dimensionality " << f.dimensions() << "\n";
        }

        internal_assert(this->exprs_.empty() && this->funcs_.size() == 1);
        user_assert(!this->funcs_.at(0).defined());
        this->funcs_[0] = f;
    }

protected:
    using TBase = typename Super::TBase;

    explicit GeneratorOutput_Buffer(const std::string &name)
        : Super(name, IOKind::Buffer,
                TBase::has_static_halide_type ? std::vector<Type>{TBase::static_halide_type()} : std::vector<Type>{},
                TBase::has_static_dimensions ? TBase::static_dimensions() : -1) {
    }

    GeneratorOutput_Buffer(const std::string &name, const std::vector<Type> &t, int d)
        : Super(name, IOKind::Buffer, t, d) {
        internal_assert(!t.empty());
        internal_assert(d != -1);
        static_assert(!TBase::has_static_halide_type, "You can only specify a Type argument for Output<Buffer<T, D>> if T is void or omitted.");
        static_assert(!TBase::has_static_dimensions, "You can only specify a dimension argument for Output<Buffer<T, D>> if D is -1 or omitted.");
    }

    GeneratorOutput_Buffer(const std::string &name, const std::vector<Type> &t)
        : Super(name, IOKind::Buffer, t, -1) {
        internal_assert(!t.empty());
        static_assert(!TBase::has_static_halide_type, "You can only specify a Type argument for Output<Buffer<T, D>> if T is void or omitted.");
    }

    GeneratorOutput_Buffer(const std::string &name, int d)
        : Super(name, IOKind::Buffer,
                TBase::has_static_halide_type ? std::vector<Type>{TBase::static_halide_type()} : std::vector<Type>{},
                d) {
        internal_assert(d != -1);
        static_assert(!TBase::has_static_dimensions, "You can only specify a dimension argument for Output<Buffer<T, D>> if D is -1 or omitted.");
    }

    GeneratorOutput_Buffer(size_t array_size, const std::string &name)
        : Super(array_size, name, IOKind::Buffer,
                TBase::has_static_halide_type ? std::vector<Type>{TBase::static_halide_type()} : std::vector<Type>{},
                TBase::has_static_dimensions ? TBase::static_dimensions() : -1) {
    }

    GeneratorOutput_Buffer(size_t array_size, const std::string &name, const std::vector<Type> &t, int d)
        : Super(array_size, name, IOKind::Buffer, t, d) {
        internal_assert(!t.empty());
        internal_assert(d != -1);
        static_assert(!TBase::has_static_halide_type, "You can only specify a Type argument for Output<Buffer<T, D>> if T is void or omitted.");
        static_assert(!TBase::has_static_dimensions, "You can only specify a dimension argument for Output<Buffer<T, D>> if D is -1 or omitted.");
    }

    GeneratorOutput_Buffer(size_t array_size, const std::string &name, const std::vector<Type> &t)
        : Super(array_size, name, IOKind::Buffer, t, -1) {
        internal_assert(!t.empty());
        static_assert(!TBase::has_static_halide_type, "You can only specify a Type argument for Output<Buffer<T, D>> if T is void or omitted.");
    }

    GeneratorOutput_Buffer(size_t array_size, const std::string &name, int d)
        : Super(array_size, name, IOKind::Buffer,
                TBase::has_static_halide_type ? std::vector<Type>{TBase::static_halide_type()} : std::vector<Type>{},
                d) {
        internal_assert(d != -1);
        static_assert(!TBase::has_static_dimensions, "You can only specify a dimension argument for Output<Buffer<T, D>> if D is -1 or omitted.");
    }

    HALIDE_NO_USER_CODE_INLINE std::string get_c_type() const override {
        if (TBase::has_static_halide_type) {
            return "Halide::Internal::StubOutputBuffer<" +
                   halide_type_to_c_type(TBase::static_halide_type()) +
                   ">";
        } else {
            return "Halide::Internal::StubOutputBuffer<>";
        }
    }

    template<typename T2, typename std::enable_if<!std::is_same<T2, Func>::value>::type * = nullptr>
    HALIDE_NO_USER_CODE_INLINE T2 as() const {
        return (T2) * this;
    }

public:
    // Allow assignment from a Buffer<> to an Output<Buffer<>>;
    // this allows us to use a statically-compiled buffer inside a Generator
    // to assign to an output.
    // TODO: This used to take the buffer as a const ref. This no longer works as
    // using it in a Pipeline might change the dev field so it is currently
    // not considered const. We should consider how this really ought to work.
    template<typename T2, int D2>
    HALIDE_NO_USER_CODE_INLINE GeneratorOutput_Buffer<T> &operator=(Buffer<T2, D2> &buffer) {
        this->check_gio_access();
        this->check_value_writable();

        user_assert(T::can_convert_from(buffer))
            << "Cannot assign to the Output \"" << this->name()
            << "\": the expression is not convertible to the same Buffer type and/or dimensions.\n";

        if (this->gio_types_defined()) {
            user_assert(Type(buffer.type()) == this->gio_type())
                << "Output " << this->name() << " should have type=" << this->gio_type() << " but saw type=" << Type(buffer.type()) << "\n";
        }
        if (this->dims_defined()) {
            user_assert(buffer.dimensions() == this->dims())
                << "Output " << this->name() << " should have dim=" << this->dims() << " but saw dim=" << buffer.dimensions() << "\n";
        }

        internal_assert(this->exprs_.empty() && this->funcs_.size() == 1);
        user_assert(!this->funcs_.at(0).defined());
        this->funcs_.at(0)(_) = buffer(_);

        return *this;
    }

    // Allow assignment from a StubOutputBuffer to an Output<Buffer>;
    // this allows us to pipeline the results of a Stub to the results
    // of the enclosing Generator.
    template<typename T2>
    GeneratorOutput_Buffer<T> &operator=(const StubOutputBuffer<T2> &stub_output_buffer) {
        this->check_gio_access();
        assign_from_func(stub_output_buffer.f);
        return *this;
    }

    // Allow assignment from a Func to an Output<Buffer>;
    // this allows us to use helper functions that return a plain Func
    // to simply set the output(s) without needing a wrapper Func.
    GeneratorOutput_Buffer<T> &operator=(const Func &f) {
        this->check_gio_access();
        assign_from_func(f);
        return *this;
    }

    operator OutputImageParam() const {
        this->check_gio_access();
        user_assert(!this->is_array()) << "Cannot convert an Output<Buffer<>[]> to an ImageParam; use an explicit subscript operator: " << this->name();
        internal_assert(this->exprs_.empty() && this->funcs_.size() == 1);
        return this->funcs_.at(0).output_buffer();
    }

    // Forward set_estimates() to Func (rather than OutputImageParam) so that it can
    // handle Tuple-valued outputs correctly.
    GeneratorOutput_Buffer<T> &set_estimates(const Region &estimates) {
        user_assert(!this->is_array()) << "Cannot call set_estimates() on an array Output; use an explicit subscript operator: " << this->name();
        internal_assert(this->exprs_.empty() && this->funcs_.size() == 1);
        this->funcs_.at(0).set_estimates(estimates);
        return *this;
    }

    template<typename T2 = T, typename std::enable_if<std::is_array<T2>::value>::type * = nullptr>
    const Func &operator[](size_t i) const {
        this->check_gio_access();
        return this->template get_values<Func>()[i];
    }

    // Allow Output<Buffer[]>.compute_root() (or other scheduling directive that requires nonconst)
    template<typename T2 = T, typename std::enable_if<std::is_array<T2>::value>::type * = nullptr>
    Func operator[](size_t i) {
        this->check_gio_access();
        return this->template get_values<Func>()[i];
    }

    /** Forward methods to the OutputImageParam. */
    // @{
    HALIDE_FORWARD_METHOD(OutputImageParam, dim)
    HALIDE_FORWARD_METHOD_CONST(OutputImageParam, dim)
    HALIDE_FORWARD_METHOD_CONST(OutputImageParam, host_alignment)
    HALIDE_FORWARD_METHOD(OutputImageParam, set_host_alignment)
    HALIDE_FORWARD_METHOD(OutputImageParam, store_in)
    HALIDE_FORWARD_METHOD_CONST(OutputImageParam, dimensions)
    HALIDE_FORWARD_METHOD_CONST(OutputImageParam, left)
    HALIDE_FORWARD_METHOD_CONST(OutputImageParam, right)
    HALIDE_FORWARD_METHOD_CONST(OutputImageParam, top)
    HALIDE_FORWARD_METHOD_CONST(OutputImageParam, bottom)
    HALIDE_FORWARD_METHOD_CONST(OutputImageParam, width)
    HALIDE_FORWARD_METHOD_CONST(OutputImageParam, height)
    HALIDE_FORWARD_METHOD_CONST(OutputImageParam, channels)
    // }@
};

template<typename T>
class GeneratorOutput_Func : public GeneratorOutputImpl<T> {
private:
    using Super = GeneratorOutputImpl<T>;

    HALIDE_NO_USER_CODE_INLINE Func &get_assignable_func_ref(size_t i) {
        internal_assert(this->exprs_.empty() && this->funcs_.size() > i);
        return this->funcs_.at(i);
    }

protected:
    using TBase = typename Super::TBase;

    explicit GeneratorOutput_Func(const std::string &name)
        : Super(name, IOKind::Function, std::vector<Type>{}, -1) {
    }

    GeneratorOutput_Func(const std::string &name, const std::vector<Type> &t, int d)
        : Super(name, IOKind::Function, t, d) {
    }

    GeneratorOutput_Func(const std::string &name, const std::vector<Type> &t)
        : Super(name, IOKind::Function, t, -1) {
    }

    GeneratorOutput_Func(const std::string &name, int d)
        : Super(name, IOKind::Function, {}, d) {
    }

    GeneratorOutput_Func(size_t array_size, const std::string &name, const std::vector<Type> &t, int d)
        : Super(array_size, name, IOKind::Function, t, d) {
    }

public:
    // Allow Output<Func> = Func
    template<typename T2 = T, typename std::enable_if<!std::is_array<T2>::value>::type * = nullptr>
    GeneratorOutput_Func<T> &operator=(const Func &f) {
        this->check_gio_access();
        this->check_value_writable();

        // Don't bother verifying the Func type, dimensions, etc., here:
        // That's done later, when we produce the pipeline.
        get_assignable_func_ref(0) = f;
        return *this;
    }

    // Allow Output<Func[]> = Func
    template<typename T2 = T, typename std::enable_if<std::is_array<T2>::value>::type * = nullptr>
    Func &operator[](size_t i) {
        this->check_gio_access();
        this->check_value_writable();
        return get_assignable_func_ref(i);
    }

    // Allow Func = Output<Func[]>
    template<typename T2 = T, typename std::enable_if<std::is_array<T2>::value>::type * = nullptr>
    const Func &operator[](size_t i) const {
        this->check_gio_access();
        return Super::operator[](i);
    }

    GeneratorOutput_Func<T> &set_estimate(const Var &var, const Expr &min, const Expr &extent) {
        this->check_gio_access();
        internal_assert(this->exprs_.empty() && !this->funcs_.empty());
        for (Func &f : this->funcs_) {
            f.set_estimate(var, min, extent);
        }
        return *this;
    }

    GeneratorOutput_Func<T> &set_estimates(const Region &estimates) {
        this->check_gio_access();
        internal_assert(this->exprs_.empty() && !this->funcs_.empty());
        for (Func &f : this->funcs_) {
            f.set_estimates(estimates);
        }
        return *this;
    }
};

template<typename T>
class GeneratorOutput_Arithmetic : public GeneratorOutputImpl<T> {
private:
    using Super = GeneratorOutputImpl<T>;

protected:
    using TBase = typename Super::TBase;

    explicit GeneratorOutput_Arithmetic(const std::string &name)
        : Super(name, IOKind::Function, {type_of<TBase>()}, 0) {
    }

    GeneratorOutput_Arithmetic(size_t array_size, const std::string &name)
        : Super(array_size, name, IOKind::Function, {type_of<TBase>()}, 0) {
    }
};

template<typename T, typename TBase = typename std::remove_all_extents<T>::type>
using GeneratorOutputImplBase =
    typename select_type<
        cond<has_static_halide_type_method<TBase>::value, GeneratorOutput_Buffer<T>>,
        cond<std::is_same<TBase, Func>::value, GeneratorOutput_Func<T>>,
        cond<std::is_arithmetic<TBase>::value, GeneratorOutput_Arithmetic<T>>>::type;

}  // namespace Internal

template<typename T>
class GeneratorOutput : public Internal::GeneratorOutputImplBase<T> {
private:
    using Super = Internal::GeneratorOutputImplBase<T>;

protected:
    using TBase = typename Super::TBase;

public:
    // Mark all of these explicit (not just single-arg versions) so that
    // we disallow copy-list-initialization form (i.e., Output foo{"foo"} is ok,
    // but Output foo = {"foo"} is not).
    explicit GeneratorOutput(const std::string &name)
        : Super(name) {
    }

    explicit GeneratorOutput(const char *name)
        : GeneratorOutput(std::string(name)) {
    }

    explicit GeneratorOutput(size_t array_size, const std::string &name)
        : Super(array_size, name) {
    }

    explicit GeneratorOutput(const std::string &name, int d)
        : Super(name, d) {
    }

    explicit GeneratorOutput(const std::string &name, const Type &t)
        : Super(name, {t}) {
    }

    explicit GeneratorOutput(const std::string &name, const std::vector<Type> &t)
        : Super(name, t) {
    }

    explicit GeneratorOutput(const std::string &name, const Type &t, int d)
        : Super(name, {t}, d) {
    }

    explicit GeneratorOutput(const std::string &name, const std::vector<Type> &t, int d)
        : Super(name, t, d) {
    }

    explicit GeneratorOutput(size_t array_size, const std::string &name, int d)
        : Super(array_size, name, d) {
    }

    explicit GeneratorOutput(size_t array_size, const std::string &name, const Type &t)
        : Super(array_size, name, {t}) {
    }

    explicit GeneratorOutput(size_t array_size, const std::string &name, const std::vector<Type> &t)
        : Super(array_size, name, t) {
    }

    explicit GeneratorOutput(size_t array_size, const std::string &name, const Type &t, int d)
        : Super(array_size, name, {t}, d) {
    }

    explicit GeneratorOutput(size_t array_size, const std::string &name, const std::vector<Type> &t, int d)
        : Super(array_size, name, t, d) {
    }

    // TODO: This used to take the buffer as a const ref. This no longer works as
    // using it in a Pipeline might change the dev field so it is currently
    // not considered const. We should consider how this really ought to work.
    template<typename T2, int D2>
    GeneratorOutput<T> &operator=(Buffer<T2, D2> &buffer) {
        Super::operator=(buffer);
        return *this;
    }

    template<typename T2>
    GeneratorOutput<T> &operator=(const Internal::StubOutputBuffer<T2> &stub_output_buffer) {
        Super::operator=(stub_output_buffer);
        return *this;
    }

    GeneratorOutput<T> &operator=(const Func &f) {
        Super::operator=(f);
        return *this;
    }
};

namespace Internal {

template<typename T>
T parse_scalar(const std::string &value) {
    std::istringstream iss(value);
    T t;
    iss >> t;
    user_assert(!iss.fail() && iss.get() == EOF) << "Unable to parse: " << value;
    return t;
}

std::vector<Type> parse_halide_type_list(const std::string &types);

enum class SyntheticParamType { Type,
                                Dim,
                                ArraySize };

// This is a type of GeneratorParam used internally to create 'synthetic' params
// (e.g. image.type, image.dim); it is not possible for user code to instantiate it.
template<typename T>
class GeneratorParam_Synthetic : public GeneratorParamImpl<T> {
public:
    void set_from_string(const std::string &new_value_string) override {
        // If error_msg is not empty, this is unsettable:
        // display error_msg as a user error.
        if (!error_msg.empty()) {
            user_error << error_msg;
        }
        set_from_string_impl<T>(new_value_string);
    }

    std::string get_default_value() const override {
        internal_error;
        return std::string();
    }

    std::string call_to_string(const std::string &v) const override {
        internal_error;
        return std::string();
    }

    std::string get_c_type() const override {
        internal_error;
        return std::string();
    }

    bool is_synthetic_param() const override {
        return true;
    }

private:
    friend class GeneratorParamInfo;

    static std::unique_ptr<Internal::GeneratorParamBase> make(
        GeneratorBase *generator,
        const std::string &generator_name,
        const std::string &gpname,
        GIOBase &gio,
        SyntheticParamType which,
        bool defined) {
        std::string error_msg = defined ? "Cannot set the GeneratorParam " + gpname + " for " + generator_name + " because the value is explicitly specified in the C++ source." : "";
        return std::unique_ptr<GeneratorParam_Synthetic<T>>(
            new GeneratorParam_Synthetic<T>(gpname, gio, which, error_msg));
    }

    GeneratorParam_Synthetic(const std::string &name, GIOBase &gio, SyntheticParamType which, const std::string &error_msg = "")
        : GeneratorParamImpl<T>(name, T()), gio(gio), which(which), error_msg(error_msg) {
    }

    template<typename T2 = T, typename std::enable_if<std::is_same<T2, ::Halide::Type>::value>::type * = nullptr>
    void set_from_string_impl(const std::string &new_value_string) {
        internal_assert(which == SyntheticParamType::Type);
        gio.types_ = parse_halide_type_list(new_value_string);
    }

    template<typename T2 = T, typename std::enable_if<std::is_integral<T2>::value>::type * = nullptr>
    void set_from_string_impl(const std::string &new_value_string) {
        if (which == SyntheticParamType::Dim) {
            gio.dims_ = parse_scalar<T2>(new_value_string);
        } else if (which == SyntheticParamType::ArraySize) {
            gio.array_size_ = parse_scalar<T2>(new_value_string);
        } else {
            internal_error;
        }
    }

    GIOBase &gio;
    const SyntheticParamType which;
    const std::string error_msg;
};

class GeneratorStub;

}  // namespace Internal

/** GeneratorContext is a class that is used when using Generators (or Stubs) directly;
 * it is used to allow the outer context (typically, either a Generator or "top-level" code)
 * to specify certain information to the inner context to ensure that inner and outer
 * Generators are compiled in a compatible way.
 *
 * If you are using this at "top level" (e.g. with the JIT), you can construct a GeneratorContext
 * with a Target:
 * \code
 *   auto my_stub = MyStub(
 *       GeneratorContext(get_target_from_environment()),
 *       // inputs
 *       { ... },
 *       // generator params
 *       { ... }
 *   );
 * \endcode
 *
 * Note that all Generators embed a GeneratorContext, so if you are using a Stub
 * from within a Generator, you can just pass 'contex()' for the GeneratorContext:
 * \code
 *  struct SomeGen : Generator<SomeGen> {
 *   void generate() {
 *     ...
 *     auto my_stub = MyStub(
 *       context(),  // GeneratorContext
 *       // inputs
 *       { ... },
 *       // generator params
 *       { ... }
 *     );
 *     ...
 *   }
 *  };
 * \endcode
 */
class GeneratorContext {
public:
    friend class Internal::GeneratorBase;

    using ExternsMap = std::map<std::string, ExternalCode>;

    explicit GeneratorContext(const Target &t,
                              bool auto_schedule = false,
                              const MachineParams &machine_params = MachineParams::generic());

    GeneratorContext() = default;
    GeneratorContext(const GeneratorContext &) = default;
    GeneratorContext &operator=(const GeneratorContext &) = default;
    GeneratorContext(GeneratorContext &&) = default;
    GeneratorContext &operator=(GeneratorContext &&) = default;

    const Target &target() const {
        return target_;
    }
    bool auto_schedule() const {
        return auto_schedule_;
    }
    const MachineParams &machine_params() const {
        return machine_params_;
    }

    HALIDE_ATTRIBUTE_DEPRECATED("Call GeneratorContext::target() instead of GeneratorContext::get_target().")
    const Target &get_target() const {
        return target_;
    }
    HALIDE_ATTRIBUTE_DEPRECATED("Call GeneratorContext::auto_schedule() instead of GeneratorContext::get_auto_schedule().")
    bool get_auto_schedule() const {
        return auto_schedule_;
    }
    HALIDE_ATTRIBUTE_DEPRECATED("Call GeneratorContext::machine_params() instead of GeneratorContext::get_machine_params().")
    const MachineParams &get_machine_params() const {
        return machine_params_;
    }

    template<typename T>
    inline std::unique_ptr<T> create() const {
        return T::create(*this);
    }
    template<typename T, typename... Args>
    inline std::unique_ptr<T> apply(const Args &...args) const {
        auto t = this->create<T>();
        t->apply(args...);
        return t;
    }

private:
    Target target_;
    bool auto_schedule_ = false;
    MachineParams machine_params_ = MachineParams::generic();
    std::shared_ptr<ExternsMap> externs_map_;
    std::shared_ptr<Internal::ValueTracker> value_tracker_;

    GeneratorContext(const Target &target,
                     bool auto_schedule,
                     const MachineParams &machine_params,
                     std::shared_ptr<ExternsMap> externs_map,
                     std::shared_ptr<Internal::ValueTracker> value_tracker);
};

class NamesInterface {
    // Names in this class are only intended for use in derived classes.
protected:
    // Import a consistent list of Halide names that can be used in
    // Halide generators without qualification.
    using Expr = Halide::Expr;
    using EvictionKey = Halide::EvictionKey;
    using ExternFuncArgument = Halide::ExternFuncArgument;
    using Func = Halide::Func;
    using GeneratorContext = Halide::GeneratorContext;
    using ImageParam = Halide::ImageParam;
    using LoopLevel = Halide::LoopLevel;
    using MemoryType = Halide::MemoryType;
    using NameMangling = Halide::NameMangling;
    using Pipeline = Halide::Pipeline;
    using PrefetchBoundStrategy = Halide::PrefetchBoundStrategy;
    using RDom = Halide::RDom;
    using RVar = Halide::RVar;
    using TailStrategy = Halide::TailStrategy;
    using Target = Halide::Target;
    using Tuple = Halide::Tuple;
    using Type = Halide::Type;
    using Var = Halide::Var;
    template<typename T>
    static Expr cast(Expr e) {
        return Halide::cast<T>(e);
    }
    static inline Expr cast(Halide::Type t, Expr e) {
        return Halide::cast(t, std::move(e));
    }
    template<typename T>
    using GeneratorParam = Halide::GeneratorParam<T>;
    template<typename T = void, int D = -1>
    using Buffer = Halide::Buffer<T, D>;
    template<typename T>
    using Param = Halide::Param<T>;
    static inline Type Bool(int lanes = 1) {
        return Halide::Bool(lanes);
    }
    static inline Type Float(int bits, int lanes = 1) {
        return Halide::Float(bits, lanes);
    }
    static inline Type Int(int bits, int lanes = 1) {
        return Halide::Int(bits, lanes);
    }
    static inline Type UInt(int bits, int lanes = 1) {
        return Halide::UInt(bits, lanes);
    }
};

namespace Internal {

template<typename... Args>
struct NoRealizations : std::false_type {};

template<>
struct NoRealizations<> : std::true_type {};

template<typename T, typename... Args>
struct NoRealizations<T, Args...> {
    static const bool value = !std::is_convertible<T, Realization>::value && NoRealizations<Args...>::value;
};

class GeneratorStub;

// Note that these functions must never return null:
// if they cannot return a valid Generator, they must assert-fail.
using GeneratorFactory = std::function<std::unique_ptr<GeneratorBase>(const GeneratorContext &)>;

struct StringOrLoopLevel {
    std::string string_value;
    LoopLevel loop_level;

    StringOrLoopLevel() = default;
    /*not-explicit*/ StringOrLoopLevel(const char *s)
        : string_value(s) {
    }
    /*not-explicit*/ StringOrLoopLevel(const std::string &s)
        : string_value(s) {
    }
    /*not-explicit*/ StringOrLoopLevel(const LoopLevel &loop_level)
        : loop_level(loop_level) {
    }
};
using GeneratorParamsMap = std::map<std::string, StringOrLoopLevel>;

class GeneratorParamInfo {
    // names used across all params, inputs, and outputs.
    std::set<std::string> names;

    // Ordered-list of non-null ptrs to GeneratorParam<> fields.
    std::vector<Internal::GeneratorParamBase *> filter_generator_params;

    // Ordered-list of non-null ptrs to Input<> fields.
    std::vector<Internal::GeneratorInputBase *> filter_inputs;

    // Ordered-list of non-null ptrs to Output<> fields; empty if old-style Generator.
    std::vector<Internal::GeneratorOutputBase *> filter_outputs;

    // list of synthetic GP's that we dynamically created; this list only exists to simplify
    // lifetime management, and shouldn't be accessed directly outside of our ctor/dtor,
    // regardless of friend access.
    std::vector<std::unique_ptr<Internal::GeneratorParamBase>> owned_synthetic_params;

    // list of dynamically-added inputs and outputs, here only for lifetime management.
    std::vector<std::unique_ptr<Internal::GIOBase>> owned_extras;

public:
    friend class GeneratorBase;

    GeneratorParamInfo(GeneratorBase *generator, size_t size);

    const std::vector<Internal::GeneratorParamBase *> &generator_params() const {
        return filter_generator_params;
    }
    const std::vector<Internal::GeneratorInputBase *> &inputs() const {
        return filter_inputs;
    }
    const std::vector<Internal::GeneratorOutputBase *> &outputs() const {
        return filter_outputs;
    }
};

class GeneratorBase : public NamesInterface {
public:
    virtual ~GeneratorBase();

    void set_generator_param_values(const GeneratorParamsMap &params);

    /** Given a data type, return an estimate of the "natural" vector size
     * for that data type when compiling for the current target. */
    int natural_vector_size(Halide::Type t) const {
        return get_target().natural_vector_size(t);
    }

    /** Given a data type, return an estimate of the "natural" vector size
     * for that data type when compiling for the current target. */
    template<typename data_t>
    int natural_vector_size() const {
        return get_target().natural_vector_size<data_t>();
    }

    void emit_cpp_stub(const std::string &stub_file_path);

    // Call generate() and produce a Module for the result.
    // If function_name is empty, generator_name() will be used for the function.
    Module build_module(const std::string &function_name = "",
                        LinkageType linkage_type = LinkageType::ExternalPlusMetadata);

    /**
     * Build a module that is suitable for using for gradient descent calculation in TensorFlow or PyTorch.
     *
     * Essentially:
     *   - A new Pipeline is synthesized from the current Generator (according to the rules below)
     *   - The new Pipeline is autoscheduled (if autoscheduling is requested, but it would be odd not to do so)
     *   - The Pipeline is compiled to a Module and returned
     *
     * The new Pipeline is adjoint to the original; it has:
     *   - All the same inputs as the original, in the same order
     *   - Followed by one grad-input for each original output
     *   - Followed by one output for each unique pairing of original-output + original-input.
     *     (For the common case of just one original-output, this amounts to being one output for each original-input.)
     */
    Module build_gradient_module(const std::string &function_name);

    /**
     * set_inputs is a variadic wrapper around set_inputs_vector, which makes usage much simpler
     * in many cases, as it constructs the relevant entries for the vector for you, which
     * is often a bit unintuitive at present. The arguments are passed in Input<>-declaration-order,
     * and the types must be compatible. Array inputs are passed as std::vector<> of the relevant type.
     *
     * Note: at present, scalar input types must match *exactly*, i.e., for Input<uint8_t>, you
     * must pass an argument that is actually uint8_t; an argument that is int-that-will-fit-in-uint8
     * will assert-fail at Halide compile time.
     */
    template<typename... Args>
    void set_inputs(const Args &...args) {
        // set_inputs_vector() checks this too, but checking it here allows build_inputs() to avoid out-of-range checks.
        GeneratorParamInfo &pi = this->param_info();
        user_assert(sizeof...(args) == pi.inputs().size())
            << "Expected exactly " << pi.inputs().size()
            << " inputs but got " << sizeof...(args) << "\n";
        set_inputs_vector(build_inputs(std::forward_as_tuple<const Args &...>(args...), std::make_index_sequence<sizeof...(Args)>{}));
    }

    Realization realize(std::vector<int32_t> sizes) {
        this->check_scheduled("realize");
        return get_pipeline().realize(std::move(sizes), get_target());
    }

    // Only enable if none of the args are Realization; otherwise we can incorrectly
    // select this method instead of the Realization-as-outparam variant
    template<typename... Args, typename std::enable_if<NoRealizations<Args...>::value>::type * = nullptr>
    Realization realize(Args &&...args) {
        this->check_scheduled("realize");
        return get_pipeline().realize(std::forward<Args>(args)..., get_target());
    }

    void realize(Realization r) {
        this->check_scheduled("realize");
        get_pipeline().realize(r, get_target());
    }

    // Return the Pipeline that has been built by the generate() method.
    // This method can only be called from the schedule() method.
    // (This may be relaxed in the future to allow calling from generate() as
    // long as all Outputs have been defined.)
    Pipeline get_pipeline();

    // Create Input<Func> with dynamic type & dimensions
    template<typename T,
             typename std::enable_if<std::is_same<T, Halide::Func>::value>::type * = nullptr>
    GeneratorInput<T> *add_input(const std::string &name, const Type &t, int dimensions) {
        check_exact_phase(GeneratorBase::ConfigureCalled);
        auto *p = new GeneratorInput<T>(name, t, dimensions);
        p->generator = this;
        param_info_ptr->owned_extras.push_back(std::unique_ptr<Internal::GIOBase>(p));
        param_info_ptr->filter_inputs.push_back(p);
        return p;
    }

    // Create Input<Buffer> with dynamic type & dimensions
    template<typename T,
             typename std::enable_if<!std::is_arithmetic<T>::value && !std::is_same<T, Halide::Func>::value>::type * = nullptr>
    GeneratorInput<T> *add_input(const std::string &name, const Type &t, int dimensions) {
        static_assert(!T::has_static_halide_type, "You can only call this version of add_input() for a Buffer<T, D> where T is void or omitted .");
        static_assert(!T::has_static_dimensions, "You can only call this version of add_input() for a Buffer<T, D> where D is -1 or omitted.");
        check_exact_phase(GeneratorBase::ConfigureCalled);
        auto *p = new GeneratorInput<T>(name, t, dimensions);
        p->generator = this;
        param_info_ptr->owned_extras.push_back(std::unique_ptr<Internal::GIOBase>(p));
        param_info_ptr->filter_inputs.push_back(p);
        return p;
    }

    // Create Input<Buffer> with compile-time type
    template<typename T,
             typename std::enable_if<!std::is_arithmetic<T>::value && !std::is_same<T, Halide::Func>::value>::type * = nullptr>
    GeneratorInput<T> *add_input(const std::string &name, int dimensions) {
        static_assert(T::has_static_halide_type, "You can only call this version of add_input() for a Buffer<T, D> where T is not void.");
        static_assert(!T::has_static_dimensions, "You can only call this version of add_input() for a Buffer<T, D> where D is -1 or omitted.");
        check_exact_phase(GeneratorBase::ConfigureCalled);
        auto *p = new GeneratorInput<T>(name, dimensions);
        p->generator = this;
        param_info_ptr->owned_extras.push_back(std::unique_ptr<Internal::GIOBase>(p));
        param_info_ptr->filter_inputs.push_back(p);
        return p;
    }

    // Create Input<Buffer> with compile-time type & dimensions
    template<typename T,
             typename std::enable_if<!std::is_arithmetic<T>::value && !std::is_same<T, Halide::Func>::value>::type * = nullptr>
    GeneratorInput<T> *add_input(const std::string &name) {
        static_assert(T::has_static_halide_type, "You can only call this version of add_input() for a Buffer<T, D> where T is not void.");
        static_assert(T::has_static_dimensions, "You can only call this version of add_input() for a Buffer<T, D> where D is not -1.");
        check_exact_phase(GeneratorBase::ConfigureCalled);
        auto *p = new GeneratorInput<T>(name);
        p->generator = this;
        param_info_ptr->owned_extras.push_back(std::unique_ptr<Internal::GIOBase>(p));
        param_info_ptr->filter_inputs.push_back(p);
        return p;
    }
    // Create Input<scalar>
    template<typename T,
             typename std::enable_if<std::is_arithmetic<T>::value>::type * = nullptr>
    GeneratorInput<T> *add_input(const std::string &name) {
        check_exact_phase(GeneratorBase::ConfigureCalled);
        auto *p = new GeneratorInput<T>(name);
        p->generator = this;
        param_info_ptr->owned_extras.push_back(std::unique_ptr<Internal::GIOBase>(p));
        param_info_ptr->filter_inputs.push_back(p);
        return p;
    }
    // Create Input<Expr> with dynamic type
    template<typename T,
             typename std::enable_if<std::is_same<T, Expr>::value>::type * = nullptr>
    GeneratorInput<T> *add_input(const std::string &name, const Type &type) {
        check_exact_phase(GeneratorBase::ConfigureCalled);
        auto *p = new GeneratorInput<Expr>(name);
        p->generator = this;
        p->set_type(type);
        param_info_ptr->owned_extras.push_back(std::unique_ptr<Internal::GIOBase>(p));
        param_info_ptr->filter_inputs.push_back(p);
        return p;
    }

    // Create Output<Func> with dynamic type & dimensions
    template<typename T,
             typename std::enable_if<std::is_same<T, Halide::Func>::value>::type * = nullptr>
    GeneratorOutput<T> *add_output(const std::string &name, const Type &t, int dimensions) {
        check_exact_phase(GeneratorBase::ConfigureCalled);
        auto *p = new GeneratorOutput<T>(name, t, dimensions);
        p->generator = this;
        param_info_ptr->owned_extras.push_back(std::unique_ptr<Internal::GIOBase>(p));
        param_info_ptr->filter_outputs.push_back(p);
        return p;
    }

    // Create Output<Buffer> with dynamic type & dimensions
    template<typename T,
             typename std::enable_if<!std::is_arithmetic<T>::value && !std::is_same<T, Halide::Func>::value>::type * = nullptr>
    GeneratorOutput<T> *add_output(const std::string &name, const Type &t, int dimensions) {
        static_assert(!T::has_static_halide_type, "You can only call this version of add_output() for a Buffer<T, D> where T is void or omitted .");
        static_assert(!T::has_static_dimensions, "You can only call this version of add_output() for a Buffer<T, D> where D is -1 or omitted.");
        check_exact_phase(GeneratorBase::ConfigureCalled);
        auto *p = new GeneratorOutput<T>(name, t, dimensions);
        p->generator = this;
        param_info_ptr->owned_extras.push_back(std::unique_ptr<Internal::GIOBase>(p));
        param_info_ptr->filter_outputs.push_back(p);
        return p;
    }

    // Create Output<Buffer> with compile-time type
    template<typename T,
             typename std::enable_if<!std::is_arithmetic<T>::value && !std::is_same<T, Halide::Func>::value>::type * = nullptr>
    GeneratorOutput<T> *add_output(const std::string &name, int dimensions) {
        static_assert(T::has_static_halide_type, "You can only call this version of add_output() for a Buffer<T, D> where T is not void.");
        static_assert(!T::has_static_dimensions, "You can only call this version of add_output() for a Buffer<T, D> where D is -1 or omitted.");
        check_exact_phase(GeneratorBase::ConfigureCalled);
        auto *p = new GeneratorOutput<T>(name, dimensions);
        p->generator = this;
        param_info_ptr->owned_extras.push_back(std::unique_ptr<Internal::GIOBase>(p));
        param_info_ptr->filter_outputs.push_back(p);
        return p;
    }

    // Create Output<Buffer> with compile-time type & dimensions
    template<typename T,
             typename std::enable_if<!std::is_arithmetic<T>::value && !std::is_same<T, Halide::Func>::value>::type * = nullptr>
    GeneratorOutput<T> *add_output(const std::string &name) {
        static_assert(T::has_static_halide_type, "You can only call this version of add_output() for a Buffer<T, D> where T is not void.");
        static_assert(T::has_static_dimensions, "You can only call this version of add_output() for a Buffer<T, D> where D is not -1.");
        check_exact_phase(GeneratorBase::ConfigureCalled);
        auto *p = new GeneratorOutput<T>(name);
        p->generator = this;
        param_info_ptr->owned_extras.push_back(std::unique_ptr<Internal::GIOBase>(p));
        param_info_ptr->filter_outputs.push_back(p);
        return p;
    }

    template<typename... Args>
    HALIDE_NO_USER_CODE_INLINE void add_requirement(Expr condition, Args &&...args) {
        get_pipeline().add_requirement(condition, std::forward<Args>(args)...);
    }

    void trace_pipeline() {
        get_pipeline().trace_pipeline();
    }

    GeneratorContext context() const;

protected:
    GeneratorBase(size_t size, const void *introspection_helper);
    void set_generator_names(const std::string &registered_name, const std::string &stub_name);

    void init_from_context(const Halide::GeneratorContext &context);

    virtual Pipeline build_pipeline() = 0;
    virtual void call_configure() = 0;
    virtual void call_generate() = 0;
    virtual void call_schedule() = 0;

    void track_parameter_values(bool include_outputs);

    void pre_build();
    void post_build();
    void pre_configure();
    void post_configure();
    void pre_generate();
    void post_generate();
    void pre_schedule();
    void post_schedule();

    template<typename T>
    using Input = GeneratorInput<T>;

    template<typename T>
    using Output = GeneratorOutput<T>;

    // A Generator's creation and usage must go in a certain phase to ensure correctness;
    // the state machine here is advanced and checked at various points to ensure
    // this is the case.
    enum Phase {
        // Generator has just come into being.
        Created,

        // Generator has had its configure() method called. (For Generators without
        // a configure() method, this phase will be skipped and will advance
        // directly to InputsSet.)
        ConfigureCalled,

        // All Input<>/Param<> fields have been set. (Applicable only in JIT mode;
        // in AOT mode, this can be skipped, going Created->GenerateCalled directly.)
        InputsSet,

        // Generator has had its generate() method called.
        GenerateCalled,

        // Generator has had its schedule() method (if any) called.
        ScheduleCalled,
    } phase{Created};

    void check_exact_phase(Phase expected_phase) const;
    void check_min_phase(Phase expected_phase) const;
    void advance_phase(Phase new_phase);

    void ensure_configure_has_been_called();

    Target get_target() const {
        return target;
    }
    bool get_auto_schedule() const {
        return auto_schedule;
    }
    MachineParams get_machine_params() const {
        return machine_params;
    }
    /** Generators can register ExternalCode objects onto
     * themselves. The Generator infrastructure will arrange to have
     * this ExternalCode appended to the Module that is finally
     * compiled using the Generator. This allows encapsulating
     * functionality that depends on external libraries or handwritten
     * code for various targets. The name argument should match the
     * name of the ExternalCode block and is used to ensure the same
     * code block is not duplicated in the output. Halide does not do
     * anything other than to compare names for equality. To guarantee
     * uniqueness in public code, we suggest using a Java style
     * inverted domain name followed by organization specific
     * naming. E.g.:
     *     com.yoyodyne.overthruster.0719acd19b66df2a9d8d628a8fefba911a0ab2b7
     *
     * See test/generator/external_code_generator.cpp for example use. */
    std::shared_ptr<GeneratorContext::ExternsMap> get_externs_map() const {
        return externs_map;
    }

    // These must remain here for legacy code that access the fields directly.
    GeneratorParam<Target> target{"target", Target()};
    GeneratorParam<bool> auto_schedule{"auto_schedule", false};
    GeneratorParam<MachineParams> machine_params{"machine_params", MachineParams::generic()};

private:
    friend void ::Halide::Internal::generator_test();
    friend class GeneratorParamBase;
    friend class GIOBase;
    friend class GeneratorInputBase;
    friend class GeneratorOutputBase;
    friend class GeneratorParamInfo;
    friend class GeneratorStub;
    friend class StubOutputBufferBase;

    const size_t size;
    std::shared_ptr<GeneratorContext::ExternsMap> externs_map;
    std::shared_ptr<Internal::ValueTracker> value_tracker;

    // Lazily-allocated-and-inited struct with info about our various Params.
    // Do not access directly: use the param_info() getter.
    std::unique_ptr<GeneratorParamInfo> param_info_ptr;

    bool inputs_set{false};
    std::string generator_registered_name, generator_stub_name;
    Pipeline pipeline;

    // Return our GeneratorParamInfo.
    GeneratorParamInfo &param_info();

    Internal::GeneratorOutputBase *find_output_by_name(const std::string &name);

    void check_scheduled(const char *m) const;

    void build_params(bool force = false);

    // Provide private, unimplemented, wrong-result-type methods here
    // so that Generators don't attempt to call the global methods
    // of the same name by accident: use the get_target() method instead.
    void get_host_target();
    void get_jit_target_from_environment();
    void get_target_from_environment();

    // Return the output with the given name.
    // If the output is singular (a non-array), return a vector of size 1.
    // If no such name exists (or is non-array), assert.
    // This method never returns undefined Funcs.
    std::vector<Func> get_outputs(const std::string &n);

    void set_inputs_vector(const std::vector<std::vector<StubInput>> &inputs);

    static void check_input_is_singular(Internal::GeneratorInputBase *in);
    static void check_input_is_array(Internal::GeneratorInputBase *in);
    static void check_input_kind(Internal::GeneratorInputBase *in, Internal::IOKind kind);

    // Allow Buffer<> if:
    // -- we are assigning it to an Input<Buffer<>> (with compatible type and dimensions),
    // causing the Input<Buffer<>> to become a precompiled buffer in the generated code.
    // -- we are assigningit to an Input<Func>, in which case we just Func-wrap the Buffer<>.
    template<typename T, int Dims>
    std::vector<StubInput> build_input(size_t i, const Buffer<T, Dims> &arg) {
        auto *in = param_info().inputs().at(i);
        check_input_is_singular(in);
        const auto k = in->kind();
        if (k == Internal::IOKind::Buffer) {
            Halide::Buffer<> b = arg;
            StubInputBuffer<> sib(b);
            StubInput si(sib);
            return {si};
        } else if (k == Internal::IOKind::Function) {
            Halide::Func f(arg.name() + "_im");
            f(Halide::_) = arg(Halide::_);
            StubInput si(f);
            return {si};
        } else {
            check_input_kind(in, Internal::IOKind::Buffer);  // just to trigger assertion
            return {};
        }
    }

    // Allow Input<Buffer<>> if:
    // -- we are assigning it to another Input<Buffer<>> (with compatible type and dimensions),
    // allowing us to simply pipe a parameter from an enclosing Generator to the Invoker.
    // -- we are assigningit to an Input<Func>, in which case we just Func-wrap the Input<Buffer<>>.
    template<typename T, int Dims>
    std::vector<StubInput> build_input(size_t i, const GeneratorInput<Buffer<T, Dims>> &arg) {
        auto *in = param_info().inputs().at(i);
        check_input_is_singular(in);
        const auto k = in->kind();
        if (k == Internal::IOKind::Buffer) {
            StubInputBuffer<> sib = arg;
            StubInput si(sib);
            return {si};
        } else if (k == Internal::IOKind::Function) {
            Halide::Func f = arg.funcs().at(0);
            StubInput si(f);
            return {si};
        } else {
            check_input_kind(in, Internal::IOKind::Buffer);  // just to trigger assertion
            return {};
        }
    }

    // Allow Func iff we are assigning it to an Input<Func> (with compatible type and dimensions).
    std::vector<StubInput> build_input(size_t i, const Func &arg) {
        auto *in = param_info().inputs().at(i);
        check_input_kind(in, Internal::IOKind::Function);
        check_input_is_singular(in);
        const Halide::Func &f = arg;
        StubInput si(f);
        return {si};
    }

    // Allow vector<Func> iff we are assigning it to an Input<Func[]> (with compatible type and dimensions).
    std::vector<StubInput> build_input(size_t i, const std::vector<Func> &arg) {
        auto *in = param_info().inputs().at(i);
        check_input_kind(in, Internal::IOKind::Function);
        check_input_is_array(in);
        // My kingdom for a list comprehension...
        std::vector<StubInput> siv;
        siv.reserve(arg.size());
        for (const auto &f : arg) {
            siv.emplace_back(f);
        }
        return siv;
    }

    // Expr must be Input<Scalar>.
    std::vector<StubInput> build_input(size_t i, const Expr &arg) {
        auto *in = param_info().inputs().at(i);
        check_input_kind(in, Internal::IOKind::Scalar);
        check_input_is_singular(in);
        StubInput si(arg);
        return {si};
    }

    // (Array form)
    std::vector<StubInput> build_input(size_t i, const std::vector<Expr> &arg) {
        auto *in = param_info().inputs().at(i);
        check_input_kind(in, Internal::IOKind::Scalar);
        check_input_is_array(in);
        std::vector<StubInput> siv;
        siv.reserve(arg.size());
        for (const auto &value : arg) {
            siv.emplace_back(value);
        }
        return siv;
    }

    // Any other type must be convertible to Expr and must be associated with an Input<Scalar>.
    // Use is_arithmetic since some Expr conversions are explicit.
    template<typename T,
             typename std::enable_if<std::is_arithmetic<T>::value>::type * = nullptr>
    std::vector<StubInput> build_input(size_t i, const T &arg) {
        auto *in = param_info().inputs().at(i);
        check_input_kind(in, Internal::IOKind::Scalar);
        check_input_is_singular(in);
        // We must use an explicit Expr() ctor to preserve the type
        Expr e(arg);
        StubInput si(e);
        return {si};
    }

    // (Array form)
    template<typename T,
             typename std::enable_if<std::is_arithmetic<T>::value>::type * = nullptr>
    std::vector<StubInput> build_input(size_t i, const std::vector<T> &arg) {
        auto *in = param_info().inputs().at(i);
        check_input_kind(in, Internal::IOKind::Scalar);
        check_input_is_array(in);
        std::vector<StubInput> siv;
        siv.reserve(arg.size());
        for (const auto &value : arg) {
            // We must use an explicit Expr() ctor to preserve the type;
            // otherwise, implicit conversions can downgrade (e.g.) float -> int
            Expr e(value);
            siv.emplace_back(e);
        }
        return siv;
    }

    template<typename... Args, size_t... Indices>
    std::vector<std::vector<StubInput>> build_inputs(const std::tuple<const Args &...> &t, std::index_sequence<Indices...>) {
        return {build_input(Indices, std::get<Indices>(t))...};
    }

public:
    GeneratorBase(const GeneratorBase &) = delete;
    GeneratorBase &operator=(const GeneratorBase &) = delete;
    GeneratorBase(GeneratorBase &&that) = delete;
    GeneratorBase &operator=(GeneratorBase &&that) = delete;
};

class GeneratorRegistry {
public:
    static void register_factory(const std::string &name, GeneratorFactory generator_factory);
    static void unregister_factory(const std::string &name);
    static std::vector<std::string> enumerate();
    // This method returns nullptr if it cannot return a valid Generator;
    // the caller is responsible for checking the result.
    static std::unique_ptr<GeneratorBase> create(const std::string &name,
                                                 const Halide::GeneratorContext &context);

private:
    using GeneratorFactoryMap = std::map<const std::string, GeneratorFactory>;

    GeneratorFactoryMap factories;
    std::mutex mutex;

    static GeneratorRegistry &get_registry();

    GeneratorRegistry() = default;

public:
    GeneratorRegistry(const GeneratorRegistry &) = delete;
    GeneratorRegistry &operator=(const GeneratorRegistry &) = delete;
    GeneratorRegistry(GeneratorRegistry &&that) = delete;
    GeneratorRegistry &operator=(GeneratorRegistry &&that) = delete;
};

}  // namespace Internal

template<class T>
class Generator : public Internal::GeneratorBase {
protected:
    Generator()
        : Internal::GeneratorBase(sizeof(T),
                                  Internal::Introspection::get_introspection_helper<T>()) {
    }

public:
    static std::unique_ptr<T> create(const Halide::GeneratorContext &context) {
        // We must have an object of type T (not merely GeneratorBase) to call a protected method,
        // because CRTP is a weird beast.
        auto g = std::make_unique<T>();
        g->init_from_context(context);
        return g;
    }

    // This is public but intended only for use by the HALIDE_REGISTER_GENERATOR() macro.
    static std::unique_ptr<T> create(const Halide::GeneratorContext &context,
                                     const std::string &registered_name,
                                     const std::string &stub_name) {
        auto g = create(context);
        g->set_generator_names(registered_name, stub_name);
        return g;
    }

    template<typename... Args>
    void apply(const Args &...args) {
        call_configure();
        set_inputs(args...);
        call_generate();
        call_schedule();
    }

    template<typename T2>
    std::unique_ptr<T2> create() const {
        return T2::create(context());
    }

    template<typename T2, typename... Args>
    inline std::unique_ptr<T2> apply(const Args &...args) const {
        auto t = this->create<T2>();
        t->apply(args...);
        return t;
    }

private:
    // std::is_member_function_pointer will fail if there is no member of that name,
    // so we use a little SFINAE to detect if there are method-shaped members.
    template<typename>
    struct type_sink { typedef void type; };

    template<typename T2, typename = void>
    struct has_configure_method : std::false_type {};

    template<typename T2>
    struct has_configure_method<T2, typename type_sink<decltype(std::declval<T2>().configure())>::type> : std::true_type {};

    template<typename T2, typename = void>
    struct has_generate_method : std::false_type {};

    template<typename T2>
    struct has_generate_method<T2, typename type_sink<decltype(std::declval<T2>().generate())>::type> : std::true_type {};

    template<typename T2, typename = void>
    struct has_schedule_method : std::false_type {};

    template<typename T2>
    struct has_schedule_method<T2, typename type_sink<decltype(std::declval<T2>().schedule())>::type> : std::true_type {};

    Pipeline build_pipeline_impl() {
        T *t = (T *)this;
        // No: configure() must be called prior to this
        // (and in fact, prior to calling set_inputs).
        //
        // t->call_configure_impl();

        t->call_generate_impl();
        t->call_schedule_impl();
        return get_pipeline();
    }

    void call_configure_impl() {
        pre_configure();
        if constexpr (has_configure_method<T>::value) {
            T *t = (T *)this;
            static_assert(std::is_void<decltype(t->configure())>::value, "configure() must return void");
            t->configure();
        }
        post_configure();
    }

    void call_generate_impl() {
        pre_generate();
        static_assert(has_generate_method<T>::value, "Expected a generate() method here.");
        T *t = (T *)this;
        static_assert(std::is_void<decltype(t->generate())>::value, "generate() must return void");
        t->generate();
        post_generate();
    }

    void call_schedule_impl() {
        pre_schedule();
        if constexpr (has_schedule_method<T>::value) {
            T *t = (T *)this;
            static_assert(std::is_void<decltype(t->schedule())>::value, "schedule() must return void");
            t->schedule();
        }
        post_schedule();
    }

protected:
    Pipeline build_pipeline() override {
        return this->build_pipeline_impl();
    }

    void call_configure() override {
        this->call_configure_impl();
    }

    void call_generate() override {
        this->call_generate_impl();
    }

    void call_schedule() override {
        this->call_schedule_impl();
    }

private:
    friend void ::Halide::Internal::generator_test();
    friend void ::Halide::Internal::generator_test();
    friend class ::Halide::GeneratorContext;

public:
    Generator(const Generator &) = delete;
    Generator &operator=(const Generator &) = delete;
    Generator(Generator &&that) = delete;
    Generator &operator=(Generator &&that) = delete;
};

namespace Internal {

class RegisterGenerator {
public:
    RegisterGenerator(const char *registered_name, GeneratorFactory generator_factory);
};

class GeneratorStub : public NamesInterface {
public:
    GeneratorStub(const GeneratorContext &context,
                  const GeneratorFactory &generator_factory);

    GeneratorStub(const GeneratorContext &context,
                  const GeneratorFactory &generator_factory,
                  const GeneratorParamsMap &generator_params,
                  const std::vector<std::vector<Internal::StubInput>> &inputs);
    std::vector<std::vector<Func>> generate(const GeneratorParamsMap &generator_params,
                                            const std::vector<std::vector<Internal::StubInput>> &inputs);

    // Output(s)
    std::vector<Func> get_outputs(const std::string &n) const {
        return generator->get_outputs(n);
    }

    template<typename T2>
    std::vector<T2> get_output_buffers(const std::string &n) const {
        auto v = generator->get_outputs(n);
        std::vector<T2> result;
        for (auto &o : v) {
            result.push_back(T2(o, generator));
        }
        return result;
    }

    static std::vector<StubInput> to_stub_input_vector(const Expr &e) {
        return {StubInput(e)};
    }

    static std::vector<StubInput> to_stub_input_vector(const Func &f) {
        return {StubInput(f)};
    }

    template<typename T = void>
    static std::vector<StubInput> to_stub_input_vector(const StubInputBuffer<T> &b) {
        return {StubInput(b)};
    }

    template<typename T>
    static std::vector<StubInput> to_stub_input_vector(const std::vector<T> &v) {
        std::vector<StubInput> r;
        std::copy(v.begin(), v.end(), std::back_inserter(r));
        return r;
    }

    struct Names {
        std::vector<std::string> generator_params, inputs, outputs;
    };
    Names get_names() const;

    std::shared_ptr<GeneratorBase> generator;
};

}  // namespace Internal

}  // namespace Halide

// Define this namespace at global scope so that anonymous namespaces won't
// defeat our static_assert check; define a dummy type inside so we can
// check for type aliasing injected by anonymous namespace usage
namespace halide_register_generator {
struct halide_global_ns;
};

#define _HALIDE_REGISTER_GENERATOR_IMPL(GEN_CLASS_NAME, GEN_REGISTRY_NAME, FULLY_QUALIFIED_STUB_NAME)                               \
    namespace halide_register_generator {                                                                                           \
    struct halide_global_ns;                                                                                                        \
    namespace GEN_REGISTRY_NAME##_ns {                                                                                              \
        std::unique_ptr<Halide::Internal::GeneratorBase> factory(const Halide::GeneratorContext &context);                          \
        std::unique_ptr<Halide::Internal::GeneratorBase> factory(const Halide::GeneratorContext &context) {                         \
            using GenType = std::remove_pointer<decltype(new GEN_CLASS_NAME)>::type; /* NOLINT(bugprone-macro-parentheses) */       \
            return GenType::create(context, #GEN_REGISTRY_NAME, #FULLY_QUALIFIED_STUB_NAME);                                        \
        }                                                                                                                           \
    }                                                                                                                               \
    static auto reg_##GEN_REGISTRY_NAME = Halide::Internal::RegisterGenerator(#GEN_REGISTRY_NAME, GEN_REGISTRY_NAME##_ns::factory); \
    }                                                                                                                               \
    static_assert(std::is_same<::halide_register_generator::halide_global_ns, halide_register_generator::halide_global_ns>::value,  \
                  "HALIDE_REGISTER_GENERATOR must be used at global scope");

#define _HALIDE_REGISTER_GENERATOR2(GEN_CLASS_NAME, GEN_REGISTRY_NAME) \
    _HALIDE_REGISTER_GENERATOR_IMPL(GEN_CLASS_NAME, GEN_REGISTRY_NAME, GEN_REGISTRY_NAME)

#define _HALIDE_REGISTER_GENERATOR3(GEN_CLASS_NAME, GEN_REGISTRY_NAME, FULLY_QUALIFIED_STUB_NAME) \
    _HALIDE_REGISTER_GENERATOR_IMPL(GEN_CLASS_NAME, GEN_REGISTRY_NAME, FULLY_QUALIFIED_STUB_NAME)

// MSVC has a broken implementation of variadic macros: it expands __VA_ARGS__
// as a single token in argument lists (rather than multiple tokens).
// Jump through some hoops to work around this.
#define __HALIDE_REGISTER_ARGCOUNT_IMPL(_1, _2, _3, COUNT, ...) \
    COUNT

#define _HALIDE_REGISTER_ARGCOUNT_IMPL(ARGS) \
    __HALIDE_REGISTER_ARGCOUNT_IMPL ARGS

#define _HALIDE_REGISTER_ARGCOUNT(...) \
    _HALIDE_REGISTER_ARGCOUNT_IMPL((__VA_ARGS__, 3, 2, 1, 0))

#define ___HALIDE_REGISTER_CHOOSER(COUNT) \
    _HALIDE_REGISTER_GENERATOR##COUNT

#define __HALIDE_REGISTER_CHOOSER(COUNT) \
    ___HALIDE_REGISTER_CHOOSER(COUNT)

#define _HALIDE_REGISTER_CHOOSER(COUNT) \
    __HALIDE_REGISTER_CHOOSER(COUNT)

#define _HALIDE_REGISTER_GENERATOR_PASTE(A, B) \
    A B

#define HALIDE_REGISTER_GENERATOR(...) \
    _HALIDE_REGISTER_GENERATOR_PASTE(_HALIDE_REGISTER_CHOOSER(_HALIDE_REGISTER_ARGCOUNT(__VA_ARGS__)), (__VA_ARGS__))

// HALIDE_REGISTER_GENERATOR_ALIAS() can be used to create an an alias-with-a-particular-set-of-param-values
// for a given Generator in the build system. Normally, you wouldn't want to do this;
// however, some existing Halide clients have build systems that make it challenging to
// specify GeneratorParams inside the build system, and this allows a somewhat simpler
// customization route for them. It's highly recommended you don't use this for new code.
//
// The final argument is really an initializer-list of GeneratorParams, in the form
// of an initializer-list for map<string, string>:
//
//    { { "gp-name", "gp-value"} [, { "gp2-name", "gp2-value" }] }
//
// It is specified as a variadic template argument to allow for the fact that the embedded commas
// would otherwise confuse the preprocessor; since (in this case) all we're going to do is
// pass it thru as-is, this is fine (and even MSVC's 'broken' __VA_ARGS__ should be OK here).
#define HALIDE_REGISTER_GENERATOR_ALIAS(GEN_REGISTRY_NAME, ORIGINAL_REGISTRY_NAME, ...)                                             \
    namespace halide_register_generator {                                                                                           \
    struct halide_global_ns;                                                                                                        \
    namespace ORIGINAL_REGISTRY_NAME##_ns {                                                                                         \
        std::unique_ptr<Halide::Internal::GeneratorBase> factory(const Halide::GeneratorContext &context);                          \
    }                                                                                                                               \
    namespace GEN_REGISTRY_NAME##_ns {                                                                                              \
        std::unique_ptr<Halide::Internal::GeneratorBase> factory(const Halide::GeneratorContext &context);                          \
        std::unique_ptr<Halide::Internal::GeneratorBase> factory(const Halide::GeneratorContext &context) {                         \
            auto g = ORIGINAL_REGISTRY_NAME##_ns::factory(context);                                                                 \
            g->set_generator_param_values(__VA_ARGS__);                                                                             \
            return g;                                                                                                               \
        }                                                                                                                           \
    }                                                                                                                               \
    static auto reg_##GEN_REGISTRY_NAME = Halide::Internal::RegisterGenerator(#GEN_REGISTRY_NAME, GEN_REGISTRY_NAME##_ns::factory); \
    }                                                                                                                               \
    static_assert(std::is_same<::halide_register_generator::halide_global_ns, halide_register_generator::halide_global_ns>::value,  \
                  "HALIDE_REGISTER_GENERATOR_ALIAS must be used at global scope");

#endif  // HALIDE_GENERATOR_H_<|MERGE_RESOLUTION|>--- conflicted
+++ resolved
@@ -2281,11 +2281,8 @@
     HALIDE_FORWARD_METHOD(Func, copy_to_host)
     HALIDE_FORWARD_METHOD(Func, define_extern)
     HALIDE_FORWARD_METHOD_CONST(Func, defined)
-<<<<<<< HEAD
+    HALIDE_FORWARD_METHOD_CONST(Func, dimensions)
     HALIDE_FORWARD_METHOD(Func, dma)
-=======
-    HALIDE_FORWARD_METHOD_CONST(Func, dimensions)
->>>>>>> 61f6af77
     HALIDE_FORWARD_METHOD(Func, fold_storage)
     HALIDE_FORWARD_METHOD(Func, fuse)
     HALIDE_FORWARD_METHOD(Func, gpu)
