#ifndef HALIDE_GENERATOR_H_
#define HALIDE_GENERATOR_H_

/** \file
 *
 * Generator is a class used to encapsulate the building of Funcs in user
 * pipelines. A Generator is agnostic to JIT vs AOT compilation; it can be used for
 * either purpose, but is especially convenient to use for AOT compilation.
 *
 * A Generator explicitly declares the Inputs and Outputs associated for a given
 * pipeline, and (optionally) separates the code for constructing the outputs from the code from
 * scheduling them. For instance:
 *
 * \code
 *     class Blur : public Generator<Blur> {
 *     public:
 *         Input<Func> input{"input", UInt(16), 2};
 *         Output<Func> output{"output", UInt(16), 2};
 *         void generate() {
 *             blur_x(x, y) = (input(x, y) + input(x+1, y) + input(x+2, y))/3;
 *             blur_y(x, y) = (blur_x(x, y) + blur_x(x, y+1) + blur_x(x, y+2))/3;
 *             output(x, y) = blur(x, y);
 *         }
 *         void schedule() {
 *             blur_y.split(y, y, yi, 8).parallel(y).vectorize(x, 8);
 *             blur_x.store_at(blur_y, y).compute_at(blur_y, yi).vectorize(x, 8);
 *         }
 *     private:
 *         Var x, y, xi, yi;
 *         Func blur_x, blur_y;
 *     };
 * \endcode
 *
 * Halide can compile a Generator into the correct pipeline by introspecting these
 * values and constructing an appropriate signature based on them.
 *
 * A Generator provides implementations of two methods:
 *
 *   - generate(), which must fill in all Output Func(s); it may optionally also do scheduling
 *   if no schedule() method is present.
 *   - schedule(), which (if present) should contain all scheduling code.
 *
 * Inputs can be any C++ scalar type:
 *
 * \code
 *     Input<float> radius{"radius"};
 *     Input<int32_t> increment{"increment"};
 * \endcode
 *
 * An Input<Func> is (essentially) like an ImageParam, except that it may (or may
 * not) not be backed by an actual buffer, and thus has no defined extents.
 *
 * \code
 *     Input<Func> input{"input", Float(32), 2};
 * \endcode
 *
 * You can optionally make the type and/or dimensions of Input<Func> unspecified,
 * in which case the value is simply inferred from the actual Funcs passed to them.
 * Of course, if you specify an explicit Type or Dimension, we still require the
 * input Func to match, or a compilation error results.
 *
 * \code
 *     Input<Func> input{ "input", 3 };  // require 3-dimensional Func,
 *                                       // but leave Type unspecified
 * \endcode
 *
 * A Generator must explicitly list the output(s) it produces:
 *
 * \code
 *     Output<Func> output{"output", Float(32), 2};
 * \endcode
 *
 * You can specify an output that returns a Tuple by specifying a list of Types:
 *
 * \code
 *     class Tupler : Generator<Tupler> {
 *       Input<Func> input{"input", Int(32), 2};
 *       Output<Func> output{"output", {Float(32), UInt(8)}, 2};
 *       void generate() {
 *         Var x, y;
 *         Expr a = cast<float>(input(x, y));
 *         Expr b = cast<uint8_t>(input(x, y));
 *         output(x, y) = Tuple(a, b);
 *       }
 *     };
 * \endcode
 *
 * You can also specify Output<X> for any scalar type (except for Handle types);
 * this is merely syntactic sugar on top of a zero-dimensional Func, but can be
 * quite handy, especially when used with multiple outputs:
 *
 * \code
 *     Output<float> sum{"sum"};  // equivalent to Output<Func> {"sum", Float(32), 0}
 * \endcode
 *
 * As with Input<Func>, you can optionally make the type and/or dimensions of an
 * Output<Func> unspecified; any unspecified types must be resolved via an
 * implicit GeneratorParam in order to use top-level compilation.
 *
 * You can also declare an *array* of Input or Output, by using an array type
 * as the type parameter:
 *
 * \code
 *     // Takes exactly 3 images and outputs exactly 3 sums.
 *     class SumRowsAndColumns : Generator<SumRowsAndColumns> {
 *       Input<Func[3]> inputs{"inputs", Float(32), 2};
 *       Input<int32_t[2]> extents{"extents"};
 *       Output<Func[3]> sums{"sums", Float(32), 1};
 *       void generate() {
 *         assert(inputs.size() == sums.size());
 *         // assume all inputs are same extent
 *         Expr width = extent[0];
 *         Expr height = extent[1];
 *         for (size_t i = 0; i < inputs.size(); ++i) {
 *           RDom r(0, width, 0, height);
 *           sums[i]() = 0.f;
 *           sums[i]() += inputs[i](r.x, r.y);
 *          }
 *       }
 *     };
 * \endcode
 *
 * You can also leave array size unspecified, with some caveats:
 *   - For ahead-of-time compilation, Inputs must have a concrete size specified
 *     via a GeneratorParam at build time (e.g., pyramid.size=3)
 *   - For JIT compilation via a Stub, Inputs array sizes will be inferred
 *     from the vector passed.
 *   - For ahead-of-time compilation, Outputs may specify a concrete size
 *     via a GeneratorParam at build time (e.g., pyramid.size=3), or the
 *     size can be specified via a resize() method.
 *
 * \code
 *     class Pyramid : public Generator<Pyramid> {
 *     public:
 *         GeneratorParam<int32_t> levels{"levels", 10};
 *         Input<Func> input{ "input", Float(32), 2 };
 *         Output<Func[]> pyramid{ "pyramid", Float(32), 2 };
 *         void generate() {
 *             pyramid.resize(levels);
 *             pyramid[0](x, y) = input(x, y);
 *             for (int i = 1; i < pyramid.size(); i++) {
 *                 pyramid[i](x, y) = (pyramid[i-1](2*x, 2*y) +
 *                                    pyramid[i-1](2*x+1, 2*y) +
 *                                    pyramid[i-1](2*x, 2*y+1) +
 *                                    pyramid[i-1](2*x+1, 2*y+1))/4;
 *             }
 *         }
 *     };
 * \endcode
 *
 * A Generator can also be customized via compile-time parameters (GeneratorParams),
 * which affect code generation.
 *
 * GeneratorParams, Inputs, and Outputs are (by convention) always
 * public and always declared at the top of the Generator class, in the order
 *
 * \code
 *     GeneratorParam(s)
 *     Input<Func>(s)
 *     Input<non-Func>(s)
 *     Output<Func>(s)
 * \endcode
 *
 * Note that the Inputs and Outputs will appear in the C function call in the order
 * they are declared. All Input<Func> and Output<Func> are represented as halide_buffer_t;
 * all other Input<> are the appropriate C++ scalar type. (GeneratorParams are
 * always referenced by name, not position, so their order is irrelevant.)
 *
 * All Inputs and Outputs must have explicit names, and all such names must match
 * the regex [A-Za-z][A-Za-z_0-9]* (i.e., essentially a C/C++ variable name, with
 * some extra restrictions on underscore use). By convention, the name should match
 * the member-variable name.
 *
 * You can dynamically add Inputs and Outputs to your Generator via adding a
 * configure() method; if present, it will be called before generate(). It can
 * examine GeneratorParams but it may not examine predeclared Inputs or Outputs;
 * the only thing it should do is call add_input<>() and/or add_output<>(), or call
 * set_type()/set_dimensions()/set_array_size() on an Input or Output with an unspecified type.
 * Added inputs will be appended (in order) after predeclared Inputs but before
 * any Outputs; added outputs will be appended after predeclared Outputs.
 *
 * Note that the pointers returned by add_input() and add_output() are owned
 * by the Generator and will remain valid for the Generator's lifetime; user code
 * should not attempt to delete or free them.
 *
 * \code
 *     class MultiSum : public Generator<MultiSum> {
 *     public:
 *         GeneratorParam<int32_t> input_count{"input_count", 10};
 *         Output<Func> output{ "output", Float(32), 2 };
 *
 *         void configure() {
 *             for (int i = 0; i < input_count; ++i) {
 *                 extra_inputs.push_back(
 *                     add_input<Func>("input_" + std::to_string(i), Float(32), 2);
 *             }
 *         }
 *
 *         void generate() {
 *             Expr sum = 0.f;
 *             for (int i = 0; i < input_count; ++i) {
 *                 sum += (*extra_inputs)[i](x, y);
 *             }
 *             output(x, y) = sum;
 *         }
 *     private:
 *         std::vector<Input<Func>* extra_inputs;
 *     };
 * \endcode
 *
 *  All Generators have three GeneratorParams that are implicitly provided
 *  by the base class:
 *
 *      GeneratorParam<Target> target{"target", Target()};
 *      GeneratorParam<bool> auto_schedule{"auto_schedule", false};
 *      GeneratorParam<MachineParams> machine_params{"machine_params", MachineParams::generic()};
 *
 *  - 'target' is the Halide::Target for which the Generator is producing code.
 *    It is read-only during the Generator's lifetime, and must not be modified;
 *    its value should always be filled in by the calling code: either the Halide
 *    build system (for ahead-of-time compilation), or ordinary C++ code
 *    (for JIT compilation).
 *  - 'auto_schedule' indicates whether the auto-scheduler should be run for this
 *    Generator:
 *      - if 'false', the Generator should schedule its Funcs as it sees fit.
 *      - if 'true', the Generator should only provide estimate()s for its Funcs,
 *        and not call any other scheduling methods.
 *  - 'machine_params' is only used if auto_schedule is true; it is ignored
 *    if auto_schedule is false. It provides details about the machine architecture
 *    being targeted which may be used to enhance the automatically-generated
 *    schedule.
 *
 * Generators are added to a global registry to simplify AOT build mechanics; this
 * is done by simply using the HALIDE_REGISTER_GENERATOR macro at global scope:
 *
 * \code
 *      HALIDE_REGISTER_GENERATOR(ExampleGen, jit_example)
 * \endcode
 *
 * The registered name of the Generator is provided must match the same rules as
 * Input names, above.
 *
 * Note that the class name of the generated Stub class will match the registered
 * name by default; if you want to vary it (typically, to include namespaces),
 * you can add it as an optional third argument:
 *
 * \code
 *      HALIDE_REGISTER_GENERATOR(ExampleGen, jit_example, SomeNamespace::JitExampleStub)
 * \endcode
 *
 * Note that a Generator is always executed with a specific Target assigned to it,
 * that you can access via the get_target() method. (You should *not* use the
 * global get_target_from_environment(), etc. methods provided in Target.h)
 *
 * (Note that there are older variations of Generator that differ from what's
 * documented above; these are still supported but not described here. See
 * https://github.com/halide/Halide/wiki/Old-Generator-Documentation for
 * more information.)
 */

#include <algorithm>
#include <functional>
#include <iterator>
#include <limits>
#include <memory>
#include <mutex>
#include <set>
#include <sstream>
#include <string>
#include <type_traits>
#include <utility>
#include <vector>

#include "AbstractGenerator.h"
#include "ExternalCode.h"
#include "Func.h"
#include "ImageParam.h"
#include "Introspection.h"
#include "ObjectInstanceRegistry.h"
#include "Target.h"

#if !(__cplusplus >= 201703L || _MSVC_LANG >= 201703L)
#error "Halide requires C++17 or later; please upgrade your compiler."
#endif

namespace Halide {

class GeneratorContext;

namespace Internal {

void generator_test();

class GeneratorBase;
class ValueTracker;

std::vector<Expr> parameter_constraints(const Parameter &p);

template<typename T>
HALIDE_NO_USER_CODE_INLINE std::string enum_to_string(const std::map<std::string, T> &enum_map, const T &t) {
    for (const auto &key_value : enum_map) {
        if (t == key_value.second) {
            return key_value.first;
        }
    }
    user_error << "Enumeration value not found.\n";
    return "";
}

template<typename T>
T enum_from_string(const std::map<std::string, T> &enum_map, const std::string &s) {
    auto it = enum_map.find(s);
    user_assert(it != enum_map.end()) << "Enumeration value not found: " << s << "\n";
    return it->second;
}

extern const std::map<std::string, Halide::Type> &get_halide_type_enum_map();
inline std::string halide_type_to_enum_string(const Type &t) {
    return enum_to_string(get_halide_type_enum_map(), t);
}

// Convert a Halide Type into a string representation of its C source.
// e.g., Int(32) -> "Halide::Int(32)"
std::string halide_type_to_c_source(const Type &t);

// Convert a Halide Type into a string representation of its C Source.
// e.g., Int(32) -> "int32_t"
std::string halide_type_to_c_type(const Type &t);

/** GeneratorFactoryProvider provides a way to customize the Generators
 * that are visible to generate_filter_main (which otherwise would just
 * look at the global registry of C++ Generators). */
class GeneratorFactoryProvider {
public:
    GeneratorFactoryProvider() = default;
    virtual ~GeneratorFactoryProvider() = default;

    /** Return a list of all registerd Generators that are available for use
     * with the create() method. */
    virtual std::vector<std::string> enumerate() const = 0;

    /** Create an instance of the Generator that is registered under the given
<<<<<<< HEAD
     * name. If the name isn't one returned by enumerate(), assert-fail. */
    virtual AbstractGeneratorPtr create(const std::string &name,
                                        const Halide::GeneratorContext &context) const = 0;
=======
     * name. If the name isn't one returned by enumerate(), return nullptr
     * rather than assert-fail; caller must check for a valid result. */
    virtual std::unique_ptr<GeneratorBase> create(const std::string &name,
                                                  const Halide::GeneratorContext &context) const = 0;
>>>>>>> a2e89d84

    GeneratorFactoryProvider(const GeneratorFactoryProvider &) = delete;
    GeneratorFactoryProvider &operator=(const GeneratorFactoryProvider &) = delete;
    GeneratorFactoryProvider(GeneratorFactoryProvider &&) = delete;
    GeneratorFactoryProvider &operator=(GeneratorFactoryProvider &&) = delete;
};

/** generate_filter_main() is a convenient wrapper for GeneratorRegistry::create() +
 * compile_to_files(); it can be trivially wrapped by a "real" main() to produce a
 * command-line utility for ahead-of-time filter compilation. */
int generate_filter_main(int argc, char **argv, std::ostream &error_output);

/** This overload of generate_filter_main lets you provide your own provider for how to enumerate and/or create
 * the generators based on registration name; this is useful if you want to re-use the
 * 'main' logic but avoid the global Generator registry (e.g. for bindings in languages
 * other than C++). */
int generate_filter_main(int argc, char **argv, std::ostream &error_output, const GeneratorFactoryProvider &generator_factory_provider);

/** This overload of generate_filter_main lets you provide your own provider for how to enumerate and/or create
 * the generators based on registration name; this is useful if you want to re-use the
 * 'main' logic but avoid the global Generator registry (e.g. for bindings in languages
 * other than C++). */
int generate_filter_main(int argc, char **argv, std::ostream &cerr, const GeneratorFactoryProvider &generator_factory_provider);

// select_type<> is to std::conditional as switch is to if:
// it allows a multiway compile-time type definition via the form
//
//    select_type<cond<condition1, type1>,
//                cond<condition2, type2>,
//                ....
//                cond<conditionN, typeN>>::type
//
// Note that the conditions are evaluated in order; the first evaluating to true
// is chosen.
//
// Note that if no conditions evaluate to true, the resulting type is illegal
// and will produce a compilation error. (You can provide a default by simply
// using cond<true, SomeType> as the final entry.)
template<bool B, typename T>
struct cond {
    static constexpr bool value = B;
    using type = T;
};

template<typename First, typename... Rest>
struct select_type : std::conditional<First::value, typename First::type, typename select_type<Rest...>::type> {};

template<typename First>
struct select_type<First> { using type = typename std::conditional<First::value, typename First::type, void>::type; };

class GeneratorParamInfo;

class GeneratorParamBase {
public:
    explicit GeneratorParamBase(const std::string &name);
    virtual ~GeneratorParamBase();

    inline const std::string &name() const {
        return name_;
    }

    // overload the set() function to call the right virtual method based on type.
    // This allows us to attempt to set a GeneratorParam via a
    // plain C++ type, even if we don't know the specific templated
    // subclass. Attempting to set the wrong type will assert.
    // Notice that there is no typed setter for Enums, for obvious reasons;
    // setting enums in an unknown type must fallback to using set_from_string.
    //
    // It's always a bit iffy to use macros for this, but IMHO it clarifies the situation here.
#define HALIDE_GENERATOR_PARAM_TYPED_SETTER(TYPE) \
    virtual void set(const TYPE &new_value) = 0;

    HALIDE_GENERATOR_PARAM_TYPED_SETTER(bool)
    HALIDE_GENERATOR_PARAM_TYPED_SETTER(int8_t)
    HALIDE_GENERATOR_PARAM_TYPED_SETTER(int16_t)
    HALIDE_GENERATOR_PARAM_TYPED_SETTER(int32_t)
    HALIDE_GENERATOR_PARAM_TYPED_SETTER(int64_t)
    HALIDE_GENERATOR_PARAM_TYPED_SETTER(uint8_t)
    HALIDE_GENERATOR_PARAM_TYPED_SETTER(uint16_t)
    HALIDE_GENERATOR_PARAM_TYPED_SETTER(uint32_t)
    HALIDE_GENERATOR_PARAM_TYPED_SETTER(uint64_t)
    HALIDE_GENERATOR_PARAM_TYPED_SETTER(float)
    HALIDE_GENERATOR_PARAM_TYPED_SETTER(double)
    HALIDE_GENERATOR_PARAM_TYPED_SETTER(Target)
    HALIDE_GENERATOR_PARAM_TYPED_SETTER(MachineParams)
    HALIDE_GENERATOR_PARAM_TYPED_SETTER(Type)
    HALIDE_GENERATOR_PARAM_TYPED_SETTER(LoopLevel)

#undef HALIDE_GENERATOR_PARAM_TYPED_SETTER

    // Add overloads for string and char*
    void set(const std::string &new_value) {
        set_from_string(new_value);
    }
    void set(const char *new_value) {
        set_from_string(std::string(new_value));
    }

protected:
    friend class GeneratorBase;
    friend class GeneratorParamInfo;
    friend class StubEmitter;

    void check_value_readable() const;
    void check_value_writable() const;

    // All GeneratorParams are settable from string.
    virtual void set_from_string(const std::string &value_string) = 0;

    virtual std::string call_to_string(const std::string &v) const = 0;
    virtual std::string get_c_type() const = 0;

    virtual std::string get_type_decls() const {
        return "";
    }

    virtual std::string get_default_value() const = 0;

    virtual bool is_synthetic_param() const {
        return false;
    }

    virtual bool is_looplevel_param() const {
        return false;
    }

    void fail_wrong_type(const char *type);

private:
    const std::string name_;

    // Generator which owns this GeneratorParam. Note that this will be null
    // initially; the GeneratorBase itself will set this field when it initially
    // builds its info about params. However, since it (generally) isn't
    // appropriate for GeneratorParam<> to be declared outside of a Generator,
    // all reasonable non-testing code should expect this to be non-null.
    GeneratorBase *generator{nullptr};

public:
    GeneratorParamBase(const GeneratorParamBase &) = delete;
    GeneratorParamBase &operator=(const GeneratorParamBase &) = delete;
    GeneratorParamBase(GeneratorParamBase &&) = delete;
    GeneratorParamBase &operator=(GeneratorParamBase &&) = delete;
};

// This is strictly some syntactic sugar to suppress certain compiler warnings.
template<typename FROM, typename TO>
struct Convert {
    template<typename TO2 = TO, typename std::enable_if<!std::is_same<TO2, bool>::value>::type * = nullptr>
    inline static TO2 value(const FROM &from) {
        return static_cast<TO2>(from);
    }

    template<typename TO2 = TO, typename std::enable_if<std::is_same<TO2, bool>::value>::type * = nullptr>
    inline static TO2 value(const FROM &from) {
        return from != 0;
    }
};

template<typename T>
class GeneratorParamImpl : public GeneratorParamBase {
public:
    using type = T;

    GeneratorParamImpl(const std::string &name, const T &value)
        : GeneratorParamBase(name), value_(value) {
    }

    T value() const {
        this->check_value_readable();
        return value_;
    }

    operator T() const {
        return this->value();
    }

    operator Expr() const {
        return make_const(type_of<T>(), this->value());
    }

#define HALIDE_GENERATOR_PARAM_TYPED_SETTER(TYPE)  \
    void set(const TYPE &new_value) override {     \
        typed_setter_impl<TYPE>(new_value, #TYPE); \
    }

    HALIDE_GENERATOR_PARAM_TYPED_SETTER(bool)
    HALIDE_GENERATOR_PARAM_TYPED_SETTER(int8_t)
    HALIDE_GENERATOR_PARAM_TYPED_SETTER(int16_t)
    HALIDE_GENERATOR_PARAM_TYPED_SETTER(int32_t)
    HALIDE_GENERATOR_PARAM_TYPED_SETTER(int64_t)
    HALIDE_GENERATOR_PARAM_TYPED_SETTER(uint8_t)
    HALIDE_GENERATOR_PARAM_TYPED_SETTER(uint16_t)
    HALIDE_GENERATOR_PARAM_TYPED_SETTER(uint32_t)
    HALIDE_GENERATOR_PARAM_TYPED_SETTER(uint64_t)
    HALIDE_GENERATOR_PARAM_TYPED_SETTER(float)
    HALIDE_GENERATOR_PARAM_TYPED_SETTER(double)
    HALIDE_GENERATOR_PARAM_TYPED_SETTER(Target)
    HALIDE_GENERATOR_PARAM_TYPED_SETTER(MachineParams)
    HALIDE_GENERATOR_PARAM_TYPED_SETTER(Type)
    HALIDE_GENERATOR_PARAM_TYPED_SETTER(LoopLevel)

#undef HALIDE_GENERATOR_PARAM_TYPED_SETTER

    // Overload for std::string.
    void set(const std::string &new_value) {
        check_value_writable();
        value_ = new_value;
    }

protected:
    virtual void set_impl(const T &new_value) {
        check_value_writable();
        value_ = new_value;
    }

    // Needs to be protected to allow GeneratorParam<LoopLevel>::set() override
    T value_;

private:
    // If FROM->T is not legal, fail
    template<typename FROM, typename std::enable_if<
                                !std::is_convertible<FROM, T>::value>::type * = nullptr>
    HALIDE_ALWAYS_INLINE void typed_setter_impl(const FROM &, const char *msg) {
        fail_wrong_type(msg);
    }

    // If FROM and T are identical, just assign
    template<typename FROM, typename std::enable_if<
                                std::is_same<FROM, T>::value>::type * = nullptr>
    HALIDE_ALWAYS_INLINE void typed_setter_impl(const FROM &value, const char *msg) {
        check_value_writable();
        value_ = value;
    }

    // If both FROM->T and T->FROM are legal, ensure it's lossless
    template<typename FROM, typename std::enable_if<
                                !std::is_same<FROM, T>::value &&
                                std::is_convertible<FROM, T>::value &&
                                std::is_convertible<T, FROM>::value>::type * = nullptr>
    HALIDE_ALWAYS_INLINE void typed_setter_impl(const FROM &value, const char *msg) {
        check_value_writable();
        const T t = Convert<FROM, T>::value(value);
        const FROM value2 = Convert<T, FROM>::value(t);
        if (value2 != value) {
            fail_wrong_type(msg);
        }
        value_ = t;
    }

    // If FROM->T is legal but T->FROM is not, just assign
    template<typename FROM, typename std::enable_if<
                                !std::is_same<FROM, T>::value &&
                                std::is_convertible<FROM, T>::value &&
                                !std::is_convertible<T, FROM>::value>::type * = nullptr>
    HALIDE_ALWAYS_INLINE void typed_setter_impl(const FROM &value, const char *msg) {
        check_value_writable();
        value_ = value;
    }
};

// Stubs for type-specific implementations of GeneratorParam, to avoid
// many complex enable_if<> statements that were formerly spread through the
// implementation. Note that not all of these need to be templated classes,
// (e.g. for GeneratorParam_Target, T == Target always), but are declared
// that way for symmetry of declaration.
template<typename T>
class GeneratorParam_Target : public GeneratorParamImpl<T> {
public:
    GeneratorParam_Target(const std::string &name, const T &value)
        : GeneratorParamImpl<T>(name, value) {
    }

    void set_from_string(const std::string &new_value_string) override {
        this->set(Target(new_value_string));
    }

    std::string get_default_value() const override {
        return this->value().to_string();
    }

    std::string call_to_string(const std::string &v) const override {
        std::ostringstream oss;
        oss << v << ".to_string()";
        return oss.str();
    }

    std::string get_c_type() const override {
        return "Target";
    }
};

template<typename T>
class GeneratorParam_MachineParams : public GeneratorParamImpl<T> {
public:
    GeneratorParam_MachineParams(const std::string &name, const T &value)
        : GeneratorParamImpl<T>(name, value) {
    }

    void set_from_string(const std::string &new_value_string) override {
        this->set(MachineParams(new_value_string));
    }

    std::string get_default_value() const override {
        return this->value().to_string();
    }

    std::string call_to_string(const std::string &v) const override {
        std::ostringstream oss;
        oss << v << ".to_string()";
        return oss.str();
    }

    std::string get_c_type() const override {
        return "MachineParams";
    }
};

class GeneratorParam_LoopLevel : public GeneratorParamImpl<LoopLevel> {
public:
    GeneratorParam_LoopLevel(const std::string &name, const LoopLevel &value)
        : GeneratorParamImpl<LoopLevel>(name, value) {
    }

    using GeneratorParamImpl<LoopLevel>::set;

    void set(const LoopLevel &value) override {
        // Don't call check_value_writable(): It's OK to set a LoopLevel after generate().
        // check_value_writable();

        // This looks odd, but is deliberate:

        // First, mutate the existing contents to match the value passed in,
        // so that any existing usage of the LoopLevel now uses the newer value.
        // (Strictly speaking, this is really only necessary if this method
        // is called after generate(): before generate(), there is no usage
        // to be concerned with.)
        value_.set(value);

        // Then, reset the value itself so that it points to the same LoopLevelContents
        // as the value passed in. (Strictly speaking, this is really only
        // useful if this method is called before generate(): afterwards, it's
        // too late to alter the code to refer to a different LoopLevelContents.)
        value_ = value;
    }

    void set_from_string(const std::string &new_value_string) override {
        if (new_value_string == "root") {
            this->set(LoopLevel::root());
        } else if (new_value_string == "inlined") {
            this->set(LoopLevel::inlined());
        } else {
            user_error << "Unable to parse " << this->name() << ": " << new_value_string;
        }
    }

    std::string get_default_value() const override {
        // This is dodgy but safe in this case: we want to
        // see what the value of our LoopLevel is *right now*,
        // so we make a copy and lock the copy so we can inspect it.
        // (Note that ordinarily this is a bad idea, since LoopLevels
        // can be mutated later on; however, this method is only
        // called by the Generator infrastructure, on LoopLevels that
        // will never be mutated, so this is really just an elaborate way
        // to avoid runtime assertions.)
        LoopLevel copy;
        copy.set(this->value());
        copy.lock();
        if (copy.is_inlined()) {
            return "LoopLevel::inlined()";
        } else if (copy.is_root()) {
            return "LoopLevel::root()";
        } else {
            internal_error;
            return "";
        }
    }

    std::string call_to_string(const std::string &v) const override {
        internal_error;
        return std::string();
    }

    std::string get_c_type() const override {
        return "LoopLevel";
    }

    bool is_looplevel_param() const override {
        return true;
    }
};

template<typename T>
class GeneratorParam_Arithmetic : public GeneratorParamImpl<T> {
public:
    GeneratorParam_Arithmetic(const std::string &name,
                              const T &value,
                              const T &min = std::numeric_limits<T>::lowest(),
                              const T &max = std::numeric_limits<T>::max())
        : GeneratorParamImpl<T>(name, value), min(min), max(max) {
        // call set() to ensure value is clamped to min/max
        this->set(value);
    }

    void set_impl(const T &new_value) override {
        user_assert(new_value >= min && new_value <= max) << "Value out of range: " << new_value;
        GeneratorParamImpl<T>::set_impl(new_value);
    }

    void set_from_string(const std::string &new_value_string) override {
        std::istringstream iss(new_value_string);
        T t;
        // All one-byte ints int8 and uint8 should be parsed as integers, not chars --
        // including 'char' itself. (Note that sizeof(bool) is often-but-not-always-1,
        // so be sure to exclude that case.)
        if (sizeof(T) == sizeof(char) && !std::is_same<T, bool>::value) {
            int i;
            iss >> i;
            t = (T)i;
        } else {
            iss >> t;
        }
        user_assert(!iss.fail() && iss.get() == EOF) << "Unable to parse: " << new_value_string;
        this->set(t);
    }

    std::string get_default_value() const override {
        std::ostringstream oss;
        oss << this->value();
        if (std::is_same<T, float>::value) {
            // If the constant has no decimal point ("1")
            // we must append one before appending "f"
            if (oss.str().find('.') == std::string::npos) {
                oss << ".";
            }
            oss << "f";
        }
        return oss.str();
    }

    std::string call_to_string(const std::string &v) const override {
        std::ostringstream oss;
        oss << "std::to_string(" << v << ")";
        return oss.str();
    }

    std::string get_c_type() const override {
        std::ostringstream oss;
        if (std::is_same<T, float>::value) {
            return "float";
        } else if (std::is_same<T, double>::value) {
            return "double";
        } else if (std::is_integral<T>::value) {
            if (std::is_unsigned<T>::value) {
                oss << "u";
            }
            oss << "int" << (sizeof(T) * 8) << "_t";
            return oss.str();
        } else {
            user_error << "Unknown arithmetic type\n";
            return "";
        }
    }

private:
    const T min, max;
};

template<typename T>
class GeneratorParam_Bool : public GeneratorParam_Arithmetic<T> {
public:
    GeneratorParam_Bool(const std::string &name, const T &value)
        : GeneratorParam_Arithmetic<T>(name, value) {
    }

    void set_from_string(const std::string &new_value_string) override {
        bool v = false;
        if (new_value_string == "true" || new_value_string == "True") {
            v = true;
        } else if (new_value_string == "false" || new_value_string == "False") {
            v = false;
        } else {
            user_assert(false) << "Unable to parse bool: " << new_value_string;
        }
        this->set(v);
    }

    std::string get_default_value() const override {
        return this->value() ? "true" : "false";
    }

    std::string call_to_string(const std::string &v) const override {
        std::ostringstream oss;
        oss << "std::string((" << v << ") ? \"true\" : \"false\")";
        return oss.str();
    }

    std::string get_c_type() const override {
        return "bool";
    }
};

template<typename T>
class GeneratorParam_Enum : public GeneratorParamImpl<T> {
public:
    GeneratorParam_Enum(const std::string &name, const T &value, const std::map<std::string, T> &enum_map)
        : GeneratorParamImpl<T>(name, value), enum_map(enum_map) {
    }

    // define a "set" that takes our specific enum (but don't hide the inherited virtual functions)
    using GeneratorParamImpl<T>::set;

    template<typename T2 = T, typename std::enable_if<!std::is_same<T2, Type>::value>::type * = nullptr>
    void set(const T &e) {
        this->set_impl(e);
    }

    void set_from_string(const std::string &new_value_string) override {
        auto it = enum_map.find(new_value_string);
        user_assert(it != enum_map.end()) << "Enumeration value not found: " << new_value_string;
        this->set_impl(it->second);
    }

    std::string call_to_string(const std::string &v) const override {
        return "Enum_" + this->name() + "_map().at(" + v + ")";
    }

    std::string get_c_type() const override {
        return "Enum_" + this->name();
    }

    std::string get_default_value() const override {
        return "Enum_" + this->name() + "::" + enum_to_string(enum_map, this->value());
    }

    std::string get_type_decls() const override {
        std::ostringstream oss;
        oss << "enum class Enum_" << this->name() << " {\n";
        for (auto key_value : enum_map) {
            oss << "  " << key_value.first << ",\n";
        }
        oss << "};\n";
        oss << "\n";

        // TODO: since we generate the enums, we could probably just use a vector (or array!) rather than a map,
        // since we can ensure that the enum values are a nice tight range.
        oss << "inline HALIDE_NO_USER_CODE_INLINE const std::map<Enum_" << this->name() << ", std::string>& Enum_" << this->name() << "_map() {\n";
        oss << "  static const std::map<Enum_" << this->name() << ", std::string> m = {\n";
        for (auto key_value : enum_map) {
            oss << "    { Enum_" << this->name() << "::" << key_value.first << ", \"" << key_value.first << "\"},\n";
        }
        oss << "  };\n";
        oss << "  return m;\n";
        oss << "};\n";
        return oss.str();
    }

private:
    const std::map<std::string, T> enum_map;
};

template<typename T>
class GeneratorParam_Type : public GeneratorParam_Enum<T> {
public:
    GeneratorParam_Type(const std::string &name, const T &value)
        : GeneratorParam_Enum<T>(name, value, get_halide_type_enum_map()) {
    }

    std::string call_to_string(const std::string &v) const override {
        return "Halide::Internal::halide_type_to_enum_string(" + v + ")";
    }

    std::string get_c_type() const override {
        return "Type";
    }

    std::string get_default_value() const override {
        return halide_type_to_c_source(this->value());
    }

    std::string get_type_decls() const override {
        return "";
    }
};

template<typename T>
class GeneratorParam_String : public Internal::GeneratorParamImpl<T> {
public:
    GeneratorParam_String(const std::string &name, const std::string &value)
        : GeneratorParamImpl<T>(name, value) {
    }
    void set_from_string(const std::string &new_value_string) override {
        this->set(new_value_string);
    }

    std::string get_default_value() const override {
        return "\"" + this->value() + "\"";
    }

    std::string call_to_string(const std::string &v) const override {
        return v;
    }

    std::string get_c_type() const override {
        return "std::string";
    }
};

template<typename T>
using GeneratorParamImplBase =
    typename select_type<
        cond<std::is_same<T, Target>::value, GeneratorParam_Target<T>>,
        cond<std::is_same<T, MachineParams>::value, GeneratorParam_MachineParams<T>>,
        cond<std::is_same<T, LoopLevel>::value, GeneratorParam_LoopLevel>,
        cond<std::is_same<T, std::string>::value, GeneratorParam_String<T>>,
        cond<std::is_same<T, Type>::value, GeneratorParam_Type<T>>,
        cond<std::is_same<T, bool>::value, GeneratorParam_Bool<T>>,
        cond<std::is_arithmetic<T>::value, GeneratorParam_Arithmetic<T>>,
        cond<std::is_enum<T>::value, GeneratorParam_Enum<T>>>::type;

}  // namespace Internal

/** GeneratorParam is a templated class that can be used to modify the behavior
 * of the Generator at code-generation time. GeneratorParams are commonly
 * specified in build files (e.g. Makefile) to customize the behavior of
 * a given Generator, thus they have a very constrained set of types to allow
 * for efficient specification via command-line flags. A GeneratorParam can be:
 *   - any float or int type.
 *   - bool
 *   - enum
 *   - Halide::Target
 *   - Halide::Type
 *   - std::string
 * Please don't use std::string unless there's no way to do what you want with some
 * other type; in particular, don't use this if you can use enum instead.
 * All GeneratorParams have a default value. Arithmetic types can also
 * optionally specify min and max. Enum types must specify a string-to-value
 * map.
 *
 * Halide::Type is treated as though it were an enum, with the mappings:
 *
 *   "int8"     Halide::Int(8)
 *   "int16"    Halide::Int(16)
 *   "int32"    Halide::Int(32)
 *   "uint8"    Halide::UInt(8)
 *   "uint16"   Halide::UInt(16)
 *   "uint32"   Halide::UInt(32)
 *   "float32"  Halide::Float(32)
 *   "float64"  Halide::Float(64)
 *
 * No vector Types are currently supported by this mapping.
 *
 */
template<typename T>
class GeneratorParam : public Internal::GeneratorParamImplBase<T> {
public:
    template<typename T2 = T, typename std::enable_if<!std::is_same<T2, std::string>::value>::type * = nullptr>
    GeneratorParam(const std::string &name, const T &value)
        : Internal::GeneratorParamImplBase<T>(name, value) {
    }

    GeneratorParam(const std::string &name, const T &value, const T &min, const T &max)
        : Internal::GeneratorParamImplBase<T>(name, value, min, max) {
    }

    GeneratorParam(const std::string &name, const T &value, const std::map<std::string, T> &enum_map)
        : Internal::GeneratorParamImplBase<T>(name, value, enum_map) {
    }

    GeneratorParam(const std::string &name, const std::string &value)
        : Internal::GeneratorParamImplBase<T>(name, value) {
    }
};

/** Addition between GeneratorParam<T> and any type that supports operator+ with T.
 * Returns type of underlying operator+. */
// @{
template<typename Other, typename T>
auto operator+(const Other &a, const GeneratorParam<T> &b) -> decltype(a + (T)b) {
    return a + (T)b;
}
template<typename Other, typename T>
auto operator+(const GeneratorParam<T> &a, const Other &b) -> decltype((T)a + b) {
    return (T)a + b;
}
// @}

/** Subtraction between GeneratorParam<T> and any type that supports operator- with T.
 * Returns type of underlying operator-. */
// @{
template<typename Other, typename T>
auto operator-(const Other &a, const GeneratorParam<T> &b) -> decltype(a - (T)b) {
    return a - (T)b;
}
template<typename Other, typename T>
auto operator-(const GeneratorParam<T> &a, const Other &b) -> decltype((T)a - b) {
    return (T)a - b;
}
// @}

/** Multiplication between GeneratorParam<T> and any type that supports operator* with T.
 * Returns type of underlying operator*. */
// @{
template<typename Other, typename T>
auto operator*(const Other &a, const GeneratorParam<T> &b) -> decltype(a * (T)b) {
    return a * (T)b;
}
template<typename Other, typename T>
auto operator*(const GeneratorParam<T> &a, const Other &b) -> decltype((T)a * b) {
    return (T)a * b;
}
// @}

/** Division between GeneratorParam<T> and any type that supports operator/ with T.
 * Returns type of underlying operator/. */
// @{
template<typename Other, typename T>
auto operator/(const Other &a, const GeneratorParam<T> &b) -> decltype(a / (T)b) {
    return a / (T)b;
}
template<typename Other, typename T>
auto operator/(const GeneratorParam<T> &a, const Other &b) -> decltype((T)a / b) {
    return (T)a / b;
}
// @}

/** Modulo between GeneratorParam<T> and any type that supports operator% with T.
 * Returns type of underlying operator%. */
// @{
template<typename Other, typename T>
auto operator%(const Other &a, const GeneratorParam<T> &b) -> decltype(a % (T)b) {
    return a % (T)b;
}
template<typename Other, typename T>
auto operator%(const GeneratorParam<T> &a, const Other &b) -> decltype((T)a % b) {
    return (T)a % b;
}
// @}

/** Greater than comparison between GeneratorParam<T> and any type that supports operator> with T.
 * Returns type of underlying operator>. */
// @{
template<typename Other, typename T>
auto operator>(const Other &a, const GeneratorParam<T> &b) -> decltype(a > (T)b) {
    return a > (T)b;
}
template<typename Other, typename T>
auto operator>(const GeneratorParam<T> &a, const Other &b) -> decltype((T)a > b) {
    return (T)a > b;
}
// @}

/** Less than comparison between GeneratorParam<T> and any type that supports operator< with T.
 * Returns type of underlying operator<. */
// @{
template<typename Other, typename T>
auto operator<(const Other &a, const GeneratorParam<T> &b) -> decltype(a < (T)b) {
    return a < (T)b;
}
template<typename Other, typename T>
auto operator<(const GeneratorParam<T> &a, const Other &b) -> decltype((T)a < b) {
    return (T)a < b;
}
// @}

/** Greater than or equal comparison between GeneratorParam<T> and any type that supports operator>= with T.
 * Returns type of underlying operator>=. */
// @{
template<typename Other, typename T>
auto operator>=(const Other &a, const GeneratorParam<T> &b) -> decltype(a >= (T)b) {
    return a >= (T)b;
}
template<typename Other, typename T>
auto operator>=(const GeneratorParam<T> &a, const Other &b) -> decltype((T)a >= b) {
    return (T)a >= b;
}
// @}

/** Less than or equal comparison between GeneratorParam<T> and any type that supports operator<= with T.
 * Returns type of underlying operator<=. */
// @{
template<typename Other, typename T>
auto operator<=(const Other &a, const GeneratorParam<T> &b) -> decltype(a <= (T)b) {
    return a <= (T)b;
}
template<typename Other, typename T>
auto operator<=(const GeneratorParam<T> &a, const Other &b) -> decltype((T)a <= b) {
    return (T)a <= b;
}
// @}

/** Equality comparison between GeneratorParam<T> and any type that supports operator== with T.
 * Returns type of underlying operator==. */
// @{
template<typename Other, typename T>
auto operator==(const Other &a, const GeneratorParam<T> &b) -> decltype(a == (T)b) {
    return a == (T)b;
}
template<typename Other, typename T>
auto operator==(const GeneratorParam<T> &a, const Other &b) -> decltype((T)a == b) {
    return (T)a == b;
}
// @}

/** Inequality comparison between between GeneratorParam<T> and any type that supports operator!= with T.
 * Returns type of underlying operator!=. */
// @{
template<typename Other, typename T>
auto operator!=(const Other &a, const GeneratorParam<T> &b) -> decltype(a != (T)b) {
    return a != (T)b;
}
template<typename Other, typename T>
auto operator!=(const GeneratorParam<T> &a, const Other &b) -> decltype((T)a != b) {
    return (T)a != b;
}
// @}

/** Logical and between between GeneratorParam<T> and any type that supports operator&& with T.
 * Returns type of underlying operator&&. */
// @{
template<typename Other, typename T>
auto operator&&(const Other &a, const GeneratorParam<T> &b) -> decltype(a && (T)b) {
    return a && (T)b;
}
template<typename Other, typename T>
auto operator&&(const GeneratorParam<T> &a, const Other &b) -> decltype((T)a && b) {
    return (T)a && b;
}
template<typename T>
auto operator&&(const GeneratorParam<T> &a, const GeneratorParam<T> &b) -> decltype((T)a && (T)b) {
    return (T)a && (T)b;
}
// @}

/** Logical or between between GeneratorParam<T> and any type that supports operator|| with T.
 * Returns type of underlying operator||. */
// @{
template<typename Other, typename T>
auto operator||(const Other &a, const GeneratorParam<T> &b) -> decltype(a || (T)b) {
    return a || (T)b;
}
template<typename Other, typename T>
auto operator||(const GeneratorParam<T> &a, const Other &b) -> decltype((T)a || b) {
    return (T)a || b;
}
template<typename T>
auto operator||(const GeneratorParam<T> &a, const GeneratorParam<T> &b) -> decltype((T)a || (T)b) {
    return (T)a || (T)b;
}
// @}

/* min and max are tricky as the language support for these is in the std
 * namespace. In order to make this work, forwarding functions are used that
 * are declared in a namespace that has std::min and std::max in scope.
 */
namespace Internal {
namespace GeneratorMinMax {

using std::max;
using std::min;

template<typename Other, typename T>
auto min_forward(const Other &a, const GeneratorParam<T> &b) -> decltype(min(a, (T)b)) {
    return min(a, (T)b);
}
template<typename Other, typename T>
auto min_forward(const GeneratorParam<T> &a, const Other &b) -> decltype(min((T)a, b)) {
    return min((T)a, b);
}

template<typename Other, typename T>
auto max_forward(const Other &a, const GeneratorParam<T> &b) -> decltype(max(a, (T)b)) {
    return max(a, (T)b);
}
template<typename Other, typename T>
auto max_forward(const GeneratorParam<T> &a, const Other &b) -> decltype(max((T)a, b)) {
    return max((T)a, b);
}

}  // namespace GeneratorMinMax
}  // namespace Internal

/** Compute minimum between GeneratorParam<T> and any type that supports min with T.
 * Will automatically import std::min. Returns type of underlying min call. */
// @{
template<typename Other, typename T>
auto min(const Other &a, const GeneratorParam<T> &b) -> decltype(Internal::GeneratorMinMax::min_forward(a, b)) {
    return Internal::GeneratorMinMax::min_forward(a, b);
}
template<typename Other, typename T>
auto min(const GeneratorParam<T> &a, const Other &b) -> decltype(Internal::GeneratorMinMax::min_forward(a, b)) {
    return Internal::GeneratorMinMax::min_forward(a, b);
}
// @}

/** Compute the maximum value between GeneratorParam<T> and any type that supports max with T.
 * Will automatically import std::max. Returns type of underlying max call. */
// @{
template<typename Other, typename T>
auto max(const Other &a, const GeneratorParam<T> &b) -> decltype(Internal::GeneratorMinMax::max_forward(a, b)) {
    return Internal::GeneratorMinMax::max_forward(a, b);
}
template<typename Other, typename T>
auto max(const GeneratorParam<T> &a, const Other &b) -> decltype(Internal::GeneratorMinMax::max_forward(a, b)) {
    return Internal::GeneratorMinMax::max_forward(a, b);
}
// @}

/** Not operator for GeneratorParam */
template<typename T>
auto operator!(const GeneratorParam<T> &a) -> decltype(!(T)a) {
    return !(T)a;
}

namespace Internal {

template<typename T2>
class GeneratorInput_Buffer;

/**
 * StubInputBuffer is the placeholder that a Stub uses when it requires
 * a Buffer for an input (rather than merely a Func or Expr). It is constructed
 * to allow only two possible sorts of input:
 * -- Assignment of an Input<Buffer<>>, with compatible type and dimensions,
 * essentially allowing us to pipe a parameter from an enclosing Generator to an internal Stub.
 * -- Assignment of a Buffer<>, with compatible type and dimensions,
 * causing the Input<Buffer<>> to become a precompiled buffer in the generated code.
 */
template<typename T = void, int Dims = Buffer<>::AnyDims>
class StubInputBuffer {
    friend class StubInput;
    template<typename T2>
    friend class GeneratorInput_Buffer;
    template<typename T2, int D2>
    friend class StubInputBuffer;

    Parameter parameter_;

    HALIDE_NO_USER_CODE_INLINE explicit StubInputBuffer(const Parameter &p)
        : parameter_(p) {
        // Create an empty 1-element buffer with the right runtime typing and dimensions,
        // which we'll use only to pass to can_convert_from() to verify this
        // Parameter is compatible with our constraints.
        Buffer<> other(p.type(), nullptr, std::vector<int>(p.dimensions(), 1));
        internal_assert((Buffer<T, Dims>::can_convert_from(other)));
    }

    template<typename T2, int D2>
    HALIDE_NO_USER_CODE_INLINE static Parameter parameter_from_buffer(const Buffer<T2, D2> &b) {
        internal_assert(b.defined());
        user_assert((Buffer<T, Dims>::can_convert_from(b)));
        Parameter p(b.type(), true, b.dimensions());
        p.set_buffer(b);
        return p;
    }

public:
    StubInputBuffer() = default;

    // *not* explicit -- this ctor should only be used when you want
    // to pass a literal Buffer<> for a Stub Input; this Buffer<> will be
    // compiled into the Generator's product, rather than becoming
    // a runtime Parameter.
    template<typename T2, int D2>
    StubInputBuffer(const Buffer<T2, D2> &b)
        : parameter_(parameter_from_buffer(b)) {
    }

    template<typename T2>
    static std::vector<Parameter> to_parameter_vector(const StubInputBuffer<T2> &t) {
        return {t.parameter_};
    }

    template<typename T2>
    static std::vector<Parameter> to_parameter_vector(const std::vector<StubInputBuffer<T2>> &v) {
        std::vector<Parameter> r;
        r.reserve(v.size());
        for (const auto &s : v) {
            r.push_back(s.parameter_);
        }
        return r;
    }
};

class AbstractGenerator;

class StubOutputBufferBase {
protected:
    Func f;
    std::shared_ptr<AbstractGenerator> generator;

    Target get_target() const;

    StubOutputBufferBase();
    explicit StubOutputBufferBase(const Func &f, const std::shared_ptr<AbstractGenerator> &generator);

public:
    Realization realize(std::vector<int32_t> sizes);

    template<typename... Args>
    Realization realize(Args &&...args) {
        return f.realize(std::forward<Args>(args)..., get_target());
    }

    template<typename Dst>
    void realize(Dst dst) {
        f.realize(dst, get_target());
    }
};

/**
 * StubOutputBuffer is the placeholder that a Stub uses when it requires
 * a Buffer for an output (rather than merely a Func). It is constructed
 * to allow only two possible sorts of things:
 * -- Assignment to an Output<Buffer<>>, with compatible type and dimensions,
 * essentially allowing us to pipe a parameter from the result of a Stub to an
 * enclosing Generator
 * -- Realization into a Buffer<>; this is useful only in JIT compilation modes
 * (and shouldn't be usable otherwise)
 *
 * It is deliberate that StubOutputBuffer is not (easily) convertible to Func.
 */
template<typename T = void>
class StubOutputBuffer : public StubOutputBufferBase {
    template<typename T2>
    friend class GeneratorOutput_Buffer;
    explicit StubOutputBuffer(const Func &f, const std::shared_ptr<AbstractGenerator> &generator)
        : StubOutputBufferBase(f, generator) {
    }

public:
    StubOutputBuffer() = default;

    static std::vector<StubOutputBuffer<T>> to_output_buffers(const std::vector<Func> &v,
                                                              const std::shared_ptr<AbstractGenerator> &generator) {
        std::vector<StubOutputBuffer<T>> result;
        for (const Func &f : v) {
            result.push_back(StubOutputBuffer<T>(f, generator));
        }
        return result;
    }
};

// This is a union-like class that allows for convenient initialization of Stub Inputs
// via initializer-list syntax; it is only used in situations where the
// downstream consumer will be able to explicitly check that each value is
// of the expected/required kind.
class StubInput {
    const ArgInfoKind kind_;
    // Exactly one of the following fields should be defined:
    const Parameter parameter_;
    const Func func_;
    const Expr expr_;

public:
    // *not* explicit.
    template<typename T2>
    StubInput(const StubInputBuffer<T2> &b)
        : kind_(ArgInfoKind::Buffer), parameter_(b.parameter_), func_(), expr_() {
    }
    StubInput(const Parameter &p)
        : kind_(ArgInfoKind::Buffer), parameter_(p), func_(), expr_() {
    }
    StubInput(const Func &f)
        : kind_(ArgInfoKind::Function), parameter_(), func_(f), expr_() {
    }
    StubInput(const Expr &e)
        : kind_(ArgInfoKind::Scalar), parameter_(), func_(), expr_(e) {
    }

    ArgInfoKind kind() const {
        return kind_;
    }

    Parameter parameter() const {
        internal_assert(kind_ == ArgInfoKind::Buffer);
        return parameter_;
    }

    Func func() const {
        internal_assert(kind_ == ArgInfoKind::Function);
        return func_;
    }

    Expr expr() const {
        internal_assert(kind_ == ArgInfoKind::Scalar);
        return expr_;
    }
};

/** GIOBase is the base class for all GeneratorInput<> and GeneratorOutput<>
 * instantiations; it is not part of the public API and should never be
 * used directly by user code.
 *
 * Every GIOBase instance can be either a single value or an array-of-values;
 * each of these values can be an Expr or a Func. (Note that for an
 * array-of-values, the types/dimensions of all values in the array must match.)
 *
 * A GIOBase can have multiple Types, in which case it represents a Tuple.
 * (Note that Tuples are currently only supported for GeneratorOutput, but
 * it is likely that GeneratorInput will be extended to support Tuple as well.)
 *
 * The array-size, type(s), and dimensions can all be left "unspecified" at
 * creation time, in which case they may assume values provided by a Stub.
 * (It is important to note that attempting to use a GIOBase with unspecified
 * values will assert-fail; you must ensure that all unspecified values are
 * filled in prior to use.)
 */
class GIOBase {
public:
    bool array_size_defined() const;
    size_t array_size() const;
    virtual bool is_array() const;

    const std::string &name() const;
    ArgInfoKind kind() const;

    bool types_defined() const;
    const std::vector<Type> &types() const;
    Type type() const;

    bool dims_defined() const;
    int dims() const;

    const std::vector<Func> &funcs() const;
    const std::vector<Expr> &exprs() const;

    virtual ~GIOBase() = default;

    void set_type(const Type &type);
    void set_dimensions(int dims);
    void set_array_size(int size);

protected:
    GIOBase(size_t array_size,
            const std::string &name,
            ArgInfoKind kind,
            const std::vector<Type> &types,
            int dims);

    friend class GeneratorBase;
    friend class GeneratorParamInfo;

    mutable int array_size_;  // always 1 if is_array() == false.
                              // -1 if is_array() == true but unspecified.

    const std::string name_;
    const ArgInfoKind kind_;
    mutable std::vector<Type> types_;  // empty if type is unspecified
    mutable int dims_;                 // -1 if dim is unspecified

    // Exactly one of these will have nonzero length
    std::vector<Func> funcs_;
    std::vector<Expr> exprs_;

    // Generator which owns this Input or Output. Note that this will be null
    // initially; the GeneratorBase itself will set this field when it initially
    // builds its info about params. However, since it isn't
    // appropriate for Input<> or Output<> to be declared outside of a Generator,
    // all reasonable non-testing code should expect this to be non-null.
    GeneratorBase *generator{nullptr};

    std::string array_name(size_t i) const;

    virtual void verify_internals();

    void check_matching_array_size(size_t size) const;
    void check_matching_types(const std::vector<Type> &t) const;
    void check_matching_dims(int d) const;

    template<typename ElemType>
    const std::vector<ElemType> &get_values() const;

    void check_gio_access() const;

    virtual void check_value_writable() const = 0;

    virtual const char *input_or_output() const = 0;

private:
    template<typename T>
    friend class GeneratorParam_Synthetic;

public:
    GIOBase(const GIOBase &) = delete;
    GIOBase &operator=(const GIOBase &) = delete;
    GIOBase(GIOBase &&) = delete;
    GIOBase &operator=(GIOBase &&) = delete;
};

template<>
inline const std::vector<Expr> &GIOBase::get_values<Expr>() const {
    return exprs();
}

template<>
inline const std::vector<Func> &GIOBase::get_values<Func>() const {
    return funcs();
}

class GeneratorInputBase : public GIOBase {
protected:
    GeneratorInputBase(size_t array_size,
                       const std::string &name,
                       ArgInfoKind kind,
                       const std::vector<Type> &t,
                       int d);

    GeneratorInputBase(const std::string &name, ArgInfoKind kind, const std::vector<Type> &t, int d);

    friend class GeneratorBase;
    friend class GeneratorParamInfo;

    std::vector<Parameter> parameters_;

    Parameter parameter() const;

    void init_internals();
    void set_inputs(const std::vector<StubInput> &inputs);
    bool inputs_set = false;

    virtual void set_def_min_max();

    void verify_internals() override;

    friend class StubEmitter;

    virtual std::string get_c_type() const = 0;

    void check_value_writable() const override;

    const char *input_or_output() const override {
        return "Input";
    }

    void set_estimate_impl(const Var &var, const Expr &min, const Expr &extent);
    void set_estimates_impl(const Region &estimates);

public:
    ~GeneratorInputBase() override;
};

template<typename T, typename ValueType>
class GeneratorInputImpl : public GeneratorInputBase {
protected:
    using TBase = typename std::remove_all_extents<T>::type;

    bool is_array() const override {
        return std::is_array<T>::value;
    }

    template<typename T2 = T, typename std::enable_if<
                                  // Only allow T2 not-an-array
                                  !std::is_array<T2>::value>::type * = nullptr>
    GeneratorInputImpl(const std::string &name, ArgInfoKind kind, const std::vector<Type> &t, int d)
        : GeneratorInputBase(name, kind, t, d) {
    }

    template<typename T2 = T, typename std::enable_if<
                                  // Only allow T2[kSomeConst]
                                  std::is_array<T2>::value && std::rank<T2>::value == 1 && (std::extent<T2, 0>::value > 0)>::type * = nullptr>
    GeneratorInputImpl(const std::string &name, ArgInfoKind kind, const std::vector<Type> &t, int d)
        : GeneratorInputBase(std::extent<T2, 0>::value, name, kind, t, d) {
    }

    template<typename T2 = T, typename std::enable_if<
                                  // Only allow T2[]
                                  std::is_array<T2>::value && std::rank<T2>::value == 1 && std::extent<T2, 0>::value == 0>::type * = nullptr>
    GeneratorInputImpl(const std::string &name, ArgInfoKind kind, const std::vector<Type> &t, int d)
        : GeneratorInputBase(-1, name, kind, t, d) {
    }

public:
    template<typename T2 = T, typename std::enable_if<std::is_array<T2>::value>::type * = nullptr>
    size_t size() const {
        this->check_gio_access();
        return get_values<ValueType>().size();
    }

    template<typename T2 = T, typename std::enable_if<std::is_array<T2>::value>::type * = nullptr>
    const ValueType &operator[](size_t i) const {
        this->check_gio_access();
        return get_values<ValueType>()[i];
    }

    template<typename T2 = T, typename std::enable_if<std::is_array<T2>::value>::type * = nullptr>
    const ValueType &at(size_t i) const {
        this->check_gio_access();
        return get_values<ValueType>().at(i);
    }

    template<typename T2 = T, typename std::enable_if<std::is_array<T2>::value>::type * = nullptr>
    typename std::vector<ValueType>::const_iterator begin() const {
        this->check_gio_access();
        return get_values<ValueType>().begin();
    }

    template<typename T2 = T, typename std::enable_if<std::is_array<T2>::value>::type * = nullptr>
    typename std::vector<ValueType>::const_iterator end() const {
        this->check_gio_access();
        return get_values<ValueType>().end();
    }
};

// When forwarding methods to ImageParam, Func, etc., we must take
// care with the return types: many of the methods return a reference-to-self
// (e.g., ImageParam&); since we create temporaries for most of these forwards,
// returning a ref will crater because it refers to a now-defunct section of the
// stack. Happily, simply removing the reference is solves this, since all of the
// types in question satisfy the property of copies referring to the same underlying
// structure (returning references is just an optimization). Since this is verbose
// and used in several places, we'll use a helper macro:
#define HALIDE_FORWARD_METHOD(Class, Method)                                                                                                        \
    template<typename... Args>                                                                                                                      \
    inline auto Method(Args &&...args)->typename std::remove_reference<decltype(std::declval<Class>().Method(std::forward<Args>(args)...))>::type { \
        return this->template as<Class>().Method(std::forward<Args>(args)...);                                                                      \
    }

#define HALIDE_FORWARD_METHOD_CONST(Class, Method)                                                                  \
    template<typename... Args>                                                                                      \
    inline auto Method(Args &&...args) const->                                                                      \
        typename std::remove_reference<decltype(std::declval<Class>().Method(std::forward<Args>(args)...))>::type { \
        this->check_gio_access();                                                                                   \
        return this->template as<Class>().Method(std::forward<Args>(args)...);                                      \
    }

template<typename T>
class GeneratorInput_Buffer : public GeneratorInputImpl<T, Func> {
private:
    using Super = GeneratorInputImpl<T, Func>;

protected:
    using TBase = typename Super::TBase;

    friend class ::Halide::Func;
    friend class ::Halide::Stage;

    std::string get_c_type() const override {
        if (TBase::has_static_halide_type) {
            return "Halide::Internal::StubInputBuffer<" +
                   halide_type_to_c_type(TBase::static_halide_type()) +
                   ">";
        } else {
            return "Halide::Internal::StubInputBuffer<>";
        }
    }

    template<typename T2>
    inline T2 as() const {
        return (T2) * this;
    }

public:
    explicit GeneratorInput_Buffer(const std::string &name)
        : Super(name, ArgInfoKind::Buffer,
                TBase::has_static_halide_type ? std::vector<Type>{TBase::static_halide_type()} : std::vector<Type>{},
                TBase::has_static_dimensions ? TBase::static_dimensions() : -1) {
    }

    GeneratorInput_Buffer(const std::string &name, const Type &t, int d)
        : Super(name, ArgInfoKind::Buffer, {t}, d) {
        static_assert(!TBase::has_static_halide_type, "You can only specify a Type argument for Input<Buffer<T>> if T is void or omitted.");
        static_assert(!TBase::has_static_dimensions, "You can only specify a dimension argument for Input<Buffer<T, D>> if D is -1 or omitted.");
    }

    GeneratorInput_Buffer(const std::string &name, const Type &t)
        : Super(name, ArgInfoKind::Buffer, {t}, -1) {
        static_assert(!TBase::has_static_halide_type, "You can only specify a Type argument for Input<Buffer<T>> if T is void or omitted.");
    }

    GeneratorInput_Buffer(const std::string &name, int d)
        : Super(name, ArgInfoKind::Buffer,
                TBase::has_static_halide_type ? std::vector<Type>{TBase::static_halide_type()} : std::vector<Type>{},
                d) {
        static_assert(!TBase::has_static_dimensions, "You can only specify a dimension argument for Input<Buffer<T, D>> if D is -1 or omitted.");
    }

    template<typename... Args>
    Expr operator()(Args &&...args) const {
        this->check_gio_access();
        return Func(*this)(std::forward<Args>(args)...);
    }

    Expr operator()(std::vector<Expr> args) const {
        this->check_gio_access();
        return Func(*this)(std::move(args));
    }

    template<typename T2>
    operator StubInputBuffer<T2>() const {
        user_assert(!this->is_array()) << "Cannot assign an array type to a non-array type for Input " << this->name();
        return StubInputBuffer<T2>(this->parameters_.at(0));
    }

    operator Func() const {
        this->check_gio_access();
        return this->funcs().at(0);
    }

    operator ExternFuncArgument() const {
        this->check_gio_access();
        return ExternFuncArgument(this->parameters_.at(0));
    }

    GeneratorInput_Buffer<T> &set_estimate(Var var, Expr min, Expr extent) {
        this->check_gio_access();
        this->set_estimate_impl(var, min, extent);
        return *this;
    }

    GeneratorInput_Buffer<T> &set_estimates(const Region &estimates) {
        this->check_gio_access();
        this->set_estimates_impl(estimates);
        return *this;
    }

    Func in() {
        this->check_gio_access();
        return Func(*this).in();
    }

    Func in(const Func &other) {
        this->check_gio_access();
        return Func(*this).in(other);
    }

    Func in(const std::vector<Func> &others) {
        this->check_gio_access();
        return Func(*this).in(others);
    }

    operator ImageParam() const {
        this->check_gio_access();
        user_assert(!this->is_array()) << "Cannot convert an Input<Buffer<>[]> to an ImageParam; use an explicit subscript operator: " << this->name();
        return ImageParam(this->parameters_.at(0), Func(*this));
    }

    template<typename T2 = T, typename std::enable_if<std::is_array<T2>::value>::type * = nullptr>
    size_t size() const {
        this->check_gio_access();
        return this->parameters_.size();
    }

    template<typename T2 = T, typename std::enable_if<std::is_array<T2>::value>::type * = nullptr>
    ImageParam operator[](size_t i) const {
        this->check_gio_access();
        return ImageParam(this->parameters_.at(i), this->funcs().at(i));
    }

    template<typename T2 = T, typename std::enable_if<std::is_array<T2>::value>::type * = nullptr>
    ImageParam at(size_t i) const {
        this->check_gio_access();
        return ImageParam(this->parameters_.at(i), this->funcs().at(i));
    }

    template<typename T2 = T, typename std::enable_if<std::is_array<T2>::value>::type * = nullptr>
    typename std::vector<ImageParam>::const_iterator begin() const {
        user_error << "Input<Buffer<>>::begin() is not supported.";
        return {};
    }

    template<typename T2 = T, typename std::enable_if<std::is_array<T2>::value>::type * = nullptr>
    typename std::vector<ImageParam>::const_iterator end() const {
        user_error << "Input<Buffer<>>::end() is not supported.";
        return {};
    }

    /** Forward methods to the ImageParam. */
    // @{
    HALIDE_FORWARD_METHOD(ImageParam, dim)
    HALIDE_FORWARD_METHOD_CONST(ImageParam, dim)
    HALIDE_FORWARD_METHOD_CONST(ImageParam, host_alignment)
    HALIDE_FORWARD_METHOD(ImageParam, set_host_alignment)
    HALIDE_FORWARD_METHOD(ImageParam, store_in)
    HALIDE_FORWARD_METHOD_CONST(ImageParam, dimensions)
    HALIDE_FORWARD_METHOD_CONST(ImageParam, left)
    HALIDE_FORWARD_METHOD_CONST(ImageParam, right)
    HALIDE_FORWARD_METHOD_CONST(ImageParam, top)
    HALIDE_FORWARD_METHOD_CONST(ImageParam, bottom)
    HALIDE_FORWARD_METHOD_CONST(ImageParam, width)
    HALIDE_FORWARD_METHOD_CONST(ImageParam, height)
    HALIDE_FORWARD_METHOD_CONST(ImageParam, channels)
    HALIDE_FORWARD_METHOD_CONST(ImageParam, trace_loads)
    HALIDE_FORWARD_METHOD_CONST(ImageParam, add_trace_tag)
    // }@
};

template<typename T>
class GeneratorInput_Func : public GeneratorInputImpl<T, Func> {
private:
    using Super = GeneratorInputImpl<T, Func>;

protected:
    using TBase = typename Super::TBase;

    std::string get_c_type() const override {
        return "Func";
    }

    template<typename T2>
    inline T2 as() const {
        return (T2) * this;
    }

public:
    GeneratorInput_Func(const std::string &name, const Type &t, int d)
        : Super(name, ArgInfoKind::Function, {t}, d) {
    }

    // unspecified type
    GeneratorInput_Func(const std::string &name, int d)
        : Super(name, ArgInfoKind::Function, {}, d) {
    }

    // unspecified dimension
    GeneratorInput_Func(const std::string &name, const Type &t)
        : Super(name, ArgInfoKind::Function, {t}, -1) {
    }

    // unspecified type & dimension
    explicit GeneratorInput_Func(const std::string &name)
        : Super(name, ArgInfoKind::Function, {}, -1) {
    }

    GeneratorInput_Func(size_t array_size, const std::string &name, const Type &t, int d)
        : Super(array_size, name, ArgInfoKind::Function, {t}, d) {
    }

    // unspecified type
    GeneratorInput_Func(size_t array_size, const std::string &name, int d)
        : Super(array_size, name, ArgInfoKind::Function, {}, d) {
    }

    // unspecified dimension
    GeneratorInput_Func(size_t array_size, const std::string &name, const Type &t)
        : Super(array_size, name, ArgInfoKind::Function, {t}, -1) {
    }

    // unspecified type & dimension
    GeneratorInput_Func(size_t array_size, const std::string &name)
        : Super(array_size, name, ArgInfoKind::Function, {}, -1) {
    }

    template<typename... Args>
    Expr operator()(Args &&...args) const {
        this->check_gio_access();
        return this->funcs().at(0)(std::forward<Args>(args)...);
    }

    Expr operator()(const std::vector<Expr> &args) const {
        this->check_gio_access();
        return this->funcs().at(0)(args);
    }

    operator Func() const {
        this->check_gio_access();
        return this->funcs().at(0);
    }

    operator ExternFuncArgument() const {
        this->check_gio_access();
        return ExternFuncArgument(this->parameters_.at(0));
    }

    GeneratorInput_Func<T> &set_estimate(Var var, Expr min, Expr extent) {
        this->check_gio_access();
        this->set_estimate_impl(var, min, extent);
        return *this;
    }

    GeneratorInput_Func<T> &set_estimates(const Region &estimates) {
        this->check_gio_access();
        this->set_estimates_impl(estimates);
        return *this;
    }

    Func in() {
        this->check_gio_access();
        return Func(*this).in();
    }

    Func in(const Func &other) {
        this->check_gio_access();
        return Func(*this).in(other);
    }

    Func in(const std::vector<Func> &others) {
        this->check_gio_access();
        return Func(*this).in(others);
    }

    /** Forward const methods to the underlying Func. (Non-const methods
     * aren't available for Input<Func>.) */
    // @{
    HALIDE_FORWARD_METHOD_CONST(Func, args)
    HALIDE_FORWARD_METHOD_CONST(Func, defined)
    HALIDE_FORWARD_METHOD_CONST(Func, has_update_definition)
    HALIDE_FORWARD_METHOD_CONST(Func, num_update_definitions)
    HALIDE_FORWARD_METHOD_CONST(Func, output_type)
    HALIDE_FORWARD_METHOD_CONST(Func, output_types)
    HALIDE_FORWARD_METHOD_CONST(Func, outputs)
    HALIDE_FORWARD_METHOD_CONST(Func, rvars)
    HALIDE_FORWARD_METHOD_CONST(Func, update_args)
    HALIDE_FORWARD_METHOD_CONST(Func, update_value)
    HALIDE_FORWARD_METHOD_CONST(Func, update_values)
    HALIDE_FORWARD_METHOD_CONST(Func, value)
    HALIDE_FORWARD_METHOD_CONST(Func, values)
    // }@
};

template<typename T>
class GeneratorInput_DynamicScalar : public GeneratorInputImpl<T, Expr> {
private:
    using Super = GeneratorInputImpl<T, Expr>;

    static_assert(std::is_same<typename std::remove_all_extents<T>::type, Expr>::value, "GeneratorInput_DynamicScalar is only legal to use with T=Expr for now");

protected:
    std::string get_c_type() const override {
        return "Expr";
    }

public:
    explicit GeneratorInput_DynamicScalar(const std::string &name)
        : Super(name, ArgInfoKind::Scalar, {}, 0) {
        user_assert(!std::is_array<T>::value) << "Input<Expr[]> is not allowed";
    }

    /** You can use this Input as an expression in a halide
     * function definition */
    operator Expr() const {
        this->check_gio_access();
        return this->exprs().at(0);
    }

    /** Using an Input as the argument to an external stage treats it
     * as an Expr */
    operator ExternFuncArgument() const {
        this->check_gio_access();
        return ExternFuncArgument(this->exprs().at(0));
    }

    void set_estimate(const Expr &value) {
        this->check_gio_access();
        for (Parameter &p : this->parameters_) {
            p.set_estimate(value);
        }
    }
};

template<typename T>
class GeneratorInput_Scalar : public GeneratorInputImpl<T, Expr> {
private:
    using Super = GeneratorInputImpl<T, Expr>;

protected:
    using TBase = typename Super::TBase;

    const TBase def_{TBase()};
    const Expr def_expr_;

    void set_def_min_max() override {
        for (Parameter &p : this->parameters_) {
            p.set_scalar<TBase>(def_);
            p.set_default_value(def_expr_);
        }
    }

    std::string get_c_type() const override {
        return "Expr";
    }

    // Expr() doesn't accept a pointer type in its ctor; add a SFINAE adapter
    // so that pointer (aka handle) Inputs will get cast to uint64.
    template<typename TBase2 = TBase, typename std::enable_if<!std::is_pointer<TBase2>::value>::type * = nullptr>
    static Expr TBaseToExpr(const TBase2 &value) {
        return cast<TBase>(Expr(value));
    }

    template<typename TBase2 = TBase, typename std::enable_if<std::is_pointer<TBase2>::value>::type * = nullptr>
    static Expr TBaseToExpr(const TBase2 &value) {
        user_assert(value == 0) << "Zero is the only legal default value for Inputs which are pointer types.\n";
        return Expr();
    }

public:
    explicit GeneratorInput_Scalar(const std::string &name)
        : Super(name, ArgInfoKind::Scalar, {type_of<TBase>()}, 0), def_(static_cast<TBase>(0)), def_expr_(Expr()) {
    }

    GeneratorInput_Scalar(const std::string &name, const TBase &def)
        : Super(name, ArgInfoKind::Scalar, {type_of<TBase>()}, 0), def_(def), def_expr_(TBaseToExpr(def)) {
    }

    GeneratorInput_Scalar(size_t array_size,
                          const std::string &name)
        : Super(array_size, name, ArgInfoKind::Scalar, {type_of<TBase>()}, 0), def_(static_cast<TBase>(0)), def_expr_(Expr()) {
    }

    GeneratorInput_Scalar(size_t array_size,
                          const std::string &name,
                          const TBase &def)
        : Super(array_size, name, ArgInfoKind::Scalar, {type_of<TBase>()}, 0), def_(def), def_expr_(TBaseToExpr(def)) {
    }

    /** You can use this Input as an expression in a halide
     * function definition */
    operator Expr() const {
        this->check_gio_access();
        return this->exprs().at(0);
    }

    /** Using an Input as the argument to an external stage treats it
     * as an Expr */
    operator ExternFuncArgument() const {
        this->check_gio_access();
        return ExternFuncArgument(this->exprs().at(0));
    }

    template<typename T2 = T, typename std::enable_if<std::is_pointer<T2>::value>::type * = nullptr>
    void set_estimate(const TBase &value) {
        this->check_gio_access();
        user_assert(value == nullptr) << "nullptr is the only valid estimate for Input<PointerType>";
        Expr e = reinterpret(type_of<T2>(), cast<uint64_t>(0));
        for (Parameter &p : this->parameters_) {
            p.set_estimate(e);
        }
    }

    template<typename T2 = T, typename std::enable_if<!std::is_array<T2>::value && !std::is_pointer<T2>::value>::type * = nullptr>
    void set_estimate(const TBase &value) {
        this->check_gio_access();
        Expr e = Expr(value);
        if (std::is_same<T2, bool>::value) {
            e = cast<bool>(e);
        }
        for (Parameter &p : this->parameters_) {
            p.set_estimate(e);
        }
    }

    template<typename T2 = T, typename std::enable_if<std::is_array<T2>::value>::type * = nullptr>
    void set_estimate(size_t index, const TBase &value) {
        this->check_gio_access();
        Expr e = Expr(value);
        if (std::is_same<T2, bool>::value) {
            e = cast<bool>(e);
        }
        this->parameters_.at(index).set_estimate(e);
    }
};

template<typename T>
class GeneratorInput_Arithmetic : public GeneratorInput_Scalar<T> {
private:
    using Super = GeneratorInput_Scalar<T>;

protected:
    using TBase = typename Super::TBase;

    const Expr min_, max_;

    void set_def_min_max() override {
        Super::set_def_min_max();
        // Don't set min/max for bool
        if (!std::is_same<TBase, bool>::value) {
            for (Parameter &p : this->parameters_) {
                if (min_.defined()) {
                    p.set_min_value(min_);
                }
                if (max_.defined()) {
                    p.set_max_value(max_);
                }
            }
        }
    }

public:
    explicit GeneratorInput_Arithmetic(const std::string &name)
        : Super(name), min_(Expr()), max_(Expr()) {
    }

    GeneratorInput_Arithmetic(const std::string &name,
                              const TBase &def)
        : Super(name, def), min_(Expr()), max_(Expr()) {
    }

    GeneratorInput_Arithmetic(size_t array_size,
                              const std::string &name)
        : Super(array_size, name), min_(Expr()), max_(Expr()) {
    }

    GeneratorInput_Arithmetic(size_t array_size,
                              const std::string &name,
                              const TBase &def)
        : Super(array_size, name, def), min_(Expr()), max_(Expr()) {
    }

    GeneratorInput_Arithmetic(const std::string &name,
                              const TBase &def,
                              const TBase &min,
                              const TBase &max)
        : Super(name, def), min_(min), max_(max) {
    }

    GeneratorInput_Arithmetic(size_t array_size,
                              const std::string &name,
                              const TBase &def,
                              const TBase &min,
                              const TBase &max)
        : Super(array_size, name, def), min_(min), max_(max) {
    }
};

template<typename>
struct type_sink { typedef void type; };

template<typename T2, typename = void>
struct has_static_halide_type_method : std::false_type {};

template<typename T2>
struct has_static_halide_type_method<T2, typename type_sink<decltype(T2::static_halide_type())>::type> : std::true_type {};

template<typename T, typename TBase = typename std::remove_all_extents<T>::type>
using GeneratorInputImplBase =
    typename select_type<
        cond<has_static_halide_type_method<TBase>::value, GeneratorInput_Buffer<T>>,
        cond<std::is_same<TBase, Func>::value, GeneratorInput_Func<T>>,
        cond<std::is_arithmetic<TBase>::value, GeneratorInput_Arithmetic<T>>,
        cond<std::is_scalar<TBase>::value, GeneratorInput_Scalar<T>>,
        cond<std::is_same<TBase, Expr>::value, GeneratorInput_DynamicScalar<T>>>::type;

}  // namespace Internal

template<typename T>
class GeneratorInput : public Internal::GeneratorInputImplBase<T> {
private:
    using Super = Internal::GeneratorInputImplBase<T>;

protected:
    using TBase = typename Super::TBase;

    // Trick to avoid ambiguous ctor between Func-with-dim and int-with-default-value;
    // since we can't use std::enable_if on ctors, define the argument to be one that
    // can only be properly resolved for TBase=Func.
    struct Unused;
    using IntIfNonScalar =
        typename Internal::select_type<
            Internal::cond<Internal::has_static_halide_type_method<TBase>::value, int>,
            Internal::cond<std::is_same<TBase, Func>::value, int>,
            Internal::cond<true, Unused>>::type;

public:
    // Mark all of these explicit (not just single-arg versions) so that
    // we disallow copy-list-initialization form (i.e., Input foo{"foo"} is ok,
    // but Input foo = {"foo"} is not).
    explicit GeneratorInput(const std::string &name)
        : Super(name) {
    }

    explicit GeneratorInput(const std::string &name, const TBase &def)
        : Super(name, def) {
    }

    explicit GeneratorInput(size_t array_size, const std::string &name, const TBase &def)
        : Super(array_size, name, def) {
    }

    explicit GeneratorInput(const std::string &name,
                            const TBase &def, const TBase &min, const TBase &max)
        : Super(name, def, min, max) {
    }

    explicit GeneratorInput(size_t array_size, const std::string &name,
                            const TBase &def, const TBase &min, const TBase &max)
        : Super(array_size, name, def, min, max) {
    }

    explicit GeneratorInput(const std::string &name, const Type &t, int d)
        : Super(name, t, d) {
    }

    explicit GeneratorInput(const std::string &name, const Type &t)
        : Super(name, t) {
    }

    // Avoid ambiguity between Func-with-dim and int-with-default
    explicit GeneratorInput(const std::string &name, IntIfNonScalar d)
        : Super(name, d) {
    }

    explicit GeneratorInput(size_t array_size, const std::string &name, const Type &t, int d)
        : Super(array_size, name, t, d) {
    }

    explicit GeneratorInput(size_t array_size, const std::string &name, const Type &t)
        : Super(array_size, name, t) {
    }

    // Avoid ambiguity between Func-with-dim and int-with-default
    // template <typename T2 = T, typename std::enable_if<std::is_same<TBase, Func>::value>::type * = nullptr>
    explicit GeneratorInput(size_t array_size, const std::string &name, IntIfNonScalar d)
        : Super(array_size, name, d) {
    }

    explicit GeneratorInput(size_t array_size, const std::string &name)
        : Super(array_size, name) {
    }
};

namespace Internal {

class GeneratorOutputBase : public GIOBase {
protected:
    template<typename T2, typename std::enable_if<std::is_same<T2, Func>::value>::type * = nullptr>
    HALIDE_NO_USER_CODE_INLINE T2 as() const {
        static_assert(std::is_same<T2, Func>::value, "Only Func allowed here");
        internal_assert(kind() != ArgInfoKind::Scalar);
        internal_assert(exprs_.empty());
        user_assert(funcs_.size() == 1) << "Use [] to access individual Funcs in Output<Func[]>";
        return funcs_[0];
    }

public:
    /** Forward schedule-related methods to the underlying Func. */
    // @{
    HALIDE_FORWARD_METHOD(Func, add_trace_tag)
    HALIDE_FORWARD_METHOD(Func, align_bounds)
    HALIDE_FORWARD_METHOD(Func, align_extent)
    HALIDE_FORWARD_METHOD(Func, align_storage)
    HALIDE_FORWARD_METHOD_CONST(Func, args)
    HALIDE_FORWARD_METHOD(Func, bound)
    HALIDE_FORWARD_METHOD(Func, bound_extent)
    HALIDE_FORWARD_METHOD(Func, compute_at)
    HALIDE_FORWARD_METHOD(Func, compute_inline)
    HALIDE_FORWARD_METHOD(Func, compute_root)
    HALIDE_FORWARD_METHOD(Func, compute_with)
    HALIDE_FORWARD_METHOD(Func, copy_to_device)
    HALIDE_FORWARD_METHOD(Func, copy_to_host)
    HALIDE_FORWARD_METHOD(Func, define_extern)
    HALIDE_FORWARD_METHOD_CONST(Func, defined)
    HALIDE_FORWARD_METHOD(Func, fold_storage)
    HALIDE_FORWARD_METHOD(Func, fuse)
    HALIDE_FORWARD_METHOD(Func, gpu)
    HALIDE_FORWARD_METHOD(Func, gpu_blocks)
    HALIDE_FORWARD_METHOD(Func, gpu_single_thread)
    HALIDE_FORWARD_METHOD(Func, gpu_threads)
    HALIDE_FORWARD_METHOD(Func, gpu_tile)
    HALIDE_FORWARD_METHOD_CONST(Func, has_update_definition)
    HALIDE_FORWARD_METHOD(Func, hexagon)
    HALIDE_FORWARD_METHOD(Func, in)
    HALIDE_FORWARD_METHOD(Func, memoize)
    HALIDE_FORWARD_METHOD_CONST(Func, num_update_definitions)
    HALIDE_FORWARD_METHOD_CONST(Func, output_type)
    HALIDE_FORWARD_METHOD_CONST(Func, output_types)
    HALIDE_FORWARD_METHOD_CONST(Func, outputs)
    HALIDE_FORWARD_METHOD(Func, parallel)
    HALIDE_FORWARD_METHOD(Func, prefetch)
    HALIDE_FORWARD_METHOD(Func, print_loop_nest)
    HALIDE_FORWARD_METHOD(Func, rename)
    HALIDE_FORWARD_METHOD(Func, reorder)
    HALIDE_FORWARD_METHOD(Func, reorder_storage)
    HALIDE_FORWARD_METHOD_CONST(Func, rvars)
    HALIDE_FORWARD_METHOD(Func, serial)
    HALIDE_FORWARD_METHOD(Func, set_estimate)
    HALIDE_FORWARD_METHOD(Func, specialize)
    HALIDE_FORWARD_METHOD(Func, specialize_fail)
    HALIDE_FORWARD_METHOD(Func, split)
    HALIDE_FORWARD_METHOD(Func, store_at)
    HALIDE_FORWARD_METHOD(Func, store_root)
    HALIDE_FORWARD_METHOD(Func, tile)
    HALIDE_FORWARD_METHOD(Func, trace_stores)
    HALIDE_FORWARD_METHOD(Func, unroll)
    HALIDE_FORWARD_METHOD(Func, update)
    HALIDE_FORWARD_METHOD_CONST(Func, update_args)
    HALIDE_FORWARD_METHOD_CONST(Func, update_value)
    HALIDE_FORWARD_METHOD_CONST(Func, update_values)
    HALIDE_FORWARD_METHOD_CONST(Func, value)
    HALIDE_FORWARD_METHOD_CONST(Func, values)
    HALIDE_FORWARD_METHOD(Func, vectorize)
    // }@

#undef HALIDE_OUTPUT_FORWARD
#undef HALIDE_OUTPUT_FORWARD_CONST

protected:
    GeneratorOutputBase(size_t array_size,
                        const std::string &name,
                        ArgInfoKind kind,
                        const std::vector<Type> &t,
                        int d);

    GeneratorOutputBase(const std::string &name,
                        ArgInfoKind kind,
                        const std::vector<Type> &t,
                        int d);

    friend class GeneratorBase;
    friend class StubEmitter;

    void init_internals();
    void resize(size_t size);

    virtual std::string get_c_type() const {
        return "Func";
    }

    void check_value_writable() const override;

    const char *input_or_output() const override {
        return "Output";
    }

public:
    ~GeneratorOutputBase() override;
};

template<typename T>
class GeneratorOutputImpl : public GeneratorOutputBase {
protected:
    using TBase = typename std::remove_all_extents<T>::type;
    using ValueType = Func;

    bool is_array() const override {
        return std::is_array<T>::value;
    }

    template<typename T2 = T, typename std::enable_if<
                                  // Only allow T2 not-an-array
                                  !std::is_array<T2>::value>::type * = nullptr>
    GeneratorOutputImpl(const std::string &name, ArgInfoKind kind, const std::vector<Type> &t, int d)
        : GeneratorOutputBase(name, kind, t, d) {
    }

    template<typename T2 = T, typename std::enable_if<
                                  // Only allow T2[kSomeConst]
                                  std::is_array<T2>::value && std::rank<T2>::value == 1 && (std::extent<T2, 0>::value > 0)>::type * = nullptr>
    GeneratorOutputImpl(const std::string &name, ArgInfoKind kind, const std::vector<Type> &t, int d)
        : GeneratorOutputBase(std::extent<T2, 0>::value, name, kind, t, d) {
    }

    template<typename T2 = T, typename std::enable_if<
                                  // Only allow T2[]
                                  std::is_array<T2>::value && std::rank<T2>::value == 1 && std::extent<T2, 0>::value == 0>::type * = nullptr>
    GeneratorOutputImpl(const std::string &name, ArgInfoKind kind, const std::vector<Type> &t, int d)
        : GeneratorOutputBase(-1, name, kind, t, d) {
    }

public:
    template<typename... Args, typename T2 = T, typename std::enable_if<!std::is_array<T2>::value>::type * = nullptr>
    FuncRef operator()(Args &&...args) const {
        this->check_gio_access();
        return get_values<ValueType>().at(0)(std::forward<Args>(args)...);
    }

    template<typename ExprOrVar, typename T2 = T, typename std::enable_if<!std::is_array<T2>::value>::type * = nullptr>
    FuncRef operator()(std::vector<ExprOrVar> args) const {
        this->check_gio_access();
        return get_values<ValueType>().at(0)(args);
    }

    template<typename T2 = T, typename std::enable_if<!std::is_array<T2>::value>::type * = nullptr>
    operator Func() const {
        this->check_gio_access();
        return get_values<ValueType>().at(0);
    }

    template<typename T2 = T, typename std::enable_if<!std::is_array<T2>::value>::type * = nullptr>
    operator Stage() const {
        this->check_gio_access();
        return get_values<ValueType>().at(0);
    }

    template<typename T2 = T, typename std::enable_if<std::is_array<T2>::value>::type * = nullptr>
    size_t size() const {
        this->check_gio_access();
        return get_values<ValueType>().size();
    }

    template<typename T2 = T, typename std::enable_if<std::is_array<T2>::value>::type * = nullptr>
    const ValueType &operator[](size_t i) const {
        this->check_gio_access();
        return get_values<ValueType>()[i];
    }

    template<typename T2 = T, typename std::enable_if<std::is_array<T2>::value>::type * = nullptr>
    const ValueType &at(size_t i) const {
        this->check_gio_access();
        return get_values<ValueType>().at(i);
    }

    template<typename T2 = T, typename std::enable_if<std::is_array<T2>::value>::type * = nullptr>
    typename std::vector<ValueType>::const_iterator begin() const {
        this->check_gio_access();
        return get_values<ValueType>().begin();
    }

    template<typename T2 = T, typename std::enable_if<std::is_array<T2>::value>::type * = nullptr>
    typename std::vector<ValueType>::const_iterator end() const {
        this->check_gio_access();
        return get_values<ValueType>().end();
    }

    template<typename T2 = T, typename std::enable_if<
                                  // Only allow T2[]
                                  std::is_array<T2>::value && std::rank<T2>::value == 1 && std::extent<T2, 0>::value == 0>::type * = nullptr>
    void resize(size_t size) {
        this->check_gio_access();
        GeneratorOutputBase::resize(size);
    }
};

template<typename T>
class GeneratorOutput_Buffer : public GeneratorOutputImpl<T> {
private:
    using Super = GeneratorOutputImpl<T>;

    HALIDE_NO_USER_CODE_INLINE void assign_from_func(const Func &f) {
        this->check_value_writable();

        internal_assert(f.defined());

        if (this->types_defined()) {
            const auto &my_types = this->types();
            user_assert(my_types.size() == f.output_types().size())
                << "Cannot assign Func \"" << f.name()
                << "\" to Output \"" << this->name() << "\"\n"
                << "Output " << this->name()
                << " is declared to have " << my_types.size() << " tuple elements"
                << " but Func " << f.name()
                << " has " << f.output_types().size() << " tuple elements.\n";
            for (size_t i = 0; i < my_types.size(); i++) {
                user_assert(my_types[i] == f.output_types().at(i))
                    << "Cannot assign Func \"" << f.name()
                    << "\" to Output \"" << this->name() << "\"\n"
                    << (my_types.size() > 1 ? "In tuple element " + std::to_string(i) + ", " : "")
                    << "Output " << this->name()
                    << " has declared type " << my_types[i]
                    << " but Func " << f.name()
                    << " has type " << f.output_types().at(i) << "\n";
            }
        }
        if (this->dims_defined()) {
            user_assert(f.dimensions() == this->dims())
                << "Cannot assign Func \"" << f.name()
                << "\" to Output \"" << this->name() << "\"\n"
                << "Output " << this->name()
                << " has declared dimensionality " << this->dims()
                << " but Func " << f.name()
                << " has dimensionality " << f.dimensions() << "\n";
        }

        internal_assert(this->exprs_.empty() && this->funcs_.size() == 1);
        user_assert(!this->funcs_.at(0).defined());
        this->funcs_[0] = f;
    }

protected:
    using TBase = typename Super::TBase;

    explicit GeneratorOutput_Buffer(const std::string &name)
        : Super(name, ArgInfoKind::Buffer,
                TBase::has_static_halide_type ? std::vector<Type>{TBase::static_halide_type()} : std::vector<Type>{},
                TBase::has_static_dimensions ? TBase::static_dimensions() : -1) {
    }

    GeneratorOutput_Buffer(const std::string &name, const std::vector<Type> &t, int d)
        : Super(name, ArgInfoKind::Buffer, t, d) {
        internal_assert(!t.empty());
        internal_assert(d != -1);
        static_assert(!TBase::has_static_halide_type, "You can only specify a Type argument for Output<Buffer<T, D>> if T is void or omitted.");
        static_assert(!TBase::has_static_dimensions, "You can only specify a dimension argument for Output<Buffer<T, D>> if D is -1 or omitted.");
    }

    GeneratorOutput_Buffer(const std::string &name, const std::vector<Type> &t)
        : Super(name, ArgInfoKind::Buffer, t, -1) {
        internal_assert(!t.empty());
        static_assert(!TBase::has_static_halide_type, "You can only specify a Type argument for Output<Buffer<T, D>> if T is void or omitted.");
    }

    GeneratorOutput_Buffer(const std::string &name, int d)
        : Super(name, ArgInfoKind::Buffer,
                TBase::has_static_halide_type ? std::vector<Type>{TBase::static_halide_type()} : std::vector<Type>{},
                d) {
        internal_assert(d != -1);
        static_assert(!TBase::has_static_dimensions, "You can only specify a dimension argument for Output<Buffer<T, D>> if D is -1 or omitted.");
    }

    GeneratorOutput_Buffer(size_t array_size, const std::string &name)
        : Super(array_size, name, ArgInfoKind::Buffer,
                TBase::has_static_halide_type ? std::vector<Type>{TBase::static_halide_type()} : std::vector<Type>{},
                TBase::has_static_dimensions ? TBase::static_dimensions() : -1) {
    }

    GeneratorOutput_Buffer(size_t array_size, const std::string &name, const std::vector<Type> &t, int d)
        : Super(array_size, name, ArgInfoKind::Buffer, t, d) {
        internal_assert(!t.empty());
        internal_assert(d != -1);
        static_assert(!TBase::has_static_halide_type, "You can only specify a Type argument for Output<Buffer<T, D>> if T is void or omitted.");
        static_assert(!TBase::has_static_dimensions, "You can only specify a dimension argument for Output<Buffer<T, D>> if D is -1 or omitted.");
    }

    GeneratorOutput_Buffer(size_t array_size, const std::string &name, const std::vector<Type> &t)
        : Super(array_size, name, ArgInfoKind::Buffer, t, -1) {
        internal_assert(!t.empty());
        static_assert(!TBase::has_static_halide_type, "You can only specify a Type argument for Output<Buffer<T, D>> if T is void or omitted.");
    }

    GeneratorOutput_Buffer(size_t array_size, const std::string &name, int d)
        : Super(array_size, name, ArgInfoKind::Buffer,
                TBase::has_static_halide_type ? std::vector<Type>{TBase::static_halide_type()} : std::vector<Type>{},
                d) {
        internal_assert(d != -1);
        static_assert(!TBase::has_static_dimensions, "You can only specify a dimension argument for Output<Buffer<T, D>> if D is -1 or omitted.");
    }

    HALIDE_NO_USER_CODE_INLINE std::string get_c_type() const override {
        if (TBase::has_static_halide_type) {
            return "Halide::Internal::StubOutputBuffer<" +
                   halide_type_to_c_type(TBase::static_halide_type()) +
                   ">";
        } else {
            return "Halide::Internal::StubOutputBuffer<>";
        }
    }

    template<typename T2, typename std::enable_if<!std::is_same<T2, Func>::value>::type * = nullptr>
    HALIDE_NO_USER_CODE_INLINE T2 as() const {
        return (T2) * this;
    }

public:
    // Allow assignment from a Buffer<> to an Output<Buffer<>>;
    // this allows us to use a statically-compiled buffer inside a Generator
    // to assign to an output.
    // TODO: This used to take the buffer as a const ref. This no longer works as
    // using it in a Pipeline might change the dev field so it is currently
    // not considered const. We should consider how this really ought to work.
    template<typename T2, int D2>
    HALIDE_NO_USER_CODE_INLINE GeneratorOutput_Buffer<T> &operator=(Buffer<T2, D2> &buffer) {
        this->check_gio_access();
        this->check_value_writable();

        user_assert(T::can_convert_from(buffer))
            << "Cannot assign to the Output \"" << this->name()
            << "\": the expression is not convertible to the same Buffer type and/or dimensions.\n";

        if (this->types_defined()) {
            user_assert(Type(buffer.type()) == this->type())
                << "Output " << this->name() << " should have type=" << this->type() << " but saw type=" << Type(buffer.type()) << "\n";
        }
        if (this->dims_defined()) {
            user_assert(buffer.dimensions() == this->dims())
                << "Output " << this->name() << " should have dim=" << this->dims() << " but saw dim=" << buffer.dimensions() << "\n";
        }

        internal_assert(this->exprs_.empty() && this->funcs_.size() == 1);
        user_assert(!this->funcs_.at(0).defined());
        this->funcs_.at(0)(_) = buffer(_);

        return *this;
    }

    // Allow assignment from a StubOutputBuffer to an Output<Buffer>;
    // this allows us to pipeline the results of a Stub to the results
    // of the enclosing Generator.
    template<typename T2>
    GeneratorOutput_Buffer<T> &operator=(const StubOutputBuffer<T2> &stub_output_buffer) {
        this->check_gio_access();
        assign_from_func(stub_output_buffer.f);
        return *this;
    }

    // Allow assignment from a Func to an Output<Buffer>;
    // this allows us to use helper functions that return a plain Func
    // to simply set the output(s) without needing a wrapper Func.
    GeneratorOutput_Buffer<T> &operator=(const Func &f) {
        this->check_gio_access();
        assign_from_func(f);
        return *this;
    }

    operator OutputImageParam() const {
        this->check_gio_access();
        user_assert(!this->is_array()) << "Cannot convert an Output<Buffer<>[]> to an ImageParam; use an explicit subscript operator: " << this->name();
        internal_assert(this->exprs_.empty() && this->funcs_.size() == 1);
        return this->funcs_.at(0).output_buffer();
    }

    // Forward set_estimates() to Func (rather than OutputImageParam) so that it can
    // handle Tuple-valued outputs correctly.
    GeneratorOutput_Buffer<T> &set_estimates(const Region &estimates) {
        user_assert(!this->is_array()) << "Cannot call set_estimates() on an array Output; use an explicit subscript operator: " << this->name();
        internal_assert(this->exprs_.empty() && this->funcs_.size() == 1);
        this->funcs_.at(0).set_estimates(estimates);
        return *this;
    }

    template<typename T2 = T, typename std::enable_if<std::is_array<T2>::value>::type * = nullptr>
    const Func &operator[](size_t i) const {
        this->check_gio_access();
        return this->template get_values<Func>()[i];
    }

    // Allow Output<Buffer[]>.compute_root() (or other scheduling directive that requires nonconst)
    template<typename T2 = T, typename std::enable_if<std::is_array<T2>::value>::type * = nullptr>
    Func operator[](size_t i) {
        this->check_gio_access();
        return this->template get_values<Func>()[i];
    }

    /** Forward methods to the OutputImageParam. */
    // @{
    HALIDE_FORWARD_METHOD(OutputImageParam, dim)
    HALIDE_FORWARD_METHOD_CONST(OutputImageParam, dim)
    HALIDE_FORWARD_METHOD_CONST(OutputImageParam, host_alignment)
    HALIDE_FORWARD_METHOD(OutputImageParam, set_host_alignment)
    HALIDE_FORWARD_METHOD(OutputImageParam, store_in)
    HALIDE_FORWARD_METHOD_CONST(OutputImageParam, dimensions)
    HALIDE_FORWARD_METHOD_CONST(OutputImageParam, left)
    HALIDE_FORWARD_METHOD_CONST(OutputImageParam, right)
    HALIDE_FORWARD_METHOD_CONST(OutputImageParam, top)
    HALIDE_FORWARD_METHOD_CONST(OutputImageParam, bottom)
    HALIDE_FORWARD_METHOD_CONST(OutputImageParam, width)
    HALIDE_FORWARD_METHOD_CONST(OutputImageParam, height)
    HALIDE_FORWARD_METHOD_CONST(OutputImageParam, channels)
    // }@
};

template<typename T>
class GeneratorOutput_Func : public GeneratorOutputImpl<T> {
private:
    using Super = GeneratorOutputImpl<T>;

    HALIDE_NO_USER_CODE_INLINE Func &get_assignable_func_ref(size_t i) {
        internal_assert(this->exprs_.empty() && this->funcs_.size() > i);
        return this->funcs_.at(i);
    }

protected:
    using TBase = typename Super::TBase;

    explicit GeneratorOutput_Func(const std::string &name)
        : Super(name, ArgInfoKind::Function, std::vector<Type>{}, -1) {
    }

    GeneratorOutput_Func(const std::string &name, const std::vector<Type> &t, int d)
        : Super(name, ArgInfoKind::Function, t, d) {
    }

    GeneratorOutput_Func(const std::string &name, const std::vector<Type> &t)
        : Super(name, ArgInfoKind::Function, t, -1) {
    }

    GeneratorOutput_Func(const std::string &name, int d)
        : Super(name, ArgInfoKind::Function, {}, d) {
    }

    GeneratorOutput_Func(size_t array_size, const std::string &name, const std::vector<Type> &t, int d)
        : Super(array_size, name, ArgInfoKind::Function, t, d) {
    }

public:
    // Allow Output<Func> = Func
    template<typename T2 = T, typename std::enable_if<!std::is_array<T2>::value>::type * = nullptr>
    GeneratorOutput_Func<T> &operator=(const Func &f) {
        this->check_gio_access();
        this->check_value_writable();

        // Don't bother verifying the Func type, dimensions, etc., here:
        // That's done later, when we produce the pipeline.
        get_assignable_func_ref(0) = f;
        return *this;
    }

    // Allow Output<Func[]> = Func
    template<typename T2 = T, typename std::enable_if<std::is_array<T2>::value>::type * = nullptr>
    Func &operator[](size_t i) {
        this->check_gio_access();
        this->check_value_writable();
        return get_assignable_func_ref(i);
    }

    // Allow Func = Output<Func[]>
    template<typename T2 = T, typename std::enable_if<std::is_array<T2>::value>::type * = nullptr>
    const Func &operator[](size_t i) const {
        this->check_gio_access();
        return Super::operator[](i);
    }

    GeneratorOutput_Func<T> &set_estimate(const Var &var, const Expr &min, const Expr &extent) {
        this->check_gio_access();
        internal_assert(this->exprs_.empty() && !this->funcs_.empty());
        for (Func &f : this->funcs_) {
            f.set_estimate(var, min, extent);
        }
        return *this;
    }

    GeneratorOutput_Func<T> &set_estimates(const Region &estimates) {
        this->check_gio_access();
        internal_assert(this->exprs_.empty() && !this->funcs_.empty());
        for (Func &f : this->funcs_) {
            f.set_estimates(estimates);
        }
        return *this;
    }
};

template<typename T>
class GeneratorOutput_Arithmetic : public GeneratorOutputImpl<T> {
private:
    using Super = GeneratorOutputImpl<T>;

protected:
    using TBase = typename Super::TBase;

    explicit GeneratorOutput_Arithmetic(const std::string &name)
        : Super(name, ArgInfoKind::Function, {type_of<TBase>()}, 0) {
    }

    GeneratorOutput_Arithmetic(size_t array_size, const std::string &name)
        : Super(array_size, name, ArgInfoKind::Function, {type_of<TBase>()}, 0) {
    }
};

template<typename T, typename TBase = typename std::remove_all_extents<T>::type>
using GeneratorOutputImplBase =
    typename select_type<
        cond<has_static_halide_type_method<TBase>::value, GeneratorOutput_Buffer<T>>,
        cond<std::is_same<TBase, Func>::value, GeneratorOutput_Func<T>>,
        cond<std::is_arithmetic<TBase>::value, GeneratorOutput_Arithmetic<T>>>::type;

}  // namespace Internal

template<typename T>
class GeneratorOutput : public Internal::GeneratorOutputImplBase<T> {
private:
    using Super = Internal::GeneratorOutputImplBase<T>;

protected:
    using TBase = typename Super::TBase;

public:
    // Mark all of these explicit (not just single-arg versions) so that
    // we disallow copy-list-initialization form (i.e., Output foo{"foo"} is ok,
    // but Output foo = {"foo"} is not).
    explicit GeneratorOutput(const std::string &name)
        : Super(name) {
    }

    explicit GeneratorOutput(const char *name)
        : GeneratorOutput(std::string(name)) {
    }

    explicit GeneratorOutput(size_t array_size, const std::string &name)
        : Super(array_size, name) {
    }

    explicit GeneratorOutput(const std::string &name, int d)
        : Super(name, d) {
    }

    explicit GeneratorOutput(const std::string &name, const Type &t)
        : Super(name, {t}) {
    }

    explicit GeneratorOutput(const std::string &name, const std::vector<Type> &t)
        : Super(name, t) {
    }

    explicit GeneratorOutput(const std::string &name, const Type &t, int d)
        : Super(name, {t}, d) {
    }

    explicit GeneratorOutput(const std::string &name, const std::vector<Type> &t, int d)
        : Super(name, t, d) {
    }

    explicit GeneratorOutput(size_t array_size, const std::string &name, int d)
        : Super(array_size, name, d) {
    }

    explicit GeneratorOutput(size_t array_size, const std::string &name, const Type &t)
        : Super(array_size, name, {t}) {
    }

    explicit GeneratorOutput(size_t array_size, const std::string &name, const std::vector<Type> &t)
        : Super(array_size, name, t) {
    }

    explicit GeneratorOutput(size_t array_size, const std::string &name, const Type &t, int d)
        : Super(array_size, name, {t}, d) {
    }

    explicit GeneratorOutput(size_t array_size, const std::string &name, const std::vector<Type> &t, int d)
        : Super(array_size, name, t, d) {
    }

    // TODO: This used to take the buffer as a const ref. This no longer works as
    // using it in a Pipeline might change the dev field so it is currently
    // not considered const. We should consider how this really ought to work.
    template<typename T2, int D2>
    GeneratorOutput<T> &operator=(Buffer<T2, D2> &buffer) {
        Super::operator=(buffer);
        return *this;
    }

    template<typename T2>
    GeneratorOutput<T> &operator=(const Internal::StubOutputBuffer<T2> &stub_output_buffer) {
        Super::operator=(stub_output_buffer);
        return *this;
    }

    GeneratorOutput<T> &operator=(const Func &f) {
        Super::operator=(f);
        return *this;
    }
};

namespace Internal {

template<typename T>
T parse_scalar(const std::string &value) {
    std::istringstream iss(value);
    T t;
    iss >> t;
    user_assert(!iss.fail() && iss.get() == EOF) << "Unable to parse: " << value;
    return t;
}

std::vector<Type> parse_halide_type_list(const std::string &types);

enum class SyntheticParamType { Type,
                                Dim,
                                ArraySize };

// This is a type of GeneratorParam used internally to create 'synthetic' params
// (e.g. image.type, image.dim); it is not possible for user code to instantiate it.
template<typename T>
class GeneratorParam_Synthetic : public GeneratorParamImpl<T> {
public:
    void set_from_string(const std::string &new_value_string) override {
        // If error_msg is not empty, this is unsettable:
        // display error_msg as a user error.
        if (!error_msg.empty()) {
            user_error << error_msg;
        }
        set_from_string_impl<T>(new_value_string);
    }

    std::string get_default_value() const override {
        internal_error;
        return std::string();
    }

    std::string call_to_string(const std::string &v) const override {
        internal_error;
        return std::string();
    }

    std::string get_c_type() const override {
        internal_error;
        return std::string();
    }

    bool is_synthetic_param() const override {
        return true;
    }

private:
    friend class GeneratorParamInfo;

    static std::unique_ptr<Internal::GeneratorParamBase> make(
        GeneratorBase *generator,
        const std::string &generator_name,
        const std::string &gpname,
        GIOBase &gio,
        SyntheticParamType which,
        bool defined) {
        std::string error_msg = defined ? "Cannot set the GeneratorParam " + gpname + " for " + generator_name + " because the value is explicitly specified in the C++ source." : "";
        return std::unique_ptr<GeneratorParam_Synthetic<T>>(
            new GeneratorParam_Synthetic<T>(gpname, gio, which, error_msg));
    }

    GeneratorParam_Synthetic(const std::string &name, GIOBase &gio, SyntheticParamType which, const std::string &error_msg = "")
        : GeneratorParamImpl<T>(name, T()), gio(gio), which(which), error_msg(error_msg) {
    }

    template<typename T2 = T, typename std::enable_if<std::is_same<T2, ::Halide::Type>::value>::type * = nullptr>
    void set_from_string_impl(const std::string &new_value_string) {
        internal_assert(which == SyntheticParamType::Type);
        gio.types_ = parse_halide_type_list(new_value_string);
    }

    template<typename T2 = T, typename std::enable_if<std::is_integral<T2>::value>::type * = nullptr>
    void set_from_string_impl(const std::string &new_value_string) {
        if (which == SyntheticParamType::Dim) {
            gio.dims_ = parse_scalar<T2>(new_value_string);
        } else if (which == SyntheticParamType::ArraySize) {
            gio.array_size_ = parse_scalar<T2>(new_value_string);
        } else {
            internal_error;
        }
    }

    GIOBase &gio;
    const SyntheticParamType which;
    const std::string error_msg;
};

}  // namespace Internal

/** GeneratorContext is a class that is used when using Generators (or Stubs) directly;
 * it is used to allow the outer context (typically, either a Generator or "top-level" code)
 * to specify certain information to the inner context to ensure that inner and outer
 * Generators are compiled in a compatible way.
 *
 * If you are using this at "top level" (e.g. with the JIT), you can construct a GeneratorContext
 * with a Target:
 * \code
 *   auto my_stub = MyStub(
 *       GeneratorContext(get_target_from_environment()),
 *       // inputs
 *       { ... },
 *       // generator params
 *       { ... }
 *   );
 * \endcode
 *
 * Note that all Generators embed a GeneratorContext, so if you are using a Stub
 * from within a Generator, you can just pass 'contex()' for the GeneratorContext:
 * \code
 *  struct SomeGen : Generator<SomeGen> {
 *   void generate() {
 *     ...
 *     auto my_stub = MyStub(
 *       context(),  // GeneratorContext
 *       // inputs
 *       { ... },
 *       // generator params
 *       { ... }
 *     );
 *     ...
 *   }
 *  };
 * \endcode
 */
class GeneratorContext {
public:
    friend class Internal::GeneratorBase;

    using ExternsMap = std::map<std::string, ExternalCode>;

    explicit GeneratorContext(const Target &t,
                              bool auto_schedule = false,
                              const MachineParams &machine_params = MachineParams::generic());

    GeneratorContext() = default;
    GeneratorContext(const GeneratorContext &) = default;
    GeneratorContext &operator=(const GeneratorContext &) = default;
    GeneratorContext(GeneratorContext &&) = default;
    GeneratorContext &operator=(GeneratorContext &&) = default;

    const Target &target() const {
        return target_;
    }
    bool auto_schedule() const {
        return auto_schedule_;
    }
    const MachineParams &machine_params() const {
        return machine_params_;
    }

    HALIDE_ATTRIBUTE_DEPRECATED("Call GeneratorContext::target() instead of GeneratorContext::get_target().")
    const Target &get_target() const {
        return target_;
    }
    HALIDE_ATTRIBUTE_DEPRECATED("Call GeneratorContext::auto_schedule() instead of GeneratorContext::get_auto_schedule().")
    bool get_auto_schedule() const {
        return auto_schedule_;
    }
    HALIDE_ATTRIBUTE_DEPRECATED("Call GeneratorContext::machine_params() instead of GeneratorContext::get_machine_params().")
    const MachineParams &get_machine_params() const {
        return machine_params_;
    }

    template<typename T>
    inline std::unique_ptr<T> create() const {
        return T::create(*this);
    }
    template<typename T, typename... Args>
    inline std::unique_ptr<T> apply(const Args &...args) const {
        auto t = this->create<T>();
        t->apply(args...);
        return t;
    }

private:
    Target target_;
    bool auto_schedule_ = false;
    MachineParams machine_params_ = MachineParams::generic();
    std::shared_ptr<ExternsMap> externs_map_;
    std::shared_ptr<Internal::ValueTracker> value_tracker_;

    GeneratorContext(const Target &target,
                     bool auto_schedule,
                     const MachineParams &machine_params,
                     std::shared_ptr<ExternsMap> externs_map,
                     std::shared_ptr<Internal::ValueTracker> value_tracker);
};

class NamesInterface {
    // Names in this class are only intended for use in derived classes.
protected:
    // Import a consistent list of Halide names that can be used in
    // Halide generators without qualification.
    using Expr = Halide::Expr;
    using EvictionKey = Halide::EvictionKey;
    using ExternFuncArgument = Halide::ExternFuncArgument;
    using Func = Halide::Func;
    using GeneratorContext = Halide::GeneratorContext;
    using ImageParam = Halide::ImageParam;
    using LoopLevel = Halide::LoopLevel;
    using MemoryType = Halide::MemoryType;
    using NameMangling = Halide::NameMangling;
    using Pipeline = Halide::Pipeline;
    using PrefetchBoundStrategy = Halide::PrefetchBoundStrategy;
    using RDom = Halide::RDom;
    using RVar = Halide::RVar;
    using TailStrategy = Halide::TailStrategy;
    using Target = Halide::Target;
    using Tuple = Halide::Tuple;
    using Type = Halide::Type;
    using Var = Halide::Var;
    template<typename T>
    static Expr cast(Expr e) {
        return Halide::cast<T>(e);
    }
    static inline Expr cast(Halide::Type t, Expr e) {
        return Halide::cast(t, std::move(e));
    }
    template<typename T>
    using GeneratorParam = Halide::GeneratorParam<T>;
    template<typename T = void, int D = -1>
    using Buffer = Halide::Buffer<T, D>;
    template<typename T>
    using Param = Halide::Param<T>;
    static inline Type Bool(int lanes = 1) {
        return Halide::Bool(lanes);
    }
    static inline Type Float(int bits, int lanes = 1) {
        return Halide::Float(bits, lanes);
    }
    static inline Type Int(int bits, int lanes = 1) {
        return Halide::Int(bits, lanes);
    }
    static inline Type UInt(int bits, int lanes = 1) {
        return Halide::UInt(bits, lanes);
    }
};

namespace Internal {

template<typename... Args>
struct NoRealizations : std::false_type {};

template<>
struct NoRealizations<> : std::true_type {};

template<typename T, typename... Args>
struct NoRealizations<T, Args...> {
    static const bool value = !std::is_convertible<T, Realization>::value && NoRealizations<Args...>::value;
};

// Note that these functions must never return null:
// if they cannot return a valid Generator, they must assert-fail.
using GeneratorFactory = std::function<AbstractGeneratorPtr(const GeneratorContext &context)>;

struct StringOrLoopLevel {
    std::string string_value;
    LoopLevel loop_level;

    StringOrLoopLevel() = default;
    /*not-explicit*/ StringOrLoopLevel(const char *s)
        : string_value(s) {
    }
    /*not-explicit*/ StringOrLoopLevel(const std::string &s)
        : string_value(s) {
    }
    /*not-explicit*/ StringOrLoopLevel(const LoopLevel &loop_level)
        : loop_level(loop_level) {
    }
};

class GeneratorParamInfo {
    // names used across all params, inputs, and outputs.
    std::set<std::string> names;

    // Ordered-list of non-null ptrs to GeneratorParam<> fields.
    std::vector<Internal::GeneratorParamBase *> filter_generator_params;

    // Ordered-list of non-null ptrs to Input<> fields.
    std::vector<Internal::GeneratorInputBase *> filter_inputs;

    // Ordered-list of non-null ptrs to Output<> fields; empty if old-style Generator.
    std::vector<Internal::GeneratorOutputBase *> filter_outputs;

    // list of synthetic GP's that we dynamically created; this list only exists to simplify
    // lifetime management, and shouldn't be accessed directly outside of our ctor/dtor,
    // regardless of friend access.
    std::vector<std::unique_ptr<Internal::GeneratorParamBase>> owned_synthetic_params;

    // list of dynamically-added inputs and outputs, here only for lifetime management.
    std::vector<std::unique_ptr<Internal::GIOBase>> owned_extras;

public:
    friend class GeneratorBase;

    GeneratorParamInfo(GeneratorBase *generator, size_t size);

    const std::vector<Internal::GeneratorParamBase *> &generator_params() const {
        return filter_generator_params;
    }
    const std::vector<Internal::GeneratorInputBase *> &inputs() const {
        return filter_inputs;
    }
    const std::vector<Internal::GeneratorOutputBase *> &outputs() const {
        return filter_outputs;
    }
};

class GeneratorBase : public NamesInterface, public AbstractGenerator {
public:
    ~GeneratorBase() override;

    /** Given a data type, return an estimate of the "natural" vector size
     * for that data type when compiling for the current target. */
    int natural_vector_size(Halide::Type t) const {
        return get_target().natural_vector_size(t);
    }

    /** Given a data type, return an estimate of the "natural" vector size
     * for that data type when compiling for the current target. */
    template<typename data_t>
    int natural_vector_size() const {
        return get_target().natural_vector_size<data_t>();
    }

    /**
     * set_inputs is a variadic wrapper around set_inputs_vector, which makes usage much simpler
     * in many cases, as it constructs the relevant entries for the vector for you, which
     * is often a bit unintuitive at present. The arguments are passed in Input<>-declaration-order,
     * and the types must be compatible. Array inputs are passed as std::vector<> of the relevant type.
     *
     * Note: at present, scalar input types must match *exactly*, i.e., for Input<uint8_t>, you
     * must pass an argument that is actually uint8_t; an argument that is int-that-will-fit-in-uint8
     * will assert-fail at Halide compile time.
     */
    template<typename... Args>
    void set_inputs(const Args &...args) {
        // set_inputs_vector() checks this too, but checking it here allows build_inputs() to avoid out-of-range checks.
        GeneratorParamInfo &pi = this->param_info();
        user_assert(sizeof...(args) == pi.inputs().size())
            << "Expected exactly " << pi.inputs().size()
            << " inputs but got " << sizeof...(args) << "\n";
        set_inputs_vector(build_inputs(std::forward_as_tuple<const Args &...>(args...), std::make_index_sequence<sizeof...(Args)>{}));
    }

    Realization realize(std::vector<int32_t> sizes) {
        this->check_scheduled("realize");
        return get_pipeline().realize(std::move(sizes), get_target());
    }

    // Only enable if none of the args are Realization; otherwise we can incorrectly
    // select this method instead of the Realization-as-outparam variant
    template<typename... Args, typename std::enable_if<NoRealizations<Args...>::value>::type * = nullptr>
    Realization realize(Args &&...args) {
        this->check_scheduled("realize");
        return get_pipeline().realize(std::forward<Args>(args)..., get_target());
    }

    void realize(Realization r) {
        this->check_scheduled("realize");
        get_pipeline().realize(r, get_target());
    }

    // Return the Pipeline that has been built by the generate() method.
    // This method can only be called from the schedule() method.
    // (This may be relaxed in the future to allow calling from generate() as
    // long as all Outputs have been defined.)
    Pipeline get_pipeline();

    // Create Input<Func> with dynamic type & dimensions
    template<typename T,
             typename std::enable_if<std::is_same<T, Halide::Func>::value>::type * = nullptr>
    GeneratorInput<T> *add_input(const std::string &name, const Type &t, int dimensions) {
        check_exact_phase(GeneratorBase::ConfigureCalled);
        auto *p = new GeneratorInput<T>(name, t, dimensions);
        p->generator = this;
        param_info_ptr->owned_extras.push_back(std::unique_ptr<Internal::GIOBase>(p));
        param_info_ptr->filter_inputs.push_back(p);
        return p;
    }

    // Create Input<Buffer> with dynamic type & dimensions
    template<typename T,
             typename std::enable_if<!std::is_arithmetic<T>::value && !std::is_same<T, Halide::Func>::value>::type * = nullptr>
    GeneratorInput<T> *add_input(const std::string &name, const Type &t, int dimensions) {
        static_assert(!T::has_static_halide_type, "You can only call this version of add_input() for a Buffer<T, D> where T is void or omitted .");
        static_assert(!T::has_static_dimensions, "You can only call this version of add_input() for a Buffer<T, D> where D is -1 or omitted.");
        check_exact_phase(GeneratorBase::ConfigureCalled);
        auto *p = new GeneratorInput<T>(name, t, dimensions);
        p->generator = this;
        param_info_ptr->owned_extras.push_back(std::unique_ptr<Internal::GIOBase>(p));
        param_info_ptr->filter_inputs.push_back(p);
        return p;
    }

    // Create Input<Buffer> with compile-time type
    template<typename T,
             typename std::enable_if<!std::is_arithmetic<T>::value && !std::is_same<T, Halide::Func>::value>::type * = nullptr>
    GeneratorInput<T> *add_input(const std::string &name, int dimensions) {
        static_assert(T::has_static_halide_type, "You can only call this version of add_input() for a Buffer<T, D> where T is not void.");
        static_assert(!T::has_static_dimensions, "You can only call this version of add_input() for a Buffer<T, D> where D is -1 or omitted.");
        check_exact_phase(GeneratorBase::ConfigureCalled);
        auto *p = new GeneratorInput<T>(name, dimensions);
        p->generator = this;
        param_info_ptr->owned_extras.push_back(std::unique_ptr<Internal::GIOBase>(p));
        param_info_ptr->filter_inputs.push_back(p);
        return p;
    }

    // Create Input<Buffer> with compile-time type & dimensions
    template<typename T,
             typename std::enable_if<!std::is_arithmetic<T>::value && !std::is_same<T, Halide::Func>::value>::type * = nullptr>
    GeneratorInput<T> *add_input(const std::string &name) {
        static_assert(T::has_static_halide_type, "You can only call this version of add_input() for a Buffer<T, D> where T is not void.");
        static_assert(T::has_static_dimensions, "You can only call this version of add_input() for a Buffer<T, D> where D is not -1.");
        check_exact_phase(GeneratorBase::ConfigureCalled);
        auto *p = new GeneratorInput<T>(name);
        p->generator = this;
        param_info_ptr->owned_extras.push_back(std::unique_ptr<Internal::GIOBase>(p));
        param_info_ptr->filter_inputs.push_back(p);
        return p;
    }
    // Create Input<scalar>
    template<typename T,
             typename std::enable_if<std::is_arithmetic<T>::value>::type * = nullptr>
    GeneratorInput<T> *add_input(const std::string &name) {
        check_exact_phase(GeneratorBase::ConfigureCalled);
        auto *p = new GeneratorInput<T>(name);
        p->generator = this;
        param_info_ptr->owned_extras.push_back(std::unique_ptr<Internal::GIOBase>(p));
        param_info_ptr->filter_inputs.push_back(p);
        return p;
    }
    // Create Input<Expr> with dynamic type
    template<typename T,
             typename std::enable_if<std::is_same<T, Expr>::value>::type * = nullptr>
    GeneratorInput<T> *add_input(const std::string &name, const Type &type) {
        check_exact_phase(GeneratorBase::ConfigureCalled);
        auto *p = new GeneratorInput<Expr>(name);
        p->generator = this;
        p->set_type(type);
        param_info_ptr->owned_extras.push_back(std::unique_ptr<Internal::GIOBase>(p));
        param_info_ptr->filter_inputs.push_back(p);
        return p;
    }

    // Create Output<Func> with dynamic type & dimensions
    template<typename T,
             typename std::enable_if<std::is_same<T, Halide::Func>::value>::type * = nullptr>
    GeneratorOutput<T> *add_output(const std::string &name, const Type &t, int dimensions) {
        check_exact_phase(GeneratorBase::ConfigureCalled);
        auto *p = new GeneratorOutput<T>(name, t, dimensions);
        p->generator = this;
        param_info_ptr->owned_extras.push_back(std::unique_ptr<Internal::GIOBase>(p));
        param_info_ptr->filter_outputs.push_back(p);
        return p;
    }

    // Create Output<Buffer> with dynamic type & dimensions
    template<typename T,
             typename std::enable_if<!std::is_arithmetic<T>::value && !std::is_same<T, Halide::Func>::value>::type * = nullptr>
    GeneratorOutput<T> *add_output(const std::string &name, const Type &t, int dimensions) {
        static_assert(!T::has_static_halide_type, "You can only call this version of add_output() for a Buffer<T, D> where T is void or omitted .");
        static_assert(!T::has_static_dimensions, "You can only call this version of add_output() for a Buffer<T, D> where D is -1 or omitted.");
        check_exact_phase(GeneratorBase::ConfigureCalled);
        auto *p = new GeneratorOutput<T>(name, t, dimensions);
        p->generator = this;
        param_info_ptr->owned_extras.push_back(std::unique_ptr<Internal::GIOBase>(p));
        param_info_ptr->filter_outputs.push_back(p);
        return p;
    }

    // Create Output<Buffer> with compile-time type
    template<typename T,
             typename std::enable_if<!std::is_arithmetic<T>::value && !std::is_same<T, Halide::Func>::value>::type * = nullptr>
    GeneratorOutput<T> *add_output(const std::string &name, int dimensions) {
        static_assert(T::has_static_halide_type, "You can only call this version of add_output() for a Buffer<T, D> where T is not void.");
        static_assert(!T::has_static_dimensions, "You can only call this version of add_output() for a Buffer<T, D> where D is -1 or omitted.");
        check_exact_phase(GeneratorBase::ConfigureCalled);
        auto *p = new GeneratorOutput<T>(name, dimensions);
        p->generator = this;
        param_info_ptr->owned_extras.push_back(std::unique_ptr<Internal::GIOBase>(p));
        param_info_ptr->filter_outputs.push_back(p);
        return p;
    }

    // Create Output<Buffer> with compile-time type & dimensions
    template<typename T,
             typename std::enable_if<!std::is_arithmetic<T>::value && !std::is_same<T, Halide::Func>::value>::type * = nullptr>
    GeneratorOutput<T> *add_output(const std::string &name) {
        static_assert(T::has_static_halide_type, "You can only call this version of add_output() for a Buffer<T, D> where T is not void.");
        static_assert(T::has_static_dimensions, "You can only call this version of add_output() for a Buffer<T, D> where D is not -1.");
        check_exact_phase(GeneratorBase::ConfigureCalled);
        auto *p = new GeneratorOutput<T>(name);
        p->generator = this;
        param_info_ptr->owned_extras.push_back(std::unique_ptr<Internal::GIOBase>(p));
        param_info_ptr->filter_outputs.push_back(p);
        return p;
    }

    template<typename... Args>
    HALIDE_NO_USER_CODE_INLINE void add_requirement(Expr condition, Args &&...args) {
        get_pipeline().add_requirement(condition, std::forward<Args>(args)...);
    }

    void trace_pipeline() {
        get_pipeline().trace_pipeline();
    }

protected:
    GeneratorBase(size_t size, const void *introspection_helper);
    void set_generator_names(const std::string &registered_name, const std::string &stub_name);

    void init_from_context(const Halide::GeneratorContext &context);

    virtual void call_configure() = 0;
    virtual void call_generate() = 0;
    virtual void call_schedule() = 0;

    void track_parameter_values(bool include_outputs);

    void pre_build();
    void post_build();
    void pre_configure();
    void post_configure();
    void pre_generate();
    void post_generate();
    void pre_schedule();
    void post_schedule();

    template<typename T>
    using Input = GeneratorInput<T>;

    template<typename T>
    using Output = GeneratorOutput<T>;

    // A Generator's creation and usage must go in a certain phase to ensure correctness;
    // the state machine here is advanced and checked at various points to ensure
    // this is the case.
    enum Phase {
        // Generator has just come into being.
        Created,

        // Generator has had its configure() method called. (For Generators without
        // a configure() method, this phase will be skipped and will advance
        // directly to InputsSet.)
        ConfigureCalled,

        // All Input<>/Param<> fields have been set. (Applicable only in JIT mode;
        // in AOT mode, this can be skipped, going Created->GenerateCalled directly.)
        InputsSet,

        // Generator has had its generate() method called.
        GenerateCalled,

        // Generator has had its schedule() method (if any) called.
        ScheduleCalled,
    } phase{Created};

    void check_exact_phase(Phase expected_phase) const;
    void check_min_phase(Phase expected_phase) const;
    void advance_phase(Phase new_phase);

    void ensure_configure_has_been_called();

    Target get_target() const {
        return target;
    }
    bool get_auto_schedule() const {
        return auto_schedule;
    }
    MachineParams get_machine_params() const {
        return machine_params;
    }
    /** Generators can register ExternalCode objects onto
     * themselves. The Generator infrastructure will arrange to have
     * this ExternalCode appended to the Module that is finally
     * compiled using the Generator. This allows encapsulating
     * functionality that depends on external libraries or handwritten
     * code for various targets. The name argument should match the
     * name of the ExternalCode block and is used to ensure the same
     * code block is not duplicated in the output. Halide does not do
     * anything other than to compare names for equality. To guarantee
     * uniqueness in public code, we suggest using a Java style
     * inverted domain name followed by organization specific
     * naming. E.g.:
     *     com.yoyodyne.overthruster.0719acd19b66df2a9d8d628a8fefba911a0ab2b7
     *
     * See test/generator/external_code_generator.cpp for example use. */
    std::shared_ptr<GeneratorContext::ExternsMap> get_externs_map() const {
        return externs_map;
    }

    // These must remain here for legacy code that access the fields directly.
    GeneratorParam<Target> target{"target", Target()};
    GeneratorParam<bool> auto_schedule{"auto_schedule", false};
    GeneratorParam<MachineParams> machine_params{"machine_params", MachineParams::generic()};

private:
    friend void ::Halide::Internal::generator_test();
    friend class GeneratorParamBase;
    friend class GIOBase;
    friend class GeneratorInputBase;
    friend class GeneratorOutputBase;
    friend class GeneratorParamInfo;
    friend class StubOutputBufferBase;

    const size_t size;
    std::shared_ptr<GeneratorContext::ExternsMap> externs_map;
    std::shared_ptr<Internal::ValueTracker> value_tracker;

    // Lazily-allocated-and-inited struct with info about our various Params.
    // Do not access directly: use the param_info() getter.
    std::unique_ptr<GeneratorParamInfo> param_info_ptr;

    std::string generator_registered_name, generator_stub_name;
    Pipeline pipeline;

    // Return our GeneratorParamInfo.
    GeneratorParamInfo &param_info();

    Internal::GeneratorInputBase *find_input_by_name(const std::string &name);
    Internal::GeneratorOutputBase *find_output_by_name(const std::string &name);

    void check_scheduled(const char *m) const;

    void build_params(bool force = false);

    // Provide private, unimplemented, wrong-result-type methods here
    // so that Generators don't attempt to call the global methods
    // of the same name by accident: use the get_target() method instead.
    void get_host_target();
    void get_jit_target_from_environment();
    void get_target_from_environment();

    void set_inputs_vector(const std::vector<std::vector<StubInput>> &inputs);

    static void check_input_is_singular(Internal::GeneratorInputBase *in);
    static void check_input_is_array(Internal::GeneratorInputBase *in);
    static void check_input_kind(Internal::GeneratorInputBase *in, Internal::ArgInfoKind kind);

    // Allow Buffer<> if:
    // -- we are assigning it to an Input<Buffer<>> (with compatible type and dimensions),
    // causing the Input<Buffer<>> to become a precompiled buffer in the generated code.
    // -- we are assigningit to an Input<Func>, in which case we just Func-wrap the Buffer<>.
    template<typename T, int Dims>
    std::vector<StubInput> build_input(size_t i, const Buffer<T, Dims> &arg) {
        auto *in = param_info().inputs().at(i);
        check_input_is_singular(in);
        const auto k = in->kind();
        if (k == Internal::ArgInfoKind::Buffer) {
            Halide::Buffer<> b = arg;
            StubInputBuffer<> sib(b);
            StubInput si(sib);
            return {si};
        } else if (k == Internal::ArgInfoKind::Function) {
            Halide::Func f(arg.name() + "_im");
            f(Halide::_) = arg(Halide::_);
            StubInput si(f);
            return {si};
        } else {
            check_input_kind(in, Internal::ArgInfoKind::Buffer);  // just to trigger assertion
            return {};
        }
    }

    // Allow Input<Buffer<>> if:
    // -- we are assigning it to another Input<Buffer<>> (with compatible type and dimensions),
    // allowing us to simply pipe a parameter from an enclosing Generator to the Invoker.
    // -- we are assigningit to an Input<Func>, in which case we just Func-wrap the Input<Buffer<>>.
    template<typename T, int Dims>
    std::vector<StubInput> build_input(size_t i, const GeneratorInput<Buffer<T, Dims>> &arg) {
        auto *in = param_info().inputs().at(i);
        check_input_is_singular(in);
        const auto k = in->kind();
        if (k == Internal::ArgInfoKind::Buffer) {
            StubInputBuffer<> sib = arg;
            StubInput si(sib);
            return {si};
        } else if (k == Internal::ArgInfoKind::Function) {
            Halide::Func f = arg.funcs().at(0);
            StubInput si(f);
            return {si};
        } else {
            check_input_kind(in, Internal::ArgInfoKind::Buffer);  // just to trigger assertion
            return {};
        }
    }

    // Allow Func iff we are assigning it to an Input<Func> (with compatible type and dimensions).
    std::vector<StubInput> build_input(size_t i, const Func &arg) {
        auto *in = param_info().inputs().at(i);
        check_input_kind(in, Internal::ArgInfoKind::Function);
        check_input_is_singular(in);
        const Halide::Func &f = arg;
        StubInput si(f);
        return {si};
    }

    // Allow vector<Func> iff we are assigning it to an Input<Func[]> (with compatible type and dimensions).
    std::vector<StubInput> build_input(size_t i, const std::vector<Func> &arg) {
        auto *in = param_info().inputs().at(i);
        check_input_kind(in, Internal::ArgInfoKind::Function);
        check_input_is_array(in);
        // My kingdom for a list comprehension...
        std::vector<StubInput> siv;
        siv.reserve(arg.size());
        for (const auto &f : arg) {
            siv.emplace_back(f);
        }
        return siv;
    }

    // Expr must be Input<Scalar>.
    std::vector<StubInput> build_input(size_t i, const Expr &arg) {
        auto *in = param_info().inputs().at(i);
        check_input_kind(in, Internal::ArgInfoKind::Scalar);
        check_input_is_singular(in);
        StubInput si(arg);
        return {si};
    }

    // (Array form)
    std::vector<StubInput> build_input(size_t i, const std::vector<Expr> &arg) {
        auto *in = param_info().inputs().at(i);
        check_input_kind(in, Internal::ArgInfoKind::Scalar);
        check_input_is_array(in);
        std::vector<StubInput> siv;
        siv.reserve(arg.size());
        for (const auto &value : arg) {
            siv.emplace_back(value);
        }
        return siv;
    }

    // Any other type must be convertible to Expr and must be associated with an Input<Scalar>.
    // Use is_arithmetic since some Expr conversions are explicit.
    template<typename T,
             typename std::enable_if<std::is_arithmetic<T>::value>::type * = nullptr>
    std::vector<StubInput> build_input(size_t i, const T &arg) {
        auto *in = param_info().inputs().at(i);
        check_input_kind(in, Internal::ArgInfoKind::Scalar);
        check_input_is_singular(in);
        // We must use an explicit Expr() ctor to preserve the type
        Expr e(arg);
        StubInput si(e);
        return {si};
    }

    // (Array form)
    template<typename T,
             typename std::enable_if<std::is_arithmetic<T>::value>::type * = nullptr>
    std::vector<StubInput> build_input(size_t i, const std::vector<T> &arg) {
        auto *in = param_info().inputs().at(i);
        check_input_kind(in, Internal::ArgInfoKind::Scalar);
        check_input_is_array(in);
        std::vector<StubInput> siv;
        siv.reserve(arg.size());
        for (const auto &value : arg) {
            // We must use an explicit Expr() ctor to preserve the type;
            // otherwise, implicit conversions can downgrade (e.g.) float -> int
            Expr e(value);
            siv.emplace_back(e);
        }
        return siv;
    }

    template<typename... Args, size_t... Indices>
    std::vector<std::vector<StubInput>> build_inputs(const std::tuple<const Args &...> &t, std::index_sequence<Indices...>) {
        return {build_input(Indices, std::get<Indices>(t))...};
    }

public:
    // AbstractGenerator methods
    std::string name() override;
    GeneratorContext context() const override;
    std::vector<ArgInfo> arginfos() override;

    void set_generatorparam_value(const std::string &name, const std::string &value) override;
    void set_generatorparam_value(const std::string &name, const LoopLevel &loop_level) override;

    std::vector<Parameter> input_parameter(const std::string &name) override;
    std::vector<Func> output_func(const std::string &name) override;

    ExternsMap external_code_map() override;

    // This is overridden in the concrete Generator<> subclass.
    // Pipeline build_pipeline() override;

    void bind_input(const std::string &name, const std::vector<Parameter> &v) override;
    void bind_input(const std::string &name, const std::vector<Func> &v) override;
    void bind_input(const std::string &name, const std::vector<Expr> &v) override;

    bool emit_cpp_stub(const std::string &stub_file_path) override;

    GeneratorBase(const GeneratorBase &) = delete;
    GeneratorBase &operator=(const GeneratorBase &) = delete;
    GeneratorBase(GeneratorBase &&that) = delete;
    GeneratorBase &operator=(GeneratorBase &&that) = delete;
};

class GeneratorRegistry {
public:
    static void register_factory(const std::string &name, GeneratorFactory generator_factory);
    static void unregister_factory(const std::string &name);
    static std::vector<std::string> enumerate();
<<<<<<< HEAD
    // Note that this method will never return null:
    // if it cannot return a valid Generator, it should assert-fail.
    static AbstractGeneratorPtr create(const std::string &name,
                                       const Halide::GeneratorContext &context);
=======
    // This method returns nullptr if it cannot return a valid Generator;
    // the caller is responsible for checking the result.
    static std::unique_ptr<GeneratorBase> create(const std::string &name,
                                                 const Halide::GeneratorContext &context);
>>>>>>> a2e89d84

private:
    using GeneratorFactoryMap = std::map<const std::string, GeneratorFactory>;

    GeneratorFactoryMap factories;
    std::mutex mutex;

    static GeneratorRegistry &get_registry();

    GeneratorRegistry() = default;

public:
    GeneratorRegistry(const GeneratorRegistry &) = delete;
    GeneratorRegistry &operator=(const GeneratorRegistry &) = delete;
    GeneratorRegistry(GeneratorRegistry &&that) = delete;
    GeneratorRegistry &operator=(GeneratorRegistry &&that) = delete;
};

}  // namespace Internal

template<class T>
class Generator : public Internal::GeneratorBase {
protected:
    Generator()
        : Internal::GeneratorBase(sizeof(T),
                                  Internal::Introspection::get_introspection_helper<T>()) {
    }

public:
    static std::unique_ptr<T> create(const Halide::GeneratorContext &context) {
        // We must have an object of type T (not merely GeneratorBase) to call a protected method,
        // because CRTP is a weird beast.
        auto g = std::make_unique<T>();
        g->init_from_context(context);
        return g;
    }

    // This is public but intended only for use by the HALIDE_REGISTER_GENERATOR() macro.
    static std::unique_ptr<T> create(const Halide::GeneratorContext &context,
                                     const std::string &registered_name,
                                     const std::string &stub_name) {
        auto g = create(context);
        g->set_generator_names(registered_name, stub_name);
        return g;
    }

    template<typename... Args>
    void apply(const Args &...args) {
        call_configure();
        set_inputs(args...);
        call_generate();
        call_schedule();
    }

    template<typename T2>
    std::unique_ptr<T2> create() const {
        return T2::create(context());
    }

    template<typename T2, typename... Args>
    inline std::unique_ptr<T2> apply(const Args &...args) const {
        auto t = this->create<T2>();
        t->apply(args...);
        return t;
    }

private:
    // std::is_member_function_pointer will fail if there is no member of that name,
    // so we use a little SFINAE to detect if there are method-shaped members.
    template<typename>
    struct type_sink { typedef void type; };

    template<typename T2, typename = void>
    struct has_configure_method : std::false_type {};

    template<typename T2>
    struct has_configure_method<T2, typename type_sink<decltype(std::declval<T2>().configure())>::type> : std::true_type {};

    template<typename T2, typename = void>
    struct has_generate_method : std::false_type {};

    template<typename T2>
    struct has_generate_method<T2, typename type_sink<decltype(std::declval<T2>().generate())>::type> : std::true_type {};

    template<typename T2, typename = void>
    struct has_schedule_method : std::false_type {};

    template<typename T2>
    struct has_schedule_method<T2, typename type_sink<decltype(std::declval<T2>().schedule())>::type> : std::true_type {};

    Pipeline build_pipeline_impl() {
        T *t = (T *)this;
        // No: configure() must be called prior to this
        // (and in fact, prior to calling set_inputs).
        //
        // t->call_configure_impl();

        t->call_generate_impl();
        t->call_schedule_impl();
        return get_pipeline();
    }

    void call_configure_impl() {
        pre_configure();
        if constexpr (has_configure_method<T>::value) {
            T *t = (T *)this;
            static_assert(std::is_void<decltype(t->configure())>::value, "configure() must return void");
            t->configure();
        }
        post_configure();
    }

    void call_generate_impl() {
        pre_generate();
        static_assert(has_generate_method<T>::value, "Expected a generate() method here.");
        T *t = (T *)this;
        static_assert(std::is_void<decltype(t->generate())>::value, "generate() must return void");
        t->generate();
        post_generate();
    }

    void call_schedule_impl() {
        pre_schedule();
        if constexpr (has_schedule_method<T>::value) {
            T *t = (T *)this;
            static_assert(std::is_void<decltype(t->schedule())>::value, "schedule() must return void");
            t->schedule();
        }
        post_schedule();
    }

protected:
    Pipeline build_pipeline() override {
        ensure_configure_has_been_called();
        return this->build_pipeline_impl();
    }

    void call_configure() override {
        this->call_configure_impl();
    }

    void call_generate() override {
        this->call_generate_impl();
    }

    void call_schedule() override {
        this->call_schedule_impl();
    }

private:
    friend void ::Halide::Internal::generator_test();
    friend void ::Halide::Internal::generator_test();
    friend class ::Halide::GeneratorContext;

public:
    Generator(const Generator &) = delete;
    Generator &operator=(const Generator &) = delete;
    Generator(Generator &&that) = delete;
    Generator &operator=(Generator &&that) = delete;
};

namespace Internal {

class RegisterGenerator {
public:
    RegisterGenerator(const char *registered_name, GeneratorFactory generator_factory);
};

}  // namespace Internal

}  // namespace Halide

// Define this namespace at global scope so that anonymous namespaces won't
// defeat our static_assert check; define a dummy type inside so we can
// check for type aliasing injected by anonymous namespace usage
namespace halide_register_generator {
struct halide_global_ns;
};

#define _HALIDE_REGISTER_GENERATOR_IMPL(GEN_CLASS_NAME, GEN_REGISTRY_NAME, FULLY_QUALIFIED_STUB_NAME)                               \
    namespace halide_register_generator {                                                                                           \
    struct halide_global_ns;                                                                                                        \
    namespace GEN_REGISTRY_NAME##_ns {                                                                                              \
        std::unique_ptr<Halide::Internal::AbstractGenerator> factory(const Halide::GeneratorContext &context);                      \
        std::unique_ptr<Halide::Internal::AbstractGenerator> factory(const Halide::GeneratorContext &context) {                     \
            using GenType = std::remove_pointer<decltype(new GEN_CLASS_NAME)>::type; /* NOLINT(bugprone-macro-parentheses) */       \
            return GenType::create(context, #GEN_REGISTRY_NAME, #FULLY_QUALIFIED_STUB_NAME);                                        \
        }                                                                                                                           \
    }                                                                                                                               \
    static auto reg_##GEN_REGISTRY_NAME = Halide::Internal::RegisterGenerator(#GEN_REGISTRY_NAME, GEN_REGISTRY_NAME##_ns::factory); \
    }                                                                                                                               \
    static_assert(std::is_same<::halide_register_generator::halide_global_ns, halide_register_generator::halide_global_ns>::value,  \
                  "HALIDE_REGISTER_GENERATOR must be used at global scope");

#define _HALIDE_REGISTER_GENERATOR2(GEN_CLASS_NAME, GEN_REGISTRY_NAME) \
    _HALIDE_REGISTER_GENERATOR_IMPL(GEN_CLASS_NAME, GEN_REGISTRY_NAME, GEN_REGISTRY_NAME)

#define _HALIDE_REGISTER_GENERATOR3(GEN_CLASS_NAME, GEN_REGISTRY_NAME, FULLY_QUALIFIED_STUB_NAME) \
    _HALIDE_REGISTER_GENERATOR_IMPL(GEN_CLASS_NAME, GEN_REGISTRY_NAME, FULLY_QUALIFIED_STUB_NAME)

// MSVC has a broken implementation of variadic macros: it expands __VA_ARGS__
// as a single token in argument lists (rather than multiple tokens).
// Jump through some hoops to work around this.
#define __HALIDE_REGISTER_ARGCOUNT_IMPL(_1, _2, _3, COUNT, ...) \
    COUNT

#define _HALIDE_REGISTER_ARGCOUNT_IMPL(ARGS) \
    __HALIDE_REGISTER_ARGCOUNT_IMPL ARGS

#define _HALIDE_REGISTER_ARGCOUNT(...) \
    _HALIDE_REGISTER_ARGCOUNT_IMPL((__VA_ARGS__, 3, 2, 1, 0))

#define ___HALIDE_REGISTER_CHOOSER(COUNT) \
    _HALIDE_REGISTER_GENERATOR##COUNT

#define __HALIDE_REGISTER_CHOOSER(COUNT) \
    ___HALIDE_REGISTER_CHOOSER(COUNT)

#define _HALIDE_REGISTER_CHOOSER(COUNT) \
    __HALIDE_REGISTER_CHOOSER(COUNT)

#define _HALIDE_REGISTER_GENERATOR_PASTE(A, B) \
    A B

#define HALIDE_REGISTER_GENERATOR(...) \
    _HALIDE_REGISTER_GENERATOR_PASTE(_HALIDE_REGISTER_CHOOSER(_HALIDE_REGISTER_ARGCOUNT(__VA_ARGS__)), (__VA_ARGS__))

// HALIDE_REGISTER_GENERATOR_ALIAS() can be used to create an an alias-with-a-particular-set-of-param-values
// for a given Generator in the build system. Normally, you wouldn't want to do this;
// however, some existing Halide clients have build systems that make it challenging to
// specify GeneratorParams inside the build system, and this allows a somewhat simpler
// customization route for them. It's highly recommended you don't use this for new code.
//
// The final argument is really an initializer-list of GeneratorParams, in the form
// of an initializer-list for map<string, string>:
//
//    { { "gp-name", "gp-value"} [, { "gp2-name", "gp2-value" }] }
//
// It is specified as a variadic template argument to allow for the fact that the embedded commas
// would otherwise confuse the preprocessor; since (in this case) all we're going to do is
// pass it thru as-is, this is fine (and even MSVC's 'broken' __VA_ARGS__ should be OK here).
#define HALIDE_REGISTER_GENERATOR_ALIAS(GEN_REGISTRY_NAME, ORIGINAL_REGISTRY_NAME, ...)                                             \
    namespace halide_register_generator {                                                                                           \
    struct halide_global_ns;                                                                                                        \
    namespace ORIGINAL_REGISTRY_NAME##_ns {                                                                                         \
        std::unique_ptr<Halide::Internal::AbstractGenerator> factory(const Halide::GeneratorContext &context);                      \
    }                                                                                                                               \
    namespace GEN_REGISTRY_NAME##_ns {                                                                                              \
        std::unique_ptr<Halide::Internal::AbstractGenerator> factory(const Halide::GeneratorContext &context) {                     \
            auto g = ORIGINAL_REGISTRY_NAME##_ns::factory(context);                                                                 \
            const std::map<std::string, std::string> m = __VA_ARGS__;                                                               \
            for (const auto &c : m) {                                                                                               \
                g->set_generatorparam_value(c.first, c.second);                                                                     \
            }                                                                                                                       \
            return g;                                                                                                               \
        }                                                                                                                           \
    }                                                                                                                               \
    static auto reg_##GEN_REGISTRY_NAME = Halide::Internal::RegisterGenerator(#GEN_REGISTRY_NAME, GEN_REGISTRY_NAME##_ns::factory); \
    }                                                                                                                               \
    static_assert(std::is_same<::halide_register_generator::halide_global_ns, halide_register_generator::halide_global_ns>::value,  \
                  "HALIDE_REGISTER_GENERATOR_ALIAS must be used at global scope");

#endif  // HALIDE_GENERATOR_H_<|MERGE_RESOLUTION|>--- conflicted
+++ resolved
@@ -340,16 +340,10 @@
     virtual std::vector<std::string> enumerate() const = 0;
 
     /** Create an instance of the Generator that is registered under the given
-<<<<<<< HEAD
-     * name. If the name isn't one returned by enumerate(), assert-fail. */
+     * name. If the name isn't one returned by enumerate(), return nullptr
+     * rather than assert-fail; caller must check for a valid result. */
     virtual AbstractGeneratorPtr create(const std::string &name,
                                         const Halide::GeneratorContext &context) const = 0;
-=======
-     * name. If the name isn't one returned by enumerate(), return nullptr
-     * rather than assert-fail; caller must check for a valid result. */
-    virtual std::unique_ptr<GeneratorBase> create(const std::string &name,
-                                                  const Halide::GeneratorContext &context) const = 0;
->>>>>>> a2e89d84
 
     GeneratorFactoryProvider(const GeneratorFactoryProvider &) = delete;
     GeneratorFactoryProvider &operator=(const GeneratorFactoryProvider &) = delete;
@@ -3680,17 +3674,10 @@
     static void register_factory(const std::string &name, GeneratorFactory generator_factory);
     static void unregister_factory(const std::string &name);
     static std::vector<std::string> enumerate();
-<<<<<<< HEAD
-    // Note that this method will never return null:
-    // if it cannot return a valid Generator, it should assert-fail.
+    // This method returns nullptr if it cannot return a valid Generator;
+    // the caller is responsible for checking the result.
     static AbstractGeneratorPtr create(const std::string &name,
                                        const Halide::GeneratorContext &context);
-=======
-    // This method returns nullptr if it cannot return a valid Generator;
-    // the caller is responsible for checking the result.
-    static std::unique_ptr<GeneratorBase> create(const std::string &name,
-                                                 const Halide::GeneratorContext &context);
->>>>>>> a2e89d84
 
 private:
     using GeneratorFactoryMap = std::map<const std::string, GeneratorFactory>;
