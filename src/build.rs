--- conflicted
+++ resolved
@@ -113,16 +113,7 @@
 ///
 impl Generator<'static> {
     pub fn compile(&self) -> Output {
-<<<<<<< HEAD
-        let mut compileCommand = Command::new("g++");
-        compileCommand.args(["-std=c++17"]);
-
-        compileCommand.args(["-I", self.halide_path.join("include").to_str().unwrap()]);
-        compileCommand.args(["-I", self.halide_path.join("tools").to_str().unwrap()]);
-        compileCommand.args(["-L", self.halide_path.join("lib").to_str().unwrap()]);
-
-        compileCommand.args(["-o", self.gen_exe.to_str().unwrap()]);
-=======
+
         let mut cmd_compile = Command::new("g++");
         cmd_compile.args(["-std=c++17"]);
 
@@ -131,31 +122,23 @@
         cmd_compile.args(["-L", self.halide_path.join("lib").to_str().unwrap()]);
 
         cmd_compile.args(["-o", self.gen_exe.to_str().unwrap()]);
->>>>>>> 0f8bce42
 
         let temp = self
             .halide_path
             .join("tools")
             .join("GenGen")
             .with_extension("cpp");
-<<<<<<< HEAD
-        compileCommand.args([
-=======
+
         cmd_compile.args([
->>>>>>> 0f8bce42
             "-g",
             self.gen_path.to_str().unwrap(),
             temp.to_str().unwrap(),
         ]);
-<<<<<<< HEAD
-        compileCommand.args(self.gcc_flags.clone());
-        //compileCommand.args(["-Wl,-rpath","-Wl,/home/rootbutcher2/CLionProjects/Halide-Rusts-tests/Halide/distrib/lib/"]);
-        compileCommand.output().expect("Make generator failed")
-=======
+
         cmd_compile.args(self.gcc_flags.clone());
         //compile.args(["-Wl,-rpath","-Wl,/home/rootbutcher2/CLionProjects/Halide-Rusts-tests/Halide/distrib/lib/"]);
         cmd_compile.output().expect("Make generator failed")
->>>>>>> 0f8bce42
+
     }
     pub fn run_gen(&self) -> Output {
         //assert!(!self.gen_exe.is_none());
