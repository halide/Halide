--- conflicted
+++ resolved
@@ -804,39 +804,6 @@
 namespace {
 
 int generate_filter_main_inner(int argc, char **argv, std::ostream &error_output) {
-<<<<<<< HEAD
-    const char kUsage[] =
-        "gengen\n"
-        "  [-g GENERATOR_NAME] [-f FUNCTION_NAME] [-o OUTPUT_DIR] [-r RUNTIME_NAME] [-d 1|0]\n"
-        "  [-e EMIT_OPTIONS] [-n FILE_BASE_NAME] [-p PLUGIN_NAME] [-s AUTOSCHEDULER_NAME] [-t TIMEOUT]\n"
-        "       target=target-string[,target-string...] [generator_arg=value [...]]\n"
-        "\n"
-        " -d  Build a module that is suitable for using for gradient descent calculationn\n"
-        "     in TensorFlow or PyTorch. See Generator::build_gradient_module() documentation.\n"
-        "\n"
-        " -e  A comma separated list of files to emit. Accepted values are:\n"
-        "     [assembly, bitcode, c_header, c_source, cpp_stub, featurization,path_featurization,\n"
-        "      llvm_assembly, object, python_extension, pytorch_wrapper, registration,\n"
-        "      schedule, python_schedule, static_library, stmt, stmt_html, compiler_log].\n"
-        "     If omitted, default value is [c_header, static_library, registration].\n"
-        "\n"
-        " -p  A comma-separated list of shared libraries that will be loaded before the\n"
-        "     generator is run. Useful for custom auto-schedulers. The generator must\n"
-        "     either be linked against a shared libHalide or compiled with -rdynamic\n"
-        "     so that references in the shared library to libHalide can resolve.\n"
-        "     (Note that this does not change the default autoscheduler; use the -s flag\n"
-        "     to set that value.)"
-        "\n"
-        " -r   The name of a standalone runtime to generate. Only honors EMIT_OPTIONS 'o'\n"
-        "     and 'static_library'. When multiple targets are specified, it picks a\n"
-        "     runtime that is compatible with all of the targets, or fails if it cannot\n"
-        "     find one. Flags across all of the targets that do not affect runtime code\n"
-        "     generation, such as `no_asserts` and `no_runtime`, are ignored.\n"
-        "\n"
-        " -s  The name of an autoscheduler to set as the default.\n"
-        " -t  Timeout for the Generator to run, in seconds; mainly useful to ensure that bugs and/or degenerate"
-        "     cases don't stall build systems. Defaults to 900 (=15 minutes). Specify 0 to allow ~infinite time.\n";
-=======
     static const char kUsage[] = R"INLINE_CODE(
 gengen
   [-g GENERATOR_NAME] [-f FUNCTION_NAME] [-o OUTPUT_DIR] [-r RUNTIME_NAME]
@@ -875,7 +842,6 @@
      (=15 minutes). Specify 0 to allow ~infinite time.
 
 )INLINE_CODE";
->>>>>>> 6b9ed2af
 
     std::map<std::string, std::string> flags_info = {
         {"-d", "0"},
