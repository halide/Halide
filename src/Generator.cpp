#include <atomic>
#include <cmath>
#include <condition_variable>
#include <fstream>
#include <memory>
#include <thread>
#include <unordered_map>
#include <utility>

#include "CompilerLogger.h"
#include "Generator.h"
#include "IRPrinter.h"
#include "Module.h"
#include "Simplify.h"

#ifdef HALIDE_ALLOW_GENERATOR_BUILD_METHOD
#pragma message "Support for Generator build() methods has been removed in Halide version 15."
#endif

namespace Halide {

GeneratorContext::GeneratorContext(const Target &target,
#ifdef HALIDE_ALLOW_LEGACY_AUTOSCHEDULER_API
                                   bool auto_schedule,
                                   const MachineParams &machine_params,
<<<<<<< HEAD
#else
                                   const AutoSchedulerParams &autoscheduler_params,
#endif
                                   std::shared_ptr<ExternsMap> externs_map,
                                   std::shared_ptr<Internal::ValueTracker> value_tracker)
=======
                                   std::shared_ptr<ExternsMap> externs_map)
>>>>>>> d266e4ec
    : target_(target),
#ifdef HALIDE_ALLOW_LEGACY_AUTOSCHEDULER_API
      auto_schedule_(auto_schedule),
      machine_params_(machine_params),
<<<<<<< HEAD
#else
      autoscheduler_params_(autoscheduler_params),
#endif
      externs_map_(std::move(externs_map)),
      value_tracker_(std::move(value_tracker)) {
=======
      externs_map_(std::move(externs_map)) {
>>>>>>> d266e4ec
}

#ifdef HALIDE_ALLOW_LEGACY_AUTOSCHEDULER_API
GeneratorContext::GeneratorContext(const Target &target,
                                   bool auto_schedule,
                                   const MachineParams &machine_params)
    : GeneratorContext(target,
                       auto_schedule,
                       machine_params,
                       std::make_shared<ExternsMap>()) {
}
#else
GeneratorContext::GeneratorContext(const Target &target)
    : GeneratorContext(target,
                       {},
                       std::make_shared<ExternsMap>(),
                       std::make_shared<Internal::ValueTracker>()) {
}

GeneratorContext::GeneratorContext(const Target &target, const AutoSchedulerParams &autoscheduler_params)
    : GeneratorContext(target,
                       autoscheduler_params,
                       std::make_shared<ExternsMap>(),
                       std::make_shared<Internal::ValueTracker>()) {
}
#endif

GeneratorContext GeneratorContext::with_target(const Target &t) const {
<<<<<<< HEAD
#ifdef HALIDE_ALLOW_LEGACY_AUTOSCHEDULER_API
    return GeneratorContext(t, auto_schedule_, machine_params_, externs_map_, value_tracker_);
#else
    return GeneratorContext(t, autoscheduler_params_, externs_map_, value_tracker_);
#endif
=======
    return GeneratorContext(t, auto_schedule_, machine_params_, externs_map_);
>>>>>>> d266e4ec
}

namespace Internal {

namespace {

// Return true iff the name is valid for Generators or Params.
// (NOTE: gcc didn't add proper std::regex support until v4.9;
// we don't yet require this, hence the hand-rolled replacement.)

bool is_alpha(char c) {
    return (c >= 'A' && c <= 'Z') || (c >= 'a' && c <= 'z');
}

// Note that this includes '_'
bool is_alnum(char c) {
    return is_alpha(c) || (c == '_') || (c >= '0' && c <= '9');
}

// Basically, a valid C identifier, except:
//
// -- initial _ is forbidden (rather than merely "reserved")
// -- two underscores in a row is also forbidden
bool is_valid_name(const std::string &n) {
    if (n.empty()) {
        return false;
    }
    if (!is_alpha(n[0])) {
        return false;
    }
    for (size_t i = 1; i < n.size(); ++i) {
        if (!is_alnum(n[i])) {
            return false;
        }
        if (n[i] == '_' && n[i - 1] == '_') {
            return false;
        }
    }
    // prohibit this specific string so that we can use it for
    // passing GeneratorParams in Python.
    if (n == "generator_params") {
        return false;
    }
    return true;
}

std::map<OutputFileType, std::string> compute_output_files(const Target &target,
                                                           const std::string &base_path,
                                                           const std::set<OutputFileType> &outputs) {
    std::map<OutputFileType, const OutputInfo> output_info = get_output_info(target);

    std::map<OutputFileType, std::string> output_files;
    for (auto o : outputs) {
        output_files[o] = base_path + output_info.at(o).extension;
    }
    return output_files;
}

Func make_param_func(const Parameter &p, const std::string &name) {
    internal_assert(p.is_buffer());
    Func f(p.type(), p.dimensions(), name + "_im");
    auto b = p.buffer();
    if (b.defined()) {
        // If the Parameter has an explicit BufferPtr set, bind directly to it
        f(_) = b(_);
    } else {
        std::vector<Var> args;
        std::vector<Expr> args_expr;
        for (int i = 0; i < p.dimensions(); ++i) {
            Var v = Var::implicit(i);
            args.push_back(v);
            args_expr.push_back(v);
        }
        f(args) = Internal::Call::make(p, args_expr);
    }
    return f;
}

}  // namespace

std::vector<Type> parse_halide_type_list(const std::string &types) {
    const auto &e = get_halide_type_enum_map();
    std::vector<Type> result;
    for (const auto &t : split_string(types, ",")) {
        auto it = e.find(t);
        user_assert(it != e.end()) << "Type not found: " << t;
        result.push_back(it->second);
    }
    return result;
}

class StubEmitter {
public:
    StubEmitter(std::ostream &dest,
                const std::string &generator_registered_name,
                const std::string &generator_stub_name,
                const std::vector<Internal::GeneratorParamBase *> &generator_params,
                const std::vector<Internal::GeneratorInputBase *> &inputs,
                const std::vector<Internal::GeneratorOutputBase *> &outputs)
        : stream(dest),
          generator_registered_name(generator_registered_name),
          generator_stub_name(generator_stub_name),
          generator_params(select_generator_params(generator_params)),
          inputs(inputs),
          outputs(outputs) {
        namespaces = split_string(generator_stub_name, "::");
        internal_assert(!namespaces.empty());
        if (namespaces[0].empty()) {
            // We have a name like ::foo::bar::baz; omit the first empty ns.
            namespaces.erase(namespaces.begin());
            internal_assert(namespaces.size() >= 2);
        }
        class_name = namespaces.back();
        namespaces.pop_back();
    }

    void emit();

private:
    std::ostream &stream;
    const std::string generator_registered_name;
    const std::string generator_stub_name;
    std::string class_name;
    std::vector<std::string> namespaces;
    const std::vector<Internal::GeneratorParamBase *> generator_params;
    const std::vector<Internal::GeneratorInputBase *> inputs;
    const std::vector<Internal::GeneratorOutputBase *> outputs;
    int indent_level{0};

    std::vector<Internal::GeneratorParamBase *> select_generator_params(const std::vector<Internal::GeneratorParamBase *> &in) {
        std::vector<Internal::GeneratorParamBase *> out;
        for (auto *p : in) {
            // These are always propagated specially.
#ifdef HALIDE_ALLOW_LEGACY_AUTOSCHEDULER_API
            if (p->name() == "target" ||
                p->name() == "auto_schedule" ||
                p->name() == "machine_params") {
                continue;
            }
#else
            if (p->name() == "target" ||
                p->name() == "autoscheduler") {
                continue;
            }
#endif
            if (p->is_synthetic_param()) {
                continue;
            }
            out.push_back(p);
        }
        return out;
    }

    /** Emit spaces according to the current indentation level */
    Indentation get_indent() const {
        return Indentation{indent_level};
    }

    void emit_inputs_struct();
    void emit_generator_params_struct();
};

void StubEmitter::emit_generator_params_struct() {
    const auto &v = generator_params;
    std::string name = "GeneratorParams";
    stream << get_indent() << "struct " << name << " final {\n";
    indent_level++;
    if (!v.empty()) {
        for (auto *p : v) {
            stream << get_indent() << p->get_c_type() << " " << p->name() << "{ " << p->get_default_value() << " };\n";
        }
        stream << "\n";
    }

    stream << get_indent() << name << "() {}\n";
    stream << "\n";

    if (!v.empty()) {
        stream << get_indent() << name << "(\n";
        indent_level++;
        std::string comma = "";
        for (auto *p : v) {
            std::string c_type = p->get_c_type();
            if (c_type == "AutoSchedulerParams") {
                c_type = "const AutoSchedulerParams&";
            }
            stream << get_indent() << comma << c_type << " " << p->name() << "\n";
            comma = ", ";
        }
        indent_level--;
        stream << get_indent() << ") : \n";
        indent_level++;
        comma = "";
        for (auto *p : v) {
            stream << get_indent() << comma << p->name() << "(" << p->name() << ")\n";
            comma = ", ";
        }
        indent_level--;
        stream << get_indent() << "{\n";
        stream << get_indent() << "}\n";
        stream << "\n";
    }

    indent_level--;
    stream << get_indent() << "};\n";
    stream << "\n";
}

void StubEmitter::emit_inputs_struct() {
    struct InInfo {
        std::string c_type;
        std::string name;
    };
    std::vector<InInfo> in_info;
    for (auto *input : inputs) {
        std::string c_type = input->get_c_type();
        if (input->is_array()) {
            c_type = "std::vector<" + c_type + ">";
        }
        in_info.push_back({c_type, input->name()});
    }

    const std::string name = "Inputs";
    stream << get_indent() << "struct " << name << " final {\n";
    indent_level++;
    for (const auto &in : in_info) {
        stream << get_indent() << in.c_type << " " << in.name << ";\n";
    }
    stream << "\n";

    stream << get_indent() << name << "() {}\n";
    stream << "\n";
    if (!in_info.empty()) {
        stream << get_indent() << name << "(\n";
        indent_level++;
        std::string comma = "";
        for (const auto &in : in_info) {
            stream << get_indent() << comma << "const " << in.c_type << "& " << in.name << "\n";
            comma = ", ";
        }
        indent_level--;
        stream << get_indent() << ") : \n";
        indent_level++;
        comma = "";
        for (const auto &in : in_info) {
            stream << get_indent() << comma << in.name << "(" << in.name << ")\n";
            comma = ", ";
        }
        indent_level--;
        stream << get_indent() << "{\n";
        stream << get_indent() << "}\n";

        indent_level--;
    }
    stream << get_indent() << "};\n";
    stream << "\n";
}

void StubEmitter::emit() {
    if (outputs.empty()) {
        // The generator can't support a real stub. Instead, generate an (essentially)
        // empty .stub.h file, so that build systems like Bazel will still get the output file
        // they expected. Note that we deliberately don't emit an ifndef header guard,
        // since we can't reliably assume that the generator_name will be globally unique;
        // on the other hand, since this file is just a couple of comments, it's
        // really not an issue if it's included multiple times.
        stream << "/* MACHINE-GENERATED - DO NOT EDIT */\n";
        stream << "/* The Generator named " << generator_registered_name << " uses ImageParam or Param, thus cannot have a Stub generated. */\n";
        return;
    }

    struct OutputInfo {
        std::string name;
        std::string ctype;
        std::string getter;
    };
    bool all_outputs_are_func = true;
    std::vector<OutputInfo> out_info;
    for (auto *output : outputs) {
        std::string c_type = output->get_c_type();
        const bool is_func = (c_type == "Func");
        std::string getter = "generator->output_func(\"" + output->name() + "\")";
        if (!is_func) {
            getter = c_type + "::to_output_buffers(" + getter + ", generator)";
        }
        if (!output->is_array()) {
            getter = getter + ".at(0)";
        }

        out_info.push_back({output->name(),
                            output->is_array() ? "std::vector<" + c_type + ">" : c_type,
                            getter});
        if (c_type != "Func") {
            all_outputs_are_func = false;
        }
    }

    std::ostringstream guard;
    guard << "HALIDE_STUB";
    for (const auto &ns : namespaces) {
        guard << "_" << ns;
    }
    guard << "_" << class_name;

    stream << get_indent() << "#ifndef " << guard.str() << "\n";
    stream << get_indent() << "#define " << guard.str() << "\n";
    stream << "\n";

    stream << get_indent() << "/* MACHINE-GENERATED - DO NOT EDIT */\n";
    stream << "\n";

    stream << get_indent() << "#include <cassert>\n";
    stream << get_indent() << "#include <iterator>\n";
    stream << get_indent() << "#include <map>\n";
    stream << get_indent() << "#include <memory>\n";
    stream << get_indent() << "#include <string>\n";
    stream << get_indent() << "#include <utility>\n";
    stream << get_indent() << "#include <vector>\n";
    stream << "\n";
    stream << get_indent() << "#include \"Halide.h\"\n";
    stream << "\n";

    stream << "namespace halide_register_generator {\n";
    stream << "namespace " << generator_registered_name << "_ns {\n";
    stream << "extern std::unique_ptr<Halide::Internal::AbstractGenerator> factory(const Halide::GeneratorContext& context);\n";
    stream << "}  // namespace halide_register_generator\n";
    stream << "}  // namespace " << generator_registered_name << "\n";
    stream << "\n";

    for (const auto &ns : namespaces) {
        stream << get_indent() << "namespace " << ns << " {\n";
    }
    stream << "\n";

    for (auto *p : generator_params) {
        std::string decl = p->get_type_decls();
        if (decl.empty()) {
            continue;
        }
        stream << decl << "\n";
    }

    stream << get_indent() << "class " << class_name << " final : public Halide::NamesInterface {\n";
    stream << get_indent() << "public:\n";
    indent_level++;

    emit_inputs_struct();
    emit_generator_params_struct();

    stream << get_indent() << "struct Outputs final {\n";
    indent_level++;
    stream << get_indent() << "// Outputs\n";
    for (const auto &out : out_info) {
        stream << get_indent() << out.ctype << " " << out.name << ";\n";
    }

    stream << "\n";
    stream << get_indent() << "// The Target used\n";
    stream << get_indent() << "Target target;\n";

    if (out_info.size() == 1) {
        stream << "\n";
        if (all_outputs_are_func) {
            std::string name = out_info.at(0).name;
            auto *output = outputs[0];
            if (output->is_array()) {
                stream << get_indent() << "operator std::vector<Halide::Func>() const {\n";
                indent_level++;
                stream << get_indent() << "return " << name << ";\n";
                indent_level--;
                stream << get_indent() << "}\n";

                stream << get_indent() << "Halide::Func operator[](size_t i) const {\n";
                indent_level++;
                stream << get_indent() << "return " << name << "[i];\n";
                indent_level--;
                stream << get_indent() << "}\n";

                stream << get_indent() << "Halide::Func at(size_t i) const {\n";
                indent_level++;
                stream << get_indent() << "return " << name << ".at(i);\n";
                indent_level--;
                stream << get_indent() << "}\n";

                stream << get_indent() << "// operator operator()() overloads omitted because the sole Output is array-of-Func.\n";
            } else {
                // If there is exactly one output, add overloads
                // for operator Func and operator().
                stream << get_indent() << "operator Halide::Func() const {\n";
                indent_level++;
                stream << get_indent() << "return " << name << ";\n";
                indent_level--;
                stream << get_indent() << "}\n";

                stream << "\n";
                stream << get_indent() << "template <typename... Args>\n";
                stream << get_indent() << "Halide::FuncRef operator()(Args&&... args) const {\n";
                indent_level++;
                stream << get_indent() << "return " << name << "(std::forward<Args>(args)...);\n";
                indent_level--;
                stream << get_indent() << "}\n";

                stream << "\n";
                stream << get_indent() << "template <typename ExprOrVar>\n";
                stream << get_indent() << "Halide::FuncRef operator()(std::vector<ExprOrVar> args) const {\n";
                indent_level++;
                stream << get_indent() << "return " << name << "()(args);\n";
                indent_level--;
                stream << get_indent() << "}\n";
            }
        } else {
            stream << get_indent() << "// operator Func() and operator()() overloads omitted because the sole Output is not Func.\n";
        }
    }

    stream << "\n";
    if (all_outputs_are_func) {
        stream << get_indent() << "Halide::Pipeline get_pipeline() const {\n";
        indent_level++;
        stream << get_indent() << "return Halide::Pipeline(std::vector<Halide::Func>{\n";
        indent_level++;
        int commas = (int)out_info.size() - 1;
        for (const auto &out : out_info) {
            stream << get_indent() << out.name << (commas-- ? "," : "") << "\n";
        }
        indent_level--;
        stream << get_indent() << "});\n";
        indent_level--;
        stream << get_indent() << "}\n";

        stream << "\n";
        stream << get_indent() << "Halide::Realization realize(std::vector<int32_t> sizes) {\n";
        indent_level++;
        stream << get_indent() << "return get_pipeline().realize(sizes, target);\n";
        indent_level--;
        stream << get_indent() << "}\n";

        stream << "\n";
        stream << get_indent() << "template <typename... Args, typename std::enable_if<Halide::Internal::NoRealizations<Args...>::value>::type * = nullptr>\n";
        stream << get_indent() << "Halide::Realization realize(Args&&... args) {\n";
        indent_level++;
        stream << get_indent() << "return get_pipeline().realize(std::forward<Args>(args)..., target);\n";
        indent_level--;
        stream << get_indent() << "}\n";

        stream << "\n";
        stream << get_indent() << "void realize(Halide::Realization r) {\n";
        indent_level++;
        stream << get_indent() << "get_pipeline().realize(r, target);\n";
        indent_level--;
        stream << get_indent() << "}\n";
    } else {
        stream << get_indent() << "// get_pipeline() and realize() overloads omitted because some Outputs are not Func.\n";
    }

    indent_level--;
    stream << get_indent() << "};\n";
    stream << "\n";

    stream << get_indent() << "HALIDE_NO_USER_CODE_INLINE static Outputs generate(\n";
    indent_level++;
    stream << get_indent() << "const GeneratorContext& context,\n";
    stream << get_indent() << "const Inputs& inputs,\n";
    stream << get_indent() << "const GeneratorParams& generator_params = GeneratorParams()\n";
    indent_level--;
    stream << get_indent() << ")\n";
    stream << get_indent() << "{\n";
    indent_level++;
    stream << get_indent() << "std::shared_ptr<Halide::Internal::AbstractGenerator> generator = halide_register_generator::" << generator_registered_name << "_ns::factory(context);\n";
    for (auto *p : generator_params) {
        stream << get_indent();
        if (p->is_looplevel_param()) {
            stream << "generator->set_generatorparam_value(";
        } else {
            stream << "generator->set_generatorparam_value(";
        }
        stream << "\"" << p->name() << "\", ";
        if (p->is_looplevel_param()) {
            stream << "generator_params." << p->name();
        } else {
            stream << p->call_to_string("generator_params." + p->name());
        }
        stream << ");\n";
    }

    for (auto *p : inputs) {
        stream << get_indent() << "generator->bind_input("
               << "\"" << p->name() << "\", ";
        if (p->kind() == ArgInfoKind::Buffer) {
            stream << "Halide::Internal::StubInputBuffer<>::to_parameter_vector(inputs." << p->name() << ")";
        } else {
            // Func or Expr
            if (!p->is_array()) {
                stream << "{";
            }
            stream << "inputs." << p->name();
            if (!p->is_array()) {
                stream << "}";
            }
        }
        stream << ");\n";
    }

    stream << get_indent() << "generator->build_pipeline();\n";
    stream << get_indent() << "return {\n";
    indent_level++;
    for (const auto &out : out_info) {
        stream << get_indent() << out.getter << ",\n";
    }
    stream << get_indent() << "generator->context().target()\n";
    indent_level--;
    stream << get_indent() << "};\n";
    indent_level--;
    stream << get_indent() << "}\n";
    stream << "\n";

    stream << get_indent() << "// overload to allow GeneratorBase-pointer\n";
    stream << get_indent() << "inline static Outputs generate(\n";
    indent_level++;
    stream << get_indent() << "const Halide::Internal::GeneratorBase* generator,\n";
    stream << get_indent() << "const Inputs& inputs,\n";
    stream << get_indent() << "const GeneratorParams& generator_params = GeneratorParams()\n";
    indent_level--;
    stream << get_indent() << ")\n";
    stream << get_indent() << "{\n";
    indent_level++;
    stream << get_indent() << "return generate(generator->context(), inputs, generator_params);\n";
    indent_level--;
    stream << get_indent() << "}\n";
    stream << "\n";

    stream << get_indent() << "// overload to allow Target instead of GeneratorContext.\n";
    stream << get_indent() << "inline static Outputs generate(\n";
    indent_level++;
    stream << get_indent() << "const Target& target,\n";
    stream << get_indent() << "const Inputs& inputs,\n";
    stream << get_indent() << "const GeneratorParams& generator_params = GeneratorParams()\n";
    indent_level--;
    stream << get_indent() << ")\n";
    stream << get_indent() << "{\n";
    indent_level++;
    stream << get_indent() << "return generate(Halide::GeneratorContext(target), inputs, generator_params);\n";
    indent_level--;
    stream << get_indent() << "}\n";
    stream << "\n";

    stream << get_indent() << class_name << "() = delete;\n";

    indent_level--;
    stream << get_indent() << "};\n";
    stream << "\n";

    for (int i = (int)namespaces.size() - 1; i >= 0; --i) {
        stream << get_indent() << "}  // namespace " << namespaces[i] << "\n";
    }
    stream << "\n";

    stream << get_indent() << "#endif  // " << guard.str() << "\n";
}

const std::map<std::string, Type> &get_halide_type_enum_map() {
    static const std::map<std::string, Type> halide_type_enum_map{
        {"bool", Bool()},
        {"int8", Int(8)},
        {"int16", Int(16)},
        {"int32", Int(32)},
        {"uint8", UInt(8)},
        {"uint16", UInt(16)},
        {"uint32", UInt(32)},
        {"float16", Float(16)},
        {"float32", Float(32)},
        {"float64", Float(64)}};
    return halide_type_enum_map;
}

std::string halide_type_to_c_source(const Type &t) {
    static const std::map<halide_type_code_t, std::string> m = {
        {halide_type_int, "Int"},
        {halide_type_uint, "UInt"},
        {halide_type_float, "Float"},
        {halide_type_handle, "Handle"},
    };
    std::ostringstream oss;
    oss << "Halide::" << m.at(t.code()) << "(" << t.bits() << +")";
    return oss.str();
}

std::string halide_type_to_c_type(const Type &t) {
    auto encode = [](const Type &t) -> int { return t.code() << 16 | t.bits(); };
    static const std::map<int, std::string> m = {
        {encode(Int(8)), "int8_t"},
        {encode(Int(16)), "int16_t"},
        {encode(Int(32)), "int32_t"},
        {encode(Int(64)), "int64_t"},
        {encode(UInt(1)), "bool"},
        {encode(UInt(8)), "uint8_t"},
        {encode(UInt(16)), "uint16_t"},
        {encode(UInt(32)), "uint32_t"},
        {encode(UInt(64)), "uint64_t"},
        {encode(BFloat(16)), "uint16_t"},  // TODO: see Issues #3709, #3967
        {encode(Float(16)), "uint16_t"},   // TODO: see Issues #3709, #3967
        {encode(Float(32)), "float"},
        {encode(Float(64)), "double"},
        {encode(Handle(64)), "void*"}};
    internal_assert(m.count(encode(t))) << t << " " << encode(t);
    return m.at(encode(t));
}

namespace {

int generate_filter_main_inner(int argc,
                               char **argv,
                               const GeneratorFactoryProvider &generator_factory_provider) {
    static const char kUsage[] = R"INLINE_CODE(
gengen
  [-g GENERATOR_NAME] [-f FUNCTION_NAME] [-o OUTPUT_DIR] [-r RUNTIME_NAME]
  [-d 1|0] [-e EMIT_OPTIONS] [-n FILE_BASE_NAME] [-p PLUGIN_NAME]
  [-s AUTOSCHEDULER_NAME] [-t TIMEOUT]
  target=target-string[,target-string...]
  [generator_arg=value [...]]

 -d  Build a module that is suitable for using for gradient descent calculation
     in TensorFlow or PyTorch. See Generator::build_gradient_module()
     documentation.

 -e  A comma separated list of files to emit. Accepted values are:
     [assembly, bitcode, c_header, c_source, cpp_stub, featurization,
      llvm_assembly, object, python_extension, pytorch_wrapper, registration,
      schedule, static_library, stmt, stmt_html, compiler_log].
     If omitted, default value is [c_header, static_library, registration].

 -p  A comma-separated list of shared libraries that will be loaded before the
     generator is run. Useful for custom auto-schedulers. The generator must
     either be linked against a shared libHalide or compiled with -rdynamic
     so that references in the shared library to libHalide can resolve.
     (Note that this does not change the default autoscheduler; use the -s flag
     to set that value.)"

 -r   The name of a standalone runtime to generate. Only honors EMIT_OPTIONS 'o'
     and 'static_library'. When multiple targets are specified, it picks a
     runtime that is compatible with all of the targets, or fails if it cannot
     find one. Flags across all of the targets that do not affect runtime code
     generation, such as `no_asserts` and `no_runtime`, are ignored.

 -t  Timeout for the Generator to run, in seconds; mainly useful to ensure that
     bugs and/or degenerate cases don't stall build systems. Defaults to 900
     (=15 minutes). Specify 0 to allow ~infinite time.

)INLINE_CODE";

    std::map<std::string, std::string> flags_info = {
        {"-d", "0"},
        {"-e", ""},
        {"-f", ""},
        {"-g", ""},
        {"-n", ""},
        {"-o", ""},
        {"-p", ""},
        {"-r", ""},
#ifdef HALIDE_ALLOW_LEGACY_AUTOSCHEDULER_API
        {"-s", ""},
#endif
        {"-t", "900"},  // 15 minutes
    };

    ExecuteGeneratorArgs args;

    for (int i = 1; i < argc; ++i) {
        if (argv[i][0] != '-') {
            std::vector<std::string> v = split_string(argv[i], "=");
            user_assert(v.size() == 2 && !v[0].empty() && !v[1].empty()) << kUsage;
            args.generator_params[v[0]] = v[1];
        } else if (auto it = flags_info.find(argv[i]); it != flags_info.end()) {
            user_assert(i + 1 < argc) << kUsage;
            it->second = argv[i + 1];
            ++i;
            continue;
        } else {
#ifdef HALIDE_ALLOW_LEGACY_AUTOSCHEDULER_API
            // nothing
#else
            if (!strcmp(argv[i], "-s")) {
                user_error << "-s is no longer supported for setting autoscheduler; specify autoschduler.name=NAME instead.\n"
                           << kUsage;
            }
#endif
            user_error << "Unknown flag: " << argv[i] << "\n"
                       << kUsage;
        }
    }

    // It's possible that in the future loaded plugins might change
    // how arguments are parsed, so we handle those first.
    for (const auto &lib_path : split_string(flags_info["-p"], ",")) {
        if (!lib_path.empty()) {
            load_plugin(lib_path);
        }
    }

#ifdef HALIDE_ALLOW_LEGACY_AUTOSCHEDULER_API
    const auto autoscheduler_name = flags_info["-s"];
    if (!autoscheduler_name.empty()) {
        Pipeline::set_default_autoscheduler_name(autoscheduler_name);
    }
#else
    if (args.generator_params.count("auto_schedule")) {
        user_error << "auto_schedule=true is no longer supported for enabling autoscheduling; specify autoscheduler.name=NAME instead.\n"
                   << kUsage;
    }
    if (args.generator_params.count("machine_params")) {
        user_error << "machine_params is no longer supported as a GeneratorParam; specify autoscheduler.<field>=<value> instead.\n"
                   << kUsage;
    }
#endif

    const auto &d_val = flags_info["-d"];
    user_assert(d_val == "1" || d_val == "0") << "-d must be 0 or 1\n"
                                              << kUsage;

    const std::vector<std::string> generator_names = generator_factory_provider.enumerate();

    const auto create_generator = [&](const std::string &generator_name, const Halide::GeneratorContext &context) -> AbstractGeneratorPtr {
        internal_assert(generator_name == args.generator_name);
        auto g = generator_factory_provider.create(generator_name, context);
        if (!g) {
            std::ostringstream o;
            o << "Generator not found: " << generator_name << "\n";
            o << "Did you mean:\n";
            for (const auto &n : generator_names) {
                o << "    " << n << "\n";
            }
            user_error << o.str();
        }
        return g;
    };

    const auto build_target_strings = [](GeneratorParamsMap *gp) {
        std::vector<std::string> target_strings;
        if (gp->find("target") != gp->end()) {
            target_strings = split_string((*gp)["target"], ",");
            gp->erase("target");
        }
        return target_strings;
    };

    const auto build_targets = [](const std::vector<std::string> &target_strings) {
        std::vector<Target> targets;
        for (const auto &s : target_strings) {
            targets.emplace_back(s);
        }
        return targets;
    };

    const auto build_output_types = [&]() {
        std::set<OutputFileType> output_types;

        std::string emit_flags_string = flags_info["-e"];
        // If HL_EXTRA_OUTPUTS is defined, assume it's extra outputs we want to generate
        // (usually for temporary debugging purposes) and just tack it on to the -e contents.
        std::string extra_outputs = get_env_variable("HL_EXTRA_OUTPUTS");
        if (!extra_outputs.empty()) {
            if (!emit_flags_string.empty()) {
                emit_flags_string += ",";
            }
            emit_flags_string += extra_outputs;
        }

        const std::vector<std::string> emit_flags = split_string(emit_flags_string, ",");

        if (emit_flags.empty() || (emit_flags.size() == 1 && emit_flags[0].empty())) {
            // If omitted or empty, assume .a and .h and registration.cpp
            output_types.insert(OutputFileType::c_header);
            output_types.insert(OutputFileType::registration);
            output_types.insert(OutputFileType::static_library);
        } else {
            // Build a reverse lookup table. Allow some legacy aliases on the command line,
            // to allow legacy build systems to work more easily.
            std::map<std::string, OutputFileType> output_name_to_enum = {
                {"cpp", OutputFileType::c_source},
                {"h", OutputFileType::c_header},
                {"html", OutputFileType::stmt_html},
                {"o", OutputFileType::object},
                {"py.c", OutputFileType::python_extension},
            };
            // extensions won't vary across multitarget output
            const Target t = args.targets.empty() ? Target() : args.targets[0];
            const std::map<OutputFileType, const OutputInfo> output_info = get_output_info(t);
            for (const auto &it : output_info) {
                output_name_to_enum[it.second.name] = it.first;
            }

            for (const std::string &opt : emit_flags) {
                auto it = output_name_to_enum.find(opt);
                if (it == output_name_to_enum.end()) {
                    std::ostringstream o;
                    o << "Unrecognized emit option: " << opt << " is not one of [";
                    auto end = output_info.cend();
                    auto last = std::prev(end);
                    for (auto iter = output_info.cbegin(); iter != end; ++iter) {
                        o << iter->second.name;
                        if (iter != last) {
                            o << " ";
                        }
                    }
                    o << "], ignoring.\n";
                    o << kUsage;
                    user_error << o.str();
                }
                output_types.insert(it->second);
            }
        }
        return output_types;
    };

    // Always specify target_strings for suffixes: if we omit this, we'll use *canonical* target strings
    // for suffixes, but our caller might have passed non-canonical-but-still-legal target strings,
    // and if we don't use those, the output filenames might not match what the caller expects.
    args.suffixes = build_target_strings(&args.generator_params);
    args.targets = build_targets(args.suffixes);
    args.output_dir = flags_info["-o"];
    args.output_types = build_output_types();
    args.generator_name = flags_info["-g"];
    args.function_name = flags_info["-f"];
    args.file_base_name = flags_info["-n"];
    args.runtime_name = flags_info["-r"];
    args.build_mode = (d_val == "1") ? ExecuteGeneratorArgs::Gradient : ExecuteGeneratorArgs::Default;
    args.create_generator = create_generator;
    // args.generator_params is already set

    // Allow quick-n-dirty use of compiler logging via HL_DEBUG_COMPILER_LOGGER env var
    const bool do_compiler_logging = args.output_types.count(OutputFileType::compiler_log) ||
                                     (get_env_variable("HL_DEBUG_COMPILER_LOGGER") == "1");
    if (do_compiler_logging) {
        const bool obfuscate_compiler_logging = get_env_variable("HL_OBFUSCATE_COMPILER_LOGGER") == "1";
        args.compiler_logger_factory =
            [obfuscate_compiler_logging, &args](const std::string &function_name, const Target &target) -> std::unique_ptr<CompilerLogger> {
            // rebuild generator_args from the map so that they are always canonical
            std::string generator_args_string, autoscheduler_name;
            std::string sep;
            for (const auto &it : args.generator_params) {
                std::string quote = it.second.find(' ') != std::string::npos ? "\\\"" : "";
                generator_args_string += sep + it.first + "=" + quote + it.second + quote;
                sep = " ";
                if (it.first == "autoscheduler.name") {
                    autoscheduler_name = it.second;
                }
            }
            std::unique_ptr<JSONCompilerLogger> t(new JSONCompilerLogger(
                obfuscate_compiler_logging ? "" : args.generator_name,
                obfuscate_compiler_logging ? "" : args.function_name,
                obfuscate_compiler_logging ? "" : autoscheduler_name,
                obfuscate_compiler_logging ? Target() : target,
                obfuscate_compiler_logging ? "" : generator_args_string,
                obfuscate_compiler_logging));
            return t;
        };
    }

    // Do some preflighting here to emit errors that are likely from the command line
    // but not necessarily from the API call.
    user_assert(!(generator_names.empty() && args.runtime_name.empty()))
        << "No generators have been registered and not compiling a standalone runtime\n"
        << kUsage;

    if (args.generator_name.empty() && args.runtime_name.empty()) {
        // Require at least one of -g or -r to be specified.
        std::ostringstream o;
        o << "Either -g <name> or -r must be specified; available Generators are:\n";
        if (!generator_names.empty()) {
            for (const auto &name : generator_names) {
                o << "    " << name << "\n";
            }
        } else {
            o << "    <none>\n";
        }
        user_error << o.str();
    }

    {
        // TODO: should we move the TimeoutMonitor stuff to execute_generator?
        // It seems more likely to be useful here.

        struct TimeoutMonitor {
            std::atomic<bool> generator_finished = false;
            std::thread thread;
            std::condition_variable cond_var;
            std::mutex mutex;

            // Kill the timeout monitor as a destructor to ensure the thread
            // gets joined in the event of an exception
            ~TimeoutMonitor() {
                generator_finished = true;
                cond_var.notify_all();
                thread.join();
            }
        } monitor;

        const int timeout_in_seconds = std::stoi(flags_info["-t"]);
        const auto timeout_time = std::chrono::steady_clock::now() + std::chrono::seconds(timeout_in_seconds);
        monitor.thread = std::thread([timeout_time, timeout_in_seconds, &monitor]() {
            std::unique_lock<std::mutex> lock(monitor.mutex);

            if (timeout_in_seconds <= 0) {
                // No watchdog timer, just let it run as long as it likes.
                return;
            }
            while (!monitor.generator_finished) {
                auto now = std::chrono::steady_clock::now();
                if (now > timeout_time) {
                    fprintf(stderr, "Timed out waiting for Generator to complete (%d seconds)!\n", timeout_in_seconds);
                    fflush(stdout);
                    fflush(stderr);
                    exit(1);
                } else {
                    monitor.cond_var.wait_for(lock, timeout_time - now);
                }
            }
        });

        execute_generator(args);
    }
    return 0;
}

class GeneratorsFromRegistry : public GeneratorFactoryProvider {
public:
    GeneratorsFromRegistry() = default;
    ~GeneratorsFromRegistry() override = default;

    std::vector<std::string> enumerate() const override {
        return GeneratorRegistry::enumerate();
    }

    AbstractGeneratorPtr create(const std::string &name,
                                const Halide::GeneratorContext &context) const override {
        return GeneratorRegistry::create(name, context);
    }
};

}  // namespace

const GeneratorFactoryProvider &get_registered_generators() {
    static GeneratorsFromRegistry g;
    return g;
}

}  // namespace Internal

Callable create_callable_from_generator(const GeneratorContext &context,
                                        const std::string &name,
                                        const GeneratorParamsMap &generator_params) {
    auto g = Internal::get_registered_generators().create(name, context);
    user_assert(g != nullptr) << "There is no Generator with the name '" << name << "' currently available.";
    g->set_generatorparam_values(generator_params);
    return g->compile_to_callable();
}

Callable create_callable_from_generator(const Target &target,
                                        const std::string &name,
                                        const GeneratorParamsMap &generator_params) {
    return create_callable_from_generator(GeneratorContext(target), name, generator_params);
}

namespace Internal {

#ifdef HALIDE_WITH_EXCEPTIONS
int generate_filter_main(int argc, char **argv, const GeneratorFactoryProvider &generator_factory_provider) {
    try {
        return generate_filter_main_inner(argc, argv, generator_factory_provider);
    } catch (std::runtime_error &err) {
        user_error << "Unhandled exception: " << err.what() << "\n";
        return -1;
    }
}
#else
int generate_filter_main(int argc, char **argv, const GeneratorFactoryProvider &generator_factory_provider) {
    return generate_filter_main_inner(argc, argv, generator_factory_provider);
}
#endif

int generate_filter_main(int argc, char **argv) {
    return generate_filter_main(argc, argv, GeneratorsFromRegistry());
}

void execute_generator(const ExecuteGeneratorArgs &args_in) {
    const auto fix_defaults = [](const ExecuteGeneratorArgs &args_in) -> ExecuteGeneratorArgs {
        ExecuteGeneratorArgs args = args_in;
        if (!args.create_generator) {
            args.create_generator = [](const std::string &generator_name, const GeneratorContext &context) -> AbstractGeneratorPtr {
                return GeneratorRegistry::create(generator_name, context);
            };
        }
        if (!args.compiler_logger_factory) {
            args.compiler_logger_factory = [](const std::string &, const Target &) -> std::unique_ptr<CompilerLogger> {
                return nullptr;
            };
        }
        if (args.function_name.empty()) {
            args.function_name = args.generator_name;
        }
        if (args.file_base_name.empty()) {
            args.file_base_name = strip_namespaces(args.function_name);
        }
        return args;
    };

    const ExecuteGeneratorArgs args = fix_defaults(args_in);

    // -------------- Do some sanity checking.
    internal_assert(!args.output_dir.empty());

    const bool cpp_stub_only = args.output_types.size() == 1 &&
                               args.output_types.count(OutputFileType::cpp_stub) == 1;
    if (!cpp_stub_only) {
        // It's ok to leave targets unspecified if we are generating *only* a cpp_stub
        internal_assert(!args.targets.empty());
    }

    const auto ensure_valid_name = [](const std::string &s) {
        internal_assert(s.empty() || is_valid_name(s)) << "string '" << s << "' is not a valid Generator name.";
    };
    const auto ensure_not_pathname = [](const std::string &s) {
        for (char c : "/\\") {
            internal_assert(s.find(c) == std::string::npos) << "string '" << s << "' must not contain '" << c << "', but saw '" << s << "'";
        }
    };

    // These should be valid Generator names by the rules of is_valid_name()
    ensure_valid_name(args.generator_name);

    // These should be valid "leaf" filenames, but not full or partial pathnames
    ensure_not_pathname(args.runtime_name);
    ensure_not_pathname(args.function_name);
    ensure_not_pathname(args.file_base_name);
    for (const auto &s : args.suffixes) {
        ensure_not_pathname(s);
    }

    // -------------- Process the arguments.

    if (!args.runtime_name.empty()) {
        // Runtime always ignores file_base_name
        const std::string base_path = args.output_dir + "/" + args.runtime_name;

        Target gcd_target = args.targets[0];
        for (size_t i = 1; i < args.targets.size(); i++) {
            internal_assert(gcd_target.get_runtime_compatible_target(args.targets[i], gcd_target))
                << "Failed to find compatible runtime target for " << gcd_target << " and " << args.targets[i];
        }

        if (args.targets.size() > 1) {
            debug(1) << "Building runtime for computed target: " << gcd_target << "\n";
        }

        auto output_files = compute_output_files(gcd_target, base_path, args.output_types);
        // Runtime doesn't get to participate in the CompilerLogger party
        compile_standalone_runtime(output_files, gcd_target);
    }

    if (!args.generator_name.empty()) {
        const std::string base_path = args.output_dir + "/" + args.file_base_name;
        debug(1) << "Generator " << args.generator_name << " has base_path " << base_path << "\n";
        if (args.output_types.count(OutputFileType::cpp_stub)) {
            // When generating cpp_stub, we ignore all generator args passed in, and supply a fake Target.
            // (CompilerLogger is never enabled for cpp_stub, for now anyway.)
            const Target fake_target = Target();
            auto gen = args.create_generator(args.generator_name, GeneratorContext(fake_target));
            auto output_files = compute_output_files(fake_target, base_path, args.output_types);
            gen->emit_cpp_stub(output_files[OutputFileType::cpp_stub]);
        }

        // Don't bother with this if we're just emitting a cpp_stub.
        if (!cpp_stub_only) {
            auto output_files = compute_output_files(args.targets[0], base_path, args.output_types);
#ifdef HALIDE_ALLOW_LEGACY_AUTOSCHEDULER_API
            const auto get_gp = [&](const std::string &key) {
                auto it = args.generator_params.find(key);
                return it != args.generator_params.end() ? it->second : "";
            };
            const auto auto_schedule_string = get_gp("auto_schedule");
            const auto machine_params_string = get_gp("machine_params");
            const bool auto_schedule = auto_schedule_string == "true" || auto_schedule_string == "True";
            const MachineParams machine_params = !machine_params_string.empty() ? MachineParams(machine_params_string) : MachineParams::generic();
#else
            AutoSchedulerParams autoscheduler_params;
            auto it = args.generator_params.find("autoscheduler.name");
            if (it != args.generator_params.end()) {
                // Will be handled in loop below.
                // autoscheduler_params["name"] = it->second;
                for (const auto &kv : args.generator_params) {
                    if (starts_with(kv.first, "autoscheduler.")) {
                        autoscheduler_params[kv.first.substr(14)] = kv.second;
                    }
                }
            }
#endif
            auto module_factory = [&](const std::string &function_name, const Target &target) -> Module {
            // Must re-create each time since each instance will have a different Target.
#ifdef HALIDE_ALLOW_LEGACY_AUTOSCHEDULER_API
                auto gen = args.create_generator(args.generator_name, GeneratorContext(target, auto_schedule, machine_params));
                for (const auto &kv : args.generator_params) {
                    if (kv.first == "target" ||
                        kv.first == "auto_schedule" ||
                        kv.first == "machine_params") {
                        continue;
                    }
                    gen->set_generatorparam_value(kv.first, kv.second);
                }
#else
                auto gen = args.create_generator(args.generator_name, GeneratorContext(target, autoscheduler_params));
                for (const auto &kv : args.generator_params) {
                    if (kv.first == "target" || starts_with(kv.first, "autoscheduler.")) {
                        continue;
                    }
                    gen->set_generatorparam_value(kv.first, kv.second);
                }
#endif
                return args.build_mode == ExecuteGeneratorArgs::Gradient ?
                           gen->build_gradient_module(function_name) :
                           gen->build_module(function_name);
            };
            compile_multitarget(args.function_name, output_files, args.targets, args.suffixes, module_factory, args.compiler_logger_factory);
        }
    }
}

GeneratorParamBase::GeneratorParamBase(const std::string &name)
    : name_(name) {
    ObjectInstanceRegistry::register_instance(this, 0, ObjectInstanceRegistry::GeneratorParam,
                                              this, nullptr);
}

GeneratorParamBase::~GeneratorParamBase() {
    ObjectInstanceRegistry::unregister_instance(this);
}

void GeneratorParamBase::check_value_readable() const {
    // These are always readable.
#ifdef HALIDE_ALLOW_LEGACY_AUTOSCHEDULER_API
    if (name() == "target" ||
        name() == "auto_schedule" ||
        name() == "machine_params") {
        return;
    }
#else
    if (name() == "target" ||
        name() == "autoscheduler") {
        return;
    }
#endif
    user_assert(generator && generator->phase >= GeneratorBase::ConfigureCalled)
        << "The GeneratorParam \"" << name() << "\" cannot be read before configure()/generate() is called.\n";
}

void GeneratorParamBase::check_value_writable() const {
    // Allow writing when no Generator is set, to avoid having to special-case ctor initing code
    if (!generator) {
        return;
    }
    user_assert(generator->phase < GeneratorBase::GenerateCalled)
        << "The GeneratorParam \"" << name() << "\" cannot be written after generate() is called.\n";
}

void GeneratorParamBase::fail_wrong_type(const char *type) {
    user_error << "The GeneratorParam \"" << name() << "\" cannot be set with a value of type " << type << ".\n";
}

#ifdef HALIDE_ALLOW_LEGACY_AUTOSCHEDULER_API
// nothing
#else
void GeneratorParam_AutoSchedulerParams::set_from_string(const std::string &new_value_string) {
    internal_error << "This method should never be called.";
}

std::string GeneratorParam_AutoSchedulerParams::get_default_value() const {
    internal_error << "This method should never be called.";
    return "";
}

std::string GeneratorParam_AutoSchedulerParams::call_to_string(const std::string &v) const {
    internal_error << "This method should never be called.";
    return "";
}

std::string GeneratorParam_AutoSchedulerParams::get_c_type() const {
    internal_error << "This method should never be called.";
    return "";
}
#endif

/* static */
GeneratorRegistry &GeneratorRegistry::get_registry() {
    static GeneratorRegistry *registry = new GeneratorRegistry;
    return *registry;
}

/* static */
void GeneratorRegistry::register_factory(const std::string &name,
                                         GeneratorFactory generator_factory) {
    user_assert(is_valid_name(name)) << "Invalid Generator name: " << name;
    GeneratorRegistry &registry = get_registry();
    std::lock_guard<std::mutex> lock(registry.mutex);
    internal_assert(registry.factories.find(name) == registry.factories.end())
        << "Duplicate Generator name: " << name;
    registry.factories[name] = std::move(generator_factory);
}

/* static */
void GeneratorRegistry::unregister_factory(const std::string &name) {
    GeneratorRegistry &registry = get_registry();
    std::lock_guard<std::mutex> lock(registry.mutex);
    internal_assert(registry.factories.find(name) != registry.factories.end())
        << "Generator not found: " << name;
    registry.factories.erase(name);
}

/* static */
AbstractGeneratorPtr GeneratorRegistry::create(const std::string &name,
                                               const GeneratorContext &context) {
    GeneratorRegistry &registry = get_registry();
    std::lock_guard<std::mutex> lock(registry.mutex);
    auto it = registry.factories.find(name);
    if (it == registry.factories.end()) {
        return nullptr;
    }
    GeneratorFactory f = it->second;
    AbstractGeneratorPtr g = f(context);
    // Do not assert! Just return nullptr.
    // internal_assert(g != nullptr);
    return g;
}

/* static */
std::vector<std::string> GeneratorRegistry::enumerate() {
    GeneratorRegistry &registry = get_registry();
    std::lock_guard<std::mutex> lock(registry.mutex);
    std::vector<std::string> result;
    result.reserve(registry.factories.size());
    for (const auto &i : registry.factories) {
        result.push_back(i.first);
    }
    return result;
}

GeneratorBase::GeneratorBase(size_t size, const void *introspection_helper)
    : size(size) {
    ObjectInstanceRegistry::register_instance(this, size, ObjectInstanceRegistry::Generator, this, introspection_helper);
}

GeneratorBase::~GeneratorBase() {
    ObjectInstanceRegistry::unregister_instance(this);
}

GeneratorParamInfo::GeneratorParamInfo(GeneratorBase *generator, const size_t size) {
    std::vector<void *> vf = ObjectInstanceRegistry::instances_in_range(
        generator, size, ObjectInstanceRegistry::FilterParam);
    user_assert(vf.empty()) << "ImageParam and Param<> are no longer allowed in Generators; use Input<> instead.";

    const auto add_synthetic_params = [this, generator](GIOBase *gio) {
        const std::string &n = gio->name();
        const std::string &gn = generator->generator_registered_name;

        owned_synthetic_params.push_back(GeneratorParam_Synthetic<Type>::make(generator, gn, n + ".type", *gio, SyntheticParamType::Type, gio->gio_types_defined()));
        filter_generator_params.push_back(owned_synthetic_params.back().get());

        if (gio->kind() != ArgInfoKind::Scalar) {
            owned_synthetic_params.push_back(GeneratorParam_Synthetic<int>::make(generator, gn, n + ".dim", *gio, SyntheticParamType::Dim, gio->dims_defined()));
            filter_generator_params.push_back(owned_synthetic_params.back().get());
        }
        if (gio->is_array()) {
            owned_synthetic_params.push_back(GeneratorParam_Synthetic<size_t>::make(generator, gn, n + ".size", *gio, SyntheticParamType::ArraySize, gio->array_size_defined()));
            filter_generator_params.push_back(owned_synthetic_params.back().get());
        }
    };

    std::vector<void *> vi = ObjectInstanceRegistry::instances_in_range(
        generator, size, ObjectInstanceRegistry::GeneratorInput);
    for (auto *v : vi) {
        auto *input = static_cast<Internal::GeneratorInputBase *>(v);
        internal_assert(input != nullptr);
        user_assert(is_valid_name(input->name())) << "Invalid Input name: (" << input->name() << ")\n";
        user_assert(!names.count(input->name())) << "Duplicate Input name: " << input->name();
        names.insert(input->name());
        internal_assert(input->generator == nullptr || input->generator == generator);
        input->generator = generator;
        filter_inputs.push_back(input);
        add_synthetic_params(input);
    }

    std::vector<void *> vo = ObjectInstanceRegistry::instances_in_range(
        generator, size, ObjectInstanceRegistry::GeneratorOutput);
    for (auto *v : vo) {
        auto *output = static_cast<Internal::GeneratorOutputBase *>(v);
        internal_assert(output != nullptr);
        user_assert(is_valid_name(output->name())) << "Invalid Output name: (" << output->name() << ")\n";
        user_assert(!names.count(output->name())) << "Duplicate Output name: " << output->name();
        names.insert(output->name());
        internal_assert(output->generator == nullptr || output->generator == generator);
        output->generator = generator;
        filter_outputs.push_back(output);
        add_synthetic_params(output);
    }

    std::vector<void *> vg = ObjectInstanceRegistry::instances_in_range(
        generator, size, ObjectInstanceRegistry::GeneratorParam);
    for (auto *v : vg) {
        auto *param = static_cast<GeneratorParamBase *>(v);
        internal_assert(param != nullptr);
        user_assert(is_valid_name(param->name())) << "Invalid GeneratorParam name: " << param->name();
        user_assert(!names.count(param->name())) << "Duplicate GeneratorParam name: " << param->name();
        names.insert(param->name());
        internal_assert(param->generator == nullptr || param->generator == generator);
        param->generator = generator;
        filter_generator_params.push_back(param);
    }

    for (auto &g : owned_synthetic_params) {
        g->generator = generator;
    }
}

GeneratorParamInfo &GeneratorBase::param_info() {
    internal_assert(param_info_ptr != nullptr);
    return *param_info_ptr;
}

GeneratorInputBase *GeneratorBase::find_input_by_name(const std::string &name) {
    auto *t = GeneratorBase::find_by_name(name, param_info().inputs());
    internal_assert(t != nullptr) << "Input " << name << " not found.";
    return t;
}

GeneratorOutputBase *GeneratorBase::find_output_by_name(const std::string &name) {
    auto *t = GeneratorBase::find_by_name(name, param_info().outputs());
    internal_assert(t != nullptr) << "Output " << name << " not found.";
    return t;
}

GeneratorContext GeneratorBase::context() const {
<<<<<<< HEAD
#ifdef HALIDE_ALLOW_LEGACY_AUTOSCHEDULER_API
    return GeneratorContext(target, auto_schedule, machine_params, externs_map, value_tracker);
#else
    return GeneratorContext(target, autoscheduler, externs_map, value_tracker);
#endif
=======
    return GeneratorContext(target, auto_schedule, machine_params, externs_map);
>>>>>>> d266e4ec
}

void GeneratorBase::init_from_context(const Halide::GeneratorContext &context) {
    target.set(context.target_);
#ifdef HALIDE_ALLOW_LEGACY_AUTOSCHEDULER_API
    auto_schedule.set(context.auto_schedule_);
    machine_params.set(context.machine_params_);
#else
    autoscheduler.set(context.autoscheduler_params_);
#endif

    externs_map = context.externs_map_;

    // pre-emptively build our param_info now
    internal_assert(param_info_ptr == nullptr);
    param_info_ptr = std::make_unique<GeneratorParamInfo>(this, size);
}

void GeneratorBase::set_generator_names(const std::string &registered_name, const std::string &stub_name) {
    user_assert(is_valid_name(registered_name)) << "Invalid Generator name: " << registered_name;
    internal_assert(!registered_name.empty() && !stub_name.empty());
    internal_assert(generator_registered_name.empty() && generator_stub_name.empty());
    generator_registered_name = registered_name;
    generator_stub_name = stub_name;
}

void GeneratorBase::set_inputs_vector(const std::vector<std::vector<StubInput>> &inputs) {
    ensure_configure_has_been_called();
    advance_phase(InputsSet);
    GeneratorParamInfo &pi = param_info();
    user_assert(inputs.size() == pi.inputs().size())
        << "Expected exactly " << pi.inputs().size()
        << " inputs but got " << inputs.size() << "\n";
    for (size_t i = 0; i < pi.inputs().size(); ++i) {
        pi.inputs()[i]->set_inputs(inputs[i]);
    }
}

void GeneratorBase::check_min_phase(Phase expected_phase) const {
    user_assert(phase >= expected_phase) << "You may not do this operation at this phase.";
}

void GeneratorBase::check_exact_phase(Phase expected_phase) const {
    user_assert(phase == expected_phase) << "You may not do this operation at this phase.";
}

void GeneratorBase::advance_phase(Phase new_phase) {
    switch (new_phase) {
    case Created:
        internal_error << "Impossible";
        break;
    case ConfigureCalled:
        internal_assert(phase == Created);
        break;
    case InputsSet:
        internal_assert(phase == Created || phase == ConfigureCalled || phase == InputsSet);
        break;
    case GenerateCalled:
        // It's OK to advance directly to GenerateCalled.
        internal_assert(phase == Created || phase == ConfigureCalled || phase == InputsSet);
        break;
    case ScheduleCalled:
        internal_assert(phase == GenerateCalled);
        break;
    }
    phase = new_phase;
}

void GeneratorBase::ensure_configure_has_been_called() {
    if (phase < ConfigureCalled) {
        call_configure();
    }
    check_min_phase(ConfigureCalled);
}

void GeneratorBase::pre_configure() {
    advance_phase(ConfigureCalled);
}

void GeneratorBase::post_configure() {
}

void GeneratorBase::pre_generate() {
    advance_phase(GenerateCalled);
    GeneratorParamInfo &pi = param_info();
    user_assert(!pi.outputs().empty()) << "Must use Output<> with generate() method.";
    user_assert(get_target() != Target()) << "The Generator target has not been set.";

    for (auto *input : pi.inputs()) {
        input->init_internals();
    }
    for (auto *output : pi.outputs()) {
        output->init_internals();
    }
}

void GeneratorBase::post_generate() {
}

void GeneratorBase::pre_schedule() {
    advance_phase(ScheduleCalled);
}

void GeneratorBase::post_schedule() {
}

Pipeline GeneratorBase::get_pipeline() {
    check_min_phase(GenerateCalled);
    if (!pipeline.defined()) {
        GeneratorParamInfo &pi = param_info();
        user_assert(!pi.outputs().empty()) << "Must use get_pipeline<> with Output<>.";
        std::vector<Func> funcs;
        for (auto *output : pi.outputs()) {
            for (const auto &f : output->funcs()) {
                user_assert(f.defined()) << "Output \"" << f.name() << "\" was not defined.\n";
                if (output->dims_defined()) {
                    user_assert(f.dimensions() == output->dims()) << "Output \"" << f.name()
                                                                  << "\" requires dimensions=" << output->dims()
                                                                  << " but was defined as dimensions=" << f.dimensions() << ".\n";
                }
                if (output->gio_types_defined()) {
                    user_assert((int)f.outputs() == (int)output->gio_types().size()) << "Output \"" << f.name()
                                                                                     << "\" requires a Tuple of size " << output->gio_types().size()
                                                                                     << " but was defined as Tuple of size " << f.outputs() << ".\n";
                    for (size_t i = 0; i < f.types().size(); ++i) {
                        Type expected = output->gio_types().at(i);
                        Type actual = f.types()[i];
                        user_assert(expected == actual) << "Output \"" << f.name()
                                                        << "\" requires type " << expected
                                                        << " but was defined as type " << actual << ".\n";
                    }
                }
                funcs.push_back(f);
            }
        }
        pipeline = Pipeline(funcs);
    }
    return pipeline;
}

void GeneratorBase::check_scheduled(const char *m) const {
    check_min_phase(ScheduleCalled);
}

void GeneratorBase::check_input_is_singular(Internal::GeneratorInputBase *in) {
    user_assert(!in->is_array())
        << "Input " << in->name() << " is an array, and must be set with a vector type.";
}

void GeneratorBase::check_input_is_array(Internal::GeneratorInputBase *in) {
    user_assert(in->is_array())
        << "Input " << in->name() << " is not an array, and must not be set with a vector type.";
}

void GeneratorBase::check_input_kind(Internal::GeneratorInputBase *in, Internal::ArgInfoKind kind) {
    user_assert(in->kind() == kind)
        << "Input " << in->name() << " cannot be set with the type specified.";
}

void GeneratorBase::set_generatorparam_value(const std::string &name, const std::string &value) {
#ifdef HALIDE_ALLOW_LEGACY_AUTOSCHEDULER_API
    if (name == "target" ||
        name == "auto_schedule" ||
        name == "machine_params") {
        user_error
            << "The GeneratorParam named " << name << " cannot be set by set_generatorparam_value().\n";
    }
#else
    if (name == "target" || starts_with(name, "autoscheduler.")) {
        user_error << "The GeneratorParam named " << name << " cannot be set by set_generatorparam_value().\n";
    }
#endif

    GeneratorParamInfo &pi = param_info();

    for (auto *g : pi.generator_params()) {
        if (g->name() != name) {
            continue;
        }
        g->set_from_string(value);
        return;
    }
    user_error
        << "Generator " << generator_registered_name << " has no GeneratorParam named: " << name << "\n";
}

void GeneratorBase::set_generatorparam_value(const std::string &name, const LoopLevel &value) {
    GeneratorParamInfo &pi = param_info();
    for (auto *g : pi.generator_params()) {
        if (g->name() != name) {
            continue;
        }
        user_assert(g->is_looplevel_param()) << "GeneratorParam " << name << " is not a LoopLevel and cannot be set this way.";
        g->set(value);
        return;
    }
    user_error
        << "Generator " << generator_registered_name << " has no GeneratorParam named: " << name << "\n";
}

std::string GeneratorBase::name() {
    return generator_registered_name;
}

std::vector<AbstractGenerator::ArgInfo> GeneratorBase::arginfos() {
    ensure_configure_has_been_called();
    std::vector<AbstractGenerator::ArgInfo> args;
    args.reserve(param_info().inputs().size() + param_info().outputs().size());
    GeneratorBase::get_arguments(args, ArgInfoDirection::Input, param_info().inputs());
    GeneratorBase::get_arguments(args, ArgInfoDirection::Output, param_info().outputs());
    return args;
}

std::vector<Parameter> GeneratorBase::input_parameter(const std::string &name) {
    auto *input = find_input_by_name(name);

    const size_t params_size = input->parameters_.size();
    const bool is_buffer = input->kind() != ArgInfoKind::Scalar;
    if (is_buffer) {
        internal_assert(input->exprs_.empty() && input->funcs_.size() == params_size);
    } else {
        internal_assert(input->funcs_.empty() && input->exprs_.size() == params_size);
    }

    std::vector<Parameter> params;
    params.reserve(params_size);

    for (size_t i = 0; i < params_size; ++i) {
        const auto &p = input->parameters_[i];
        internal_assert(p.is_buffer() == is_buffer);
        const auto name = input->array_name(i);
        internal_assert(p.name() == name) << "input name was " << p.name() << " expected " << name;
        const int expected_dimensions = is_buffer ? input->funcs_[i].dimensions() : 0;
        internal_assert(p.dimensions() == expected_dimensions) << "input dimensions was " << p.dimensions() << " expected " << expected_dimensions;
        internal_assert(p.type() == input->gio_type()) << "input type was " << p.type() << " expected " << input->gio_type();
        params.push_back(p);
    }
    return params;
}

std::vector<Func> GeneratorBase::output_func(const std::string &n) {
    check_min_phase(GenerateCalled);
    auto *output = find_output_by_name(n);
    // Call for the side-effect of asserting if the value isn't defined.
    (void)output->array_size();
    for (const auto &f : output->funcs()) {
        user_assert(f.defined()) << "Output " << n << " was not fully defined.\n";
    }
    return output->funcs();
}

ExternsMap GeneratorBase::external_code_map() {
    // get_externs_map() returns a std::shared_ptr<ExternsMap>
    return *get_externs_map();
}

void GeneratorBase::bind_input(const std::string &name, const std::vector<Parameter> &v) {
    ensure_configure_has_been_called();
    advance_phase(InputsSet);
    std::vector<StubInput> si;
    std::copy(v.begin(), v.end(), std::back_inserter(si));
    find_input_by_name(name)->set_inputs(si);
}

void GeneratorBase::bind_input(const std::string &name, const std::vector<Func> &v) {
    ensure_configure_has_been_called();
    advance_phase(InputsSet);
    std::vector<StubInput> si;
    std::copy(v.begin(), v.end(), std::back_inserter(si));
    find_input_by_name(name)->set_inputs(si);
}

void GeneratorBase::bind_input(const std::string &name, const std::vector<Expr> &v) {
    ensure_configure_has_been_called();
    advance_phase(InputsSet);
    std::vector<StubInput> si;
    std::copy(v.begin(), v.end(), std::back_inserter(si));
    find_input_by_name(name)->set_inputs(si);
}

bool GeneratorBase::emit_cpp_stub(const std::string &stub_file_path) {
    user_assert(!generator_registered_name.empty() && !generator_stub_name.empty()) << "Generator has no name.\n";
    // Make sure we call configure() so that extra inputs/outputs are added as necessary.
    ensure_configure_has_been_called();
    // StubEmitter will want to access the GP/SP values, so advance the phase to avoid assert-fails.
    advance_phase(GenerateCalled);
    advance_phase(ScheduleCalled);
    GeneratorParamInfo &pi = param_info();
    std::ofstream file(stub_file_path);
    StubEmitter emit(file, generator_registered_name, generator_stub_name, pi.generator_params(), pi.inputs(), pi.outputs());
    emit.emit();
    return true;
}

GIOBase::GIOBase(size_t array_size,
                 const std::string &name,
                 ArgInfoKind kind,
                 const std::vector<Type> &types,
                 int dims)
    : array_size_(array_size), name_(name), kind_(kind), types_(types), dims_(dims) {
}

bool GIOBase::array_size_defined() const {
    return array_size_ != -1;
}

size_t GIOBase::array_size() const {
    user_assert(array_size_defined()) << "ArraySize is unspecified for " << input_or_output() << "'" << name() << "'; you need to explicitly set it via the resize() method or by setting '"
                                      << name() << ".size' in your build rules.";
    return (size_t)array_size_;
}

bool GIOBase::is_array() const {
    internal_error << "Unimplemented";
    return false;
}

const std::string &GIOBase::name() const {
    return name_;
}

ArgInfoKind GIOBase::kind() const {
    return kind_;
}

bool GIOBase::gio_types_defined() const {
    return !types_.empty();
}

const std::vector<Type> &GIOBase::gio_types() const {
    // If types aren't defined, but we have one Func that is,
    // we probably just set an Output<Func> and should propagate the types.
    if (!gio_types_defined()) {
        // use funcs_, not funcs(): the latter could give a much-less-helpful error message
        // in this case.
        const auto &f = funcs_;
        if (f.size() == 1 && f.at(0).defined()) {
            check_matching_types(f.at(0).types());
        }
    }
    user_assert(gio_types_defined()) << "Type is not defined for " << input_or_output() << " '" << name() << "'; you may need to specify '" << name() << ".type' as a GeneratorParam, or call set_type() from the configure() method.\n";
    return types_;
}

Type GIOBase::gio_type() const {
    const auto &t = gio_types();
    internal_assert(t.size() == 1) << "Expected types_.size() == 1, saw " << t.size() << " for " << name() << "\n";
    return t.at(0);
}

void GIOBase::set_type(const Type &type) {
    generator->check_exact_phase(GeneratorBase::ConfigureCalled);
    user_assert(!gio_types_defined()) << "set_type() may only be called on an Input or Output that has no type specified.";
    types_ = {type};
}

void GIOBase::set_dimensions(int dims) {
    generator->check_exact_phase(GeneratorBase::ConfigureCalled);
    user_assert(!dims_defined()) << "set_dimensions() may only be called on an Input or Output that has no dimensionality specified.";
    dims_ = dims;
}

void GIOBase::set_array_size(int size) {
    generator->check_exact_phase(GeneratorBase::ConfigureCalled);
    user_assert(!array_size_defined()) << "set_array_size() may only be called on an Input or Output that has no array size specified.";
    array_size_ = size;
}

bool GIOBase::dims_defined() const {
    return dims_ != -1;
}

int GIOBase::dims() const {
    // If types aren't defined, but we have one Func that is,
    // we probably just set an Output<Func> and should propagate the types.
    if (!dims_defined()) {
        // use funcs_, not funcs(): the latter could give a much-less-helpful error message
        // in this case.
        const auto &f = funcs_;
        if (f.size() == 1 && f.at(0).defined()) {
            check_matching_dims(funcs().at(0).dimensions());
        }
    }
    user_assert(dims_defined()) << "Dimensions are not defined for " << input_or_output() << " '" << name() << "'; you may need to specify '" << name() << ".dim' as a GeneratorParam.\n";
    return dims_;
}

const std::vector<Func> &GIOBase::funcs() const {
    internal_assert(funcs_.size() == array_size() && exprs_.empty());
    return funcs_;
}

const std::vector<Expr> &GIOBase::exprs() const {
    internal_assert(exprs_.size() == array_size() && funcs_.empty());
    return exprs_;
}

void GIOBase::verify_internals() {
    user_assert(dims_ >= 0) << "Generator Input/Output Dimensions must have positive values";

    if (kind() != ArgInfoKind::Scalar) {
        for (const Func &f : funcs()) {
            user_assert(f.defined()) << "Input/Output " << name() << " is not defined.\n";
            user_assert(f.dimensions() == dims())
                << "Expected dimensions " << dims()
                << " but got " << f.dimensions()
                << " for " << name() << "\n";
            user_assert(f.outputs() == 1)
                << "Expected outputs() == " << 1
                << " but got " << f.outputs()
                << " for " << name() << "\n";
            user_assert(f.types().size() == 1)
                << "Expected types().size() == " << 1
                << " but got " << f.outputs()
                << " for " << name() << "\n";
            user_assert(f.types()[0] == gio_type())
                << "Expected type " << gio_type()
                << " but got " << f.types()[0]
                << " for " << name() << "\n";
        }
    } else {
        for (const Expr &e : exprs()) {
            user_assert(e.defined()) << "Input/Ouput " << name() << " is not defined.\n";
            user_assert(e.type() == gio_type())
                << "Expected type " << gio_type()
                << " but got " << e.type()
                << " for " << name() << "\n";
        }
    }
}

std::string GIOBase::array_name(size_t i) const {
    std::string n = name();
    if (is_array()) {
        n += "_" + std::to_string(i);
    }
    return n;
}

// If our type(s) are defined, ensure it matches the ones passed in, asserting if not.
// If our type(s) are not defined, just set to the ones passed in.
void GIOBase::check_matching_types(const std::vector<Type> &t) const {
    if (gio_types_defined()) {
        user_assert(gio_types().size() == t.size()) << "Type mismatch for " << name() << ": expected " << gio_types().size() << " types but saw " << t.size();
        for (size_t i = 0; i < t.size(); ++i) {
            user_assert(gio_types().at(i) == t.at(i)) << "Type mismatch for " << name() << ": expected " << gio_types().at(i) << " saw " << t.at(i);
        }
    } else {
        types_ = t;
    }
}

void GIOBase::check_gio_access() const {
    // // Allow reading when no Generator is set, to avoid having to special-case ctor initing code
    if (!generator) {
        return;
    }
    user_assert(generator->phase > GeneratorBase::InputsSet)
        << "The " << input_or_output() << " \"" << name() << "\" cannot be examined before generate() is called.\n";
}

// If our dims are defined, ensure it matches the one passed in, asserting if not.
// If our dims are not defined, just set to the one passed in.
void GIOBase::check_matching_dims(int d) const {
    internal_assert(d >= 0);
    if (dims_defined()) {
        user_assert(dims() == d) << "Dimensions mismatch for " << name() << ": expected " << dims() << " saw " << d;
    } else {
        dims_ = d;
    }
}

void GIOBase::check_matching_array_size(size_t size) const {
    if (array_size_defined()) {
        user_assert(array_size() == size) << "ArraySize mismatch for " << name() << ": expected " << array_size() << " saw " << size;
    } else {
        array_size_ = size;
    }
}

GeneratorInputBase::GeneratorInputBase(size_t array_size,
                                       const std::string &name,
                                       ArgInfoKind kind,
                                       const std::vector<Type> &t,
                                       int d)
    : GIOBase(array_size, name, kind, t, d) {
    ObjectInstanceRegistry::register_instance(this, 0, ObjectInstanceRegistry::GeneratorInput, this, nullptr);
}

GeneratorInputBase::GeneratorInputBase(const std::string &name, ArgInfoKind kind, const std::vector<Type> &t, int d)
    : GeneratorInputBase(1, name, kind, t, d) {
    // nothing
}

GeneratorInputBase::~GeneratorInputBase() {
    ObjectInstanceRegistry::unregister_instance(this);
}

void GeneratorInputBase::check_value_writable() const {
    user_assert(generator && generator->phase == GeneratorBase::InputsSet)
        << "The Input " << name() << " cannot be set at this point.\n";
}

void GeneratorInputBase::set_def_min_max() {
    // nothing
}

Parameter GeneratorInputBase::parameter() const {
    user_assert(!this->is_array()) << "Cannot call the parameter() method on Input<[]> " << name() << "; use an explicit subscript operator instead.";
    return parameters_.at(0);
}

void GeneratorInputBase::verify_internals() {
    GIOBase::verify_internals();

    const size_t expected = (kind() != ArgInfoKind::Scalar) ? funcs().size() : exprs().size();
    user_assert(parameters_.size() == expected) << "Expected parameters_.size() == "
                                                << expected << ", saw " << parameters_.size() << " for " << name() << "\n";
}

void GeneratorInputBase::init_internals() {
    if (inputs_set) {
        return;
    }

    // Call these for the side-effect of asserting if the values aren't defined.
    (void)array_size();
    (void)gio_types();
    (void)dims();

    parameters_.clear();
    exprs_.clear();
    funcs_.clear();
    for (size_t i = 0; i < array_size(); ++i) {
        auto name = array_name(i);
        parameters_.emplace_back(gio_type(), kind() != ArgInfoKind::Scalar, dims(), name);
        auto &p = parameters_[i];
        if (kind() != ArgInfoKind::Scalar) {
            internal_assert(dims() == p.dimensions());
            funcs_.push_back(make_param_func(p, name));
        } else {
            Expr e = Internal::Variable::make(gio_type(), name, p);
            exprs_.push_back(e);
        }
    }

    set_def_min_max();
    verify_internals();
}

void GeneratorInputBase::set_inputs(const std::vector<StubInput> &inputs) {
    generator->check_exact_phase(GeneratorBase::InputsSet);
    parameters_.clear();
    exprs_.clear();
    funcs_.clear();
    check_matching_array_size(inputs.size());
    for (size_t i = 0; i < inputs.size(); ++i) {
        const StubInput &in = inputs.at(i);
        user_assert(in.kind() == kind()) << "An input for " << name() << " is not of the expected kind.\n";
        if (kind() == ArgInfoKind::Function) {
            auto f = in.func();
            user_assert(f.defined()) << "The input for " << name() << " is an undefined Func. Please define it.\n";
            check_matching_types(f.types());
            check_matching_dims(f.dimensions());
            funcs_.push_back(f);
            parameters_.emplace_back(f.types().at(0), true, f.dimensions(), array_name(i));
        } else if (kind() == ArgInfoKind::Buffer) {
            auto p = in.parameter();
            user_assert(p.defined()) << "The input for " << name() << " is an undefined Buffer. Please define it.\n";
            check_matching_types({p.type()});
            check_matching_dims(p.dimensions());
            funcs_.push_back(make_param_func(p, name()));
            parameters_.push_back(p);
        } else {
            auto e = in.expr();
            user_assert(e.defined()) << "The input for " << name() << " is an undefined Expr. Please define it.\n";
            check_matching_types({e.type()});
            check_matching_dims(0);
            exprs_.push_back(e);
            parameters_.emplace_back(e.type(), false, 0, array_name(i));
        }
    }

    set_def_min_max();
    verify_internals();
    inputs_set = true;
}

void GeneratorInputBase::set_estimate_impl(const Var &var, const Expr &min, const Expr &extent) {
    internal_assert(exprs_.empty() && !funcs_.empty() && parameters_.size() == funcs_.size());
    for (size_t i = 0; i < funcs_.size(); ++i) {
        Func &f = funcs_[i];
        f.set_estimate(var, min, extent);
        // Propagate the estimate into the Parameter as well, just in case
        // we end up compiling this for toplevel.
        std::vector<Var> args = f.args();
        int dim = -1;
        for (size_t a = 0; a < args.size(); ++a) {
            if (args[a].same_as(var)) {
                dim = a;
                break;
            }
        }
        internal_assert(dim >= 0);
        Parameter &p = parameters_[i];
        p.set_min_constraint_estimate(dim, min);
        p.set_extent_constraint_estimate(dim, extent);
    }
}

void GeneratorInputBase::set_estimates_impl(const Region &estimates) {
    internal_assert(exprs_.empty() && !funcs_.empty() && parameters_.size() == funcs_.size());
    for (size_t i = 0; i < funcs_.size(); ++i) {
        Func &f = funcs_[i];
        f.set_estimates(estimates);
        // Propagate the estimate into the Parameter as well, just in case
        // we end up compiling this for toplevel.
        for (size_t dim = 0; dim < estimates.size(); ++dim) {
            Parameter &p = parameters_[i];
            const Range &r = estimates[dim];
            p.set_min_constraint_estimate(dim, r.min);
            p.set_extent_constraint_estimate(dim, r.extent);
        }
    }
}

GeneratorOutputBase::GeneratorOutputBase(size_t array_size, const std::string &name, ArgInfoKind kind, const std::vector<Type> &t, int d)
    : GIOBase(array_size, name, kind, t, d) {
    internal_assert(kind != ArgInfoKind::Scalar);
    ObjectInstanceRegistry::register_instance(this, 0, ObjectInstanceRegistry::GeneratorOutput,
                                              this, nullptr);
}

GeneratorOutputBase::GeneratorOutputBase(const std::string &name, ArgInfoKind kind, const std::vector<Type> &t, int d)
    : GeneratorOutputBase(1, name, kind, t, d) {
    // nothing
}

GeneratorOutputBase::~GeneratorOutputBase() {
    ObjectInstanceRegistry::unregister_instance(this);
}

void GeneratorOutputBase::check_value_writable() const {
    user_assert(generator && generator->phase == GeneratorBase::GenerateCalled)
        << "The Output " << name() << " can only be set inside generate().\n";
}

void GeneratorOutputBase::init_internals() {
    exprs_.clear();
    funcs_.clear();
    if (array_size_defined()) {
        const auto t = gio_types_defined() ? gio_types() : std::vector<Type>{};
        const int d = dims_defined() ? dims() : -1;
        for (size_t i = 0; i < array_size(); ++i) {
            funcs_.emplace_back(t, d, array_name(i));
        }
    }
}

void GeneratorOutputBase::resize(size_t size) {
    internal_assert(is_array());
    internal_assert(!array_size_defined()) << "You may only call " << name()
                                           << ".resize() when then size is undefined\n";
    array_size_ = (int)size;
    init_internals();
}

StubOutputBufferBase::StubOutputBufferBase() = default;

StubOutputBufferBase::StubOutputBufferBase(const Func &f, const std::shared_ptr<AbstractGenerator> &generator)
    : f(f), generator(generator) {
}

Realization StubOutputBufferBase::realize(std::vector<int32_t> sizes) {
    return f.realize(std::move(sizes), get_target());
}

Target StubOutputBufferBase::get_target() const {
    return generator->context().target();
}

RegisterGenerator::RegisterGenerator(const char *registered_name, GeneratorFactory generator_factory) {
    Internal::GeneratorRegistry::register_factory(registered_name, std::move(generator_factory));
}

void generator_test() {
    GeneratorContext context(get_host_target().without_feature(Target::Profile));

    // Verify that the Generator's internal phase actually prevents unsupported
    // order of operations.
    {
        class Tester : public Generator<Tester> {
        public:
            GeneratorParam<int> gp0{"gp0", 0};
            GeneratorParam<float> gp1{"gp1", 1.f};
            GeneratorParam<uint64_t> gp2{"gp2", 2};

            Input<int> input{"input"};
            Output<Func> output{"output", Int(32), 1};

            void generate() {
                internal_assert(gp0 == 1);
                internal_assert(gp1 == 2.f);
                internal_assert(gp2 == (uint64_t)2);  // unchanged
                Var x;
                output(x) = input + gp0;
            }
            void schedule() {
                // empty
            }
        };

        Tester tester;
        tester.init_from_context(context);
        internal_assert(tester.phase == GeneratorBase::Created);

        // Verify that calling GeneratorParam::set() works.
        tester.gp0.set(1);

        tester.set_inputs_vector({{StubInput(42)}});
        internal_assert(tester.phase == GeneratorBase::InputsSet);

        // tester.set_inputs_vector({{StubInput(43)}});  // This will assert-fail.

        // Also ok to call in this phase.
        tester.gp1.set(2.f);

        tester.call_generate();
        internal_assert(tester.phase == GeneratorBase::GenerateCalled);

        // tester.set_inputs_vector({{StubInput(44)}});  // This will assert-fail.
        // tester.gp2.set(2);  // This will assert-fail.

        tester.call_schedule();
        internal_assert(tester.phase == GeneratorBase::ScheduleCalled);

        // tester.set_inputs_vector({{StubInput(45)}});  // This will assert-fail.
        // tester.gp2.set(2);  // This will assert-fail.
        // tester.sp2.set(202);  // This will assert-fail.
    }

    // Verify that set_inputs() works properly, even if the specific subtype of Generator is not known.
    {
        class Tester : public Generator<Tester> {
        public:
            Input<int> input_int{"input_int"};
            Input<float> input_float{"input_float"};
            Input<uint8_t> input_byte{"input_byte"};
            Input<uint64_t[4]> input_scalar_array{"input_scalar_array"};
            Input<Func> input_func_typed{"input_func_typed", Int(16), 1};
            Input<Func> input_func_untyped{"input_func_untyped", 1};
            Input<Func[]> input_func_array{"input_func_array", 1};
            Input<Buffer<uint8_t, 3>> input_buffer_typed{"input_buffer_typed"};
            Input<Buffer<>> input_buffer_untyped{"input_buffer_untyped"};
            Output<Func> output{"output", Float(32), 1};

            void generate() {
                Var x;
                output(x) = input_int +
                            input_float +
                            input_byte +
                            input_scalar_array[3] +
                            input_func_untyped(x) +
                            input_func_typed(x) +
                            input_func_array[0](x) +
                            input_buffer_typed(x, 0, 0) +
                            input_buffer_untyped(x, Halide::_);
            }
            void schedule() {
                // nothing
            }
        };

        Tester tester_instance;
        tester_instance.init_from_context(context);
        // Use a base-typed reference to verify the code below doesn't know about subtype
        GeneratorBase &tester = tester_instance;

        const int i = 1234;
        const float f = 2.25f;
        const uint8_t b = 0x42;
        const std::vector<uint64_t> a = {1, 2, 3, 4};
        Var x;
        Func fn_typed, fn_untyped;
        fn_typed(x) = cast<int16_t>(38);
        fn_untyped(x) = 32.f;
        const std::vector<Func> fn_array = {fn_untyped, fn_untyped};

        Buffer<uint8_t> buf_typed(1, 1, 1);
        Buffer<float> buf_untyped(1);

        buf_typed.fill(33);
        buf_untyped.fill(34);

        // set_inputs() requires inputs in Input<>-decl-order,
        // and all inputs match type exactly.
        tester.set_inputs(i, f, b, a, fn_typed, fn_untyped, fn_array, buf_typed, buf_untyped);
        tester.call_generate();
        tester.call_schedule();

        Buffer<float> im = tester_instance.realize({1});
        internal_assert(im.dimensions() == 1);
        internal_assert(im.dim(0).extent() == 1);
        internal_assert(im(0) == 1475.25f) << "Expected 1475.25 but saw " << im(0);
    }

    // Verify that array inputs and outputs are typed correctly.
    {
        class Tester : public Generator<Tester> {
        public:
            Input<int[]> expr_array_input{"expr_array_input"};
            Input<Func[]> func_array_input{"input_func_array"};
            Input<Buffer<>[]> buffer_array_input { "buffer_array_input" };

            Input<int[]> expr_array_output{"expr_array_output"};
            Output<Func[]> func_array_output{"func_array_output"};
            Output<Buffer<>[]> buffer_array_output { "buffer_array_output" };

            void generate() {
            }
        };

        Tester tester_instance;

        static_assert(std::is_same<decltype(tester_instance.expr_array_input[0]), const Expr &>::value, "type mismatch");
        static_assert(std::is_same<decltype(tester_instance.expr_array_output[0]), const Expr &>::value, "type mismatch");

        static_assert(std::is_same<decltype(tester_instance.func_array_input[0]), const Func &>::value, "type mismatch");
        static_assert(std::is_same<decltype(tester_instance.func_array_output[0]), Func &>::value, "type mismatch");

        static_assert(std::is_same<decltype(tester_instance.buffer_array_input[0]), ImageParam>::value, "type mismatch");
        static_assert(std::is_same<decltype(tester_instance.buffer_array_output[0]), Func>::value, "type mismatch");
    }

    class GPTester : public Generator<GPTester> {
    public:
        GeneratorParam<int> gp{"gp", 0};
        Output<Func> output{"output", Int(32), 0};

        void generate() {
            internal_assert(get_target().has_feature(Target::Profile));
            output() = 0;
        }
        void schedule() {
        }

        // Test that we can override init_from_context() to modify the target
        // we use. (Generally speaking, your code probably should ever need to
        // do this; this code only does it for testing purposes. See comments
        // in Generator.h.)
        void init_from_context(const GeneratorContext &context) override {
            auto t = context.target().with_feature(Target::Profile);
            Generator<GPTester>::init_from_context(context.with_target(t));
        }
    };
    GPTester gp_tester;
    gp_tester.init_from_context(context);
    // Accessing the GeneratorParam will assert-fail if we
    // don't do some minimal setup here.
    gp_tester.set_inputs_vector({});
    gp_tester.call_generate();
    gp_tester.call_schedule();
    auto &gp = gp_tester.gp;

    // Verify that RDom parameter-pack variants can convert GeneratorParam to Expr
    RDom rdom(0, gp, 0, gp);

    // Verify that Func parameter-pack variants can convert GeneratorParam to Expr
    Var x, y;
    Func f, g;
    f(x, y) = x + y;
    g(x, y) = f(gp, gp);  // check Func::operator() overloads
    g(rdom.x, rdom.y) += f(rdom.x, rdom.y);
    g.update(0).reorder(rdom.y, rdom.x);  // check Func::reorder() overloads for RDom::operator RVar()

    // Verify that print() parameter-pack variants can convert GeneratorParam to Expr
    print(f(0, 0), g(1, 1), gp);
    print_when(true, f(0, 0), g(1, 1), gp);

    // Verify that Tuple parameter-pack variants can convert GeneratorParam to Expr
    Tuple t(gp, gp, gp);

    std::cout << "Generator test passed" << std::endl;
}

}  // namespace Internal
}  // namespace Halide<|MERGE_RESOLUTION|>--- conflicted
+++ resolved
@@ -23,28 +23,18 @@
 #ifdef HALIDE_ALLOW_LEGACY_AUTOSCHEDULER_API
                                    bool auto_schedule,
                                    const MachineParams &machine_params,
-<<<<<<< HEAD
 #else
                                    const AutoSchedulerParams &autoscheduler_params,
 #endif
-                                   std::shared_ptr<ExternsMap> externs_map,
-                                   std::shared_ptr<Internal::ValueTracker> value_tracker)
-=======
                                    std::shared_ptr<ExternsMap> externs_map)
->>>>>>> d266e4ec
     : target_(target),
 #ifdef HALIDE_ALLOW_LEGACY_AUTOSCHEDULER_API
       auto_schedule_(auto_schedule),
       machine_params_(machine_params),
-<<<<<<< HEAD
 #else
       autoscheduler_params_(autoscheduler_params),
 #endif
-      externs_map_(std::move(externs_map)),
-      value_tracker_(std::move(value_tracker)) {
-=======
       externs_map_(std::move(externs_map)) {
->>>>>>> d266e4ec
 }
 
 #ifdef HALIDE_ALLOW_LEGACY_AUTOSCHEDULER_API
@@ -60,28 +50,22 @@
 GeneratorContext::GeneratorContext(const Target &target)
     : GeneratorContext(target,
                        {},
-                       std::make_shared<ExternsMap>(),
-                       std::make_shared<Internal::ValueTracker>()) {
+                       std::make_shared<ExternsMap>()) {
 }
 
 GeneratorContext::GeneratorContext(const Target &target, const AutoSchedulerParams &autoscheduler_params)
     : GeneratorContext(target,
                        autoscheduler_params,
-                       std::make_shared<ExternsMap>(),
-                       std::make_shared<Internal::ValueTracker>()) {
+                       std::make_shared<ExternsMap>()) {
 }
 #endif
 
 GeneratorContext GeneratorContext::with_target(const Target &t) const {
-<<<<<<< HEAD
 #ifdef HALIDE_ALLOW_LEGACY_AUTOSCHEDULER_API
-    return GeneratorContext(t, auto_schedule_, machine_params_, externs_map_, value_tracker_);
+    return GeneratorContext(t, auto_schedule_, machine_params_, externs_map_);
 #else
-    return GeneratorContext(t, autoscheduler_params_, externs_map_, value_tracker_);
+    return GeneratorContext(t, autoscheduler_params_, externs_map_);
 #endif
-=======
-    return GeneratorContext(t, auto_schedule_, machine_params_, externs_map_);
->>>>>>> d266e4ec
 }
 
 namespace Internal {
@@ -1421,15 +1405,11 @@
 }
 
 GeneratorContext GeneratorBase::context() const {
-<<<<<<< HEAD
 #ifdef HALIDE_ALLOW_LEGACY_AUTOSCHEDULER_API
-    return GeneratorContext(target, auto_schedule, machine_params, externs_map, value_tracker);
+    return GeneratorContext(target, auto_schedule, machine_params, externs_map);
 #else
-    return GeneratorContext(target, autoscheduler, externs_map, value_tracker);
+    return GeneratorContext(target, autoscheduler, externs_map);
 #endif
-=======
-    return GeneratorContext(target, auto_schedule, machine_params, externs_map);
->>>>>>> d266e4ec
 }
 
 void GeneratorBase::init_from_context(const Halide::GeneratorContext &context) {
