--- conflicted
+++ resolved
@@ -66,11 +66,7 @@
 int halide_copy_to_host(void *user_context, struct halide_buffer_t *buf) {
     user_assert(user_context == nullptr) << "Cannot provide user_context to libHalide.a halide_copy_to_host\n";
     // Skip if there is no device buffer.
-<<<<<<< HEAD
     if (buf->device == 0) {
-=======
-    if (buf->dev == 0) {
->>>>>>> 5f873c2c
         return 0;
     }
     Target target(get_host_target());
@@ -88,22 +84,16 @@
  * field, the device associated with the dev handle will be
  * used. Otherwise if the dev field is 0 and interface is nullptr, an
  * error is returned. */
-<<<<<<< HEAD
 int halide_copy_to_device(void *user_context, struct halide_buffer_t *buf,
                           const halide_device_interface_t *device_interface) {
-=======
-int halide_copy_to_device(void *user_context, struct buffer_t *buf,
-                                 const halide_device_interface *device_interface) {
->>>>>>> 5f873c2c
     user_assert(user_context == nullptr) << "Cannot provide user_context to libHalide.a halide_copy_to_device\n";
     Target target(get_host_target());
     int (*fn)(void *user_context, struct halide_buffer_t *buf, const halide_device_interface_t *device_interface);
     if (lookup_runtime_routine("halide_copy_to_device", target, fn)) {
-        return (*fn)(user_context, buf, device_interface);
-    }
-    return -1;
-}
-EXPORT_SYM(halide_copy_to_device)
+      return (*fn)(user_context, buf, device_interface);
+    }
+    return -1;
+}
 
 /** Wait for current GPU operations to complete. Calling this explicitly
  * should rarely be necessary, except maybe for profiling. */
@@ -112,11 +102,10 @@
     Target target(get_host_target());
     int (*fn)(void *user_context, struct halide_buffer_t *buf);
     if (lookup_runtime_routine("halide_device_sync", target, fn)) {
-        return (*fn)(user_context, buf);
-    }
-    return -1;
-}
-EXPORT_SYM(halide_device_sync)
+      return (*fn)(user_context, buf);
+    }
+    return -1;
+}
 
 /** Allocate device memory to back a halide_buffer_t. */
 int halide_device_malloc(void *user_context, struct halide_buffer_t *buf, const halide_device_interface_t *device_interface) {
@@ -124,7 +113,7 @@
     Target target(get_host_target());
     int (*fn)(void *user_context, struct halide_buffer_t *buf, const halide_device_interface_t *device_interface);
     if (lookup_runtime_routine("halide_device_malloc", target, fn)) {
-        return (*fn)(user_context, buf, device_interface);
+      return (*fn)(user_context, buf, device_interface);
     }
     return -1;
 }
@@ -149,12 +138,12 @@
 }
 EXPORT_SYM(halide_device_free)
 
-int halide_weak_device_free(void *user_context, struct buffer_t *buf) {
+int halide_weak_device_free(void *user_context, struct halide_buffer_t *buf) {
     return halide_device_free(user_context, buf);
 }
 EXPORT_SYM(halide_weak_device_free)
 
-const struct halide_device_interface_t *halide_cuda_device_interface() {
+const struct halide_device_interface *halide_cuda_device_interface() {
     Target target(get_host_target());
     target.set_feature(Target::CUDA);
     struct halide_device_interface_t *(*fn)();
@@ -190,11 +179,7 @@
 int halide_opengl_wrap_texture(void *user_context, struct halide_buffer_t *buf, uintptr_t tex) {
     Target target(get_host_target());
     target.set_feature(Target::OpenGL);
-<<<<<<< HEAD
     int (*fn)(void *user_context, struct halide_buffer_t *buf, uint ptr_ttex);
-=======
-    int (*fn)(void *, struct buffer_t *, uintptr_t);
->>>>>>> 5f873c2c
     if (lookup_runtime_routine("halide_opengl_wrap_texture", target, fn)) {
         return (*fn)(user_context, buf, tex);
     }
@@ -213,6 +198,7 @@
 }
 EXPORT_SYM(halide_opengl_detach_texture)
 
+
 const struct halide_device_interface_t *halide_openglcompute_device_interface() {
     Target target(get_host_target());
     target.set_feature(Target::OpenGLCompute);
@@ -222,25 +208,12 @@
     }
     return nullptr;
 }
-<<<<<<< HEAD
-
-const struct halide_device_interface_t *halide_renderscript_device_interface() {
-    Target target(get_host_target());
-    target.set_feature(Target::Renderscript);
-    struct halide_device_interface_t *(*fn)();
-    if (lookup_runtime_routine("halide_renderscript_device_interface", target, fn)) {
-        return (*fn)();
-    }
-    return nullptr;
-}
-=======
 EXPORT_SYM(halide_openglcompute_device_interface)
->>>>>>> 5f873c2c
-
-const struct halide_device_interface_t *halide_metal_device_interface() {
+
+const struct halide_device_interface *halide_metal_device_interface() {
     Target target(get_host_target());
     target.set_feature(Target::Metal);
-    struct halide_device_interface_t *(*fn)();
+    struct halide_device_interface *(*fn)();
     if (lookup_runtime_routine("halide_metal_device_interface", target, fn)) {
         return (*fn)();
     }
