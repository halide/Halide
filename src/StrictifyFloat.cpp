#include "StrictifyFloat.h"

#include "Function.h"
#include "IRMutator.h"
#include "IROperator.h"
#include "IRVisitor.h"

namespace Halide {
namespace Internal {

namespace {
class Strictify : public IRMutator {
    using IRMutator::visit;

    template<typename T>
    Expr visit_binop(const T *op, Call::IntrinsicOp intrin) {
        Expr a = mutate(op->a);
        Expr b = mutate(op->b);
        if (a.type().is_float()) {
            return Call::make(op->type, intrin,
                              {std::move(a), std::move(b)}, Call::PureIntrinsic);
        } else {
            return T::make(std::move(a), std::move(b));
        }
    }

    Expr visit(const Add *op) override {
        return visit_binop(op, Call::strict_add);
    }

    Expr visit(const Sub *op) override {
        return visit_binop(op, Call::strict_sub);
    }

    Expr visit(const Div *op) override {
        return visit_binop(op, Call::strict_div);
    }

    Expr visit(const Mul *op) override {
        return visit_binop(op, Call::strict_mul);
    }

    Expr visit(const Min *op) override {
        return visit_binop(op, Call::strict_min);
    }

    Expr visit(const Max *op) override {
        return visit_binop(op, Call::strict_max);
    }

    Expr visit(const LT *op) override {
        return visit_binop(op, Call::strict_lt);
    }

    Expr visit(const LE *op) override {
        return visit_binop(op, Call::strict_le);
    }

    Expr visit(const GT *op) override {
        if (op->a.type().is_float()) {
            return mutate(op->b < op->a);
        } else {
            return IRMutator::visit(op);
        }
    }

    Expr visit(const GE *op) override {
        if (op->a.type().is_float()) {
            return mutate(op->b <= op->a);
        } else {
            return IRMutator::visit(op);
        }
    }

    Expr visit(const EQ *op) override {
        return visit_binop(op, Call::strict_eq);
    }

    Expr visit(const NE *op) override {
        if (op->a.type().is_float()) {
            return !mutate(op->b == op->a);
        } else {
            return IRMutator::visit(op);
        }
    }

    Expr visit(const Cast *op) override {
        if (op->value.type().is_float() &&
            op->type.is_float()) {
            return Call::make(op->type, Call::strict_cast,
                              {mutate(op->value)}, Call::PureIntrinsic);
        } else {
            return IRMutator::visit(op);
        }
    }
};

const std::set<std::string> strict_externs = {
    "is_nan_f16",
    "is_nan_f32",
    "is_nan_f64",
    "is_inf_f16",
    "is_inf_f32",
    "is_inf_f64",
    "is_finite_f16",
    "is_finite_f32",
    "is_finite_f64",
};

// Just check for usage of the intrinsics
class AnyStrictIntrinsics : public IRVisitor {
    using IRVisitor::visit;

    void visit(const Call *call) override {
        if (call->is_strict_float_intrinsic() ||
            strict_externs.count(call->name)) {
            any_strict = true;
        } else {
            IRVisitor::visit(call);
        }
    }

public:
    bool any_strict = false;
};

}  // namespace

Expr strictify_float(const Expr &e) {
    return Strictify{}.mutate(e);
}

Expr unstrictify_float(const Call *op) {
    internal_assert(op->is_strict_float_intrinsic())
        << "Called unstrictify_float on something other than a strict float intrinsic: "
        << Expr(op) << "\n";
    if (op->is_intrinsic(Call::strict_add)) {
        return op->args[0] + op->args[1];
    } else if (op->is_intrinsic(Call::strict_sub)) {
        return op->args[0] - op->args[1];
    } else if (op->is_intrinsic(Call::strict_mul)) {
        return op->args[0] * op->args[1];
    } else if (op->is_intrinsic(Call::strict_div)) {
        return op->args[0] / op->args[1];
    } else if (op->is_intrinsic(Call::strict_min)) {
        return min(op->args[0], op->args[1]);
    } else if (op->is_intrinsic(Call::strict_max)) {
        return max(op->args[0], op->args[1]);
    } else if (op->is_intrinsic(Call::strict_lt)) {
        return op->args[0] < op->args[1];
    } else if (op->is_intrinsic(Call::strict_le)) {
        return op->args[0] <= op->args[1];
    } else if (op->is_intrinsic(Call::strict_eq)) {
        return op->args[0] == op->args[1];
<<<<<<< HEAD
    } else if (op->is_intrinsic(Call::strict_fma)) {
        return op->args[0] * op->args[1] + op->args[2];
=======
    } else if (op->is_intrinsic(Call::strict_cast)) {
        return cast(op->type, op->args[0]);
>>>>>>> 9b23ae68
    } else {
        internal_error << "Missing lowering of strict float intrinsic: "
                       << Expr(op) << "\n";
        return Expr{};
    }
}

bool strictify_float(std::map<std::string, Function> &env, const Target &t) {
    Strictify mutator;
    AnyStrictIntrinsics checker;

    for (auto &iter : env) {
        Function &func = iter.second;
        if (t.has_feature(Target::StrictFloat)) {
            func.mutate(&mutator);
        } else {
            func.accept(&checker);
        }
    }
    return checker.any_strict || t.has_feature(Target::StrictFloat);
}

}  // namespace Internal
}  // namespace Halide<|MERGE_RESOLUTION|>--- conflicted
+++ resolved
@@ -152,13 +152,10 @@
         return op->args[0] <= op->args[1];
     } else if (op->is_intrinsic(Call::strict_eq)) {
         return op->args[0] == op->args[1];
-<<<<<<< HEAD
     } else if (op->is_intrinsic(Call::strict_fma)) {
         return op->args[0] * op->args[1] + op->args[2];
-=======
     } else if (op->is_intrinsic(Call::strict_cast)) {
         return cast(op->type, op->args[0]);
->>>>>>> 9b23ae68
     } else {
         internal_error << "Missing lowering of strict float intrinsic: "
                        << Expr(op) << "\n";
