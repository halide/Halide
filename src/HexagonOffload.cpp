#include <iostream>
#include <fstream>
#include <memory>

#include "HexagonOffload.h"
#include "Closure.h"
#include "InjectHostDevBufferCopies.h"
#include "IRMutator.h"
#include "IROperator.h"
#include "LLVM_Output.h"
#include "LLVM_Headers.h"
#include "Param.h"
#include "RemoveTrivialForLoops.h"
#include "Substitute.h"

namespace Halide {
namespace Internal {

using std::string;
using std::vector;

namespace {

// Replace the parameter objects of loads/stores with a new parameter
// object.
class ReplaceParams : public IRMutator {
    const std::map<std::string, Parameter> &replacements;

    using IRMutator::visit;

    void visit(const Load *op) {
        auto i = replacements.find(op->name);
        if (i != replacements.end()) {
            expr = Load::make(op->type, op->name, mutate(op->index), op->image,
                              i->second, mutate(op->predicate));
        } else {
            IRMutator::visit(op);
        }
    }

    void visit(const Store *op) {
        auto i = replacements.find(op->name);
        if (i != replacements.end()) {
            stmt = Store::make(op->name, mutate(op->value), mutate(op->index),
                               i->second, mutate(op->predicate));
        } else {
            IRMutator::visit(op);
        }
    }

public:
    ReplaceParams(const std::map<std::string, Parameter> &replacements)
        : replacements(replacements) {}
};

Stmt replace_params(Stmt s, const std::map<std::string, Parameter> &replacements) {
    return ReplaceParams(replacements).mutate(s);
}

// Wrap the stmt in a call to power_hvx_on, calling power_hvx_off
// as a destructor if successful.
Stmt power_hvx_on(Stmt stmt) {
    Expr power_on = Call::make(Int(32), "halide_hexagon_power_hvx_on", {}, Call::Extern);
    string power_on_result_name = unique_name("power_on_result");
    Expr power_on_result_var = Variable::make(Int(32), power_on_result_name);
    Stmt check_power_on = LetStmt::make(power_on_result_name, power_on,
                                        AssertStmt::make(EQ::make(power_on_result_var, 0), power_on_result_var));

    Expr dummy_obj = reinterpret(Handle(), cast<uint64_t>(1));
    Expr power_off = Call::make(Int(32), Call::register_destructor,
                                {Expr("halide_hexagon_power_hvx_off_as_destructor"), dummy_obj}, Call::Intrinsic);

    stmt = Block::make(Evaluate::make(power_off), stmt);
    stmt = Block::make(check_power_on, stmt);
    return stmt;
}

class InjectHexagonRpc : public IRMutator {
    std::map<std::string, Expr> state_vars;

    Module device_code;

    // We need to know if the kernel launch occurs inside a loop, so
    // as to only generate calls to power_hvx_on/off if there is a
    // single kernel launch.
    int run_count = 0;
    bool in_loop = false;

    // Alignment info for Int(32) variables in scope, so we don't lose
    // the information when creating Hexagon kernels.
    Scope<ModulusRemainder> alignment_info;

    Expr state_var(const std::string& name, Type type) {
        Expr& var = state_vars[name];
        if (!var.defined()) {
            auto storage = Buffer<void *>::make_scalar(name + "_buf");
            storage() = nullptr;
            var = Load::make(type_of<void*>(), storage.name(), 0, storage, Parameter(), const_true());
        }
        return var;
    }

    Expr state_var_ptr(const std::string& name, Type type) {
        Expr var = state_var(name, type);
        return Call::make(Handle(), Call::address_of, {var}, Call::Intrinsic);
    }

    Expr module_state() {
        return state_var("hexagon_module_state", type_of<void*>());
    }

    Expr module_state_ptr() {
        return state_var_ptr("hexagon_module_state", type_of<void*>());
    }

    // Create a Buffer containing the given buffer/size, and return an
    // expression for a pointer to the first element.
    Expr buffer_ptr(const uint8_t* buffer, size_t size, const char* name) {
        Buffer<uint8_t> code((int)size, name);
        memcpy(code.data(), buffer, (int)size);
        Expr ptr_0 = Load::make(type_of<uint8_t>(), name, 0, code, Parameter(), const_true());
        return Call::make(Handle(), Call::address_of, {ptr_0}, Call::Intrinsic);
    }

    using IRMutator::visit;

    void visit(const For *loop) {
        if (loop->device_api != DeviceAPI::Hexagon) {
            bool old_in_loop = false;
            in_loop = true;
            IRMutator::visit(loop);
            in_loop = old_in_loop;
            return;
        }

        // Unrolling or loop partitioning might generate multiple
        // loops with the same name, so we need to make them unique.
        std::string hex_name = unique_name("hex_" + loop->name);

        // After moving this to Hexagon, it doesn't need to be marked
        // Hexagon anymore.
        Stmt body = For::make(loop->name, loop->min, loop->extent, loop->for_type,
                              DeviceAPI::None, loop->body);
        body = remove_trivial_for_loops(body);

        // Build a closure for the device code.
        // TODO: Should this move the body of the loop to Hexagon,
        // or the loop itself? Currently, this moves the loop itself.
        Closure c(body);

        // Make an argument list, and generate a function in the
        // device_code module. The hexagon runtime code expects
        // the arguments to appear in the order of (input buffers,
        // output buffers, input scalars).  Scalars must be last
        // for the scalar arguments to shadow the symbols of the
        // buffer that get generated by CodeGen_LLVM.
        std::vector<LoweredArgument> input_buffers, output_buffers;
        std::map<std::string, Parameter> replacement_params;
        for (const auto& i : c.buffers) {
            if (i.second.write) {
                Argument::Kind kind = Argument::OutputBuffer;
                output_buffers.push_back(LoweredArgument(i.first, kind, i.second.type, i.second.dimensions));
            } else {
                Argument::Kind kind = Argument::InputBuffer;
                input_buffers.push_back(LoweredArgument(i.first, kind, i.second.type, i.second.dimensions));
            }

            // Build a parameter to replace.
            Parameter p(i.second.type, true, i.second.dimensions);
            // Assert that buffers are aligned to one HVX vector.
            const int alignment = 128;
            p.set_host_alignment(alignment);
            // The other parameter constraints are already
            // accounted for by the closure grabbing those
            // arguments, so we only need to provide the host
            // alignment.
            replacement_params[i.first] = p;

            // Add an assert to the body that validates the
            // alignment of the buffer.
            if (!device_code.target().has_feature(Target::NoAsserts)) {
                Expr host_ptr = reinterpret<uint64_t>(Variable::make(Handle(), i.first + ".host"));
                Expr error = Call::make(Int(32), "halide_error_unaligned_host_ptr",
                                        {i.first, alignment}, Call::Extern);
                body = Block::make(AssertStmt::make(host_ptr % alignment == 0, error), body);
            }
        }
        body = replace_params(body, replacement_params);

        std::vector<LoweredArgument> args;
        args.insert(args.end(), input_buffers.begin(), input_buffers.end());
        args.insert(args.end(), output_buffers.begin(), output_buffers.end());
        for (const auto& i : c.vars) {
            LoweredArgument arg(i.first, Argument::InputScalar, i.second, 0);
            if (alignment_info.contains(i.first)) {
                arg.alignment = alignment_info.get(i.first);
            }
            args.push_back(arg);
        }
        device_code.append(LoweredFunc(hex_name, args, body, LoweredFunc::External));

        // Generate a call to hexagon_device_run.
        std::vector<Expr> arg_sizes;
        std::vector<Expr> arg_ptrs;
        std::vector<Expr> arg_flags;

        for (const auto& i : c.buffers) {
            arg_sizes.push_back(Expr((uint64_t) sizeof(buffer_t*)));
            arg_ptrs.push_back(Variable::make(type_of<buffer_t *>(), i.first + ".buffer"));
            // In the flags parameter, bit 0 set indicates the
            // buffer is read, bit 1 set indicates the buffer is
            // written. If neither are set, the argument is a scalar.
            int flags = 0;
            if (i.second.read) flags |= 0x1;
            if (i.second.write) flags |= 0x2;
            arg_flags.push_back(flags);
        }
        for (const auto& i : c.vars) {
            Expr arg = Variable::make(i.second, i.first);
            Expr arg_ptr = Call::make(type_of<void *>(), Call::make_struct, {arg}, Call::Intrinsic);
            arg_sizes.push_back(Expr((uint64_t) i.second.bytes()));
            arg_ptrs.push_back(arg_ptr);
            arg_flags.push_back(0x0);
        }

        // The argument list is terminated with an argument of size 0.
        arg_sizes.push_back(Expr((uint64_t) 0));

        std::string pipeline_name = hex_name + "_argv";
        std::vector<Expr> params;
        params.push_back(module_state());
        params.push_back(pipeline_name);
        params.push_back(state_var_ptr(hex_name, type_of<int>()));
        params.push_back(Call::make(type_of<size_t*>(), Call::make_struct, arg_sizes, Call::Intrinsic));
        params.push_back(Call::make(type_of<void**>(), Call::make_struct, arg_ptrs, Call::Intrinsic));
        params.push_back(Call::make(type_of<int*>(), Call::make_struct, arg_flags, Call::Intrinsic));

        stmt = call_extern_and_assert("halide_hexagon_run", params);

        // If we're inside a loop, we need to assume that we can run
        // more than one kernel. 2 is more than 1, so it's good
        // enough.
        run_count += in_loop ? 2 : 1;
    }

    void visit(const IfThenElse *op) {
        // To keep track of the run count through if then else, take
        // the max of the runs between the two branches.
        Expr condition = mutate(op->condition);
        int old_run_count = run_count;
        Stmt then_case = mutate(op->then_case);
        int then_run_count = run_count;

        run_count = old_run_count;
        Stmt else_case = mutate(op->else_case);
        int else_run_count = run_count;

<<<<<<< HEAD
            bool use_dlopen = device_code.target().has_feature(Target::HVX_dlopen);
            bool use_dlbuf = device_code.target().has_feature(Target::HVX_dlbuf);
            if (use_dlopen || use_dlbuf) {
              stmt = call_extern_and_assert("halide_hexagon_run_dl", params);
            } else {
              stmt = call_extern_and_assert("halide_hexagon_run", params);
            }
=======
        run_count = std::max(then_run_count, else_run_count);
>>>>>>> 19816db1

        if (!condition.same_as(op->condition) ||
            !then_case.same_as(op->then_case) ||
            !else_case.same_as(op->else_case)) {
            stmt = IfThenElse::make(condition, then_case, else_case);
        } else {
            stmt = op;
        }
    }

    void visit(const Let *op) {
        if (op->value.type() == Int(32)) {
            alignment_info.push(op->name, modulus_remainder(op->value, alignment_info));
        }

        IRMutator::visit(op);

        if (op->value.type() == Int(32)) {
            alignment_info.pop(op->name);
        }
    }

    void visit(const LetStmt *op) {
        if (op->value.type() == Int(32)) {
            alignment_info.push(op->name, modulus_remainder(op->value, alignment_info));
        }

        IRMutator::visit(op);

        if (op->value.type() == Int(32)) {
            alignment_info.pop(op->name);
        }
    }

public:
    InjectHexagonRpc(const Target &target) : device_code("hexagon", target) {}

    Stmt inject(Stmt s) {
        s = mutate(s);

        // Skip if there are no device kernels.
        if (device_code.functions().empty()) {
            return s;
        }

        // If we got here, it means the pipeline runs at least one
        // Hexagon kernel. Each kernel calls power_hvx_on itself;
        // however, if this pipeline performs more than one Hexagon
        // RPC call, we can reduce overhead of individual invocations
        // by powering on HVX once for the duration of this pipeline.
        if (run_count > 1) {
            s = power_hvx_on(s);
        }

        // Compile the device code
        debug(1) << "Hexagon device code module: " << device_code << "\n";

        llvm::LLVMContext context;
        std::unique_ptr<llvm::Module> llvm_module(compile_module_to_llvm_module(device_code, context));

        // Determine relocation mode. if both are false, its object relocation.
        bool use_dlopen = device_code.target().has_feature(Target::HVX_dlopen);
        bool use_dlopenbuf = device_code.target().has_feature(Target::HVX_dlbuf);

        if (use_dlopen || use_dlopenbuf) {
            // Dump the llvm module to a temp file as .ll
            TemporaryFile tmp_bitcode("hex", ".ll");
            TemporaryFile tmp_shared_object("hex", ".so");

            std::unique_ptr<llvm::raw_fd_ostream> ostream =
                make_raw_fd_ostream(tmp_bitcode.pathname());
            compile_llvm_module_to_llvm_assembly(*llvm_module, *ostream);
            ostream->flush();

            // Shell out to hexagon clang to compile it.
            string hex_command;

            const char *path = getenv("HL_HEXAGON_CLANG");
            if (path && path[0]) {
                hex_command = path;
            } else {
                path = getenv("HL_HEXAGON_TOOLS");
                if (path && path[0]) {
                    hex_command = string(path) + "/bin/hexagon-clang";
                } else {
                    user_error << "Unable to find hexagon-clang: neither HL_HEXAGON_CLANG nor HL_HEXAGON_TOOLS are set properly.";
                }
            }

<<<<<<< HEAD
            hex_command += " ";
            hex_command += tmp_bitcode.pathname();
            if (0) { // This path should also work, if we want to use PIC code
                hex_command += " -fpic -O3 -Wno-override-module ";
            } else {
                hex_command += " -fpic -G 0 -mlong-calls -O3 -Wno-override-module -shared ";
            }
            if (device_code.target().has_feature(Target::HVX_v62)) {
                hex_command += " -mv62";
            }
            if (device_code.target().has_feature(Target::HVX_128)) {
                hex_command += " -mhvx-double";
            } else {
                hex_command += " -mhvx";
            }
            hex_command += " -o " + tmp_shared_object.pathname();

            int result = system(hex_command.c_str());
            internal_assert(result == 0) << "hexagon-clang failed\n";

            // Read the compiled object back in and put it in a buffer in the module
            std::ifstream so(tmp_shared_object.pathname(), std::ios::binary | std::ios::ate);
            internal_assert(so.good()) << "failed to open temporary shared object.";
            std::vector<uint8_t> object(so.tellg());
            so.seekg(0, std::ios::beg);
            so.read(reinterpret_cast<char*>(&object[0]), object.size());

            // Wrap the statement in calls to halide_initialize_kernels.
            size_t code_size = object.size();
            Expr code_ptr = buffer_ptr(&object[0], code_size, "hexagon_code");
            Stmt init_kernels = call_extern_and_assert("halide_hexagon_initialize_kernels_v2",
                                                       {module_state_ptr(), code_ptr,
                                                       Expr((uint64_t) code_size),
                                                       Expr((uint32_t) use_dlopen),
                                                       Expr((uint32_t) use_dlopenbuf)});
            s = Block::make(init_kernels, s);

        } else {
            llvm::SmallVector<char, 4096> object;
            llvm::raw_svector_ostream object_stream(object);
            compile_llvm_module_to_object(*llvm_module, object_stream);

            if (debug::debug_level >= 2) {
                debug(2) << "Hexagon device code assembly: " << "\n";
                llvm::SmallString<4096> assembly;
                llvm::raw_svector_ostream assembly_stream(assembly);
                compile_llvm_module_to_assembly(*llvm_module, assembly_stream);
                debug(2) << assembly.c_str() << "\n";
            }
=======
        if (debug::debug_level() >= 2) {
            debug(2) << "Hexagon device code assembly: " << "\n";
            llvm::SmallString<4096> assembly;
            llvm::raw_svector_ostream assembly_stream(assembly);
            compile_llvm_module_to_assembly(*llvm_module, assembly_stream);
            debug(2) << assembly.c_str() << "\n";
        }
>>>>>>> 19816db1

            // Wrap the statement in calls to halide_initialize_kernels.
            size_t code_size = object.size();
            Expr code_ptr = buffer_ptr(reinterpret_cast<uint8_t*>(&object[0]), code_size, "hexagon_code");

            Stmt init_kernels = call_extern_and_assert("halide_hexagon_initialize_kernels_v2",
                                                       {module_state_ptr(), code_ptr, Expr((uint64_t) code_size),
                                                       Expr((uint32_t) use_dlopen),
                                                       Expr((uint32_t) use_dlopenbuf)});
            s = Block::make(init_kernels, s);
        }
        return s;
    }
};

}

Stmt inject_hexagon_rpc(Stmt s, const Target &host_target) {
    // Make a new target for the device module.
    Target target(Target::NoOS, Target::Hexagon, 32);

    // These feature flags are propagated from the host target to the
    // device module.
    //
    // TODO: We'd like Target::Debug to be in this list too, but trunk
    // llvm currently disagrees with hexagon clang as to what
    // constitutes valid debug info.
    static const Target::Feature shared_features[] = {
        Target::Profile,
        Target::NoAsserts,
        Target::HVX_64,
        Target::HVX_128,
        Target::HVX_v62,
        Target::HVX_dlbuf,
        Target::HVX_dlopen
    };
    for (Target::Feature i : shared_features) {
        if (host_target.has_feature(i)) {
            target = target.with_feature(i);
        }
    }

    InjectHexagonRpc injector(target);
    s = injector.inject(s);
    return s;
}

}  // namespace Internal
}  // namespace Halide<|MERGE_RESOLUTION|>--- conflicted
+++ resolved
@@ -235,7 +235,13 @@
         params.push_back(Call::make(type_of<void**>(), Call::make_struct, arg_ptrs, Call::Intrinsic));
         params.push_back(Call::make(type_of<int*>(), Call::make_struct, arg_flags, Call::Intrinsic));
 
-        stmt = call_extern_and_assert("halide_hexagon_run", params);
+        bool use_dlopen = device_code.target().has_feature(Target::HVX_dlopen);
+        bool use_dlbuf = device_code.target().has_feature(Target::HVX_dlbuf);
+        if (use_dlopen || use_dlbuf) {
+            stmt = call_extern_and_assert("halide_hexagon_run_dl", params);
+        } else {
+            stmt = call_extern_and_assert("halide_hexagon_run", params);
+        }
 
         // If we're inside a loop, we need to assume that we can run
         // more than one kernel. 2 is more than 1, so it's good
@@ -255,17 +261,7 @@
         Stmt else_case = mutate(op->else_case);
         int else_run_count = run_count;
 
-<<<<<<< HEAD
-            bool use_dlopen = device_code.target().has_feature(Target::HVX_dlopen);
-            bool use_dlbuf = device_code.target().has_feature(Target::HVX_dlbuf);
-            if (use_dlopen || use_dlbuf) {
-              stmt = call_extern_and_assert("halide_hexagon_run_dl", params);
-            } else {
-              stmt = call_extern_and_assert("halide_hexagon_run", params);
-            }
-=======
         run_count = std::max(then_run_count, else_run_count);
->>>>>>> 19816db1
 
         if (!condition.same_as(op->condition) ||
             !then_case.same_as(op->then_case) ||
@@ -355,7 +351,6 @@
                 }
             }
 
-<<<<<<< HEAD
             hex_command += " ";
             hex_command += tmp_bitcode.pathname();
             if (0) { // This path should also work, if we want to use PIC code
@@ -398,22 +393,13 @@
             llvm::raw_svector_ostream object_stream(object);
             compile_llvm_module_to_object(*llvm_module, object_stream);
 
-            if (debug::debug_level >= 2) {
+            if (debug::debug_level() >= 2) {
                 debug(2) << "Hexagon device code assembly: " << "\n";
                 llvm::SmallString<4096> assembly;
                 llvm::raw_svector_ostream assembly_stream(assembly);
                 compile_llvm_module_to_assembly(*llvm_module, assembly_stream);
                 debug(2) << assembly.c_str() << "\n";
             }
-=======
-        if (debug::debug_level() >= 2) {
-            debug(2) << "Hexagon device code assembly: " << "\n";
-            llvm::SmallString<4096> assembly;
-            llvm::raw_svector_ostream assembly_stream(assembly);
-            compile_llvm_module_to_assembly(*llvm_module, assembly_stream);
-            debug(2) << assembly.c_str() << "\n";
-        }
->>>>>>> 19816db1
 
             // Wrap the statement in calls to halide_initialize_kernels.
             size_t code_size = object.size();
