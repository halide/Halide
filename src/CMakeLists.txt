--- conflicted
+++ resolved
@@ -209,12 +209,8 @@
     VectorizeLoops.h
     WasmExecutor.h
     WrapCalls.h
-<<<<<<< HEAD
     XtensaOptimize.h
-    )
-=======
 )
->>>>>>> 818f42da
 
 # The sources that go into libHalide. For the sake of IDE support, headers that
 # exist in src/ but are not public should be included here.
@@ -408,23 +404,15 @@
     VectorizeLoops.cpp
     WasmExecutor.cpp
     WrapCalls.cpp
-<<<<<<< HEAD
     XtensaOptimize.cpp
-    )
-=======
 )
->>>>>>> 818f42da
 
 set(C_TEMPLATE_FILES
     CodeGen_C_prologue
     CodeGen_C_vectors
-<<<<<<< HEAD
     CodeGen_Xtensa_prologue
     CodeGen_Xtensa_vectors
-    )
-=======
 )
->>>>>>> 818f42da
 
 set(HTML_TEMPLATE_FILES
     StmtToHTML_dependencies.html
