--- conflicted
+++ resolved
@@ -169,11 +169,8 @@
     VectorizeLoops.h
     WasmExecutor.h
     WrapCalls.h
-<<<<<<< HEAD
     X86Optimize.h
-=======
     XtensaOptimize.h
->>>>>>> dca289e1
     )
 
 set(SOURCE_FILES
@@ -355,11 +352,8 @@
     VectorizeLoops.cpp
     WasmExecutor.cpp
     WrapCalls.cpp
-<<<<<<< HEAD
     X86Optimize.cpp
-=======
     XtensaOptimize.cpp
->>>>>>> dca289e1
     )
 
 ##
