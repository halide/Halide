--- conflicted
+++ resolved
@@ -5,391 +5,6 @@
 # The externally-visible header files that go into making Halide.h.
 # Don't include anything here that includes llvm headers.
 set(HEADER_FILES
-<<<<<<< HEAD
-  AddAtomicMutex.h
-  AddImageChecks.h
-  AddParameterChecks.h
-  AlignLoads.h
-  AllocationBoundsInference.h
-  ApplySplit.h
-  Argument.h
-  AssociativeOpsTable.h
-  Associativity.h
-  AsyncProducers.h
-  AutoSchedule.h
-  AutoScheduleUtils.h
-  BoundaryConditions.h
-  Bounds.h
-  BoundsInference.h
-  BoundSmallAllocations.h
-  Buffer.h
-  CanonicalizeGPUVars.h
-  Closure.h
-  CodeGen_ARM.h
-  CodeGen_C.h
-  CodeGen_D3D12Compute_Dev.h
-  CodeGen_GPU_Dev.h
-  CodeGen_GPU_Host.h
-  CodeGen_Internal.h
-  CodeGen_LLVM.h
-  CodeGen_Metal_Dev.h
-  CodeGen_MIPS.h
-  CodeGen_OpenCL_Dev.h
-  CodeGen_OpenGL_Dev.h
-  CodeGen_OpenGLCompute_Dev.h
-  CodeGen_Posix.h
-  CodeGen_PowerPC.h
-  CodeGen_PTX_Dev.h
-  CodeGen_PyTorch.h
-  CodeGen_RISCV.h
-  CodeGen_WebAssembly.h
-  CodeGen_X86.h
-  ConciseCasts.h
-  CPlusPlusMangle.h
-  CSE.h
-  Debug.h
-  DebugArguments.h
-  DebugToFile.h
-  Definition.h
-  Deinterleave.h
-  Derivative.h
-  DerivativeUtils.h
-  DeviceAPI.h
-  DeviceArgument.h
-  DeviceInterface.h
-  Dimension.h
-  EarlyFree.h
-  Elf.h
-  EliminateBoolVectors.h
-  EmulateFloat16Math.h
-  Error.h
-  Expr.h
-  ExprUsesVar.h
-  Extern.h
-  ExternFuncArgument.h
-  FastIntegerDivide.h
-  FindCalls.h
-  FlattenNestedRamps.h
-  Float16.h
-  Func.h
-  Function.h
-  FunctionPtr.h
-  FuseGPUThreadLoops.h
-  FuzzFloatStores.h
-  Generator.h
-  HexagonOffload.h
-  HexagonOptimize.h
-  ImageParam.h
-  InferArguments.h
-  InjectHostDevBufferCopies.h
-  InjectOpenGLIntrinsics.h
-  Inline.h
-  InlineReductions.h
-  IntegerDivisionTable.h
-  Interval.h
-  Introspection.h
-  IntrusivePtr.h
-  IR.h
-  IREquality.h
-  IRMatch.h
-  IRMutator.h
-  IROperator.h
-  IRPrinter.h
-  IRVisitor.h
-  JITModule.h
-  Lambda.h
-  Lerp.h
-  LICM.h
-  LLVM_Output.h
-  LLVM_Runtime_Linker.h
-  LoopCarry.h
-  Lower.h
-  LowerWarpShuffles.h
-  MainPage.h
-  MatlabWrapper.h
-  Memoization.h
-  Module.h
-  ModulusRemainder.h
-  Monotonic.h
-  ObjectInstanceRegistry.h
-  OutputImageParam.h
-  ParallelRVar.h
-  Param.h
-  Parameter.h
-  ParamMap.h
-  PartitionLoops.h
-  Pipeline.h
-  Prefetch.h
-  Profiling.h
-  PurifyIndexMath.h
-  PythonExtensionGen.h
-  Qualify.h
-  Random.h
-  RDom.h
-  Realization.h
-  RealizationOrder.h
-  Reduction.h
-  RegionCosts.h
-  RemoveDeadAllocations.h
-  RemoveExternLoops.h
-  RemoveUndef.h
-  runtime/HalideBuffer.h
-  runtime/HalideRuntime.h
-  Schedule.h
-  ScheduleFunctions.h
-  Scope.h
-  SelectGPUAPI.h
-  Simplify.h
-  SimplifyCorrelatedDifferences.h
-  SimplifySpecializations.h
-  SkipStages.h
-  SlidingWindow.h
-  Solve.h
-  SplitTuples.h
-  StmtToHtml.h
-  StorageFlattening.h
-  StorageFolding.h
-  StrictifyFloat.h
-  Substitute.h
-  Target.h
-  ThreadPool.h
-  Tracing.h
-  TrimNoOps.h
-  Tuple.h
-  Type.h
-  UnifyDuplicateLets.h
-  UniquifyVariableNames.h
-  UnpackBuffers.h
-  UnrollLoops.h
-  UnsafePromises.h
-  Util.h
-  Var.h
-  VaryingAttributes.h
-  VectorizeLoops.h
-  WasmExecutor.h
-  WrapCalls.h
-)
-
-file(MAKE_DIRECTORY "${CMAKE_BINARY_DIR}/include")
-file(TO_NATIVE_PATH "${CMAKE_BINARY_DIR}/include/" NATIVE_INCLUDE_PATH)
-add_custom_command(OUTPUT "${CMAKE_BINARY_DIR}/include/Halide.h"
-  COMMAND $<TARGET_FILE:build_halide_h> "${CMAKE_CURRENT_SOURCE_DIR}/../LICENSE.txt" ${HEADER_FILES} > "${NATIVE_INCLUDE_PATH}Halide.h"
-  WORKING_DIRECTORY "${CMAKE_CURRENT_LIST_DIR}"
-  DEPENDS build_halide_h "${CMAKE_CURRENT_SOURCE_DIR}/../LICENSE.txt" ${HEADER_FILES})
-add_custom_target(
-    HalideIncludes
-    ALL
-    DEPENDS "${CMAKE_BINARY_DIR}/include/Halide.h")
-
-foreach (i ${RUNTIME_HEADER_FILES})
-  configure_file(runtime/${i} "${CMAKE_BINARY_DIR}/include" COPYONLY)
-endforeach()
-
-# Keep this list sorted in alphabetical order.
-add_library(Halide ${HALIDE_LIBRARY_TYPE}
-  AddAtomicMutex.cpp
-  AddImageChecks.cpp
-  AddParameterChecks.cpp
-  AlignLoads.cpp
-  AllocationBoundsInference.cpp
-  ApplySplit.cpp
-  Argument.cpp
-  AssociativeOpsTable.cpp
-  Associativity.cpp
-  AsyncProducers.cpp
-  AutoSchedule.cpp
-  AutoScheduleUtils.cpp
-  BoundaryConditions.cpp
-  Bounds.cpp
-  BoundsInference.cpp
-  BoundSmallAllocations.cpp
-  Buffer.cpp
-  CanonicalizeGPUVars.cpp
-  Closure.cpp
-  CodeGen_ARM.cpp
-  CodeGen_C.cpp
-  CodeGen_D3D12Compute_Dev.cpp
-  CodeGen_GPU_Dev.cpp
-  CodeGen_GPU_Host.cpp
-  CodeGen_Hexagon.cpp
-  CodeGen_Internal.cpp
-  CodeGen_LLVM.cpp
-  CodeGen_Metal_Dev.cpp
-  CodeGen_MIPS.cpp
-  CodeGen_OpenCL_Dev.cpp
-  CodeGen_OpenGL_Dev.cpp
-  CodeGen_OpenGLCompute_Dev.cpp
-  CodeGen_Posix.cpp
-  CodeGen_PowerPC.cpp
-  CodeGen_PTX_Dev.cpp
-  CodeGen_PyTorch.cpp
-  CodeGen_RISCV.cpp
-  CodeGen_WebAssembly.cpp
-  CodeGen_X86.cpp
-  CPlusPlusMangle.cpp
-  CSE.cpp
-  Debug.cpp
-  DebugArguments.cpp
-  DebugToFile.cpp
-  Definition.cpp
-  Deinterleave.cpp
-  Derivative.cpp
-  DerivativeUtils.cpp
-  DeviceArgument.cpp
-  DeviceInterface.cpp
-  Dimension.cpp
-  EarlyFree.cpp
-  Elf.cpp
-  EliminateBoolVectors.cpp
-  EmulateFloat16Math.cpp
-  Error.cpp
-  Expr.cpp
-  FastIntegerDivide.cpp
-  FindCalls.cpp
-  FlattenNestedRamps.cpp
-  Float16.cpp
-  Func.cpp
-  Function.cpp
-  FuseGPUThreadLoops.cpp
-  FuzzFloatStores.cpp
-  Generator.cpp
-  HexagonOffload.cpp
-  HexagonOptimize.cpp
-  ImageParam.cpp
-  InferArguments.cpp
-  InjectHostDevBufferCopies.cpp
-  InjectOpenGLIntrinsics.cpp
-  Inline.cpp
-  InlineReductions.cpp
-  IntegerDivisionTable.cpp
-  Interval.cpp
-  Introspection.cpp
-  IR.cpp
-  IREquality.cpp
-  IRMatch.cpp
-  IRMutator.cpp
-  IROperator.cpp
-  IRPrinter.cpp
-  IRVisitor.cpp
-  JITModule.cpp
-  Lerp.cpp
-  LICM.cpp
-  LLVM_Output.cpp
-  LLVM_Runtime_Linker.cpp
-  LoopCarry.cpp
-  Lower.cpp
-  LowerWarpShuffles.cpp
-  MatlabWrapper.cpp
-  Memoization.cpp
-  Module.cpp
-  ModulusRemainder.cpp
-  Monotonic.cpp
-  ObjectInstanceRegistry.cpp
-  OutputImageParam.cpp
-  ParallelRVar.cpp
-  Parameter.cpp
-  ParamMap.cpp
-  PartitionLoops.cpp
-  Pipeline.cpp
-  Prefetch.cpp
-  PrintLoopNest.cpp
-  Profiling.cpp
-  PurifyIndexMath.cpp
-  PythonExtensionGen.cpp
-  Qualify.cpp
-  Random.cpp
-  RDom.cpp
-  Realization.cpp
-  RealizationOrder.cpp
-  Reduction.cpp
-  RegionCosts.cpp
-  RemoveDeadAllocations.cpp
-  RemoveExternLoops.cpp
-  RemoveUndef.cpp
-  Schedule.cpp
-  ScheduleFunctions.cpp
-  SelectGPUAPI.cpp
-  Simplify.cpp
-  Simplify_Add.cpp
-  Simplify_And.cpp
-  Simplify_Call.cpp
-  Simplify_Cast.cpp
-  Simplify_Div.cpp
-  Simplify_EQ.cpp
-  Simplify_Exprs.cpp
-  Simplify_Let.cpp
-  Simplify_LT.cpp
-  Simplify_Max.cpp
-  Simplify_Min.cpp
-  Simplify_Mod.cpp
-  Simplify_Mul.cpp
-  Simplify_Not.cpp
-  Simplify_Or.cpp
-  Simplify_Select.cpp
-  Simplify_Shuffle.cpp
-  Simplify_Stmts.cpp
-  Simplify_Sub.cpp
-  SimplifyCorrelatedDifferences.cpp
-  SimplifySpecializations.cpp
-  SkipStages.cpp
-  SlidingWindow.cpp
-  Solve.cpp
-  SplitTuples.cpp
-  StmtToHtml.cpp
-  StorageFlattening.cpp
-  StorageFolding.cpp
-  StrictifyFloat.cpp
-  Substitute.cpp
-  Target.cpp
-  Tracing.cpp
-  TrimNoOps.cpp
-  Tuple.cpp
-  Type.cpp
-  UnifyDuplicateLets.cpp
-  UniquifyVariableNames.cpp
-  UnpackBuffers.cpp
-  UnrollLoops.cpp
-  UnsafePromises.cpp
-  Util.cpp
-  Var.cpp
-  VaryingAttributes.cpp
-  VectorizeLoops.cpp
-  WasmExecutor.cpp
-  WrapCalls.cpp
-  ${HEADER_FILES}
-  ${INITIAL_MODULES}
-)
-
-# We could expose the /MP flag to all targets, but that might end up saturating the build
-# since multiple MSBuild projects might get built in parallel, each of which compiling their
-# source files in parallel; the Halide library itself is a "knot" point of the build graph,
-# so compiling its files in parallel should not oversubscribe the system
-target_compile_options(Halide PUBLIC $<$<CXX_COMPILER_ID:MSVC>:/MP>)
-
-# Define Halide_SHARED or Halide_STATIC depending on library type
-target_compile_definitions(Halide PRIVATE "-DHalide_${HALIDE_LIBRARY_TYPE}")
-add_dependencies(Halide HalideIncludes)
-
-# List of LLVM Components required
-# This list will be appended to depending on the targets we need to support
-# See the output of ``llvm-config --components`` for a list of possible components
-set(LLVM_COMPONENTS mcjit;bitwriter;linker)
-list(APPEND LLVM_COMPONENTS passes)
-
-# Set definitions and compiler flags
-
-# Note when PUBLIC or INTERFACE scope is used in target_compile_* then targets
-# that link against the Halide library inherit those options and definitions
-target_include_directories(Halide PRIVATE ${LLVM_INCLUDE_DIRS})
-target_include_directories(Halide INTERFACE "${CMAKE_BINARY_DIR}/include")
-
-# TODO: For targets we can link against even fewer libraries by specifying
-# only the components we **REALLY** need (e.g. x86asmprinter;x86codegen rather than x86)
-if (TARGET_X86)
-  target_compile_definitions(Halide PRIVATE "-DWITH_X86")
-  list(APPEND LLVM_COMPONENTS X86)
-endif()
-=======
     AddAtomicMutex.h
     AddImageChecks.h
     AddParameterChecks.h
@@ -454,6 +69,7 @@
     ExternFuncArgument.h
     FastIntegerDivide.h
     FindCalls.h
+    FlattenNestedRamps.h
     Float16.h
     Func.h
     Function.h
@@ -553,7 +169,6 @@
     WasmExecutor.h
     WrapCalls.h
     )
->>>>>>> d6a8a7fa
 
 set(SOURCE_FILES
     AddAtomicMutex.cpp
@@ -616,6 +231,7 @@
     Expr.cpp
     FastIntegerDivide.cpp
     FindCalls.cpp
+    FlattenNestedRamps.cpp
     Float16.cpp
     Func.cpp
     Function.cpp
