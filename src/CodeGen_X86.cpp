#include "Bounds.h"
#include "CodeGen_Internal.h"
#include "CodeGen_Posix.h"
#include "ConciseCasts.h"
#include "Debug.h"
#include "IRMatch.h"
#include "IRMutator.h"
#include "IROperator.h"
#include "LLVM_Headers.h"
#include "Simplify.h"
#include "Substitute.h"
#include "Util.h"

namespace Halide {
namespace Internal {

using std::pair;
using std::string;
using std::vector;

using namespace Halide::ConciseCasts;
using namespace llvm;

#if defined(WITH_X86)

namespace {

// Populate feature flags in a target according to those implied by
// existing flags, so that instruction patterns can just check for the
// oldest feature flag that supports an instruction.
Target complete_x86_target(Target t) {
    if (t.has_feature(Target::AVX10_1)) {
        if (t.vector_bits >= 256) {
            t.set_feature(Target::AVX2);
        }
        if (t.vector_bits >= 512) {
            t.set_feature(Target::AVX512_SapphireRapids);
        }
    }
    if (t.has_feature(Target::AVX512_SapphireRapids)) {
        t.set_feature(Target::AVX512_Zen4);
    }
    if (t.has_feature(Target::AVX512_Zen4)) {
        t.set_feature(Target::AVX512_Cannonlake);
    }
    if (t.has_feature(Target::AVX512_Cannonlake)) {
        t.set_feature(Target::AVX512_Skylake);
    }
    if (t.has_feature(Target::AVX512_Cannonlake) ||
        t.has_feature(Target::AVX512_Skylake) ||
        t.has_feature(Target::AVX512_KNL)) {
        t.set_feature(Target::AVX512);
    }
    if (t.has_feature(Target::AVX512)) {
        t.set_feature(Target::AVX2);
    }
    if (t.has_feature(Target::AVX2)) {
        t.set_feature(Target::AVX);
        // All AVX2-enabled architectures have F16C and FMA
        t.set_feature(Target::F16C);
        t.set_feature(Target::FMA);
    }
    if (t.has_feature(Target::AVX)) {
        t.set_feature(Target::SSE41);
    }

    return t;
}

/** A code generator that emits x86 code from a given Halide stmt. */
class CodeGen_X86 : public CodeGen_Posix {
public:
    /** Create an x86 code generator. Processor features can be
     * enabled using the appropriate flags in the target struct. */
    CodeGen_X86(Target);

protected:
    string mcpu_target() const override;
    string mcpu_tune() const override;
    string mattrs() const override;
    bool use_soft_float_abi() const override;
    int native_vector_bits() const override;

    int vector_lanes_for_slice(const Type &t) const;

    using CodeGen_Posix::visit;

    void init_module() override;

    /** Nodes for which we want to emit specific sse/avx intrinsics */
    // @{
    void visit(const Add *) override;
    void visit(const Sub *) override;
    void visit(const Cast *) override;
    void visit(const Call *) override;
    void visit(const GT *) override;
    void visit(const LT *) override;
    void visit(const LE *) override;
    void visit(const GE *) override;
    void visit(const EQ *) override;
    void visit(const NE *) override;
    void visit(const Select *) override;
    void visit(const Allocate *) override;
    void visit(const Load *) override;
    void visit(const Store *) override;
    void codegen_vector_reduce(const VectorReduce *, const Expr &init) override;
    // @}

private:
    Scope<MemoryType> mem_type;
};

CodeGen_X86::CodeGen_X86(Target t)
    : CodeGen_Posix(complete_x86_target(t)) {
}

const int max_intrinsic_args = 6;

struct x86Intrinsic {
    const char *intrin_name;
    halide_type_t ret_type;
    const char *name;
    halide_type_t arg_types[max_intrinsic_args];
    Target::Feature feature = Target::FeatureEnd;
    uint32_t flags = 0;
    enum Options {
        AccessesMemory = 1 << 0,
    };
};

// clang-format off
const x86Intrinsic intrinsic_defs[] = {
    // AVX2/SSSE3 LLVM intrinsics for pabs fail in JIT. The integer wrappers
    // just call `llvm.abs` (which requires a second argument).
    // AVX512BW's pabs instructions aren't directly exposed by LLVM.
    {"abs_i8x64", UInt(8, 64), "abs", {Int(8, 64)}, Target::AVX512_Skylake},
    {"abs_i16x32", UInt(16, 32), "abs", {Int(16, 32)}, Target::AVX512_Skylake},
    {"abs_i32x16", UInt(32, 16), "abs", {Int(32, 16)}, Target::AVX512_Skylake},
    {"abs_i8x32", UInt(8, 32), "abs", {Int(8, 32)}, Target::AVX2},
    {"abs_i16x16", UInt(16, 16), "abs", {Int(16, 16)}, Target::AVX2},
    {"abs_i32x8", UInt(32, 8), "abs", {Int(32, 8)}, Target::AVX2},
    {"abs_f32x8", Float(32, 8), "abs", {Float(32, 8)}, Target::AVX2},
    {"abs_i8x16", UInt(8, 16), "abs", {Int(8, 16)}, Target::SSE41},
    {"abs_i16x8", UInt(16, 8), "abs", {Int(16, 8)}, Target::SSE41},
    {"abs_i32x4", UInt(32, 4), "abs", {Int(32, 4)}, Target::SSE41},
    {"abs_f32x4", Float(32, 4), "abs", {Float(32, 4)}},

    {"round_f32x4", Float(32, 4), "round", {Float(32, 4)}, Target::SSE41},
    {"round_f64x2", Float(64, 2), "round", {Float(64, 2)}, Target::SSE41},
    {"round_f32x8", Float(32, 8), "round", {Float(32, 8)}, Target::AVX},
    {"round_f64x4", Float(64, 4), "round", {Float(64, 4)}, Target::AVX},

    {"llvm.sadd.sat.v64i8", Int(8, 64), "saturating_add", {Int(8, 64), Int(8, 64)}, Target::AVX512_Skylake},
    {"llvm.sadd.sat.v32i8", Int(8, 32), "saturating_add", {Int(8, 32), Int(8, 32)}, Target::AVX2},
    {"llvm.sadd.sat.v16i8", Int(8, 16), "saturating_add", {Int(8, 16), Int(8, 16)}},
    {"llvm.sadd.sat.v8i8", Int(8, 8), "saturating_add", {Int(8, 8), Int(8, 8)}},
    {"llvm.ssub.sat.v64i8", Int(8, 64), "saturating_sub", {Int(8, 64), Int(8, 64)}, Target::AVX512_Skylake},
    {"llvm.ssub.sat.v32i8", Int(8, 32), "saturating_sub", {Int(8, 32), Int(8, 32)}, Target::AVX2},
    {"llvm.ssub.sat.v16i8", Int(8, 16), "saturating_sub", {Int(8, 16), Int(8, 16)}},
    {"llvm.ssub.sat.v8i8", Int(8, 8), "saturating_sub", {Int(8, 8), Int(8, 8)}},

    {"llvm.sadd.sat.v32i16", Int(16, 32), "saturating_add", {Int(16, 32), Int(16, 32)}, Target::AVX512_Skylake},
    {"llvm.sadd.sat.v16i16", Int(16, 16), "saturating_add", {Int(16, 16), Int(16, 16)}, Target::AVX2},
    {"llvm.sadd.sat.v8i16", Int(16, 8), "saturating_add", {Int(16, 8), Int(16, 8)}},
    {"llvm.ssub.sat.v32i16", Int(16, 32), "saturating_sub", {Int(16, 32), Int(16, 32)}, Target::AVX512_Skylake},
    {"llvm.ssub.sat.v16i16", Int(16, 16), "saturating_sub", {Int(16, 16), Int(16, 16)}, Target::AVX2},
    {"llvm.ssub.sat.v8i16", Int(16, 8), "saturating_sub", {Int(16, 8), Int(16, 8)}},

    // Sum of absolute differences
    {"llvm.x86.sse2.psad.bw", UInt(64, 2), "sum_of_absolute_differences", {UInt(8, 16), UInt(8, 16)}},
    {"llvm.x86.avx2.psad.bw", UInt(64, 4), "sum_of_absolute_differences", {UInt(8, 32), UInt(8, 32)}, Target::AVX2},
    {"llvm.x86.avx512.psad.bw.512", UInt(64, 8), "sum_of_absolute_differences", {UInt(8, 64), UInt(8, 64)}, Target::AVX512_Skylake},

    // Some of the instructions referred to below only appear with
    // AVX2, but LLVM generates better AVX code if you give it
    // full 256-bit vectors and let it do the slicing up into
    // individual instructions itself. This is why we use
    // Target::AVX instead of Target::AVX2 as the feature flag
    // requirement.
    // TODO: Just use llvm.*add/*sub.sat, and verify the above comment?
    {"llvm.uadd.sat.v64i8", UInt(8, 64), "saturating_add", {UInt(8, 64), UInt(8, 64)}, Target::AVX512_Skylake},
    {"paddusbx32", UInt(8, 32), "saturating_add", {UInt(8, 32), UInt(8, 32)}, Target::AVX},
    {"paddusbx16", UInt(8, 16), "saturating_add", {UInt(8, 16), UInt(8, 16)}},
    {"llvm.usub.sat.v64i8", UInt(8, 64), "saturating_sub", {UInt(8, 64), UInt(8, 64)}, Target::AVX512_Skylake},
    {"psubusbx32", UInt(8, 32), "saturating_sub", {UInt(8, 32), UInt(8, 32)}, Target::AVX},
    {"psubusbx16", UInt(8, 16), "saturating_sub", {UInt(8, 16), UInt(8, 16)}},

    {"llvm.uadd.sat.v32i16", UInt(16, 32), "saturating_add", {UInt(16, 32), UInt(16, 32)}, Target::AVX512_Skylake},
    {"padduswx16", UInt(16, 16), "saturating_add", {UInt(16, 16), UInt(16, 16)}, Target::AVX},
    {"padduswx8", UInt(16, 8), "saturating_add", {UInt(16, 8), UInt(16, 8)}},
    {"llvm.usub.sat.v32i16", UInt(16, 32), "saturating_sub", {UInt(16, 32), UInt(16, 32)}, Target::AVX512_Skylake},
    {"psubuswx16", UInt(16, 16), "saturating_sub", {UInt(16, 16), UInt(16, 16)}, Target::AVX},
    {"psubuswx8", UInt(16, 8), "saturating_sub", {UInt(16, 8), UInt(16, 8)}},

    {"llvm.x86.avx512.pavg.b.512", UInt(8, 64), "rounding_halving_add", {UInt(8, 64), UInt(8, 64)}, Target::AVX512_Skylake},
    {"llvm.x86.avx2.pavg.b", UInt(8, 32), "rounding_halving_add", {UInt(8, 32), UInt(8, 32)}, Target::AVX2},
    {"llvm.x86.sse2.pavg.b", UInt(8, 16), "rounding_halving_add", {UInt(8, 16), UInt(8, 16)}},
    {"llvm.x86.avx512.pavg.w.512", UInt(16, 32), "rounding_halving_add", {UInt(16, 32), UInt(16, 32)}, Target::AVX512_Skylake},
    {"llvm.x86.avx2.pavg.w", UInt(16, 16), "rounding_halving_add", {UInt(16, 16), UInt(16, 16)}, Target::AVX2},
    {"llvm.x86.sse2.pavg.w", UInt(16, 8), "rounding_halving_add", {UInt(16, 8), UInt(16, 8)}},

    {"packssdwx16", Int(16, 16), "saturating_narrow", {Int(32, 16)}, Target::AVX2},
    {"packssdwx8", Int(16, 8), "saturating_narrow", {Int(32, 8)}},
    {"packsswbx32", Int(8, 32), "saturating_narrow", {Int(16, 32)}, Target::AVX2},
    {"packsswbx16", Int(8, 16), "saturating_narrow", {Int(16, 16)}},
    {"packusdwx16", UInt(16, 16), "saturating_narrow", {Int(32, 16)}, Target::AVX2},
    {"packusdwx8", UInt(16, 8), "saturating_narrow", {Int(32, 8)}, Target::SSE41},
    {"packuswbx32", UInt(8, 32), "saturating_narrow", {Int(16, 32)}, Target::AVX2},
    {"packuswbx16", UInt(8, 16), "saturating_narrow", {Int(16, 16)}},

    // Widening multiplies that use (v)pmaddwd
    {"wmul_pmaddwd_avx512", Int(32, 16), "widening_mul", {Int(16, 16), Int(16, 16)}, Target::AVX512_Skylake},
    {"wmul_pmaddwd_avx2", Int(32, 8), "widening_mul", {Int(16, 8), Int(16, 8)}, Target::AVX2},
    {"wmul_pmaddwd_sse2", Int(32, 4), "widening_mul", {Int(16, 4), Int(16, 4)}},

    // Multiply keep high half
    {"llvm.x86.avx512.pmulh.w.512", Int(16, 32), "pmulh", {Int(16, 32), Int(16, 32)}, Target::AVX512_Skylake},
    {"llvm.x86.avx2.pmulh.w", Int(16, 16), "pmulh", {Int(16, 16), Int(16, 16)}, Target::AVX2},
    {"llvm.x86.avx512.pmulhu.w.512", UInt(16, 32), "pmulh", {UInt(16, 32), UInt(16, 32)}, Target::AVX512_Skylake},
    {"llvm.x86.avx2.pmulhu.w", UInt(16, 16), "pmulh", {UInt(16, 16), UInt(16, 16)}, Target::AVX2},
    {"llvm.x86.avx512.pmul.hr.sw.512", Int(16, 32), "pmulhrs", {Int(16, 32), Int(16, 32)}, Target::AVX512_Skylake},
    {"llvm.x86.avx2.pmul.hr.sw", Int(16, 16), "pmulhrs", {Int(16, 16), Int(16, 16)}, Target::AVX2},
    {"llvm.x86.sse2.pmulh.w", Int(16, 8), "pmulh", {Int(16, 8), Int(16, 8)}},
    {"llvm.x86.sse2.pmulhu.w", UInt(16, 8), "pmulh", {UInt(16, 8), UInt(16, 8)}},
    {"llvm.x86.ssse3.pmul.hr.sw.128", Int(16, 8), "pmulhrs", {Int(16, 8), Int(16, 8)}, Target::SSE41},

    // As of LLVM main September 5 2023, LLVM only has partial handling of
    // bfloat16. The below rules will match fine for simple examples, but bfloat
    // conversion will get folded through any nearby shuffles and cause
    // unimplemented errors in llvm's x86 instruction selection for the shuffle
    // node. Disabling them for now. See https://github.com/halide/Halide/issues/7219
    /*
    // Convert FP32 to BF16
    {"vcvtne2ps2bf16x32", BFloat(16, 32), "f32_to_bf16", {Float(32, 32)}, Target::AVX512_Zen4},
    {"llvm.x86.avx512bf16.cvtneps2bf16.512", BFloat(16, 16), "f32_to_bf16", {Float(32, 16)}, Target::AVX512_Zen4},
    {"llvm.x86.avx512bf16.cvtneps2bf16.256", BFloat(16, 8), "f32_to_bf16", {Float(32, 8)}, Target::AVX512_Zen4},
    // LLVM does not provide an unmasked 128bit cvtneps2bf16 intrinsic, so provide a wrapper around the masked version.
    {"vcvtneps2bf16x4", BFloat(16, 4), "f32_to_bf16", {Float(32, 4)}, Target::AVX512_Zen4},
    */

    // 2-way dot products
    {"llvm.x86.avx2.pmadd.ub.sw", Int(16, 16), "saturating_dot_product", {UInt(8, 32), Int(8, 32)}, Target::AVX2},
    {"llvm.x86.ssse3.pmadd.ub.sw.128", Int(16, 8), "saturating_dot_product", {UInt(8, 16), Int(8, 16)}, Target::SSE41},

    // Horizontal widening adds using 2-way dot products.
    {"hadd_pmadd_u8_avx512", UInt(16, 32), "horizontal_widening_add", {UInt(8, 64)}, Target::AVX512_Skylake},
    {"hadd_pmadd_u8_avx512", Int(16, 32), "horizontal_widening_add", {UInt(8, 64)}, Target::AVX512_Skylake},
    {"hadd_pmadd_i8_avx512", Int(16, 32), "horizontal_widening_add", {Int(8, 64)}, Target::AVX512_Skylake},
    {"hadd_pmadd_u8_avx2", UInt(16, 16), "horizontal_widening_add", {UInt(8, 32)}, Target::AVX2},
    {"hadd_pmadd_u8_avx2", Int(16, 16), "horizontal_widening_add", {UInt(8, 32)}, Target::AVX2},
    {"hadd_pmadd_i8_avx2", Int(16, 16), "horizontal_widening_add", {Int(8, 32)}, Target::AVX2},
    {"hadd_pmadd_u8_sse3", UInt(16, 8), "horizontal_widening_add", {UInt(8, 16)}, Target::SSE41},
    {"hadd_pmadd_u8_sse3", Int(16, 8), "horizontal_widening_add", {UInt(8, 16)}, Target::SSE41},
    {"hadd_pmadd_i8_sse3", Int(16, 8), "horizontal_widening_add", {Int(8, 16)}, Target::SSE41},

    {"hadd_pmadd_i16_avx512", Int(32, 16), "horizontal_widening_add", {Int(16, 32)}, Target::AVX512_Skylake},
    {"hadd_pmadd_i16_avx2", Int(32, 8), "horizontal_widening_add", {Int(16, 16)}, Target::AVX2},
    {"hadd_pmadd_i16_sse2", Int(32, 4), "horizontal_widening_add", {Int(16, 8)}},

    {"llvm.x86.avx512.pmaddw.d.512", Int(32, 16), "dot_product", {Int(16, 32), Int(16, 32)}, Target::AVX512_Skylake},
    {"llvm.x86.avx2.pmadd.wd", Int(32, 8), "dot_product", {Int(16, 16), Int(16, 16)}, Target::AVX2},
    {"llvm.x86.sse2.pmadd.wd", Int(32, 4), "dot_product", {Int(16, 8), Int(16, 8)}},

    // 4-way dot product vector reduction
    // The LLVM intrinsics combine the bf16 pairs into i32, so provide a wrapper to correctly call the intrinsic.
    {"dpbf16psx16", Float(32, 16), "dot_product", {Float(32, 16), BFloat(16, 32), BFloat(16, 32)}, Target::AVX512_Zen4},
    {"dpbf16psx8", Float(32, 8), "dot_product", {Float(32, 8), BFloat(16, 16), BFloat(16, 16)}, Target::AVX512_SapphireRapids},
    {"dpbf16psx4", Float(32, 4), "dot_product", {Float(32, 4), BFloat(16, 8), BFloat(16, 8)}, Target::AVX512_SapphireRapids},

    {"dpbusdx16", Int(32, 16), "dot_product", {Int(32, 16), UInt(8, 64), Int(8, 64)}, Target::AVX512_Zen4},
    {"dpbusdx8", Int(32, 8), "dot_product", {Int(32, 8), UInt(8, 32), Int(8, 32)}, Target::AVX512_SapphireRapids},
    {"dpbusdx4", Int(32, 4), "dot_product", {Int(32, 4), UInt(8, 16), Int(8, 16)}, Target::AVX512_SapphireRapids},

    {"dpwssdx16", Int(32, 16), "dot_product", {Int(32, 16), Int(16, 32), Int(16, 32)}, Target::AVX512_Zen4},
    {"dpwssdx8", Int(32, 8), "dot_product", {Int(32, 8), Int(16, 16), Int(16, 16)}, Target::AVX512_SapphireRapids},
    {"dpwssdx4", Int(32, 4), "dot_product", {Int(32, 4), Int(16, 8), Int(16, 8)}, Target::AVX512_SapphireRapids},

    {"dpbusdsx16", Int(32, 16), "saturating_dot_product", {Int(32, 16), UInt(8, 64), Int(8, 64)}, Target::AVX512_Zen4},
    {"dpbusdsx8", Int(32, 8), "saturating_dot_product", {Int(32, 8), UInt(8, 32), Int(8, 32)}, Target::AVX512_SapphireRapids},
    {"dpbusdsx4", Int(32, 4), "saturating_dot_product", {Int(32, 4), UInt(8, 16), Int(8, 16)}, Target::AVX512_SapphireRapids},

    {"dpwssdsx16", Int(32, 16), "saturating_dot_product", {Int(32, 16), Int(16, 32), Int(16, 32)}, Target::AVX512_Zen4},
    {"dpwssdsx8", Int(32, 8), "saturating_dot_product", {Int(32, 8), Int(16, 16), Int(16, 16)}, Target::AVX512_SapphireRapids},
    {"dpwssdsx4", Int(32, 4), "saturating_dot_product", {Int(32, 4), Int(16, 8), Int(16, 8)}, Target::AVX512_SapphireRapids},

    {"tileloadd64_i8", Int(8, 1024), "tile_load", {Int(16), Int(16), Handle(), Int(64), Int(64)}, Target::AVX512_SapphireRapids, x86Intrinsic::AccessesMemory},
    {"tileloadd64_i8", UInt(8, 1024), "tile_load", {Int(16), Int(16), Handle(), Int(64), Int(64)}, Target::AVX512_SapphireRapids, x86Intrinsic::AccessesMemory},
    {"tileloadd64_bf16", BFloat(16, 512), "tile_load", {Int(16), Int(16), Handle(), Int(64), Int(64)}, Target::AVX512_SapphireRapids, x86Intrinsic::AccessesMemory},
    {"tdpbssd", Int(32, 256), "tile_matmul", {Int(16), Int(16), Int(16), Int(32, 256), Int(8, 1024), Int(8, 1024)},  Target::AVX512_SapphireRapids},
    {"tdpbsud", Int(32, 256), "tile_matmul", {Int(16), Int(16), Int(16), Int(32, 256), Int(8, 1024), UInt(8, 1024)}, Target::AVX512_SapphireRapids},
    {"tdpbusd", Int(32, 256), "tile_matmul", {Int(16), Int(16), Int(16), Int(32, 256), UInt(8, 1024), Int(8, 1024)}, Target::AVX512_SapphireRapids},
    {"tdpbuud", Int(32, 256), "tile_matmul", {Int(16), Int(16), Int(16), Int(32, 256), UInt(8, 1024), UInt(8, 1024)}, Target::AVX512_SapphireRapids},
    {"tdpbf16ps", Float(32, 256), "tile_matmul", {Int(16), Int(16), Int(16), Float(32, 256), BFloat(16, 512), BFloat(16, 512)}, Target::AVX512_SapphireRapids},
    {"tilezero_i32", Int(32, 256), "tile_zero", {Int(16), Int(16)},  Target::AVX512_SapphireRapids},
    {"tilezero_f32", Float(32, 256), "tile_zero", {Int(16), Int(16)}, Target::AVX512_SapphireRapids},
    {"tilestored64_i32", Int(32), "tile_store", {Int(16), Int(16), Handle(), Int(64), Int(64), Int(32, 256)}, Target::AVX512_SapphireRapids, x86Intrinsic::AccessesMemory},
    {"tilestored64_f32", Int(32), "tile_store", {Int(16), Int(16), Handle(), Int(64), Int(64), Float(32, 256)}, Target::AVX512_SapphireRapids, x86Intrinsic::AccessesMemory},
};
// clang-format on

void CodeGen_X86::init_module() {
    CodeGen_Posix::init_module();

    for (const x86Intrinsic &i : intrinsic_defs) {
        if (i.feature != Target::FeatureEnd && !target.has_feature(i.feature)) {
            continue;
        }

        Type ret_type = i.ret_type;
        vector<Type> arg_types;
        arg_types.reserve(max_intrinsic_args);
        for (halide_type_t j : i.arg_types) {
            if (j.bits == 0) {
                break;
            }
            arg_types.emplace_back(j);
        }

        auto *fn = declare_intrin_overload(i.name, ret_type, i.intrin_name, std::move(arg_types));
        if ((i.flags & x86Intrinsic::AccessesMemory) == 0) {
            function_does_not_access_memory(fn);
        }
        fn->addFnAttr(llvm::Attribute::NoUnwind);
    }
}

// i32(i16_a)*i32(i16_b) +/- i32(i16_c)*i32(i16_d) can be done by
// interleaving a, c, and b, d, and then using dot_product.
bool should_use_dot_product(const Expr &a, const Expr &b, vector<Expr> &result) {
    Type t = a.type();
    internal_assert(b.type() == t);

    if (!(t.is_int() && t.bits() == 32 && t.lanes() >= 4)) {
        return false;
    }

    const Call *ma = Call::as_intrinsic(a, {Call::widening_mul});
    const Call *mb = Call::as_intrinsic(b, {Call::widening_mul});
    // dot_product can't handle mixed type widening muls.
    if (ma && ma->args[0].type() != ma->args[1].type()) {
        return false;
    }
    if (mb && mb->args[0].type() != mb->args[1].type()) {
        return false;
    }
    // If the operands are widening shifts, we might be able to treat these as
    // multiplies.
    const Call *sa = Call::as_intrinsic(a, {Call::widening_shift_left});
    const Call *sb = Call::as_intrinsic(b, {Call::widening_shift_left});
    if (sa && !is_const(sa->args[1])) {
        sa = nullptr;
    }
    if (sb && !is_const(sb->args[1])) {
        sb = nullptr;
    }
    if ((ma || sa) && (mb || sb)) {
        Expr a0 = ma ? ma->args[0] : sa->args[0];
        Expr a1 = ma ? ma->args[1] : lossless_cast(sa->args[0].type(), simplify(make_const(sa->type, 1) << sa->args[1]));
        Expr b0 = mb ? mb->args[0] : sb->args[0];
        Expr b1 = mb ? mb->args[1] : lossless_cast(sb->args[0].type(), simplify(make_const(sb->type, 1) << sb->args[1]));
        if (a1.defined() && b1.defined()) {
            std::vector<Expr> args = {a0, a1, b0, b1};
            result.swap(args);
            return true;
        }
    }
    return false;
}

void CodeGen_X86::visit(const Add *op) {
    vector<Expr> matches;
    if (should_use_dot_product(op->a, op->b, matches)) {
        Expr ac = Shuffle::make_interleave({matches[0], matches[2]});
        Expr bd = Shuffle::make_interleave({matches[1], matches[3]});
        value = call_overloaded_intrin(op->type, "dot_product", {ac, bd});
        if (value) {
            return;
        }
    }
    CodeGen_Posix::visit(op);
}

void CodeGen_X86::visit(const Sub *op) {
    vector<Expr> matches;
    if (should_use_dot_product(op->a, op->b, matches)) {
        // Negate one of the factors in the second expression
        Expr negative_2 = lossless_negate(matches[2]);
        Expr negative_3 = lossless_negate(matches[3]);
        if (negative_2.defined() || negative_3.defined()) {
            if (negative_2.defined()) {
                matches[2] = negative_2;
            } else {
                matches[3] = negative_3;
            }
            Expr ac = Shuffle::make_interleave({matches[0], matches[2]});
            Expr bd = Shuffle::make_interleave({matches[1], matches[3]});
            value = call_overloaded_intrin(op->type, "dot_product", {ac, bd});
            if (value) {
                return;
            }
        }
    }
    CodeGen_Posix::visit(op);
}

void CodeGen_X86::visit(const GT *op) {
    Type t = op->a.type();

    if (t.is_vector() &&
        upgrade_type_for_arithmetic(t) == t) {
        // Non-native vector widths get legalized poorly by llvm. We
        // split it up ourselves.

        int slice_size = vector_lanes_for_slice(t);

        Value *a = codegen(op->a), *b = codegen(op->b);
        vector<Value *> result;
        for (int i = 0; i < op->type.lanes(); i += slice_size) {
            Value *sa = slice_vector(a, i, slice_size);
            Value *sb = slice_vector(b, i, slice_size);
            Value *slice_value;
            if (t.is_float()) {
                slice_value = builder->CreateFCmpOGT(sa, sb);
            } else if (t.is_int()) {
                slice_value = builder->CreateICmpSGT(sa, sb);
            } else {
                slice_value = builder->CreateICmpUGT(sa, sb);
            }
            result.push_back(slice_value);
        }

        value = concat_vectors(result);
        value = slice_vector(value, 0, t.lanes());
    } else {
        CodeGen_Posix::visit(op);
    }
}

void CodeGen_X86::visit(const EQ *op) {
    Type t = op->a.type();

    if (t.is_vector() &&
        upgrade_type_for_arithmetic(t) == t) {
        // Non-native vector widths get legalized poorly by llvm. We
        // split it up ourselves.

        int slice_size = vector_lanes_for_slice(t);

        Value *a = codegen(op->a), *b = codegen(op->b);
        vector<Value *> result;
        for (int i = 0; i < op->type.lanes(); i += slice_size) {
            Value *sa = slice_vector(a, i, slice_size);
            Value *sb = slice_vector(b, i, slice_size);
            Value *slice_value;
            if (t.is_float()) {
                slice_value = builder->CreateFCmpOEQ(sa, sb);
            } else {
                slice_value = builder->CreateICmpEQ(sa, sb);
            }
            result.push_back(slice_value);
        }

        value = concat_vectors(result);
        value = slice_vector(value, 0, t.lanes());
    } else {
        CodeGen_Posix::visit(op);
    }
}

void CodeGen_X86::visit(const LT *op) {
    codegen(op->b > op->a);
}

void CodeGen_X86::visit(const LE *op) {
    codegen(!(op->a > op->b));
}

void CodeGen_X86::visit(const GE *op) {
    codegen(!(op->b > op->a));
}

void CodeGen_X86::visit(const NE *op) {
    codegen(!(op->a == op->b));
}

void CodeGen_X86::visit(const Select *op) {
    if (op->condition.type().is_vector()) {
        // LLVM handles selects on vector conditions much better at native width
        Value *cond = codegen(op->condition);
        Value *true_val = codegen(op->true_value);
        Value *false_val = codegen(op->false_value);
        Type t = op->true_value.type();
        int slice_size = vector_lanes_for_slice(t);

        vector<Value *> result;
        for (int i = 0; i < t.lanes(); i += slice_size) {
            Value *st = slice_vector(true_val, i, slice_size);
            Value *sf = slice_vector(false_val, i, slice_size);
            Value *sc = slice_vector(cond, i, slice_size);
            Value *slice_value = builder->CreateSelect(sc, st, sf);
            result.push_back(slice_value);
        }

        value = concat_vectors(result);
        value = slice_vector(value, 0, t.lanes());
    } else {
        CodeGen_Posix::visit(op);
    }
}

void CodeGen_X86::visit(const Cast *op) {
<<<<<<< HEAD
    if (!op->type.is_vector()) {
        // We only have peephole optimizations for vectors in here.
=======
    Type src = op->value.type();
    Type dst = op->type;

    if (target.has_feature(Target::F16C) &&
        dst.code() == Type::Float &&
        src.code() == Type::Float &&
        (dst.bits() == 16 || src.bits() == 16)) {
        // Node we use code() == Type::Float instead of is_float(), because we
        // don't want to catch bfloat casts.

        // This target doesn't support full float16 arithmetic, but it *does*
        // support float16 casts, so we emit a vanilla LLVM cast node.
        value = codegen(op->value);
        value = builder->CreateFPCast(value, llvm_type_of(dst));
        return;
    }

    if (!dst.is_vector()) {
        // We only have peephole optimizations for vectors after this point.
>>>>>>> 82021630
        CodeGen_Posix::visit(op);
        return;
    }

    struct Pattern {
        string intrin;
        Expr pattern;
    };

    // clang-format off
    static const Pattern patterns[] = {
        // This isn't rounding_multiply_quantzied(i16, i16, 15) because it doesn't
        // saturate the result.
        {"pmulhrs", i16(rounding_shift_right(widening_mul(wild_i16x_, wild_i16x_), 15))},

        {"f32_to_bf16", bf16(wild_f32x_)},
    };
    // clang-format on

    vector<Expr> matches;
    for (const Pattern &p : patterns) {
        if (expr_match(p.pattern, op, matches)) {
            value = call_overloaded_intrin(dst, p.intrin, matches);
            if (value) {
                return;
            }
        }
    }

    if (const Call *mul = Call::as_intrinsic(op->value, {Call::widening_mul})) {
        if (src.bits() < dst.bits() && dst.bits() <= 32) {
            // LLVM/x86 really doesn't like 8 -> 16 bit multiplication. If we're
            // widening to 32-bits after a widening multiply, LLVM prefers to see a
            // widening multiply directly to 32-bits. This may result in extra
            // casts, so simplify to remove them.
            value = codegen(simplify(Mul::make(Cast::make(dst, mul->args[0]), Cast::make(dst, mul->args[1]))));
            return;
        }
    }

    CodeGen_Posix::visit(op);
}

void CodeGen_X86::visit(const Call *op) {
    if (op->is_intrinsic(Call::round)) {
        value = call_overloaded_intrin(op->type, "round", op->args);
        if (value) {
            return;
        }
    }

    if (!op->type.is_vector()) {
        // We only have peephole optimizations for vectors beyond this point.
        CodeGen_Posix::visit(op);
        return;
    }

    // A 16-bit mul-shift-right of less than 16 can sometimes be rounded up to a
    // full 16 to use pmulh(u)w by left-shifting one of the operands. This is
    // handled here instead of in the lowering of mul_shift_right because it's
    // unlikely to be a good idea on platforms other than x86, as it adds an
    // extra shift in the fully-lowered case.
    if ((op->type.element_of() == UInt(16) ||
         op->type.element_of() == Int(16)) &&
        op->is_intrinsic(Call::mul_shift_right)) {
        internal_assert(op->args.size() == 3);
        const uint64_t *shift = as_const_uint(op->args[2]);
        if (shift && *shift < 16 && *shift >= 8) {
            Type narrow = op->type.with_bits(8);
            Expr narrow_a = lossless_cast(narrow, op->args[0]);
            Expr narrow_b = narrow_a.defined() ? Expr() : lossless_cast(narrow, op->args[1]);
            int shift_left = 16 - (int)(*shift);
            if (narrow_a.defined()) {
                codegen(mul_shift_right(op->args[0] << shift_left, op->args[1], 16));
                return;
            } else if (narrow_b.defined()) {
                codegen(mul_shift_right(op->args[0], op->args[1] << shift_left, 16));
                return;
            }
        }
    } else if (op->type.is_int() &&
               op->type.bits() <= 16 &&
               op->is_intrinsic(Call::rounding_halving_add)) {
        // We can redirect signed rounding halving add to unsigned rounding
        // halving add by adding 128 / 32768 to the result if the sign of the
        // args differs.
        internal_assert(op->args.size() == 2);
        Type t = op->type.with_code(halide_type_uint);
        Expr a = cast(t, op->args[0]);
        Expr b = cast(t, op->args[1]);
        codegen(cast(op->type, rounding_halving_add(a, b) + ((a ^ b) & (1 << (t.bits() - 1)))));
        return;
    } else if (op->is_intrinsic(Call::absd)) {
        internal_assert(op->args.size() == 2);
        if (op->args[0].type().is_uint()) {
            // On x86, there are many 3-instruction sequences to compute absd of
            // unsigned integers. This one consists solely of instructions with
            // throughput of 3 ops per cycle on Cannon Lake.
            //
            // Solution due to Wojciech Mula:
            // http://0x80.pl/notesen/2018-03-11-sse-abs-unsigned.html
            codegen(saturating_sub(op->args[0], op->args[1]) | saturating_sub(op->args[1], op->args[0]));
            return;
        } else if (op->args[0].type().is_int()) {
            // In the signed case, we take the min/max, cast them to unsigned,
            // and subtract. The cast to unsigned may wrap, but if it does, so
            // will the subtract.
            codegen(
                cast(op->type, Max::make(op->args[0], op->args[1])) -
                cast(op->type, Min::make(op->args[0], op->args[1])));
            return;
        }
    }

    struct Pattern {
        string intrin;
        Expr pattern;
    };

    // clang-format off
    static const Pattern patterns[] = {
        {"pmulh", mul_shift_right(wild_i16x_, wild_i16x_, 16)},
        {"pmulh", mul_shift_right(wild_u16x_, wild_u16x_, 16)},
        {"saturating_narrow", i16_sat(wild_i32x_)},
        {"saturating_narrow", u16_sat(wild_i32x_)},
        {"saturating_narrow", i8_sat(wild_i16x_)},
        {"saturating_narrow", u8_sat(wild_i16x_)},
    };
    // clang-format on

    vector<Expr> matches;
    for (const auto &pattern : patterns) {
        if (expr_match(pattern.pattern, op, matches)) {
            value = call_overloaded_intrin(op->type, pattern.intrin, matches);
            if (value) {
                return;
            }
        }
    }

    // clang-format off
    static const Pattern reinterpret_patterns[] = {
        {"saturating_narrow", i16_sat(wild_u32x_)},
        {"saturating_narrow", u16_sat(wild_u32x_)},
        {"saturating_narrow", i8_sat(wild_u16x_)},
        {"saturating_narrow", u8_sat(wild_u16x_)},
    };
    // clang-format on

    // Search for saturating casts where the inner value can be
    // reinterpreted to signed, so that we can use existing
    // saturating_narrow patterns.
    for (const auto &pattern : reinterpret_patterns) {
        if (expr_match(pattern.pattern, op, matches)) {
            const Expr &expr = matches[0];
            Expr upper_bound = find_constant_bound(expr, Direction::Upper);
            if (const uint64_t *bound = as_const_uint(upper_bound)) {
                Type t = matches[0].type();
                if (*bound <= (uint64_t)max_int(t.bits())) {
                    // Can safely reinterpret to signed integer.
                    matches[0] = cast(t.with_code(halide_type_int), matches[0]);
                    value = call_overloaded_intrin(op->type, pattern.intrin, matches);
                    if (value) {
                        return;
                    }
                }
            }
            break;
        }
    }

    static const vector<pair<Expr, Expr>> cast_rewrites = {
        // Some double-narrowing saturating casts can be better expressed as
        // combinations of single-narrowing saturating casts.
        {u8_sat(wild_i32x_), u8_sat(i16_sat(wild_i32x_))},
        {i8_sat(wild_i32x_), i8_sat(i16_sat(wild_i32x_))},
    };
    for (const auto &i : cast_rewrites) {
        if (expr_match(i.first, op, matches)) {
            Expr replacement = substitute("*", matches[0], with_lanes(i.second, op->type.lanes()));
            value = codegen(replacement);
            return;
        }
    }

    // Check for saturating_pmulhrs. On x86, pmulhrs is truncating, but it's still faster
    // to use pmulhrs than to lower (producing widening multiplication), and have a check
    // for the singular overflow case.
    static Expr saturating_pmulhrs = rounding_mul_shift_right(wild_i16x_, wild_i16x_, 15);
    if (expr_match(saturating_pmulhrs, op, matches)) {
        // Rewrite so that we can take advantage of pmulhrs.
        internal_assert(matches.size() == 2);
        internal_assert(op->type.element_of() == Int(16));
        const Expr &a = matches[0];
        const Expr &b = matches[1];

        Expr pmulhrs = i16(rounding_shift_right(widening_mul(a, b), 15));

        Expr i16_min = op->type.min();
        Expr i16_max = op->type.max();

        // Handle edge case of possible overflow.
        // See https://github.com/halide/Halide/pull/7129/files#r1008331426
        // On AVX512 (and with enough lanes) we can use a mask register.
        if (target.has_feature(Target::AVX512) && op->type.lanes() >= 32) {
            Expr expr = select((a == i16_min) && (b == i16_min), i16_max, pmulhrs);
            expr.accept(this);
        } else {
            Expr mask = select(max(a, b) == i16_min, cast(op->type, -1), cast(op->type, 0));
            Expr expr = mask ^ pmulhrs;
            expr.accept(this);
        }

        return;
    }

    CodeGen_Posix::visit(op);
}

void CodeGen_X86::codegen_vector_reduce(const VectorReduce *op, const Expr &init) {
    if (op->op != VectorReduce::Add && op->op != VectorReduce::SaturatingAdd) {
        CodeGen_Posix::codegen_vector_reduce(op, init);
        return;
    }
    const int factor = op->value.type().lanes() / op->type.lanes();

    struct Pattern {
        VectorReduce::Operator reduce_op;
        int factor;
        Expr pattern;
        const char *intrin;
        Type narrow_type;
        uint32_t flags = 0;
        enum {
            CombineInit = 1 << 0,
            SwapOperands = 1 << 1,
            SingleArg = 1 << 2,
        };
    };
    // clang-format off
    // These patterns are roughly sorted "best to worst", in case there are two
    // patterns that match the expression.
    static const Pattern patterns[] = {
        // 4-way dot products
        {VectorReduce::Add, 4, i32(widening_mul(wild_u8x_, wild_i8x_)), "dot_product", {}, Pattern::CombineInit},
        {VectorReduce::Add, 4, i32(widening_mul(wild_i8x_, wild_u8x_)), "dot_product", {}, Pattern::CombineInit | Pattern::SwapOperands},
        {VectorReduce::SaturatingAdd, 4, i32(widening_mul(wild_u8x_, wild_i8x_)), "saturating_dot_product", {}, Pattern::CombineInit},
        {VectorReduce::SaturatingAdd, 4, i32(widening_mul(wild_i8x_, wild_u8x_)), "saturating_dot_product", {}, Pattern::CombineInit | Pattern::SwapOperands},

        // 2-way dot products
        {VectorReduce::Add, 2, i32(widening_mul(wild_i8x_, wild_i8x_)), "dot_product", Int(16)},
        {VectorReduce::Add, 2, i32(widening_mul(wild_i8x_, wild_u8x_)), "dot_product", Int(16)},
        {VectorReduce::Add, 2, i32(widening_mul(wild_u8x_, wild_i8x_)), "dot_product", Int(16)},
        {VectorReduce::Add, 2, i32(widening_mul(wild_u8x_, wild_u8x_)), "dot_product", Int(16)},
        {VectorReduce::SaturatingAdd, 2, i32(widening_mul(wild_u8x_, wild_i8x_)), "saturating_dot_product", {}, Pattern::CombineInit},
        {VectorReduce::SaturatingAdd, 2, i32(widening_mul(wild_i8x_, wild_u8x_)), "saturating_dot_product", {}, Pattern::CombineInit | Pattern::SwapOperands},
        {VectorReduce::SaturatingAdd, 2, widening_mul(wild_u8x_, wild_i8x_), "saturating_dot_product"},
        {VectorReduce::SaturatingAdd, 2, widening_mul(wild_i8x_, wild_u8x_), "saturating_dot_product", {}, Pattern::SwapOperands},

        {VectorReduce::Add, 2, i32(widening_mul(wild_i16x_, wild_i16x_)), "dot_product", {}, Pattern::CombineInit},
        {VectorReduce::Add, 2, i32(widening_mul(wild_i16x_, wild_i16x_)), "dot_product", Int(16)},
        {VectorReduce::SaturatingAdd, 2, i32(widening_mul(wild_i16x_, wild_i16x_)), "saturating_dot_product", {}, Pattern::CombineInit},

        {VectorReduce::Add, 2, wild_f32x_ * wild_f32x_, "dot_product", BFloat(16), Pattern::CombineInit},

        // Horizontal widening addition using a dot_product against a vector of ones.
        {VectorReduce::Add, 2, u16(wild_u8x_), "horizontal_widening_add", {}, Pattern::SingleArg},
        {VectorReduce::Add, 2, i16(wild_u8x_), "horizontal_widening_add", {}, Pattern::SingleArg},
        {VectorReduce::Add, 2, i16(wild_i8x_), "horizontal_widening_add", {}, Pattern::SingleArg},
        {VectorReduce::Add, 2, i32(wild_i16x_), "horizontal_widening_add", {}, Pattern::SingleArg},

        // Sum of absolute differences
        {VectorReduce::Add, 8, u64(absd(wild_u8x_, wild_u8x_)), "sum_of_absolute_differences", {}},

    };
    // clang-format on

    std::vector<Expr> matches;
    for (const Pattern &p : patterns) {
        if (op->op != p.reduce_op || p.factor != factor) {
            continue;
        }
        if (expr_match(p.pattern, op->value, matches)) {
            if (p.flags & Pattern::SingleArg) {
                Expr a = matches[0];

                if (p.narrow_type.bits() > 0) {
                    a = lossless_cast(p.narrow_type.with_lanes(a.type().lanes()), a);
                }
                if (!a.defined()) {
                    continue;
                }

                if (init.defined() && (p.flags & Pattern::CombineInit)) {
                    value = call_overloaded_intrin(op->type, p.intrin, {init, a});
                    if (value) {
                        return;
                    }
                } else {
                    value = call_overloaded_intrin(op->type, p.intrin, {a});
                    if (value) {
                        if (init.defined()) {
                            Value *x = value;
                            Value *y = codegen(init);
                            value = builder->CreateAdd(x, y);
                        }
                        return;
                    }
                }
            } else {
                Expr a = matches[0];
                Expr b = matches[1];
                if (p.flags & Pattern::SwapOperands) {
                    std::swap(a, b);
                }
                if (p.narrow_type.bits() > 0) {
                    a = lossless_cast(p.narrow_type.with_lanes(a.type().lanes()), a);
                    b = lossless_cast(p.narrow_type.with_lanes(b.type().lanes()), b);
                }
                if (!a.defined() || !b.defined()) {
                    continue;
                }

                if (init.defined() && (p.flags & Pattern::CombineInit)) {
                    value = call_overloaded_intrin(op->type, p.intrin, {init, a, b});
                    if (value) {
                        return;
                    }
                } else {
                    value = call_overloaded_intrin(op->type, p.intrin, {a, b});
                    if (value) {
                        if (init.defined()) {
                            Value *x = value;
                            Value *y = codegen(init);
                            value = builder->CreateAdd(x, y);
                        }
                        return;
                    }
                }
            }
        }
    }

    // Rewrite non-native sum-of-absolute-difference variants to the native
    // op. We support reducing to various types. We could consider supporting
    // multiple reduction factors too, but in general we don't handle non-native
    // reduction factors for VectorReduce nodes (yet?).
    if (op->op == VectorReduce::Add &&
        factor == 8) {
        const Cast *cast = op->value.as<Cast>();
        const Call *call = cast ? cast->value.as<Call>() : nullptr;
        if (call &&
            call->is_intrinsic(Call::absd) &&
            cast->type.element_of().can_represent(UInt(8)) &&
            (cast->type.is_int() || cast->type.is_uint()) &&
            call->args[0].type().element_of() == UInt(8)) {

            internal_assert(cast->type.element_of() != UInt(64)) << "Should have pattern-matched above\n";

            // Cast to uint64 instead
            Expr equiv = Cast::make(UInt(64, cast->value.type().lanes()), cast->value);
            // Reduce on that to hit psadbw
            equiv = VectorReduce::make(VectorReduce::Add, equiv, op->type.lanes());
            // Then cast that to the desired type
            equiv = Cast::make(cast->type.with_lanes(equiv.type().lanes()), equiv);
            codegen(equiv);
            return;
        }
    }

    CodeGen_Posix::codegen_vector_reduce(op, init);
}

void CodeGen_X86::visit(const Allocate *op) {
    ScopedBinding<MemoryType> bind(mem_type, op->name, op->memory_type);
    CodeGen_Posix::visit(op);
}

void CodeGen_X86::visit(const Load *op) {
    if (const auto *mt = mem_type.find(op->name)) {
        if (*mt == MemoryType::AMXTile) {
            const Ramp *ramp = op->index.as<Ramp>();
            internal_assert(ramp) << "Expected AMXTile to have index ramp\n";
            Value *ptr = codegen_buffer_pointer(op->name, op->type, ramp->base);
            LoadInst *load = builder->CreateAlignedLoad(llvm_type_of(upgrade_type_for_storage(op->type)), ptr, llvm::Align(op->type.bytes()));
            add_tbaa_metadata(load, op->name, op->index);
            value = load;
            return;
        }
    }
    CodeGen_Posix::visit(op);
}

void CodeGen_X86::visit(const Store *op) {
    if (const auto *mt = mem_type.find(op->name)) {
        if (*mt == MemoryType::AMXTile) {
            Value *val = codegen(op->value);
            Halide::Type value_type = op->value.type();
            const Ramp *ramp = op->index.as<Ramp>();
            internal_assert(ramp) << "Expected AMXTile to have index ramp\n";
            Value *ptr = codegen_buffer_pointer(op->name, value_type, ramp->base);
            StoreInst *store = builder->CreateAlignedStore(val, ptr, llvm::Align(value_type.bytes()));
            add_tbaa_metadata(store, op->name, op->index);
            return;
        }
    }
    CodeGen_Posix::visit(op);
}

string CodeGen_X86::mcpu_target() const {
    // Perform an ad-hoc guess for the -mcpu given features.
    // WARNING: this is used to drive -mcpu, *NOT* -mtune!
    //          The CPU choice here *WILL* affect -mattrs!
    if (target.has_feature(Target::AVX512_SapphireRapids)) {
        return "sapphirerapids";
    } else if (target.has_feature(Target::AVX512_Zen4)) {
        return "znver4";
    } else if (target.has_feature(Target::AVX512_Cannonlake)) {
        return "cannonlake";
    } else if (target.has_feature(Target::AVX512_Skylake)) {
        return "skylake-avx512";
    } else if (target.has_feature(Target::AVX512_KNL)) {
        return "knl";
    } else if (target.has_feature(Target::AVX2)) {
        return "haswell";
    } else if (target.has_feature(Target::AVX)) {
        return "corei7-avx";
    } else if (target.has_feature(Target::SSE41)) {
        // We want SSE4.1 but not SSE4.2, hence "penryn" rather than "corei7"
        return "penryn";
    } else {
        // Default should not include SSSE3, hence "k8" rather than "core2"
        return "k8";
    }
}

namespace {
bool gather_might_be_slow(Target target) {
    // Intel x86 processors between broadwell and tiger lake have a microcode
    // mitigation that makes gather instructions very slow. If we know we're on
    // an AMD processor, gather is safe to use. If we have the AVX512 extensions
    // present in Zen4 (or above), we also know we're not on an affected
    // processor.
    switch (target.processor_tune) {
    case Target::Processor::AMDFam10:
    case Target::Processor::BdVer1:
    case Target::Processor::BdVer2:
    case Target::Processor::BdVer3:
    case Target::Processor::BdVer4:
    case Target::Processor::BtVer1:
    case Target::Processor::BtVer2:
    case Target::Processor::K8:
    case Target::Processor::K8_SSE3:
    case Target::Processor::ZnVer1:
    case Target::Processor::ZnVer2:
    case Target::Processor::ZnVer3:
    case Target::Processor::ZnVer4:
        return false;
    default:
        return !target.has_feature(Target::AVX512_Zen4);
    }
}
}  // namespace

string CodeGen_X86::mcpu_tune() const {
    // Check if any explicit request for tuning exists.
    switch (target.processor_tune) {  // Please keep sorted.
    case Target::Processor::AMDFam10:
        return "amdfam10";
    case Target::Processor::BdVer1:
        return "bdver1";
    case Target::Processor::BdVer2:
        return "bdver2";
    case Target::Processor::BdVer3:
        return "bdver3";
    case Target::Processor::BdVer4:
        return "bdver4";
    case Target::Processor::BtVer1:
        return "btver1";
    case Target::Processor::BtVer2:
        return "btver2";
    case Target::Processor::K8:
        return "k8";
    case Target::Processor::K8_SSE3:
        return "k8-sse3";
    case Target::Processor::ZnVer1:
        return "znver1";
    case Target::Processor::ZnVer2:
        return "znver2";
    case Target::Processor::ZnVer3:
        return "znver3";
    case Target::Processor::ZnVer4:
        return "znver4";

    case Target::Processor::ProcessorGeneric:
        break;
    }
    internal_assert(target.processor_tune == Target::Processor::ProcessorGeneric && "The switch should be exhaustive.");
    return mcpu_target();  // Detect "best" CPU from the enabled ISA's.
}

// FIXME: we should lower everything here, instead of relying
//        that -mcpu= (`mcpu_target()`) implies/sets features for us.
string CodeGen_X86::mattrs() const {
    std::vector<std::string_view> attrs;
    if (target.has_feature(Target::FMA)) {
        attrs.emplace_back("+fma");
    }
    if (target.has_feature(Target::FMA4)) {
        attrs.emplace_back("+fma4");
    }
    if (target.has_feature(Target::F16C)) {
        attrs.emplace_back("+f16c");
    }
    if (target.has_feature(Target::AVX512) ||
        target.has_feature(Target::AVX512_KNL) ||
        target.has_feature(Target::AVX512_Skylake) ||
        target.has_feature(Target::AVX512_Cannonlake)) {
        attrs.emplace_back("+avx512f");
        attrs.emplace_back("+avx512cd");
        if (target.has_feature(Target::AVX512_KNL)) {
            attrs.emplace_back("+avx512pf");
            attrs.emplace_back("+avx512er");
        }
        if (target.has_feature(Target::AVX512_Skylake) ||
            target.has_feature(Target::AVX512_Cannonlake)) {
            attrs.emplace_back("+avx512vl");
            attrs.emplace_back("+avx512bw");
            attrs.emplace_back("+avx512dq");
        }
        if (target.has_feature(Target::AVX512_Cannonlake)) {
            attrs.emplace_back("+avx512ifma");
            attrs.emplace_back("+avx512vbmi");
        }
        if (target.has_feature(Target::AVX512_Zen4)) {
            attrs.emplace_back("+avx512bf16");
            attrs.emplace_back("+avx512vnni");
            attrs.emplace_back("+avx512bitalg");
            attrs.emplace_back("+avx512vbmi2");
        }
        if (target.has_feature(Target::AVX512_SapphireRapids)) {
            attrs.emplace_back("+avxvnni");
            attrs.emplace_back("+amx-int8");
            attrs.emplace_back("+amx-bf16");
        }
    }
#if LLVM_VERSION >= 180
    if (gather_might_be_slow(target)) {
        attrs.emplace_back("+prefer-no-gather");
    }
#endif

    if (target.has_feature(Target::AVX10_1)) {
        switch (target.vector_bits) {
        case 256:
            attrs.emplace_back("+avx10.1-256");
            break;
        case 512:
            attrs.emplace_back("+avx10.1-512");
            break;
        default:
            user_error << "AVX10 only supports 256 or 512 bit variants at present.\n";
            break;
        }
    }

    if (target.has_feature(Target::X86APX)) {
        attrs.emplace_back("+egpr");
        attrs.emplace_back("+push2pop2");
        attrs.emplace_back("+ppx");
        attrs.emplace_back("+ndd");
    }

    return join_strings(attrs, ",");
}

bool CodeGen_X86::use_soft_float_abi() const {
    return false;
}

int CodeGen_X86::native_vector_bits() const {
    if (target.has_feature(Target::AVX10_1)) {
        return target.vector_bits;
    } else if (target.has_feature(Target::AVX512) ||
               target.has_feature(Target::AVX512_Skylake) ||
               target.has_feature(Target::AVX512_KNL) ||
               target.has_feature(Target::AVX512_Cannonlake)) {
        return 512;
    } else if (target.has_feature(Target::AVX) ||
               target.has_feature(Target::AVX2)) {
        return 256;
    } else {
        return 128;
    }
}

int CodeGen_X86::vector_lanes_for_slice(const Type &t) const {
    // We don't want to pad all the way out to natural_vector_size,
    // because llvm generates crappy code. Better to use a smaller
    // type if we can.
    int vec_bits = t.lanes() * t.bits();
    int natural_vec_bits = target.natural_vector_size(t) * t.bits();
    // clang-format off
    int slice_bits = ((vec_bits > 256 && natural_vec_bits > 256) ? 512 :
                      (vec_bits > 128 && natural_vec_bits > 128) ? 256 :
                                                                   128);
    // clang-format on
    return slice_bits / t.bits();
}

}  // namespace

std::unique_ptr<CodeGen_Posix> new_CodeGen_X86(const Target &target) {
    return std::make_unique<CodeGen_X86>(target);
}

#else  // WITH_X86

std::unique_ptr<CodeGen_Posix> new_CodeGen_X86(const Target &target) {
    user_error << "x86 not enabled for this build of Halide.\n";
    return nullptr;
}

#endif  // WITH_X86

}  // namespace Internal
}  // namespace Halide<|MERGE_RESOLUTION|>--- conflicted
+++ resolved
@@ -1,4 +1,4 @@
-#include "Bounds.h"
+#include "ConstantBounds.h"
 #include "CodeGen_Internal.h"
 #include "CodeGen_Posix.h"
 #include "ConciseCasts.h"
@@ -509,10 +509,6 @@
 }
 
 void CodeGen_X86::visit(const Cast *op) {
-<<<<<<< HEAD
-    if (!op->type.is_vector()) {
-        // We only have peephole optimizations for vectors in here.
-=======
     Type src = op->value.type();
     Type dst = op->type;
 
@@ -532,7 +528,6 @@
 
     if (!dst.is_vector()) {
         // We only have peephole optimizations for vectors after this point.
->>>>>>> 82021630
         CodeGen_Posix::visit(op);
         return;
     }
@@ -688,18 +683,19 @@
     for (const auto &pattern : reinterpret_patterns) {
         if (expr_match(pattern.pattern, op, matches)) {
             const Expr &expr = matches[0];
-            Expr upper_bound = find_constant_bound(expr, Direction::Upper);
-            if (const uint64_t *bound = as_const_uint(upper_bound)) {
-                Type t = matches[0].type();
-                if (*bound <= (uint64_t)max_int(t.bits())) {
-                    // Can safely reinterpret to signed integer.
-                    matches[0] = cast(t.with_code(halide_type_int), matches[0]);
-                    value = call_overloaded_intrin(op->type, pattern.intrin, matches);
-                    if (value) {
-                        return;
-                    }
+            const Type &t = expr.type();
+            // TODO: might want to keep track of scope of bounds information.
+            const ConstantInterval ibounds = constant_integer_bounds(expr);
+            const Type reint_type = Int(t.bits());
+            if (ibounds.max_defined && reint_type.can_represent(ibounds.max)) {
+                // Can safely reinterpret to signed integer.
+                matches[0] = cast(t.with_code(halide_type_int), matches[0]);
+                value = call_overloaded_intrin(op->type, pattern.intrin, matches);
+                if (value) {
+                    return;
                 }
             }
+            // No reinterpret patterns match the same input, so stop matching.
             break;
         }
     }
