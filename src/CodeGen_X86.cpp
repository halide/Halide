#include "CodeGen_Internal.h"
#include "CodeGen_Posix.h"
#include "ConciseCasts.h"
#include "Debug.h"
#include "IRMatch.h"
#include "IRMutator.h"
#include "IROperator.h"
#include "LLVM_Headers.h"
#include "Simplify.h"
#include "Util.h"
#include "X86Optimize.h"

namespace Halide {
namespace Internal {

using std::string;
using std::vector;

using namespace Halide::ConciseCasts;
using namespace llvm;

#if defined(WITH_X86)

namespace {

// Populate feature flags in a target according to those implied by
// existing flags, so that instruction patterns can just check for the
// oldest feature flag that supports an instruction.
Target complete_x86_target(Target t) {
    if (t.has_feature(Target::AVX512_SapphireRapids)) {
        t.set_feature(Target::AVX512_Cannonlake);
    }
    if (t.has_feature(Target::AVX512_Cannonlake)) {
        t.set_feature(Target::AVX512_Skylake);
    }
    if (t.has_feature(Target::AVX512_Cannonlake) ||
        t.has_feature(Target::AVX512_Skylake) ||
        t.has_feature(Target::AVX512_KNL)) {
        t.set_feature(Target::AVX512);
    }
    if (t.has_feature(Target::AVX512)) {
        t.set_feature(Target::AVX2);
    }
    if (t.has_feature(Target::AVX2)) {
        t.set_feature(Target::AVX);
    }
    if (t.has_feature(Target::AVX)) {
        t.set_feature(Target::SSE41);
    }
    return t;
}

/** A code generator that emits x86 code from a given Halide stmt. */
class CodeGen_X86 : public CodeGen_Posix {
public:
    /** Create an x86 code generator. Processor features can be
     * enabled using the appropriate flags in the target struct. */
    CodeGen_X86(Target);

protected:
    void compile_func(const LoweredFunc &f,
                      const std::string &simple_name, const std::string &extern_name) override;

    string mcpu_target() const override;
    string mcpu_tune() const override;
    string mattrs() const override;
    bool use_soft_float_abi() const override;
    int native_vector_bits() const override;

    int vector_lanes_for_slice(const Type &t) const;

    llvm::Type *llvm_type_of(const Type &t) const override;

    using CodeGen_Posix::visit;

    void init_module() override;

    /** Nodes for which we want to emit specific sse/avx intrinsics */
    // @{
    void visit(const Cast *) override;
    void visit(const GT *) override;
    void visit(const LT *) override;
    void visit(const LE *) override;
    void visit(const GE *) override;
    void visit(const EQ *) override;
    void visit(const NE *) override;
    void visit(const Select *) override;
    void visit(const Allocate *) override;
    void visit(const Load *) override;
    void visit(const Store *) override;
    void visit(const VectorInstruction *) override;
    // @}

private:
    Scope<MemoryType> mem_type;
};

CodeGen_X86::CodeGen_X86(Target t)
    : CodeGen_Posix(complete_x86_target(t)) {
}

const int max_intrinsic_args = 6;

struct x86Intrinsic {
    const char *intrin_name;
    halide_type_t ret_type;
    const char *name;
    halide_type_t arg_types[max_intrinsic_args];
    Target::Feature feature = Target::FeatureEnd;
    uint32_t flags = 0;
    enum Options {
        AccessesMemory = 1 << 0,
    };
};

// clang-format off
const x86Intrinsic intrinsic_defs[] = {
    // AVX2/SSSE3 LLVM intrinsics for pabs fail in JIT. The integer wrappers
    // just call `llvm.abs` (which requires a second argument).
    // AVX512BW's pabs instructions aren't directly exposed by LLVM.
    {"abs_i8x64", UInt(8, 64), "abs", {Int(8, 64)}, Target::AVX512_Skylake},
    {"abs_i16x32", UInt(16, 32), "abs", {Int(16, 32)}, Target::AVX512_Skylake},
    {"abs_i32x16", UInt(32, 16), "abs", {Int(32, 16)}, Target::AVX512_Skylake},
    {"abs_i8x32", UInt(8, 32), "abs", {Int(8, 32)}, Target::AVX2},
    {"abs_i16x16", UInt(16, 16), "abs", {Int(16, 16)}, Target::AVX2},
    {"abs_i32x8", UInt(32, 8), "abs", {Int(32, 8)}, Target::AVX2},
    {"abs_f32x8", Float(32, 8), "abs", {Float(32, 8)}, Target::AVX2},
    {"abs_i8x16", UInt(8, 16), "abs", {Int(8, 16)}, Target::SSE41},
    {"abs_i16x8", UInt(16, 8), "abs", {Int(16, 8)}, Target::SSE41},
    {"abs_i32x4", UInt(32, 4), "abs", {Int(32, 4)}, Target::SSE41},
    {"abs_f32x4", Float(32, 4), "abs", {Float(32, 4)}},

    {"round_f32x4", Float(32, 4), "round", {Float(32, 4)}, Target::SSE41},
    {"round_f64x2", Float(64, 2), "round", {Float(64, 2)}, Target::SSE41},
    {"round_f32x8", Float(32, 8), "round", {Float(32, 8)}, Target::AVX},
    {"round_f64x4", Float(64, 4), "round", {Float(64, 4)}, Target::AVX},

    {"llvm.sadd.sat.v64i8", Int(8, 64), "saturating_add", {Int(8, 64), Int(8, 64)}, Target::AVX512_Skylake},
    {"llvm.sadd.sat.v32i8", Int(8, 32), "saturating_add", {Int(8, 32), Int(8, 32)}, Target::AVX2},
    {"llvm.sadd.sat.v16i8", Int(8, 16), "saturating_add", {Int(8, 16), Int(8, 16)}},
    {"llvm.sadd.sat.v8i8", Int(8, 8), "saturating_add", {Int(8, 8), Int(8, 8)}},
    {"llvm.ssub.sat.v64i8", Int(8, 64), "saturating_sub", {Int(8, 64), Int(8, 64)}, Target::AVX512_Skylake},
    {"llvm.ssub.sat.v32i8", Int(8, 32), "saturating_sub", {Int(8, 32), Int(8, 32)}, Target::AVX2},
    {"llvm.ssub.sat.v16i8", Int(8, 16), "saturating_sub", {Int(8, 16), Int(8, 16)}},
    {"llvm.ssub.sat.v8i8", Int(8, 8), "saturating_sub", {Int(8, 8), Int(8, 8)}},

    {"llvm.sadd.sat.v32i16", Int(16, 32), "saturating_add", {Int(16, 32), Int(16, 32)}, Target::AVX512_Skylake},
    {"llvm.sadd.sat.v16i16", Int(16, 16), "saturating_add", {Int(16, 16), Int(16, 16)}, Target::AVX2},
    {"llvm.sadd.sat.v8i16", Int(16, 8), "saturating_add", {Int(16, 8), Int(16, 8)}},
    {"llvm.ssub.sat.v32i16", Int(16, 32), "saturating_sub", {Int(16, 32), Int(16, 32)}, Target::AVX512_Skylake},
    {"llvm.ssub.sat.v16i16", Int(16, 16), "saturating_sub", {Int(16, 16), Int(16, 16)}, Target::AVX2},
    {"llvm.ssub.sat.v8i16", Int(16, 8), "saturating_sub", {Int(16, 8), Int(16, 8)}},

    // Sum of absolute differences
    {"llvm.x86.sse2.psad.bw", UInt(64, 2), "sum_absd", {UInt(8, 16), UInt(8, 16)}},
    {"llvm.x86.avx2.psad.bw", UInt(64, 4), "sum_absd", {UInt(8, 32), UInt(8, 32)}, Target::AVX2},
    {"llvm.x86.avx512.psad.bw.512", UInt(64, 8), "sum_absd", {UInt(8, 64), UInt(8, 64)}, Target::AVX512_Skylake},

    // Some of the instructions referred to below only appear with
    // AVX2, but LLVM generates better AVX code if you give it
    // full 256-bit vectors and let it do the slicing up into
    // individual instructions itself. This is why we use
    // Target::AVX instead of Target::AVX2 as the feature flag
    // requirement.
    // TODO: Just use llvm.*add/*sub.sat, and verify the above comment?
    {"llvm.uadd.sat.v64i8", UInt(8, 64), "saturating_add", {UInt(8, 64), UInt(8, 64)}, Target::AVX512_Skylake},
    {"paddusbx32", UInt(8, 32), "saturating_add", {UInt(8, 32), UInt(8, 32)}, Target::AVX},
    {"paddusbx16", UInt(8, 16), "saturating_add", {UInt(8, 16), UInt(8, 16)}},
    {"llvm.usub.sat.v64i8", UInt(8, 64), "saturating_sub", {UInt(8, 64), UInt(8, 64)}, Target::AVX512_Skylake},
    {"psubusbx32", UInt(8, 32), "saturating_sub", {UInt(8, 32), UInt(8, 32)}, Target::AVX},
    {"psubusbx16", UInt(8, 16), "saturating_sub", {UInt(8, 16), UInt(8, 16)}},

    {"llvm.uadd.sat.v32i16", UInt(16, 32), "saturating_add", {UInt(16, 32), UInt(16, 32)}, Target::AVX512_Skylake},
    {"padduswx16", UInt(16, 16), "saturating_add", {UInt(16, 16), UInt(16, 16)}, Target::AVX},
    {"padduswx8", UInt(16, 8), "saturating_add", {UInt(16, 8), UInt(16, 8)}},
    {"llvm.usub.sat.v32i16", UInt(16, 32), "saturating_sub", {UInt(16, 32), UInt(16, 32)}, Target::AVX512_Skylake},
    {"psubuswx16", UInt(16, 16), "saturating_sub", {UInt(16, 16), UInt(16, 16)}, Target::AVX},
    {"psubuswx8", UInt(16, 8), "saturating_sub", {UInt(16, 8), UInt(16, 8)}},

    {"llvm.x86.avx512.pavg.b.512", UInt(8, 64), "rounding_halving_add", {UInt(8, 64), UInt(8, 64)}, Target::AVX512_Skylake},
    {"llvm.x86.avx2.pavg.b", UInt(8, 32), "rounding_halving_add", {UInt(8, 32), UInt(8, 32)}, Target::AVX2},
    {"llvm.x86.sse2.pavg.b", UInt(8, 16), "rounding_halving_add", {UInt(8, 16), UInt(8, 16)}},
    {"llvm.x86.avx512.pavg.w.512", UInt(16, 32), "rounding_halving_add", {UInt(16, 32), UInt(16, 32)}, Target::AVX512_Skylake},
    {"llvm.x86.avx2.pavg.w", UInt(16, 16), "rounding_halving_add", {UInt(16, 16), UInt(16, 16)}, Target::AVX2},
    {"llvm.x86.sse2.pavg.w", UInt(16, 8), "rounding_halving_add", {UInt(16, 8), UInt(16, 8)}},

    {"packssdwx16", Int(16, 16), "saturating_narrow", {Int(32, 16)}, Target::AVX2},
    {"packssdwx8", Int(16, 8), "saturating_narrow", {Int(32, 8)}},
    {"packsswbx32", Int(8, 32), "saturating_narrow", {Int(16, 32)}, Target::AVX2},
    {"packsswbx16", Int(8, 16), "saturating_narrow", {Int(16, 16)}},
    {"packusdwx16", UInt(16, 16), "saturating_narrow", {Int(32, 16)}, Target::AVX2},
    {"packusdwx8", UInt(16, 8), "saturating_narrow", {Int(32, 8)}, Target::SSE41},
    {"packuswbx32", UInt(8, 32), "saturating_narrow", {Int(16, 32)}, Target::AVX2},
    {"packuswbx16", UInt(8, 16), "saturating_narrow", {Int(16, 16)}},

    // Widening multiplies that use (v)pmaddwd
    // {"wmul_pmaddub_avx2", Int(16, 16), "widening_mul", {UInt(8, 16), Int(8, 16)}, Target::AVX2},
    // {"wmul_pmaddub_sse41", Int(16, 8), "widening_mul", {UInt(8, 8), Int(8, 8)}, Target::SSE41},
    {"wmul_pmaddwd_avx2", Int(32, 8), "widening_mul", {Int(16, 8), Int(16, 8)}, Target::AVX2},
    {"wmul_pmaddwd_sse2", Int(32, 4), "widening_mul", {Int(16, 4), Int(16, 4)}},

    // Multiply keep high half
    {"llvm.x86.avx512.pmulh.w.512", Int(16, 32), "pmulh", {Int(16, 32), Int(16, 32)}, Target::AVX512_Skylake},
    {"llvm.x86.avx2.pmulh.w", Int(16, 16), "pmulh", {Int(16, 16), Int(16, 16)}, Target::AVX2},
    {"llvm.x86.avx512.pmulhu.w.512", UInt(16, 32), "pmulh", {UInt(16, 32), UInt(16, 32)}, Target::AVX512_Skylake},
    {"llvm.x86.avx2.pmulhu.w", UInt(16, 16), "pmulh", {UInt(16, 16), UInt(16, 16)}, Target::AVX2},
    {"llvm.x86.avx512.pmul.hr.sw.512", Int(16, 32), "pmulhrs", {Int(16, 32), Int(16, 32)}, Target::AVX512_Skylake},
    {"llvm.x86.avx2.pmul.hr.sw", Int(16, 16), "pmulhrs", {Int(16, 16), Int(16, 16)}, Target::AVX2},
    {"llvm.x86.sse2.pmulh.w", Int(16, 8), "pmulh", {Int(16, 8), Int(16, 8)}},
    {"llvm.x86.sse2.pmulhu.w", UInt(16, 8), "pmulh", {UInt(16, 8), UInt(16, 8)}},
    {"llvm.x86.ssse3.pmul.hr.sw.128", Int(16, 8), "pmulhrs", {Int(16, 8), Int(16, 8)}, Target::SSE41},

    // Convert FP32 to BF16
    {"vcvtne2ps2bf16x32", BFloat(16, 32), "f32_to_bf16", {Float(32, 32)}, Target::AVX512_SapphireRapids},
    {"llvm.x86.avx512bf16.cvtneps2bf16.512", BFloat(16, 16), "f32_to_bf16", {Float(32, 16)}, Target::AVX512_SapphireRapids},
    {"llvm.x86.avx512bf16.cvtneps2bf16.256", BFloat(16, 8), "f32_to_bf16", {Float(32, 8)}, Target::AVX512_SapphireRapids},
    // LLVM does not provide an unmasked 128bit cvtneps2bf16 intrinsic, so provide a wrapper around the masked version.
    {"vcvtneps2bf16x4", BFloat(16, 4), "f32_to_bf16", {Float(32, 4)}, Target::AVX512_SapphireRapids},

    // Horizontal adds that use (v)phadd(w | d).
    {"phaddw_sse3", UInt(16, 8), "horizontal_add", {UInt(16, 16)}, Target::SSE41},
    {"phaddw_sse3", Int(16, 8), "horizontal_add", {Int(16, 16)}, Target::SSE41},
    {"phaddw_avx2", UInt(16, 16), "horizontal_add", {UInt(16, 32)}, Target::AVX2},
    {"phaddw_avx2", Int(16, 16), "horizontal_add", {Int(16, 32)}, Target::AVX2},
    {"phaddd_sse3", UInt(32, 4), "horizontal_add", {UInt(32, 8)}, Target::SSE41},
    {"phaddd_sse3", Int(32, 4), "horizontal_add", {Int(32, 8)}, Target::SSE41},
    {"phaddd_avx2", UInt(32, 8), "horizontal_add", {UInt(32, 16)}, Target::AVX2},
    {"phaddd_avx2", Int(32, 8), "horizontal_add", {Int(32, 16)}, Target::AVX2},

    // 2-way dot products
    {"llvm.x86.avx2.pmadd.ub.sw", Int(16, 16), "saturating_dot_product", {UInt(8, 32), Int(8, 32)}, Target::AVX2},
    {"llvm.x86.ssse3.pmadd.ub.sw.128", Int(16, 8), "saturating_dot_product", {UInt(8, 16), Int(8, 16)}, Target::SSE41},

    // Horizontal widening adds using 2-way dot products.
    {"hadd_pmadd_u8_sse3", UInt(16, 8), "horizontal_widening_add", {UInt(8, 16)}, Target::SSE41},
    {"hadd_pmadd_u8_sse3", Int(16, 8), "horizontal_widening_add", {UInt(8, 16)}, Target::SSE41},
    {"hadd_pmadd_i8_sse3", Int(16, 8), "horizontal_widening_add", {Int(8, 16)}, Target::SSE41},
    {"hadd_pmadd_u8_avx2", UInt(16, 16), "horizontal_widening_add", {UInt(8, 32)}, Target::AVX2},
    {"hadd_pmadd_u8_avx2", Int(16, 16), "horizontal_widening_add", {UInt(8, 32)}, Target::AVX2},
    {"hadd_pmadd_i8_avx2", Int(16, 16), "horizontal_widening_add", {Int(8, 32)}, Target::AVX2},

    {"llvm.x86.avx512.pmaddw.d.512", Int(32, 16), "dot_product", {Int(16, 32), Int(16, 32)}, Target::AVX512_Skylake},
    {"llvm.x86.avx512.pmaddw.d.512", Int(32, 16), "dot_product", {Int(16, 32), Int(16, 32)}, Target::AVX512_Cannonlake},
    {"llvm.x86.avx2.pmadd.wd", Int(32, 8), "dot_product", {Int(16, 16), Int(16, 16)}, Target::AVX2},
    {"llvm.x86.sse2.pmadd.wd", Int(32, 4), "dot_product", {Int(16, 8), Int(16, 8)}},

    // 4-way dot product vector reduction
    // The LLVM intrinsics combine the bf16 pairs into i32, so provide a wrapper to correctly call the intrinsic.
    {"dpbf16psx16", Float(32, 16), "dot_product", {Float(32, 16), BFloat(16, 32), BFloat(16, 32)}, Target::AVX512_SapphireRapids},
    {"dpbf16psx8", Float(32, 8), "dot_product", {Float(32, 8), BFloat(16, 16), BFloat(16, 16)}, Target::AVX512_SapphireRapids},
    {"dpbf16psx4", Float(32, 4), "dot_product", {Float(32, 4), BFloat(16, 8), BFloat(16, 8)}, Target::AVX512_SapphireRapids},

    {"dpbusdx16", Int(32, 16), "dot_product", {Int(32, 16), UInt(8, 64), Int(8, 64)}, Target::AVX512_SapphireRapids},
    {"dpbusdx8", Int(32, 8), "dot_product", {Int(32, 8), UInt(8, 32), Int(8, 32)}, Target::AVX512_SapphireRapids},
    {"dpbusdx4", Int(32, 4), "dot_product", {Int(32, 4), UInt(8, 16), Int(8, 16)}, Target::AVX512_SapphireRapids},

    {"dpwssdx16", Int(32, 16), "dot_product", {Int(32, 16), Int(16, 32), Int(16, 32)}, Target::AVX512_SapphireRapids},
    {"dpwssdx8", Int(32, 8), "dot_product", {Int(32, 8), Int(16, 16), Int(16, 16)}, Target::AVX512_SapphireRapids},
    {"dpwssdx4", Int(32, 4), "dot_product", {Int(32, 4), Int(16, 8), Int(16, 8)}, Target::AVX512_SapphireRapids},

    {"dpbusdsx16", Int(32, 16), "saturating_dot_product", {Int(32, 16), UInt(8, 64), Int(8, 64)}, Target::AVX512_SapphireRapids},
    {"dpbusdsx8", Int(32, 8), "saturating_dot_product", {Int(32, 8), UInt(8, 32), Int(8, 32)}, Target::AVX512_SapphireRapids},
    {"dpbusdsx4", Int(32, 4), "saturating_dot_product", {Int(32, 4), UInt(8, 16), Int(8, 16)}, Target::AVX512_SapphireRapids},

    {"dpwssdsx16", Int(32, 16), "saturating_dot_product", {Int(32, 16), Int(16, 32), Int(16, 32)}, Target::AVX512_SapphireRapids},
    {"dpwssdsx8", Int(32, 8), "saturating_dot_product", {Int(32, 8), Int(16, 16), Int(16, 16)}, Target::AVX512_SapphireRapids},
    {"dpwssdsx4", Int(32, 4), "saturating_dot_product", {Int(32, 4), Int(16, 8), Int(16, 8)}, Target::AVX512_SapphireRapids},

    {"tileloadd64_i8", Int(8, 1024), "tile_load", {Int(16), Int(16), Handle(), Int(64), Int(64)}, Target::AVX512_SapphireRapids, x86Intrinsic::AccessesMemory},
    {"tileloadd64_i8", UInt(8, 1024), "tile_load", {Int(16), Int(16), Handle(), Int(64), Int(64)}, Target::AVX512_SapphireRapids, x86Intrinsic::AccessesMemory},
    {"tileloadd64_bf16", BFloat(16, 512), "tile_load", {Int(16), Int(16), Handle(), Int(64), Int(64)}, Target::AVX512_SapphireRapids, x86Intrinsic::AccessesMemory},
    {"tdpbssd", Int(32, 256), "tile_matmul", {Int(16), Int(16), Int(16), Int(32, 256), Int(8, 1024), Int(8, 1024)},  Target::AVX512_SapphireRapids},
    {"tdpbsud", Int(32, 256), "tile_matmul", {Int(16), Int(16), Int(16), Int(32, 256), Int(8, 1024), UInt(8, 1024)}, Target::AVX512_SapphireRapids},
    {"tdpbusd", Int(32, 256), "tile_matmul", {Int(16), Int(16), Int(16), Int(32, 256), UInt(8, 1024), Int(8, 1024)}, Target::AVX512_SapphireRapids},
    {"tdpbuud", Int(32, 256), "tile_matmul", {Int(16), Int(16), Int(16), Int(32, 256), UInt(8, 1024), UInt(8, 1024)}, Target::AVX512_SapphireRapids},
    {"tdpbf16ps", Float(32, 256), "tile_matmul", {Int(16), Int(16), Int(16), Float(32, 256), BFloat(16, 512), BFloat(16, 512)}, Target::AVX512_SapphireRapids},
    {"tilezero_i32", Int(32, 256), "tile_zero", {Int(16), Int(16)},  Target::AVX512_SapphireRapids},
    {"tilezero_f32", Float(32, 256), "tile_zero", {Int(16), Int(16)}, Target::AVX512_SapphireRapids},
    {"tilestored64_i32", Int(32), "tile_store", {Int(16), Int(16), Handle(), Int(64), Int(64), Int(32, 256)}, Target::AVX512_SapphireRapids, x86Intrinsic::AccessesMemory},
    {"tilestored64_f32", Int(32), "tile_store", {Int(16), Int(16), Handle(), Int(64), Int(64), Float(32, 256)}, Target::AVX512_SapphireRapids, x86Intrinsic::AccessesMemory},
};
// clang-format on

void CodeGen_X86::init_module() {
    CodeGen_Posix::init_module();

    for (const x86Intrinsic &i : intrinsic_defs) {
        if (i.feature != Target::FeatureEnd && !target.has_feature(i.feature)) {
            continue;
        }

        Type ret_type = i.ret_type;
        vector<Type> arg_types;
        arg_types.reserve(max_intrinsic_args);
        for (halide_type_t j : i.arg_types) {
            if (j.bits == 0) {
                break;
            }
            arg_types.emplace_back(j);
        }

        auto *fn = declare_intrin_overload(i.name, ret_type, i.intrin_name, std::move(arg_types));
        if ((i.flags & x86Intrinsic::AccessesMemory) == 0) {
            function_does_not_access_memory(fn);
        }
        fn->addFnAttr(llvm::Attribute::NoUnwind);
    }
}

// FIXME: This is nearly identical to CodeGen_LLVM, should re-factor this somehow.
// Only difference is the call to `optimize_x86_instructions()`
void CodeGen_X86::compile_func(const LoweredFunc &f, const std::string &simple_name,
                               const std::string &extern_name) {
    // Generate the function declaration and argument unpacking code.
    begin_func(f.linkage, simple_name, extern_name, f.args);

    // If building with MSAN, ensure that calls to halide_msan_annotate_buffer_is_initialized()
    // happen for every output buffer if the function succeeds.
    if (f.linkage != LinkageType::Internal &&
        target.has_feature(Target::MSAN)) {
        llvm::Function *annotate_buffer_fn =
            module->getFunction("halide_msan_annotate_buffer_is_initialized_as_destructor");
        internal_assert(annotate_buffer_fn)
            << "Could not find halide_msan_annotate_buffer_is_initialized_as_destructor in module\n";
        annotate_buffer_fn->addParamAttr(0, Attribute::NoAlias);
        for (const auto &arg : f.args) {
            if (arg.kind == Argument::OutputBuffer) {
                register_destructor(annotate_buffer_fn, sym_get(arg.name + ".buffer"), OnSuccess);
            }
        }
    }

    // Generate the function body.
    debug(1) << "Generating llvm bitcode for function " << f.name << "...\n";
    debug(1) << "X86: Optimizing vector instructions...\n";
    Stmt body = optimize_x86_instructions(f.body, target, this, f.func_value_bounds);
    debug(2) << "X86: Lowering after vector instructions:\n"
             << body << "\n\n";

    body.accept(this);

    // Clean up and return.
    end_func(f.args);
}

void CodeGen_X86::visit(const GT *op) {
    Type t = op->a.type();

    if (t.is_vector() &&
        upgrade_type_for_arithmetic(t) == t) {
        // Non-native vector widths get legalized poorly by llvm. We
        // split it up ourselves.

        int slice_size = vector_lanes_for_slice(t);

        Value *a = codegen(op->a), *b = codegen(op->b);
        vector<Value *> result;
        for (int i = 0; i < op->type.lanes(); i += slice_size) {
            Value *sa = slice_vector(a, i, slice_size);
            Value *sb = slice_vector(b, i, slice_size);
            Value *slice_value;
            if (t.is_float()) {
                slice_value = builder->CreateFCmpOGT(sa, sb);
            } else if (t.is_int()) {
                slice_value = builder->CreateICmpSGT(sa, sb);
            } else {
                slice_value = builder->CreateICmpUGT(sa, sb);
            }
            result.push_back(slice_value);
        }

        value = concat_vectors(result);
        value = slice_vector(value, 0, t.lanes());
    } else {
        CodeGen_Posix::visit(op);
    }
}

void CodeGen_X86::visit(const EQ *op) {
    Type t = op->a.type();

    if (t.is_vector() &&
        upgrade_type_for_arithmetic(t) == t) {
        // Non-native vector widths get legalized poorly by llvm. We
        // split it up ourselves.

        int slice_size = vector_lanes_for_slice(t);

        Value *a = codegen(op->a), *b = codegen(op->b);
        vector<Value *> result;
        for (int i = 0; i < op->type.lanes(); i += slice_size) {
            Value *sa = slice_vector(a, i, slice_size);
            Value *sb = slice_vector(b, i, slice_size);
            Value *slice_value;
            if (t.is_float()) {
                slice_value = builder->CreateFCmpOEQ(sa, sb);
            } else {
                slice_value = builder->CreateICmpEQ(sa, sb);
            }
            result.push_back(slice_value);
        }

        value = concat_vectors(result);
        value = slice_vector(value, 0, t.lanes());
    } else {
        CodeGen_Posix::visit(op);
    }
}

void CodeGen_X86::visit(const LT *op) {
    codegen(op->b > op->a);
}

void CodeGen_X86::visit(const LE *op) {
    codegen(!(op->a > op->b));
}

void CodeGen_X86::visit(const GE *op) {
    codegen(!(op->b > op->a));
}

void CodeGen_X86::visit(const NE *op) {
    codegen(!(op->a == op->b));
}

void CodeGen_X86::visit(const Select *op) {
    if (op->condition.type().is_vector()) {
        // LLVM handles selects on vector conditions much better at native width
        Value *cond = codegen(op->condition);
        Value *true_val = codegen(op->true_value);
        Value *false_val = codegen(op->false_value);
        Type t = op->true_value.type();
        int slice_size = vector_lanes_for_slice(t);

        vector<Value *> result;
        for (int i = 0; i < t.lanes(); i += slice_size) {
            Value *st = slice_vector(true_val, i, slice_size);
            Value *sf = slice_vector(false_val, i, slice_size);
            Value *sc = slice_vector(cond, i, slice_size);
            Value *slice_value = builder->CreateSelect(sc, st, sf);
            result.push_back(slice_value);
        }

        value = concat_vectors(result);
        value = slice_vector(value, 0, t.lanes());
    } else {
        CodeGen_Posix::visit(op);
    }
}

void CodeGen_X86::visit(const Cast *op) {
    if (!op->type.is_vector()) {
        // We only have peephole optimizations for vectors in here.
        CodeGen_Posix::visit(op);
        return;
    }

    if (const Call *mul = Call::as_intrinsic(op->value, {Call::widening_mul})) {
        if (op->value.type().bits() < op->type.bits() && op->type.bits() <= 32) {
            // LLVM/x86 really doesn't like 8 -> 16 bit multiplication. If we're
            // widening to 32-bits after a widening multiply, LLVM prefers to see a
            // widening multiply directly to 32-bits. This may result in extra
            // casts, so simplify to remove them.
            value = codegen(simplify(Mul::make(Cast::make(op->type, mul->args[0]), Cast::make(op->type, mul->args[1]))));
            return;
        }
    }

    CodeGen_Posix::visit(op);
}

<<<<<<< HEAD
=======
void CodeGen_X86::visit(const Call *op) {
    if (op->is_intrinsic(Call::round)) {
        value = call_overloaded_intrin(op->type, "round", op->args);
        if (value) {
            return;
        }
    }

    if (!op->type.is_vector()) {
        // We only have peephole optimizations for vectors beyond this point.
        CodeGen_Posix::visit(op);
        return;
    }

    // A 16-bit mul-shift-right of less than 16 can sometimes be rounded up to a
    // full 16 to use pmulh(u)w by left-shifting one of the operands. This is
    // handled here instead of in the lowering of mul_shift_right because it's
    // unlikely to be a good idea on platforms other than x86, as it adds an
    // extra shift in the fully-lowered case.
    if ((op->type.element_of() == UInt(16) ||
         op->type.element_of() == Int(16)) &&
        op->is_intrinsic(Call::mul_shift_right)) {
        internal_assert(op->args.size() == 3);
        const uint64_t *shift = as_const_uint(op->args[2]);
        if (shift && *shift < 16 && *shift >= 8) {
            Type narrow = op->type.with_bits(8);
            Expr narrow_a = lossless_cast(narrow, op->args[0]);
            Expr narrow_b = narrow_a.defined() ? Expr() : lossless_cast(narrow, op->args[1]);
            int shift_left = 16 - (int)(*shift);
            if (narrow_a.defined()) {
                codegen(mul_shift_right(op->args[0] << shift_left, op->args[1], 16));
                return;
            } else if (narrow_b.defined()) {
                codegen(mul_shift_right(op->args[0], op->args[1] << shift_left, 16));
                return;
            }
        }
    } else if (op->type.is_int() &&
               op->type.bits() <= 16 &&
               op->is_intrinsic(Call::rounding_halving_add)) {
        // We can redirect signed rounding halving add to unsigned rounding
        // halving add by adding 128 / 32768 to the result if the sign of the
        // args differs.
        internal_assert(op->args.size() == 2);
        Type t = op->type.with_code(halide_type_uint);
        Expr a = cast(t, op->args[0]);
        Expr b = cast(t, op->args[1]);
        codegen(cast(op->type, rounding_halving_add(a, b) + ((a ^ b) & (1 << (t.bits() - 1)))));
        return;
    } else if (op->is_intrinsic(Call::absd)) {
        internal_assert(op->args.size() == 2);
        if (op->args[0].type().is_uint()) {
            // On x86, there are many 3-instruction sequences to compute absd of
            // unsigned integers. This one consists solely of instructions with
            // throughput of 3 ops per cycle on Cannon Lake.
            //
            // Solution due to Wojciech Mula:
            // http://0x80.pl/notesen/2018-03-11-sse-abs-unsigned.html
            codegen(saturating_sub(op->args[0], op->args[1]) | saturating_sub(op->args[1], op->args[0]));
            return;
        } else if (op->args[0].type().is_int()) {
            codegen(Max::make(op->args[0], op->args[1]) - Min::make(op->args[0], op->args[1]));
            return;
        }
    }

    struct Pattern {
        string intrin;
        Expr pattern;
    };

    // clang-format off
    static Pattern patterns[] = {
        {"pmulh", mul_shift_right(wild_i16x_, wild_i16x_, 16)},
        {"pmulh", mul_shift_right(wild_u16x_, wild_u16x_, 16)},
        {"saturating_narrow", i16_sat(wild_i32x_)},
        {"saturating_narrow", u16_sat(wild_i32x_)},
        {"saturating_narrow", i8_sat(wild_i16x_)},
        {"saturating_narrow", u8_sat(wild_i16x_)},
    };
    // clang-format on

    vector<Expr> matches;
    for (const auto &pattern : patterns) {
        if (expr_match(pattern.pattern, op, matches)) {
            value = call_overloaded_intrin(op->type, pattern.intrin, matches);
            if (value) {
                return;
            }
        }
    }

    // Check for saturating_pmulhrs. On x86, pmulhrs is truncating, but it's still faster
    // to use pmulhrs than to lower (producing widening multiplication), and have a check
    // for the singular overflow case.
    static Expr saturating_pmulhrs = rounding_mul_shift_right(wild_i16x_, wild_i16x_, 15);
    if (expr_match(saturating_pmulhrs, op, matches)) {
        // Rewrite so that we can take advantage of pmulhrs.
        internal_assert(matches.size() == 2);
        internal_assert(op->type.element_of() == Int(16));
        const Expr &a = matches[0];
        const Expr &b = matches[1];

        Expr pmulhrs = i16(rounding_shift_right(widening_mul(a, b), 15));

        Expr i16_min = op->type.min();
        Expr i16_max = op->type.max();

        // Handle edge case of possible overflow.
        // See https://github.com/halide/Halide/pull/7129/files#r1008331426
        // On AVX512 (and with enough lanes) we can use a mask register.
        if (target.has_feature(Target::AVX512) && op->type.lanes() >= 32) {
            Expr expr = select((a == i16_min) && (b == i16_min), i16_max, pmulhrs);
            expr.accept(this);
        } else {
            Expr mask = select(max(a, b) == i16_min, cast(op->type, -1), cast(op->type, 0));
            Expr expr = mask ^ pmulhrs;
            expr.accept(this);
        }

        return;
    }

    CodeGen_Posix::visit(op);
}

void CodeGen_X86::codegen_vector_reduce(const VectorReduce *op, const Expr &init) {
    if (op->op != VectorReduce::Add && op->op != VectorReduce::SaturatingAdd) {
        CodeGen_Posix::codegen_vector_reduce(op, init);
        return;
    }
    const int factor = op->value.type().lanes() / op->type.lanes();

    struct Pattern {
        VectorReduce::Operator reduce_op;
        int factor;
        Expr pattern;
        const char *intrin;
        Type narrow_type;
        uint32_t flags = 0;
        enum {
            CombineInit = 1 << 0,
            SwapOperands = 1 << 1,
            SingleArg = 1 << 2,
        };
    };
    // clang-format off
    // These patterns are roughly sorted "best to worst", in case there are two
    // patterns that match the expression.
    static const Pattern patterns[] = {
        // 4-way dot products
        {VectorReduce::Add, 4, i32(widening_mul(wild_u8x_, wild_i8x_)), "dot_product", {}, Pattern::CombineInit},
        {VectorReduce::Add, 4, i32(widening_mul(wild_i8x_, wild_u8x_)), "dot_product", {}, Pattern::CombineInit | Pattern::SwapOperands},
        {VectorReduce::SaturatingAdd, 4, i32(widening_mul(wild_u8x_, wild_i8x_)), "saturating_dot_product", {}, Pattern::CombineInit},
        {VectorReduce::SaturatingAdd, 4, i32(widening_mul(wild_i8x_, wild_u8x_)), "saturating_dot_product", {}, Pattern::CombineInit | Pattern::SwapOperands},

        // 2-way dot products
        {VectorReduce::Add, 2, i32(widening_mul(wild_i8x_, wild_i8x_)), "dot_product", Int(16)},
        {VectorReduce::Add, 2, i32(widening_mul(wild_i8x_, wild_u8x_)), "dot_product", Int(16)},
        {VectorReduce::Add, 2, i32(widening_mul(wild_u8x_, wild_i8x_)), "dot_product", Int(16)},
        {VectorReduce::Add, 2, i32(widening_mul(wild_u8x_, wild_u8x_)), "dot_product", Int(16)},
        {VectorReduce::SaturatingAdd, 2, i32(widening_mul(wild_u8x_, wild_i8x_)), "saturating_dot_product", {}, Pattern::CombineInit},
        {VectorReduce::SaturatingAdd, 2, i32(widening_mul(wild_i8x_, wild_u8x_)), "saturating_dot_product", {}, Pattern::CombineInit | Pattern::SwapOperands},
        {VectorReduce::SaturatingAdd, 2, widening_mul(wild_u8x_, wild_i8x_), "saturating_dot_product"},
        {VectorReduce::SaturatingAdd, 2, widening_mul(wild_i8x_, wild_u8x_), "saturating_dot_product", {}, Pattern::SwapOperands},

        {VectorReduce::Add, 2, i32(widening_mul(wild_i16x_, wild_i16x_)), "dot_product", {}, Pattern::CombineInit},
        {VectorReduce::Add, 2, i32(widening_mul(wild_i16x_, wild_i16x_)), "dot_product", Int(16)},
        {VectorReduce::SaturatingAdd, 2, i32(widening_mul(wild_i16x_, wild_i16x_)), "saturating_dot_product", {}, Pattern::CombineInit},

        {VectorReduce::Add, 2, wild_f32x_ * wild_f32x_, "dot_product", BFloat(16), Pattern::CombineInit},

        // One could do a horizontal widening addition with
        // other dot_products against a vector of ones. Currently disabled
        // because I haven't found other cases where it's clearly better.
        {VectorReduce::Add, 2, u16(wild_u8x_), "horizontal_widening_add", {}, Pattern::SingleArg},
        {VectorReduce::Add, 2, i16(wild_u8x_), "horizontal_widening_add", {}, Pattern::SingleArg},
        {VectorReduce::Add, 2, i16(wild_i8x_), "horizontal_widening_add", {}, Pattern::SingleArg},

        // Sum of absolute differences
        {VectorReduce::Add, 8, u64(absd(wild_u8x_, wild_u8x_)), "sum_of_absolute_differences", {}},

    };
    // clang-format on

    std::vector<Expr> matches;
    for (const Pattern &p : patterns) {
        if (op->op != p.reduce_op || p.factor != factor) {
            continue;
        }
        if (expr_match(p.pattern, op->value, matches)) {
            if (p.flags & Pattern::SingleArg) {
                Expr a = matches[0];

                if (p.narrow_type.bits() > 0) {
                    a = lossless_cast(p.narrow_type.with_lanes(a.type().lanes()), a);
                }
                if (!a.defined()) {
                    continue;
                }

                if (init.defined() && (p.flags & Pattern::CombineInit)) {
                    value = call_overloaded_intrin(op->type, p.intrin, {init, a});
                    if (value) {
                        return;
                    }
                } else {
                    value = call_overloaded_intrin(op->type, p.intrin, {a});
                    if (value) {
                        if (init.defined()) {
                            Value *x = value;
                            Value *y = codegen(init);
                            value = builder->CreateAdd(x, y);
                        }
                        return;
                    }
                }
            } else {
                Expr a = matches[0];
                Expr b = matches[1];
                if (p.flags & Pattern::SwapOperands) {
                    std::swap(a, b);
                }
                if (p.narrow_type.bits() > 0) {
                    a = lossless_cast(p.narrow_type.with_lanes(a.type().lanes()), a);
                    b = lossless_cast(p.narrow_type.with_lanes(b.type().lanes()), b);
                }
                if (!a.defined() || !b.defined()) {
                    continue;
                }

                if (init.defined() && (p.flags & Pattern::CombineInit)) {
                    value = call_overloaded_intrin(op->type, p.intrin, {init, a, b});
                    if (value) {
                        return;
                    }
                } else {
                    value = call_overloaded_intrin(op->type, p.intrin, {a, b});
                    if (value) {
                        if (init.defined()) {
                            Value *x = value;
                            Value *y = codegen(init);
                            value = builder->CreateAdd(x, y);
                        }
                        return;
                    }
                }
            }
        }
    }

    // Rewrite non-native sum-of-absolute-difference variants to the native
    // op. We support reducing to various types. We could consider supporting
    // multiple reduction factors too, but in general we don't handle non-native
    // reduction factors for VectorReduce nodes (yet?).
    if (op->op == VectorReduce::Add &&
        factor == 8) {
        const Cast *cast = op->value.as<Cast>();
        const Call *call = cast ? cast->value.as<Call>() : nullptr;
        if (call &&
            call->is_intrinsic(Call::absd) &&
            cast->type.element_of().can_represent(UInt(8)) &&
            (cast->type.is_int() || cast->type.is_uint()) &&
            call->args[0].type().element_of() == UInt(8)) {

            internal_assert(cast->type.element_of() != UInt(64)) << "Should have pattern-matched above\n";

            // Cast to uint64 instead
            Expr equiv = Cast::make(UInt(64, cast->value.type().lanes()), cast->value);
            // Reduce on that to hit psadbw
            equiv = VectorReduce::make(VectorReduce::Add, equiv, op->type.lanes());
            // Then cast that to the desired type
            equiv = Cast::make(cast->type.with_lanes(equiv.type().lanes()), equiv);
            codegen(equiv);
            return;
        }
    }

    CodeGen_Posix::codegen_vector_reduce(op, init);
}

>>>>>>> 10345d4f
void CodeGen_X86::visit(const Allocate *op) {
    ScopedBinding<MemoryType> bind(mem_type, op->name, op->memory_type);
    CodeGen_Posix::visit(op);
}

void CodeGen_X86::visit(const Load *op) {
    if (mem_type.contains(op->name) && mem_type.get(op->name) == MemoryType::AMXTile) {
        const Ramp *ramp = op->index.as<Ramp>();
        internal_assert(ramp) << "Expected AMXTile to have index ramp\n";
        Value *ptr = codegen_buffer_pointer(op->name, op->type, ramp->base);
        LoadInst *load = builder->CreateAlignedLoad(llvm_type_of(upgrade_type_for_storage(op->type)), ptr, llvm::Align(op->type.bytes()));
        add_tbaa_metadata(load, op->name, op->index);
        value = load;
        return;
    }
    CodeGen_Posix::visit(op);
}

void CodeGen_X86::visit(const Store *op) {
    if (mem_type.contains(op->name) && mem_type.get(op->name) == MemoryType::AMXTile) {
        Value *val = codegen(op->value);
        Halide::Type value_type = op->value.type();
        const Ramp *ramp = op->index.as<Ramp>();
        internal_assert(ramp) << "Expected AMXTile to have index ramp\n";
        Value *ptr = codegen_buffer_pointer(op->name, value_type, ramp->base);
        StoreInst *store = builder->CreateAlignedStore(val, ptr, llvm::Align(value_type.bytes()));
        add_tbaa_metadata(store, op->name, op->index);
        return;
    }
    CodeGen_Posix::visit(op);
}

void CodeGen_X86::visit(const VectorInstruction *op) {
    const std::string name = op->get_instruction_name();
    value = call_overloaded_intrin(op->type, name, op->args);
    internal_assert(value) << "CodeGen_X86 failed on " << Expr(op) << "\n";
}

string CodeGen_X86::mcpu_target() const {
    // Perform an ad-hoc guess for the -mcpu given features.
    // WARNING: this is used to drive -mcpu, *NOT* -mtune!
    //          The CPU choice here *WILL* affect -mattrs!
    if (target.has_feature(Target::AVX512_SapphireRapids)) {
        return "sapphirerapids";
    } else if (target.has_feature(Target::AVX512_Cannonlake)) {
        return "cannonlake";
    } else if (target.has_feature(Target::AVX512_Skylake)) {
        return "skylake-avx512";
    } else if (target.has_feature(Target::AVX512_KNL)) {
        return "knl";
    } else if (target.has_feature(Target::AVX2)) {
        return "haswell";
    } else if (target.has_feature(Target::AVX)) {
        return "corei7-avx";
    } else if (target.has_feature(Target::SSE41)) {
        // We want SSE4.1 but not SSE4.2, hence "penryn" rather than "corei7"
        return "penryn";
    } else {
        // Default should not include SSSE3, hence "k8" rather than "core2"
        return "k8";
    }
}

string CodeGen_X86::mcpu_tune() const {
    // Check if any explicit request for tuning exists.
    switch (target.processor_tune) {  // Please keep sorted.
    case Target::Processor::AMDFam10:
        return "amdfam10";
    case Target::Processor::BdVer1:
        return "bdver1";
    case Target::Processor::BdVer2:
        return "bdver2";
    case Target::Processor::BdVer3:
        return "bdver3";
    case Target::Processor::BdVer4:
        return "bdver4";
    case Target::Processor::BtVer1:
        return "btver1";
    case Target::Processor::BtVer2:
        return "btver2";
    case Target::Processor::K8:
        return "k8";
    case Target::Processor::K8_SSE3:
        return "k8-sse3";
    case Target::Processor::ZnVer1:
        return "znver1";
    case Target::Processor::ZnVer2:
        return "znver2";
    case Target::Processor::ZnVer3:
        return "znver3";

    case Target::Processor::ProcessorGeneric:
        break;
    }
    internal_assert(target.processor_tune == Target::Processor::ProcessorGeneric && "The switch should be exhaustive.");
    return mcpu_target();  // Detect "best" CPU from the enabled ISA's.
}

// FIXME: we should lower everything here, instead of relying
//        that -mcpu= (`mcpu_target()`) implies/sets features for us.
string CodeGen_X86::mattrs() const {
    string features;
    string separator;
    if (target.has_feature(Target::FMA)) {
        features += "+fma";
        separator = ",";
    }
    if (target.has_feature(Target::FMA4)) {
        features += separator + "+fma4";
        separator = ",";
    }
    if (target.has_feature(Target::F16C)) {
        features += separator + "+f16c";
        separator = ",";
    }
    if (target.has_feature(Target::AVX512) ||
        target.has_feature(Target::AVX512_KNL) ||
        target.has_feature(Target::AVX512_Skylake) ||
        target.has_feature(Target::AVX512_Cannonlake)) {
        features += separator + "+avx512f,+avx512cd";
        separator = ",";
        if (target.has_feature(Target::AVX512_KNL)) {
            features += ",+avx512pf,+avx512er";
        }
        if (target.has_feature(Target::AVX512_Skylake) ||
            target.has_feature(Target::AVX512_Cannonlake)) {
            features += ",+avx512vl,+avx512bw,+avx512dq";
        }
        if (target.has_feature(Target::AVX512_Cannonlake)) {
            features += ",+avx512ifma,+avx512vbmi";
        }
        if (target.has_feature(Target::AVX512_SapphireRapids)) {
            features += ",+avx512bf16,+avx512vnni,+amx-int8,+amx-bf16";
        }
    }
    return features;
}

bool CodeGen_X86::use_soft_float_abi() const {
    return false;
}

int CodeGen_X86::native_vector_bits() const {
    if (target.has_feature(Target::AVX512) ||
        target.has_feature(Target::AVX512_Skylake) ||
        target.has_feature(Target::AVX512_KNL) ||
        target.has_feature(Target::AVX512_Cannonlake)) {
        return 512;
    } else if (target.has_feature(Target::AVX) ||
               target.has_feature(Target::AVX2)) {
        return 256;
    } else {
        return 128;
    }
}

int CodeGen_X86::vector_lanes_for_slice(const Type &t) const {
    // We don't want to pad all the way out to natural_vector_size,
    // because llvm generates crappy code. Better to use a smaller
    // type if we can.
    int vec_bits = t.lanes() * t.bits();
    int natural_vec_bits = target.natural_vector_size(t) * t.bits();
    // clang-format off
    int slice_bits = ((vec_bits > 256 && natural_vec_bits > 256) ? 512 :
                      (vec_bits > 128 && natural_vec_bits > 128) ? 256 :
                                                                   128);
    // clang-format on
    return slice_bits / t.bits();
}

llvm::Type *CodeGen_X86::llvm_type_of(const Type &t) const {
    if (t.is_float() && t.bits() < 32) {
        // LLVM as of August 2019 has all sorts of issues in the x86
        // backend for half types. It injects expensive calls to
        // convert between float and half for seemingly no reason
        // (e.g. to do a select), and bitcasting to int16 doesn't
        // help, because it simplifies away the bitcast for you.
        // See: https://bugs.llvm.org/show_bug.cgi?id=43065
        // and: https://github.com/halide/Halide/issues/4166
        return llvm_type_of(t.with_code(halide_type_uint));
    } else {
        return CodeGen_Posix::llvm_type_of(t);
    }
}

}  // namespace

std::unique_ptr<CodeGen_Posix> new_CodeGen_X86(const Target &target) {
    return std::make_unique<CodeGen_X86>(target);
}

#else  // WITH_X86

std::unique_ptr<CodeGen_Posix> new_CodeGen_X86(const Target &target) {
    user_error << "x86 not enabled for this build of Halide.\n";
    return nullptr;
}

#endif  // WITH_X86

}  // namespace Internal
}  // namespace Halide<|MERGE_RESOLUTION|>--- conflicted
+++ resolved
@@ -469,290 +469,6 @@
     CodeGen_Posix::visit(op);
 }
 
-<<<<<<< HEAD
-=======
-void CodeGen_X86::visit(const Call *op) {
-    if (op->is_intrinsic(Call::round)) {
-        value = call_overloaded_intrin(op->type, "round", op->args);
-        if (value) {
-            return;
-        }
-    }
-
-    if (!op->type.is_vector()) {
-        // We only have peephole optimizations for vectors beyond this point.
-        CodeGen_Posix::visit(op);
-        return;
-    }
-
-    // A 16-bit mul-shift-right of less than 16 can sometimes be rounded up to a
-    // full 16 to use pmulh(u)w by left-shifting one of the operands. This is
-    // handled here instead of in the lowering of mul_shift_right because it's
-    // unlikely to be a good idea on platforms other than x86, as it adds an
-    // extra shift in the fully-lowered case.
-    if ((op->type.element_of() == UInt(16) ||
-         op->type.element_of() == Int(16)) &&
-        op->is_intrinsic(Call::mul_shift_right)) {
-        internal_assert(op->args.size() == 3);
-        const uint64_t *shift = as_const_uint(op->args[2]);
-        if (shift && *shift < 16 && *shift >= 8) {
-            Type narrow = op->type.with_bits(8);
-            Expr narrow_a = lossless_cast(narrow, op->args[0]);
-            Expr narrow_b = narrow_a.defined() ? Expr() : lossless_cast(narrow, op->args[1]);
-            int shift_left = 16 - (int)(*shift);
-            if (narrow_a.defined()) {
-                codegen(mul_shift_right(op->args[0] << shift_left, op->args[1], 16));
-                return;
-            } else if (narrow_b.defined()) {
-                codegen(mul_shift_right(op->args[0], op->args[1] << shift_left, 16));
-                return;
-            }
-        }
-    } else if (op->type.is_int() &&
-               op->type.bits() <= 16 &&
-               op->is_intrinsic(Call::rounding_halving_add)) {
-        // We can redirect signed rounding halving add to unsigned rounding
-        // halving add by adding 128 / 32768 to the result if the sign of the
-        // args differs.
-        internal_assert(op->args.size() == 2);
-        Type t = op->type.with_code(halide_type_uint);
-        Expr a = cast(t, op->args[0]);
-        Expr b = cast(t, op->args[1]);
-        codegen(cast(op->type, rounding_halving_add(a, b) + ((a ^ b) & (1 << (t.bits() - 1)))));
-        return;
-    } else if (op->is_intrinsic(Call::absd)) {
-        internal_assert(op->args.size() == 2);
-        if (op->args[0].type().is_uint()) {
-            // On x86, there are many 3-instruction sequences to compute absd of
-            // unsigned integers. This one consists solely of instructions with
-            // throughput of 3 ops per cycle on Cannon Lake.
-            //
-            // Solution due to Wojciech Mula:
-            // http://0x80.pl/notesen/2018-03-11-sse-abs-unsigned.html
-            codegen(saturating_sub(op->args[0], op->args[1]) | saturating_sub(op->args[1], op->args[0]));
-            return;
-        } else if (op->args[0].type().is_int()) {
-            codegen(Max::make(op->args[0], op->args[1]) - Min::make(op->args[0], op->args[1]));
-            return;
-        }
-    }
-
-    struct Pattern {
-        string intrin;
-        Expr pattern;
-    };
-
-    // clang-format off
-    static Pattern patterns[] = {
-        {"pmulh", mul_shift_right(wild_i16x_, wild_i16x_, 16)},
-        {"pmulh", mul_shift_right(wild_u16x_, wild_u16x_, 16)},
-        {"saturating_narrow", i16_sat(wild_i32x_)},
-        {"saturating_narrow", u16_sat(wild_i32x_)},
-        {"saturating_narrow", i8_sat(wild_i16x_)},
-        {"saturating_narrow", u8_sat(wild_i16x_)},
-    };
-    // clang-format on
-
-    vector<Expr> matches;
-    for (const auto &pattern : patterns) {
-        if (expr_match(pattern.pattern, op, matches)) {
-            value = call_overloaded_intrin(op->type, pattern.intrin, matches);
-            if (value) {
-                return;
-            }
-        }
-    }
-
-    // Check for saturating_pmulhrs. On x86, pmulhrs is truncating, but it's still faster
-    // to use pmulhrs than to lower (producing widening multiplication), and have a check
-    // for the singular overflow case.
-    static Expr saturating_pmulhrs = rounding_mul_shift_right(wild_i16x_, wild_i16x_, 15);
-    if (expr_match(saturating_pmulhrs, op, matches)) {
-        // Rewrite so that we can take advantage of pmulhrs.
-        internal_assert(matches.size() == 2);
-        internal_assert(op->type.element_of() == Int(16));
-        const Expr &a = matches[0];
-        const Expr &b = matches[1];
-
-        Expr pmulhrs = i16(rounding_shift_right(widening_mul(a, b), 15));
-
-        Expr i16_min = op->type.min();
-        Expr i16_max = op->type.max();
-
-        // Handle edge case of possible overflow.
-        // See https://github.com/halide/Halide/pull/7129/files#r1008331426
-        // On AVX512 (and with enough lanes) we can use a mask register.
-        if (target.has_feature(Target::AVX512) && op->type.lanes() >= 32) {
-            Expr expr = select((a == i16_min) && (b == i16_min), i16_max, pmulhrs);
-            expr.accept(this);
-        } else {
-            Expr mask = select(max(a, b) == i16_min, cast(op->type, -1), cast(op->type, 0));
-            Expr expr = mask ^ pmulhrs;
-            expr.accept(this);
-        }
-
-        return;
-    }
-
-    CodeGen_Posix::visit(op);
-}
-
-void CodeGen_X86::codegen_vector_reduce(const VectorReduce *op, const Expr &init) {
-    if (op->op != VectorReduce::Add && op->op != VectorReduce::SaturatingAdd) {
-        CodeGen_Posix::codegen_vector_reduce(op, init);
-        return;
-    }
-    const int factor = op->value.type().lanes() / op->type.lanes();
-
-    struct Pattern {
-        VectorReduce::Operator reduce_op;
-        int factor;
-        Expr pattern;
-        const char *intrin;
-        Type narrow_type;
-        uint32_t flags = 0;
-        enum {
-            CombineInit = 1 << 0,
-            SwapOperands = 1 << 1,
-            SingleArg = 1 << 2,
-        };
-    };
-    // clang-format off
-    // These patterns are roughly sorted "best to worst", in case there are two
-    // patterns that match the expression.
-    static const Pattern patterns[] = {
-        // 4-way dot products
-        {VectorReduce::Add, 4, i32(widening_mul(wild_u8x_, wild_i8x_)), "dot_product", {}, Pattern::CombineInit},
-        {VectorReduce::Add, 4, i32(widening_mul(wild_i8x_, wild_u8x_)), "dot_product", {}, Pattern::CombineInit | Pattern::SwapOperands},
-        {VectorReduce::SaturatingAdd, 4, i32(widening_mul(wild_u8x_, wild_i8x_)), "saturating_dot_product", {}, Pattern::CombineInit},
-        {VectorReduce::SaturatingAdd, 4, i32(widening_mul(wild_i8x_, wild_u8x_)), "saturating_dot_product", {}, Pattern::CombineInit | Pattern::SwapOperands},
-
-        // 2-way dot products
-        {VectorReduce::Add, 2, i32(widening_mul(wild_i8x_, wild_i8x_)), "dot_product", Int(16)},
-        {VectorReduce::Add, 2, i32(widening_mul(wild_i8x_, wild_u8x_)), "dot_product", Int(16)},
-        {VectorReduce::Add, 2, i32(widening_mul(wild_u8x_, wild_i8x_)), "dot_product", Int(16)},
-        {VectorReduce::Add, 2, i32(widening_mul(wild_u8x_, wild_u8x_)), "dot_product", Int(16)},
-        {VectorReduce::SaturatingAdd, 2, i32(widening_mul(wild_u8x_, wild_i8x_)), "saturating_dot_product", {}, Pattern::CombineInit},
-        {VectorReduce::SaturatingAdd, 2, i32(widening_mul(wild_i8x_, wild_u8x_)), "saturating_dot_product", {}, Pattern::CombineInit | Pattern::SwapOperands},
-        {VectorReduce::SaturatingAdd, 2, widening_mul(wild_u8x_, wild_i8x_), "saturating_dot_product"},
-        {VectorReduce::SaturatingAdd, 2, widening_mul(wild_i8x_, wild_u8x_), "saturating_dot_product", {}, Pattern::SwapOperands},
-
-        {VectorReduce::Add, 2, i32(widening_mul(wild_i16x_, wild_i16x_)), "dot_product", {}, Pattern::CombineInit},
-        {VectorReduce::Add, 2, i32(widening_mul(wild_i16x_, wild_i16x_)), "dot_product", Int(16)},
-        {VectorReduce::SaturatingAdd, 2, i32(widening_mul(wild_i16x_, wild_i16x_)), "saturating_dot_product", {}, Pattern::CombineInit},
-
-        {VectorReduce::Add, 2, wild_f32x_ * wild_f32x_, "dot_product", BFloat(16), Pattern::CombineInit},
-
-        // One could do a horizontal widening addition with
-        // other dot_products against a vector of ones. Currently disabled
-        // because I haven't found other cases where it's clearly better.
-        {VectorReduce::Add, 2, u16(wild_u8x_), "horizontal_widening_add", {}, Pattern::SingleArg},
-        {VectorReduce::Add, 2, i16(wild_u8x_), "horizontal_widening_add", {}, Pattern::SingleArg},
-        {VectorReduce::Add, 2, i16(wild_i8x_), "horizontal_widening_add", {}, Pattern::SingleArg},
-
-        // Sum of absolute differences
-        {VectorReduce::Add, 8, u64(absd(wild_u8x_, wild_u8x_)), "sum_of_absolute_differences", {}},
-
-    };
-    // clang-format on
-
-    std::vector<Expr> matches;
-    for (const Pattern &p : patterns) {
-        if (op->op != p.reduce_op || p.factor != factor) {
-            continue;
-        }
-        if (expr_match(p.pattern, op->value, matches)) {
-            if (p.flags & Pattern::SingleArg) {
-                Expr a = matches[0];
-
-                if (p.narrow_type.bits() > 0) {
-                    a = lossless_cast(p.narrow_type.with_lanes(a.type().lanes()), a);
-                }
-                if (!a.defined()) {
-                    continue;
-                }
-
-                if (init.defined() && (p.flags & Pattern::CombineInit)) {
-                    value = call_overloaded_intrin(op->type, p.intrin, {init, a});
-                    if (value) {
-                        return;
-                    }
-                } else {
-                    value = call_overloaded_intrin(op->type, p.intrin, {a});
-                    if (value) {
-                        if (init.defined()) {
-                            Value *x = value;
-                            Value *y = codegen(init);
-                            value = builder->CreateAdd(x, y);
-                        }
-                        return;
-                    }
-                }
-            } else {
-                Expr a = matches[0];
-                Expr b = matches[1];
-                if (p.flags & Pattern::SwapOperands) {
-                    std::swap(a, b);
-                }
-                if (p.narrow_type.bits() > 0) {
-                    a = lossless_cast(p.narrow_type.with_lanes(a.type().lanes()), a);
-                    b = lossless_cast(p.narrow_type.with_lanes(b.type().lanes()), b);
-                }
-                if (!a.defined() || !b.defined()) {
-                    continue;
-                }
-
-                if (init.defined() && (p.flags & Pattern::CombineInit)) {
-                    value = call_overloaded_intrin(op->type, p.intrin, {init, a, b});
-                    if (value) {
-                        return;
-                    }
-                } else {
-                    value = call_overloaded_intrin(op->type, p.intrin, {a, b});
-                    if (value) {
-                        if (init.defined()) {
-                            Value *x = value;
-                            Value *y = codegen(init);
-                            value = builder->CreateAdd(x, y);
-                        }
-                        return;
-                    }
-                }
-            }
-        }
-    }
-
-    // Rewrite non-native sum-of-absolute-difference variants to the native
-    // op. We support reducing to various types. We could consider supporting
-    // multiple reduction factors too, but in general we don't handle non-native
-    // reduction factors for VectorReduce nodes (yet?).
-    if (op->op == VectorReduce::Add &&
-        factor == 8) {
-        const Cast *cast = op->value.as<Cast>();
-        const Call *call = cast ? cast->value.as<Call>() : nullptr;
-        if (call &&
-            call->is_intrinsic(Call::absd) &&
-            cast->type.element_of().can_represent(UInt(8)) &&
-            (cast->type.is_int() || cast->type.is_uint()) &&
-            call->args[0].type().element_of() == UInt(8)) {
-
-            internal_assert(cast->type.element_of() != UInt(64)) << "Should have pattern-matched above\n";
-
-            // Cast to uint64 instead
-            Expr equiv = Cast::make(UInt(64, cast->value.type().lanes()), cast->value);
-            // Reduce on that to hit psadbw
-            equiv = VectorReduce::make(VectorReduce::Add, equiv, op->type.lanes());
-            // Then cast that to the desired type
-            equiv = Cast::make(cast->type.with_lanes(equiv.type().lanes()), equiv);
-            codegen(equiv);
-            return;
-        }
-    }
-
-    CodeGen_Posix::codegen_vector_reduce(op, init);
-}
-
->>>>>>> 10345d4f
 void CodeGen_X86::visit(const Allocate *op) {
     ScopedBinding<MemoryType> bind(mem_type, op->name, op->memory_type);
     CodeGen_Posix::visit(op);
