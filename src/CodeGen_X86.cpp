#include "CodeGen_Posix.h"
#include "ConciseCasts.h"
#include "Debug.h"
#include "IRMatch.h"
#include "IRMutator.h"
#include "IROperator.h"
#include "LLVM_Headers.h"
#include "Simplify.h"
#include "Util.h"

namespace Halide {
namespace Internal {

using std::string;
using std::vector;

using namespace Halide::ConciseCasts;
using namespace llvm;

#if defined(WITH_X86)

namespace {

// Populate feature flags in a target according to those implied by
// existing flags, so that instruction patterns can just check for the
// oldest feature flag that supports an instruction.
Target complete_x86_target(Target t) {
    if (t.has_feature(Target::AVX512_SapphireRapids)) {
        t.set_feature(Target::AVX512_Cannonlake);
    }
    if (t.has_feature(Target::AVX512_Cannonlake)) {
        t.set_feature(Target::AVX512_Skylake);
    }
    if (t.has_feature(Target::AVX512_Cannonlake) ||
        t.has_feature(Target::AVX512_Skylake) ||
        t.has_feature(Target::AVX512_KNL)) {
        t.set_feature(Target::AVX2);
    }
    if (t.has_feature(Target::AVX2)) {
        t.set_feature(Target::AVX);
    }
    if (t.has_feature(Target::AVX)) {
        t.set_feature(Target::SSE41);
    }
    return t;
}

/** A code generator that emits x86 code from a given Halide stmt. */
class CodeGen_X86 : public CodeGen_Posix {
public:
    /** Create an x86 code generator. Processor features can be
     * enabled using the appropriate flags in the target struct. */
    CodeGen_X86(Target);

protected:
    string mcpu() const override;
    string mattrs() const override;
    bool use_soft_float_abi() const override;
    int native_vector_bits() const override;

    int vector_lanes_for_slice(const Type &t) const;

    llvm::Type *llvm_type_of(const Type &t) const override;

    using CodeGen_Posix::visit;

    void init_module() override;

    /** Nodes for which we want to emit specific sse/avx intrinsics */
    // @{
    void visit(const Add *) override;
    void visit(const Sub *) override;
    void visit(const Cast *) override;
    void visit(const Call *) override;
    void visit(const GT *) override;
    void visit(const LT *) override;
    void visit(const LE *) override;
    void visit(const GE *) override;
    void visit(const EQ *) override;
    void visit(const NE *) override;
    void visit(const Select *) override;
    void visit(const Allocate *) override;
    void visit(const Load *) override;
    void visit(const Store *) override;
    void codegen_vector_reduce(const VectorReduce *, const Expr &init) override;
    // @}

private:
    Scope<MemoryType> mem_type;
};

CodeGen_X86::CodeGen_X86(Target t)
    : CodeGen_Posix(complete_x86_target(t)) {
}

const int max_intrinsic_args = 6;

struct x86Intrinsic {
    const char *intrin_name;
    halide_type_t ret_type;
    const char *name;
    halide_type_t arg_types[max_intrinsic_args];
    Target::Feature feature = Target::FeatureEnd;
    uint32_t flags = 0;
    enum Options {
        AccessesMemory = 1 << 0,
    };
};

// clang-format off
const x86Intrinsic intrinsic_defs[] = {
    {"abs_i8x32", UInt(8, 32), "abs", {Int(8, 32)}, Target::AVX2},
    {"abs_i16x16", UInt(16, 16), "abs", {Int(16, 16)}, Target::AVX2},
    {"abs_i32x8", UInt(32, 8), "abs", {Int(32, 8)}, Target::AVX2},
    {"abs_f32x8", Float(32, 8), "abs", {Float(32, 8)}, Target::AVX2},
    {"abs_i8x16", UInt(8, 16), "abs", {Int(8, 16)}, Target::SSE41},
    {"abs_i16x8", UInt(16, 8), "abs", {Int(16, 8)}, Target::SSE41},
    {"abs_i32x4", UInt(32, 4), "abs", {Int(32, 4)}, Target::SSE41},
    {"abs_f32x4", Float(32, 4), "abs", {Float(32, 4)}},

    {"llvm.sadd.sat.v32i8", Int(8, 32), "saturating_add", {Int(8, 32), Int(8, 32)}, Target::AVX2},
    {"llvm.sadd.sat.v16i8", Int(8, 16), "saturating_add", {Int(8, 16), Int(8, 16)}},
    {"llvm.sadd.sat.v8i8", Int(8, 8), "saturating_add", {Int(8, 8), Int(8, 8)}},
    {"llvm.ssub.sat.v32i8", Int(8, 32), "saturating_sub", {Int(8, 32), Int(8, 32)}, Target::AVX2},
    {"llvm.ssub.sat.v16i8", Int(8, 16), "saturating_sub", {Int(8, 16), Int(8, 16)}},
    {"llvm.ssub.sat.v8i8", Int(8, 8), "saturating_sub", {Int(8, 8), Int(8, 8)}},

    {"llvm.sadd.sat.v16i16", Int(16, 16), "saturating_add", {Int(16, 16), Int(16, 16)}, Target::AVX2},
    {"llvm.sadd.sat.v8i16", Int(16, 8), "saturating_add", {Int(16, 8), Int(16, 8)}},
    {"llvm.ssub.sat.v16i16", Int(16, 16), "saturating_sub", {Int(16, 16), Int(16, 16)}, Target::AVX2},
    {"llvm.ssub.sat.v8i16", Int(16, 8), "saturating_sub", {Int(16, 8), Int(16, 8)}},

    // Some of the instructions referred to below only appear with
    // AVX2, but LLVM generates better AVX code if you give it
    // full 256-bit vectors and let it do the slicing up into
    // individual instructions itself. This is why we use
    // Target::AVX instead of Target::AVX2 as the feature flag
    // requirement.
    // TODO: Just use llvm.*add/*sub.sat, and verify the above comment?
    {"paddusbx32", UInt(8, 32), "saturating_add", {UInt(8, 32), UInt(8, 32)}, Target::AVX},
    {"paddusbx16", UInt(8, 16), "saturating_add", {UInt(8, 16), UInt(8, 16)}},
    {"psubusbx32", UInt(8, 32), "saturating_sub", {UInt(8, 32), UInt(8, 32)}, Target::AVX},
    {"psubusbx16", UInt(8, 16), "saturating_sub", {UInt(8, 16), UInt(8, 16)}},

    {"padduswx16", UInt(16, 16), "saturating_add", {UInt(16, 16), UInt(16, 16)}, Target::AVX},
    {"padduswx8", UInt(16, 8), "saturating_add", {UInt(16, 8), UInt(16, 8)}},
    {"psubuswx16", UInt(16, 16), "saturating_sub", {UInt(16, 16), UInt(16, 16)}, Target::AVX},
    {"psubuswx8", UInt(16, 8), "saturating_sub", {UInt(16, 8), UInt(16, 8)}},

    // LLVM 6.0+ require using helpers from x86.ll, x86_avx.ll
    {"pavgbx32", UInt(8, 32), "rounding_halving_add", {UInt(8, 32), UInt(8, 32)}, Target::AVX2},
    {"pavgbx16", UInt(8, 16), "rounding_halving_add", {UInt(8, 16), UInt(8, 16)}},
    {"pavgwx16", UInt(16, 16), "rounding_halving_add", {UInt(16, 16), UInt(16, 16)}, Target::AVX2},
    {"pavgwx8", UInt(16, 8), "rounding_halving_add", {UInt(16, 8), UInt(16, 8)}},

    {"packssdwx16", Int(16, 16), "saturating_narrow", {Int(32, 16)}, Target::AVX2},
    {"packssdwx8", Int(16, 8), "saturating_narrow", {Int(32, 8)}},
    {"packsswbx32", Int(8, 32), "saturating_narrow", {Int(16, 32)}, Target::AVX2},
    {"packsswbx16", Int(8, 16), "saturating_narrow", {Int(16, 16)}},
    {"packusdwx16", UInt(16, 16), "saturating_narrow", {Int(32, 16)}, Target::AVX2},
    {"packusdwx8", UInt(16, 8), "saturating_narrow", {Int(32, 8)}, Target::SSE41},
    {"packuswbx32", UInt(8, 32), "saturating_narrow", {Int(16, 32)}, Target::AVX2},
    {"packuswbx16", UInt(8, 16), "saturating_narrow", {Int(16, 16)}},

    // Multiply keep high half
    {"llvm.x86.avx2.pmulh.w", Int(16, 16), "pmulh", {Int(16, 16), Int(16, 16)}, Target::AVX2},
    {"llvm.x86.avx2.pmulhu.w", UInt(16, 16), "pmulh", {UInt(16, 16), UInt(16, 16)}, Target::AVX2},
    {"llvm.x86.avx2.pmul.hr.sw", Int(16, 16), "pmulhr", {Int(16, 16), Int(16, 16)}, Target::AVX2},
    {"llvm.x86.sse2.pmulh.w", Int(16, 8), "pmulh", {Int(16, 8), Int(16, 8)}},
    {"llvm.x86.sse2.pmulhu.w", UInt(16, 8), "pmulh", {UInt(16, 8), UInt(16, 8)}},
    {"llvm.x86.ssse3.pmul.hr.sw.128", Int(16, 8), "pmulhr", {Int(16, 8), Int(16, 8)}, Target::SSE41},

    // Pairwise multiply-add
    {"llvm.x86.avx512.pmaddw.d.512", Int(32, 16), "pmaddwd", {Int(16, 32), Int(16, 32)}, Target::AVX512_Skylake},
    {"llvm.x86.avx512.pmaddw.d.512", Int(32, 16), "pmaddwd", {Int(16, 32), Int(16, 32)}, Target::AVX512_Cannonlake},
    {"llvm.x86.avx2.pmadd.wd", Int(32, 8), "pmaddwd", {Int(16, 16), Int(16, 16)}, Target::AVX2},
    {"llvm.x86.sse2.pmadd.wd", Int(32, 4), "pmaddwd", {Int(16, 8), Int(16, 8)}},

    // Convert FP32 to BF16
    {"vcvtne2ps2bf16x32", BFloat(16, 32), "f32_to_bf16", {Float(32, 32)}, Target::AVX512_SapphireRapids},
    {"llvm.x86.avx512bf16.cvtneps2bf16.512", BFloat(16, 16), "f32_to_bf16", {Float(32, 16)}, Target::AVX512_SapphireRapids},
    {"llvm.x86.avx512bf16.cvtneps2bf16.256", BFloat(16, 8), "f32_to_bf16", {Float(32, 8)}, Target::AVX512_SapphireRapids},
    // LLVM does not provide an unmasked 128bit cvtneps2bf16 intrinsic, so provide a wrapper around the masked version.
    {"vcvtneps2bf16x4", BFloat(16, 4), "f32_to_bf16", {Float(32, 4)}, Target::AVX512_SapphireRapids},

    // Dot product vector reduction
    // The LLVM intrinsics combine the bf16 pairs into i32, so provide a wrapper to correctly call the intrinsic.
    {"dpbf16psx16", Float(32, 16), "dot_product", {Float(32, 16), BFloat(16, 32), BFloat(16, 32)}, Target::AVX512_SapphireRapids},
    {"dpbf16psx8", Float(32, 8), "dot_product", {Float(32, 8), BFloat(16, 16), BFloat(16, 16)}, Target::AVX512_SapphireRapids},
    {"dpbf16psx4", Float(32, 4), "dot_product", {Float(32, 4), BFloat(16, 8), BFloat(16, 8)}, Target::AVX512_SapphireRapids},

    {"dpbusdx16", Int(32, 16), "dot_product", {Int(32, 16), UInt(8, 64), Int(8, 64)}, Target::AVX512_SapphireRapids},
    {"dpbusdx8", Int(32, 8), "dot_product", {Int(32, 8), UInt(8, 32), Int(8, 32)}, Target::AVX512_SapphireRapids},
    {"dpbusdx4", Int(32, 4), "dot_product", {Int(32, 4), UInt(8, 16), Int(8, 16)}, Target::AVX512_SapphireRapids},

    {"dpwssdx16", Int(32, 16), "dot_product", {Int(32, 16), Int(16, 32), Int(16, 32)}, Target::AVX512_SapphireRapids},
    {"dpwssdx8", Int(32, 8), "dot_product", {Int(32, 8), Int(16, 16), Int(16, 16)}, Target::AVX512_SapphireRapids},
    {"dpwssdx4", Int(32, 4), "dot_product", {Int(32, 4), Int(16, 8), Int(16, 8)}, Target::AVX512_SapphireRapids},

<<<<<<< HEAD
    {"tileloadd64_i8", Int(8, 1024), "tile_load", {Int(16), Int(16), Handle(), Int(64), Int(64)}, Target::AVX512_SapphireRapids, x86Intrinsic::AccessesMemory},
    {"tdpbssd", Int(32, 256), "tile_matmul", {Int(16), Int(16), Int(16), Int(32, 256), Int(8, 1024), Int(8, 1024)},  Target::AVX512_SapphireRapids},
    {"tilezero_i32", Int(32, 256), "tile_zero", {Int(16), Int(16)},  Target::AVX512_SapphireRapids},
    // CodeGen_LLVM cannot cope with returning Type() ie void*, and return type needs to be vector to trigger call_overloaded_intrin
    {"tilestored64", Bool(2), "tile_store", {Int(16), Int(16), Handle(), Int(64), Int(64), Int(32, 256)}, Target::AVX512_SapphireRapids, x86Intrinsic::AccessesMemory},

=======
    {"dpbusdsx16", Int(32, 16), "saturating_dot_product", {Int(32, 16), UInt(8, 64), Int(8, 64)}, Target::AVX512_SapphireRapids},
    {"dpbusdsx8", Int(32, 8), "saturating_dot_product", {Int(32, 8), UInt(8, 32), Int(8, 32)}, Target::AVX512_SapphireRapids},
    {"dpbusdsx4", Int(32, 4), "saturating_dot_product", {Int(32, 4), UInt(8, 16), Int(8, 16)}, Target::AVX512_SapphireRapids},

    {"dpwssdsx16", Int(32, 16), "saturating_dot_product", {Int(32, 16), Int(16, 32), Int(16, 32)}, Target::AVX512_SapphireRapids},
    {"dpwssdsx8", Int(32, 8), "saturating_dot_product", {Int(32, 8), Int(16, 16), Int(16, 16)}, Target::AVX512_SapphireRapids},
    {"dpwssdsx4", Int(32, 4), "saturating_dot_product", {Int(32, 4), Int(16, 8), Int(16, 8)}, Target::AVX512_SapphireRapids},
>>>>>>> 896b2602
};
// clang-format on

void CodeGen_X86::init_module() {
    CodeGen_Posix::init_module();

    for (const x86Intrinsic &i : intrinsic_defs) {
        if (i.feature != Target::FeatureEnd && !target.has_feature(i.feature)) {
            continue;
        }

        Type ret_type = i.ret_type;
        vector<Type> arg_types;
        arg_types.reserve(max_intrinsic_args);
        for (halide_type_t j : i.arg_types) {
            if (j.bits == 0) {
                break;
            }
            arg_types.emplace_back(j);
        }

        auto *fn = declare_intrin_overload(i.name, ret_type, i.intrin_name, std::move(arg_types));
        if ((i.flags & x86Intrinsic::AccessesMemory) == 0) {
            fn->addFnAttr(llvm::Attribute::ReadNone);
        }
        fn->addFnAttr(llvm::Attribute::NoUnwind);
    }
}

// i32(i16_a)*i32(i16_b) +/- i32(i16_c)*i32(i16_d) can be done by
// interleaving a, c, and b, d, and then using pmaddwd. We
// recognize it here, and implement it in the initial module.
bool should_use_pmaddwd(const Expr &a, const Expr &b, vector<Expr> &result) {
    Type t = a.type();
    internal_assert(b.type() == t);

    if (!(t.is_int() && t.bits() == 32 && t.lanes() >= 4)) {
        return false;
    }

    const Call *ma = Call::as_intrinsic(a, {Call::widening_mul});
    const Call *mb = Call::as_intrinsic(b, {Call::widening_mul});
    // pmaddwd can't handle mixed type widening muls.
    if (ma && ma->args[0].type() != ma->args[1].type()) {
        return false;
    }
    if (mb && mb->args[0].type() != mb->args[1].type()) {
        return false;
    }
    // If the operands are widening shifts, we might be able to treat these as
    // multiplies.
    const Call *sa = Call::as_intrinsic(a, {Call::widening_shift_left});
    const Call *sb = Call::as_intrinsic(b, {Call::widening_shift_left});
    if (sa && !is_const(sa->args[1])) {
        sa = nullptr;
    }
    if (sb && !is_const(sb->args[1])) {
        sb = nullptr;
    }
    if ((ma || sa) && (mb || sb)) {
        Expr a0 = ma ? ma->args[0] : sa->args[0];
        Expr a1 = ma ? ma->args[1] : lossless_cast(sa->args[0].type(), simplify(make_const(sa->type, 1) << sa->args[1]));
        Expr b0 = mb ? mb->args[0] : sb->args[0];
        Expr b1 = mb ? mb->args[1] : lossless_cast(sb->args[0].type(), simplify(make_const(sb->type, 1) << sb->args[1]));
        if (a1.defined() && b1.defined()) {
            std::vector<Expr> args = {a0, a1, b0, b1};
            result.swap(args);
            return true;
        }
    }
    return false;
}

void CodeGen_X86::visit(const Add *op) {
    vector<Expr> matches;
    if (should_use_pmaddwd(op->a, op->b, matches)) {
        Expr ac = Shuffle::make_interleave({matches[0], matches[2]});
        Expr bd = Shuffle::make_interleave({matches[1], matches[3]});
        value = call_overloaded_intrin(op->type, "pmaddwd", {ac, bd});
        if (value) {
            return;
        }
    }
    CodeGen_Posix::visit(op);
}

void CodeGen_X86::visit(const Sub *op) {
    vector<Expr> matches;
    if (should_use_pmaddwd(op->a, op->b, matches)) {
        // Negate one of the factors in the second expression
        if (is_const(matches[2])) {
            matches[2] = -matches[2];
        } else {
            matches[3] = -matches[3];
        }
        Expr ac = Shuffle::make_interleave({matches[0], matches[2]});
        Expr bd = Shuffle::make_interleave({matches[1], matches[3]});
        value = call_overloaded_intrin(op->type, "pmaddwd", {ac, bd});
        if (value) {
            return;
        }
    }
    CodeGen_Posix::visit(op);
}

void CodeGen_X86::visit(const GT *op) {
    Type t = op->a.type();

    if (t.is_vector() &&
        upgrade_type_for_arithmetic(t) == t) {
        // Non-native vector widths get legalized poorly by llvm. We
        // split it up ourselves.

        int slice_size = vector_lanes_for_slice(t);

        Value *a = codegen(op->a), *b = codegen(op->b);
        vector<Value *> result;
        for (int i = 0; i < op->type.lanes(); i += slice_size) {
            Value *sa = slice_vector(a, i, slice_size);
            Value *sb = slice_vector(b, i, slice_size);
            Value *slice_value;
            if (t.is_float()) {
                slice_value = builder->CreateFCmpOGT(sa, sb);
            } else if (t.is_int()) {
                slice_value = builder->CreateICmpSGT(sa, sb);
            } else {
                slice_value = builder->CreateICmpUGT(sa, sb);
            }
            result.push_back(slice_value);
        }

        value = concat_vectors(result);
        value = slice_vector(value, 0, t.lanes());
    } else {
        CodeGen_Posix::visit(op);
    }
}

void CodeGen_X86::visit(const EQ *op) {
    Type t = op->a.type();

    if (t.is_vector() &&
        upgrade_type_for_arithmetic(t) == t) {
        // Non-native vector widths get legalized poorly by llvm. We
        // split it up ourselves.

        int slice_size = vector_lanes_for_slice(t);

        Value *a = codegen(op->a), *b = codegen(op->b);
        vector<Value *> result;
        for (int i = 0; i < op->type.lanes(); i += slice_size) {
            Value *sa = slice_vector(a, i, slice_size);
            Value *sb = slice_vector(b, i, slice_size);
            Value *slice_value;
            if (t.is_float()) {
                slice_value = builder->CreateFCmpOEQ(sa, sb);
            } else {
                slice_value = builder->CreateICmpEQ(sa, sb);
            }
            result.push_back(slice_value);
        }

        value = concat_vectors(result);
        value = slice_vector(value, 0, t.lanes());
    } else {
        CodeGen_Posix::visit(op);
    }
}

void CodeGen_X86::visit(const LT *op) {
    codegen(op->b > op->a);
}

void CodeGen_X86::visit(const LE *op) {
    codegen(!(op->a > op->b));
}

void CodeGen_X86::visit(const GE *op) {
    codegen(!(op->b > op->a));
}

void CodeGen_X86::visit(const NE *op) {
    codegen(!(op->a == op->b));
}

void CodeGen_X86::visit(const Select *op) {
    if (op->condition.type().is_vector()) {
        // LLVM handles selects on vector conditions much better at native width
        Value *cond = codegen(op->condition);
        Value *true_val = codegen(op->true_value);
        Value *false_val = codegen(op->false_value);
        Type t = op->true_value.type();
        int slice_size = vector_lanes_for_slice(t);

        vector<Value *> result;
        for (int i = 0; i < t.lanes(); i += slice_size) {
            Value *st = slice_vector(true_val, i, slice_size);
            Value *sf = slice_vector(false_val, i, slice_size);
            Value *sc = slice_vector(cond, i, slice_size);
            Value *slice_value = builder->CreateSelect(sc, st, sf);
            result.push_back(slice_value);
        }

        value = concat_vectors(result);
        value = slice_vector(value, 0, t.lanes());
    } else {
        CodeGen_Posix::visit(op);
    }
}

void CodeGen_X86::visit(const Cast *op) {

    if (!op->type.is_vector()) {
        // We only have peephole optimizations for vectors in here.
        CodeGen_Posix::visit(op);
        return;
    }

    struct Pattern {
        string intrin;
        Expr pattern;
    };

    // clang-format off
    static Pattern patterns[] = {
        {"pmulh", i16(widening_mul(wild_i16x_, wild_i16x_) >> u32(16))},
        {"pmulh", u16(widening_mul(wild_u16x_, wild_u16x_) >> u32(16))},
        {"pmulhr", i16(rounding_shift_right(widening_mul(wild_i16x_, wild_i16x_), u32(15)))},

        {"saturating_narrow", i16_sat(wild_i32x_)},
        {"saturating_narrow", u16_sat(wild_i32x_)},
        {"saturating_narrow", i8_sat(wild_i16x_)},
        {"saturating_narrow", u8_sat(wild_i16x_)},

        {"f32_to_bf16", bf16(wild_f32x_)},
    };
    // clang-format on

    vector<Expr> matches;
    for (size_t i = 0; i < sizeof(patterns) / sizeof(patterns[0]); i++) {
        const Pattern &pattern = patterns[i];
        if (expr_match(pattern.pattern, op, matches)) {
            value = call_overloaded_intrin(op->type, pattern.intrin, matches);
            if (value) {
                return;
            }
        }
    }

    if (const Call *mul = Call::as_intrinsic(op->value, {Call::widening_mul})) {
        if (op->value.type().bits() < op->type.bits() && op->type.bits() <= 32) {
            // LLVM/x86 really doesn't like 8 -> 16 bit multiplication. If we're
            // widening to 32-bits after a widening multiply, LLVM prefers to see a
            // widening multiply directly to 32-bits. This may result in extra
            // casts, so simplify to remove them.
            value = codegen(simplify(Mul::make(Cast::make(op->type, mul->args[0]), Cast::make(op->type, mul->args[1]))));
            return;
        }
    }

    // Workaround for https://llvm.org/bugs/show_bug.cgi?id=24512
    // LLVM uses a numerically unstable method for vector
    // uint32->float conversion before AVX.
    if (op->value.type().element_of() == UInt(32) &&
        op->type.is_float() &&
        op->type.is_vector() &&
        !target.has_feature(Target::AVX)) {
        Type signed_type = Int(32, op->type.lanes());

        // Convert the top 31 bits to float using the signed version
        Expr top_bits = cast(signed_type, op->value >> 1);
        top_bits = cast(op->type, top_bits);

        // Convert the bottom bit
        Expr bottom_bit = cast(signed_type, op->value % 2);
        bottom_bit = cast(op->type, bottom_bit);

        // Recombine as floats
        codegen(top_bits + top_bits + bottom_bit);
        return;
    }

    CodeGen_Posix::visit(op);
}

void CodeGen_X86::visit(const Call *op) {
#if LLVM_VERSION < 110
    if (op->is_intrinsic(Call::widening_mul) && (op->type.is_int() || op->type.is_uint())) {
        // Widening integer multiply of non-power-of-two vector sizes is
        // broken in older llvms for older x86:
        // https://bugs.llvm.org/show_bug.cgi?id=44976
        const int lanes = op->type.lanes();
        if (!target.has_feature(Target::SSE41) &&
            (lanes & (lanes - 1)) &&
            (op->type.bits() >= 32) &&
            !op->type.is_float()) {
            // Any fancy shuffles to pad or slice into smaller vectors
            // just gets undone by LLVM and retriggers the bug. Just
            // scalarize.
            vector<Expr> result;
            for (int i = 0; i < lanes; i++) {
                result.emplace_back(Shuffle::make_extract_element(Cast::make(op->type, op->args[0]), i) *
                                    Shuffle::make_extract_element(Cast::make(op->type, op->args[1]), i));
            }
            codegen(Shuffle::make_concat(result));
            return;
        }
    }
#endif
    if (op->is_intrinsic(Call::mulhi_shr)) {
        internal_assert(op->args.size() == 3);

        Expr p_wide = widening_mul(op->args[0], op->args[1]);
        const UIntImm *shift = op->args[2].as<UIntImm>();
        internal_assert(shift != nullptr) << "Third argument to mulhi_shr intrinsic must be an unsigned integer immediate.\n";
        value = codegen(cast(op->type, p_wide >> op->type.bits()) >> shift->value);
        return;
    }

    CodeGen_Posix::visit(op);
}

void CodeGen_X86::codegen_vector_reduce(const VectorReduce *op, const Expr &init) {
    if (op->op != VectorReduce::Add && op->op != VectorReduce::SaturatingAdd) {
        CodeGen_Posix::codegen_vector_reduce(op, init);
        return;
    }
    const int factor = op->value.type().lanes() / op->type.lanes();

    struct Pattern {
        VectorReduce::Operator reduce_op;
        int factor;
        Expr pattern;
        const char *intrin;
        Type narrow_type;
        uint32_t flags = 0;
        enum {
            CombineInit = 1 << 0,
            SwapOperands = 1 << 1,
        };
    };
    // clang-format off
    static const Pattern patterns[] = {
        {VectorReduce::Add, 2, wild_f32x_ * wild_f32x_, "dot_product", BFloat(16), Pattern::CombineInit},
        {VectorReduce::Add, 2, i32(widening_mul(wild_i16x_, wild_i16x_)), "dot_product", {}, Pattern::CombineInit},
        {VectorReduce::Add, 4, i32(widening_mul(wild_u8x_, wild_i8x_)), "dot_product", {}, Pattern::CombineInit},
        {VectorReduce::Add, 4, i32(widening_mul(wild_i8x_, wild_u8x_)), "dot_product", {}, Pattern::CombineInit | Pattern::SwapOperands},
        {VectorReduce::SaturatingAdd, 2, i32(widening_mul(wild_i16x_, wild_i16x_)), "saturating_dot_product", {}, Pattern::CombineInit},
        {VectorReduce::SaturatingAdd, 4, i32(widening_mul(wild_u8x_, wild_i8x_)), "saturating_dot_product", {}, Pattern::CombineInit},
        {VectorReduce::SaturatingAdd, 4, i32(widening_mul(wild_i8x_, wild_u8x_)), "saturating_dot_product", {}, Pattern::CombineInit | Pattern::SwapOperands},
        {VectorReduce::Add, 2, i32(widening_mul(wild_i16x_, wild_i16x_)), "pmaddwd", Int(16)},
        {VectorReduce::Add, 2, i32(widening_mul(wild_i8x_, wild_i8x_)), "pmaddwd", Int(16)},
        {VectorReduce::Add, 2, i32(widening_mul(wild_i8x_, wild_u8x_)), "pmaddwd", Int(16)},
        {VectorReduce::Add, 2, i32(widening_mul(wild_u8x_, wild_i8x_)), "pmaddwd", Int(16)},
        {VectorReduce::Add, 2, i32(widening_mul(wild_u8x_, wild_u8x_)), "pmaddwd", Int(16)},
        // One could do a horizontal widening addition with
        // pmaddwd against a vector of ones. Currently disabled
        // because I haven't found case where it's clearly better.
    };
    // clang-format on

    std::vector<Expr> matches;
    for (const Pattern &p : patterns) {
        if (op->op != p.reduce_op || p.factor != factor) {
            continue;
        }
        if (expr_match(p.pattern, op->value, matches)) {
            Expr a = matches[0];
            Expr b = matches[1];
            if (p.flags & Pattern::SwapOperands) {
                std::swap(a, b);
            }
            if (p.narrow_type.bits() > 0) {
                a = lossless_cast(p.narrow_type.with_lanes(a.type().lanes()), a);
                b = lossless_cast(p.narrow_type.with_lanes(b.type().lanes()), b);
            }
            if (!a.defined() || !b.defined()) { continue; }

            if (p.flags & Pattern::CombineInit) {
                value = call_overloaded_intrin(op->type, p.intrin, {init, a, b});
                if (value) { return; }
            } else {
                value = call_overloaded_intrin(op->type, p.intrin, {a, b});
                if (value) {
                    if (init.defined()) {
                        Value *x = value;
                        Value *y = codegen(init);
                        value = builder->CreateAdd(x, y);
                    }
                    return;
                }
            }
        }
    }

    CodeGen_Posix::codegen_vector_reduce(op, init);
}

void CodeGen_X86::visit(const Allocate *op) {
    ScopedBinding<MemoryType> bind(mem_type, op->name, op->memory_type);
    CodeGen_Posix::visit(op);
}

void CodeGen_X86::visit(const Load *op) {
    if (mem_type.contains(op->name) && mem_type.get(op->name) == MemoryType::AMXTile) {
        const Ramp *ramp = op->index.as<Ramp>();
        internal_assert(ramp) << "Expected AMXTile to have index ramp\n";
        Value *ptr = codegen_buffer_pointer(op->name, op->type, ramp->base);
        LoadInst *load = builder->CreateAlignedLoad(ptr->getType()->getPointerElementType(), ptr, llvm::Align(op->type.bytes()));
        add_tbaa_metadata(load, op->name, op->index);
        value = load;
        return;
    }
    CodeGen_Posix::visit(op);
}

void CodeGen_X86::visit(const Store *op) {
    if (mem_type.contains(op->name) && mem_type.get(op->name) == MemoryType::AMXTile) {
        Value *val = codegen(op->value);
        Halide::Type value_type = op->value.type();
        const Ramp *ramp = op->index.as<Ramp>();
        internal_assert(ramp) << "Expected AMXTile to have index ramp\n";
        Value *ptr = codegen_buffer_pointer(op->name, value_type, ramp->base);
        StoreInst *store = builder->CreateAlignedStore(val, ptr, llvm::Align(value_type.bytes()));
        add_tbaa_metadata(store, op->name, op->index);
        return;
    }
    CodeGen_Posix::visit(op);
}

string CodeGen_X86::mcpu() const {
    if (target.has_feature(Target::AVX512_SapphireRapids)) {
#if LLVM_VERSION >= 120
        return "sapphirerapids";
#else
        user_error << "AVX512 SapphireRapids requires LLVM 12 or later.";
        return "";
#endif
    } else if (target.has_feature(Target::AVX512_Cannonlake)) {
        return "cannonlake";
    } else if (target.has_feature(Target::AVX512_Skylake)) {
        return "skylake-avx512";
    } else if (target.has_feature(Target::AVX512_KNL)) {
        return "knl";
    } else if (target.has_feature(Target::AVX2)) {
        return "haswell";
    } else if (target.has_feature(Target::AVX)) {
        return "corei7-avx";
    } else if (target.has_feature(Target::SSE41)) {
        // We want SSE4.1 but not SSE4.2, hence "penryn" rather than "corei7"
        return "penryn";
    } else {
        // Default should not include SSSE3, hence "k8" rather than "core2"
        return "k8";
    }
}

string CodeGen_X86::mattrs() const {
    string features;
    string separator;
    if (target.has_feature(Target::FMA)) {
        features += "+fma";
        separator = ",";
    }
    if (target.has_feature(Target::FMA4)) {
        features += separator + "+fma4";
        separator = ",";
    }
    if (target.has_feature(Target::F16C)) {
        features += separator + "+f16c";
        separator = ",";
    }
    if (target.has_feature(Target::AVX512) ||
        target.has_feature(Target::AVX512_KNL) ||
        target.has_feature(Target::AVX512_Skylake) ||
        target.has_feature(Target::AVX512_Cannonlake)) {
        features += separator + "+avx512f,+avx512cd";
        separator = ",";
        if (target.has_feature(Target::AVX512_KNL)) {
            features += ",+avx512pf,+avx512er";
        }
        if (target.has_feature(Target::AVX512_Skylake) ||
            target.has_feature(Target::AVX512_Cannonlake)) {
            features += ",+avx512vl,+avx512bw,+avx512dq";
        }
        if (target.has_feature(Target::AVX512_Cannonlake)) {
            features += ",+avx512ifma,+avx512vbmi";
        }
        if (target.has_feature(Target::AVX512_SapphireRapids)) {
#if LLVM_VERSION >= 120
            features += ",+avx512bf16,+avx512vnni";
#else
            user_error << "AVX512 SapphireRapids requires LLVM 12 or later.";
#endif
        }
    }
    return features;
}

bool CodeGen_X86::use_soft_float_abi() const {
    return false;
}

int CodeGen_X86::native_vector_bits() const {
    if (target.has_feature(Target::AVX512) ||
        target.has_feature(Target::AVX512_Skylake) ||
        target.has_feature(Target::AVX512_KNL) ||
        target.has_feature(Target::AVX512_Cannonlake)) {
        return 512;
    } else if (target.has_feature(Target::AVX) ||
               target.has_feature(Target::AVX2)) {
        return 256;
    } else {
        return 128;
    }
}

int CodeGen_X86::vector_lanes_for_slice(const Type &t) const {
    // We don't want to pad all the way out to natural_vector_size,
    // because llvm generates crappy code. Better to use a smaller
    // type if we can.
    int vec_bits = t.lanes() * t.bits();
    int natural_vec_bits = target.natural_vector_size(t) * t.bits();
    // clang-format off
    int slice_bits = ((vec_bits > 256 && natural_vec_bits > 256) ? 512 :
                      (vec_bits > 128 && natural_vec_bits > 128) ? 256 :
                                                                   128);
    // clang-format on
    return slice_bits / t.bits();
}

llvm::Type *CodeGen_X86::llvm_type_of(const Type &t) const {
    if (t.is_float() && t.bits() < 32) {
        // LLVM as of August 2019 has all sorts of issues in the x86
        // backend for half types. It injects expensive calls to
        // convert between float and half for seemingly no reason
        // (e.g. to do a select), and bitcasting to int16 doesn't
        // help, because it simplifies away the bitcast for you.
        // See: https://bugs.llvm.org/show_bug.cgi?id=43065
        // and: https://github.com/halide/Halide/issues/4166
        return llvm_type_of(t.with_code(halide_type_uint));
    } else {
        return CodeGen_Posix::llvm_type_of(t);
    }
}

}  // namespace

std::unique_ptr<CodeGen_Posix> new_CodeGen_X86(const Target &target) {
    return std::make_unique<CodeGen_X86>(target);
}

#else  // WITH_X86

std::unique_ptr<CodeGen_Posix> new_CodeGen_X86(const Target &target) {
    user_error << "x86 not enabled for this build of Halide.\n";
    return nullptr;
}

#endif  // WITH_X86

}  // namespace Internal
}  // namespace Halide<|MERGE_RESOLUTION|>--- conflicted
+++ resolved
@@ -195,24 +195,21 @@
 
     {"dpwssdx16", Int(32, 16), "dot_product", {Int(32, 16), Int(16, 32), Int(16, 32)}, Target::AVX512_SapphireRapids},
     {"dpwssdx8", Int(32, 8), "dot_product", {Int(32, 8), Int(16, 16), Int(16, 16)}, Target::AVX512_SapphireRapids},
-    {"dpwssdx4", Int(32, 4), "dot_product", {Int(32, 4), Int(16, 8), Int(16, 8)}, Target::AVX512_SapphireRapids},
-
-<<<<<<< HEAD
+    {"dpwssdx4", Int(32, 4), "dot_product", {Int(32, 4), Int(16, 8), Int(16, 8)}, Target::AVX512_SapphireRapids},    
+
+    {"dpbusdsx16", Int(32, 16), "saturating_dot_product", {Int(32, 16), UInt(8, 64), Int(8, 64)}, Target::AVX512_SapphireRapids},
+    {"dpbusdsx8", Int(32, 8), "saturating_dot_product", {Int(32, 8), UInt(8, 32), Int(8, 32)}, Target::AVX512_SapphireRapids},
+    {"dpbusdsx4", Int(32, 4), "saturating_dot_product", {Int(32, 4), UInt(8, 16), Int(8, 16)}, Target::AVX512_SapphireRapids},
+
+    {"dpwssdsx16", Int(32, 16), "saturating_dot_product", {Int(32, 16), Int(16, 32), Int(16, 32)}, Target::AVX512_SapphireRapids},
+    {"dpwssdsx8", Int(32, 8), "saturating_dot_product", {Int(32, 8), Int(16, 16), Int(16, 16)}, Target::AVX512_SapphireRapids},
+    {"dpwssdsx4", Int(32, 4), "saturating_dot_product", {Int(32, 4), Int(16, 8), Int(16, 8)}, Target::AVX512_SapphireRapids},
+
     {"tileloadd64_i8", Int(8, 1024), "tile_load", {Int(16), Int(16), Handle(), Int(64), Int(64)}, Target::AVX512_SapphireRapids, x86Intrinsic::AccessesMemory},
     {"tdpbssd", Int(32, 256), "tile_matmul", {Int(16), Int(16), Int(16), Int(32, 256), Int(8, 1024), Int(8, 1024)},  Target::AVX512_SapphireRapids},
     {"tilezero_i32", Int(32, 256), "tile_zero", {Int(16), Int(16)},  Target::AVX512_SapphireRapids},
     // CodeGen_LLVM cannot cope with returning Type() ie void*, and return type needs to be vector to trigger call_overloaded_intrin
     {"tilestored64", Bool(2), "tile_store", {Int(16), Int(16), Handle(), Int(64), Int(64), Int(32, 256)}, Target::AVX512_SapphireRapids, x86Intrinsic::AccessesMemory},
-
-=======
-    {"dpbusdsx16", Int(32, 16), "saturating_dot_product", {Int(32, 16), UInt(8, 64), Int(8, 64)}, Target::AVX512_SapphireRapids},
-    {"dpbusdsx8", Int(32, 8), "saturating_dot_product", {Int(32, 8), UInt(8, 32), Int(8, 32)}, Target::AVX512_SapphireRapids},
-    {"dpbusdsx4", Int(32, 4), "saturating_dot_product", {Int(32, 4), UInt(8, 16), Int(8, 16)}, Target::AVX512_SapphireRapids},
-
-    {"dpwssdsx16", Int(32, 16), "saturating_dot_product", {Int(32, 16), Int(16, 32), Int(16, 32)}, Target::AVX512_SapphireRapids},
-    {"dpwssdsx8", Int(32, 8), "saturating_dot_product", {Int(32, 8), Int(16, 16), Int(16, 16)}, Target::AVX512_SapphireRapids},
-    {"dpwssdsx4", Int(32, 4), "saturating_dot_product", {Int(32, 4), Int(16, 8), Int(16, 8)}, Target::AVX512_SapphireRapids},
->>>>>>> 896b2602
 };
 // clang-format on
 
