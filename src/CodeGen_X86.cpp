--- conflicted
+++ resolved
@@ -538,13 +538,8 @@
     };
 
     // clang-format off
-<<<<<<< HEAD
     static Pattern patterns[] = {
         // This isn't rounding_mul_shift_right(i16, i16, 15) because it doesn't
-=======
-    static const Pattern patterns[] = {
-        // This isn't rounding_multiply_quantzied(i16, i16, 15) because it doesn't
->>>>>>> 7cf2951b
         // saturate the result.
         {"pmulhrs", i16(rounding_shift_right(widening_mul(wild_i16x_, wild_i16x_), 15))},
 
