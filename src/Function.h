--- conflicted
+++ resolved
@@ -235,11 +235,7 @@
     EXPORT void define_extern(const std::string &function_name,
                               const std::vector<ExternFuncArgument> &args,
                               const std::vector<Type> &types,
-<<<<<<< HEAD
-                              const std::vector<Var> &dimensions,
-=======
                               const std::vector<std::string> &dims,
->>>>>>> 7853c0b4
                               NameMangling mangling,
                               DeviceAPI device_api,
                               bool uses_old_buffer_t);
