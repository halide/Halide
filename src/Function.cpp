--- conflicted
+++ resolved
@@ -678,11 +678,7 @@
 void Function::define_extern(const std::string &function_name,
                              const std::vector<ExternFuncArgument> &extern_args,
                              const std::vector<Type> &types,
-<<<<<<< HEAD
-                             const std::vector<Var> &dimensions,
-=======
                              const std::vector<string> &args,
->>>>>>> 7853c0b4
                              NameMangling mangling,
                              DeviceAPI device_api,
                              bool use_old_buffer_t) {
@@ -695,25 +691,7 @@
         << "In extern definition for Func \"" << name() << "\":\n"
         << "Func already has an extern definition.\n";
 
-<<<<<<< HEAD
-    // Make sure all the vars in the dimensions have unique non-empty names
-    for (size_t i = 0; i < dimensions.size(); i++) {
-        user_assert(!dimensions[i].name().empty())
-            << "In extern definition \"" << function_name << "\" of Func \"" << name() << "\":\n"
-            << "Dimension " << i << " has an empty name.\n";
-        for (size_t j = 0; j < i; j++) {
-            user_assert(dimensions[i].name() != dimensions[j].name())
-                << "In extern definition \"" << function_name << "\" of Func \"" << name() << "\":\n"
-                << "Dimensions " << i << " and " << j
-                << " both have the name \"" + dimensions[i].name() + "\"\n";
-        }
-    }
-
-    int dimensionality = dimensions.size();
-
-=======
     contents->args = args;
->>>>>>> 7853c0b4
     contents->extern_function_name = function_name;
     contents->extern_arguments = extern_args;
     contents->output_types = types;
@@ -730,15 +708,6 @@
         contents->output_buffers.push_back(output);
     }
 
-<<<<<<< HEAD
-    // Make some synthetic var names for scheduling purposes (e.g. reorder_storage).
-    auto &pure_def_args = contents->init_def.args();
-    for (int i = 0; i < dimensionality; i++) {
-        pure_def_args.push_back(dimensions[i]);
-    }
-
-=======
->>>>>>> 7853c0b4
     // Reset the storage dims to match the pure args
     contents->func_schedule.storage_dims().clear();
     for (size_t i = 0; i < args.size(); i++) {
