#include "Simplify_Internal.h"

namespace Halide {
namespace Internal {

Expr Simplify::visit(const Div *op, ExprInfo *info) {
    ExprInfo a_info, b_info;
    Expr a = mutate(op->a, &a_info);
    Expr b = mutate(op->b, &b_info);

    if (info) {
<<<<<<< HEAD
        info->bounds = a_info.bounds / b_info.bounds;
        info->alignment = a_info.alignment / b_info.alignment;
        info->trim_bounds_using_alignment();
        info->cast_to(op->type);

        // Bounded numerator divided by constantish
        // denominator can sometimes collapse things to a
        // constant at this point
        if (info->bounds.is_single_point()) {
            if (op->type.can_represent(info->bounds.min)) {
                return make_const(op->type, info->bounds.min);
            } else {
                // Even though this is 'no-overflow-int', if the result
                // we calculate can't fit into the destination type,
                // we're better off returning an overflow condition than
                // a known-wrong value. (Note that no_overflow_int() should
                // only be true for signed integers.)
                internal_assert(no_overflow_int(op->type));
                clear_expr_info(info);
                return make_signed_integer_overflow(op->type);
=======
        if (op->type.is_int_or_uint()) {
            // ConstantInterval division is integer division, so we can't use
            // this code path for floats.
            info->bounds = a_info.bounds / b_info.bounds;
            info->alignment = a_info.alignment / b_info.alignment;
            info->trim_bounds_using_alignment();
            info->cast_to(op->type);

            // Bounded numerator divided by constantish bounded denominator can
            // sometimes collapse things to a constant at this point. This
            // mostly happens when the denominator is a constant and the
            // numerator span is small (e.g. [23, 29]/10 = 2), but there are
            // also cases with a bounded denominator (e.g. [5, 7]/[4, 5] = 1).
            if (info->bounds.is_single_point()) {
                if (op->type.can_represent(info->bounds.min)) {
                    return make_const(op->type, info->bounds.min);
                } else {
                    // Even though this is 'no-overflow-int', if the result
                    // we calculate can't fit into the destination type,
                    // we're better off returning an overflow condition than
                    // a known-wrong value. (Note that no_overflow_int() should
                    // only be true for signed integers.)
                    internal_assert(no_overflow_int(op->type));
                    clear_expr_info(info);
                    return make_signed_integer_overflow(op->type);
                }
>>>>>>> 7cf2951b
            }
        } else {
            // TODO: Tracking constant integer bounds of floating point values
            // isn't so useful right now, but if we want integer bounds for
            // floating point division later, here's the place to put it.
            clear_expr_info(info);
        }
    }

    bool denominator_non_zero =
        (no_overflow_int(op->type) &&
         (!b_info.bounds.contains(0) ||
          b_info.alignment.remainder != 0));

    if (may_simplify(op->type)) {

        int lanes = op->type.lanes();

        auto rewrite = IRMatcher::rewriter(IRMatcher::div(a, b), op->type);

        if (rewrite(IRMatcher::Overflow() / x, a) ||
            rewrite(x / IRMatcher::Overflow(), b) ||
            rewrite(x / 1, x) ||
            (!op->type.is_float() && rewrite(x / 0, 0)) ||
            (!op->type.is_float() && denominator_non_zero && rewrite(x / x, 1)) ||
            rewrite(0 / x, 0) ||
            false) {
            return rewrite.result;
        }

        int a_mod = a_info.alignment.modulus;
        int a_rem = a_info.alignment.remainder;

        // clang-format off
        if (EVAL_IN_LAMBDA
            (rewrite(c0 / c1, fold(c0 / c1)) ||
             rewrite(broadcast(x, c0) / broadcast(y, c0), broadcast(x / y, c0)) ||
             rewrite(select(x, c0, c1) / c2, select(x, fold(c0/c2), fold(c1/c2))) ||
             (!op->type.is_float() &&
              rewrite(x / x, select(x == 0, 0, 1))) ||
             (no_overflow(op->type) &&
              (// Fold repeated division
               rewrite((x / c0) / c2, x / fold(c0 * c2),                          c0 > 0 && c2 > 0 && !overflows(c0 * c2)) ||
               rewrite((x / c0 + c1) / c2, (x + fold(c1 * c0)) / fold(c0 * c2),   c0 > 0 && c2 > 0 && !overflows(c0 * c2) && !overflows(c0 * c1)) ||
               rewrite((x * c0) / c1, x / fold(c1 / c0),                          c1 % c0 == 0 && c0 > 0 && c1 / c0 != 0) ||
               // Pull out terms that are a multiple of the denominator
               rewrite((x * c0) / c1, x * fold(c0 / c1),                          c0 % c1 == 0 && c1 > 0) ||
               rewrite(min((x * c0), c1) / c2, min(x * fold(c0 / c2), fold(c1 / c2)), c0 % c2 == 0 && c2 > 0) ||
               rewrite(max((x * c0), c1) / c2, max(x * fold(c0 / c2), fold(c1 / c2)), c0 % c2 == 0 && c2 > 0) ||

               rewrite((x * c0 + y) / c1, y / c1 + x * fold(c0 / c1),             c0 % c1 == 0 && c1 > 0) ||
               rewrite((x * c0 - y) / c0, x + (0 - y) / c0) ||
               rewrite((x * c1 - y) / c0, (0 - y) / c0 - x,                       c0 + c1 == 0) ||
               rewrite((y + x * c0) / c1, y / c1 + x * fold(c0 / c1),             c0 % c1 == 0 && c1 > 0) ||
               rewrite((y - x * c0) / c1, y / c1 - x * fold(c0 / c1),             c0 % c1 == 0 && c1 > 0) ||

               rewrite(((x * c0 + y) + z) / c1, (y + z) / c1 + x * fold(c0 / c1), c0 % c1 == 0 && c1 > 0) ||
               rewrite(((x * c0 - y) + z) / c1, (z - y) / c1 + x * fold(c0 / c1), c0 % c1 == 0 && c1 > 0) ||
               rewrite(((x * c0 + y) - z) / c1, (y - z) / c1 + x * fold(c0 / c1), c0 % c1 == 0 && c1 > 0) ||
               rewrite(((x * c0 - y) - z) / c0, x + (0 - y - z) / c0) ||
               rewrite(((x * c1 - y) - z) / c0, (0 - y - z) / c0 - x,             c0 + c1 == 0) ||

               rewrite(((y + x * c0) + z) / c1, (y + z) / c1 + x * fold(c0 / c1), c0 % c1 == 0 && c1 > 0) ||
               rewrite(((y + x * c0) - z) / c1, (y - z) / c1 + x * fold(c0 / c1), c0 % c1 == 0 && c1 > 0) ||
               rewrite(((y - x * c0) - z) / c1, (y - z) / c1 - x * fold(c0 / c1), c0 % c1 == 0 && c1 > 0) ||
               rewrite(((y - x * c0) + z) / c1, (y + z) / c1 - x * fold(c0 / c1), c0 % c1 == 0 && c1 > 0) ||

               rewrite((z + (x * c0 + y)) / c1, (z + y) / c1 + x * fold(c0 / c1), c0 % c1 == 0 && c1 > 0) ||
               rewrite((z + (x * c0 - y)) / c1, (z - y) / c1 + x * fold(c0 / c1), c0 % c1 == 0 && c1 > 0) ||
               rewrite((z - (x * c0 - y)) / c1, (z + y) / c1 - x * fold(c0 / c1), c0 % c1 == 0 && c1 > 0) ||
               rewrite((z - (x * c0 + y)) / c1, (z - y) / c1 + x * fold(-c0 / c1), c0 % c1 == 0 && c1 > 0) ||

               rewrite((z + (y + x * c0)) / c1, (z + y) / c1 + x * fold(c0 / c1), c0 % c1 == 0 && c1 > 0) ||
               rewrite((z - (y + x * c0)) / c1, (z - y) / c1 + x * fold(-c0 / c1), c0 % c1 == 0 && c1 > 0) ||
               rewrite((z + (y - x * c0)) / c1, (z + y) / c1 - x * fold(c0 / c1), c0 % c1 == 0 && c1 > 0) ||
               rewrite((z - (y - x * c0)) / c1, (z - y) / c1 + x * fold(c0 / c1), c0 % c1 == 0 && c1 > 0) ||

               // For the next depth, stick to addition
               rewrite((((x * c0 + y) + z) + w) / c1, (y + z + w) / c1 + x * fold(c0 / c1), c0 % c1 == 0 && c1 > 0) ||
               rewrite((((y + x * c0) + z) + w) / c1, (y + z + w) / c1 + x * fold(c0 / c1), c0 % c1 == 0 && c1 > 0) ||
               rewrite(((z + (x * c0 + y)) + w) / c1, (y + z + w) / c1 + x * fold(c0 / c1), c0 % c1 == 0 && c1 > 0) ||
               rewrite(((z + (y + x * c0)) + w) / c1, (y + z + w) / c1 + x * fold(c0 / c1), c0 % c1 == 0 && c1 > 0) ||
               rewrite((w + ((x * c0 + y) + z)) / c1, (y + z + w) / c1 + x * fold(c0 / c1), c0 % c1 == 0 && c1 > 0) ||
               rewrite((w + ((y + x * c0) + z)) / c1, (y + z + w) / c1 + x * fold(c0 / c1), c0 % c1 == 0 && c1 > 0) ||
               rewrite((w + (z + (x * c0 + y))) / c1, (y + z + w) / c1 + x * fold(c0 / c1), c0 % c1 == 0 && c1 > 0) ||
               rewrite((w + (z + (y + x * c0))) / c1, (y + z + w) / c1 + x * fold(c0 / c1), c0 % c1 == 0 && c1 > 0) ||

               /** In (x + c0) / c1, when can we pull the constant
                   addition out of the numerator? An obvious answer is
                   the constant is a multiple of the denominator, but
                   there are other cases too. The condition for the
                   rewrite to be correct is:

                 (x + c0) / c1 == x / c1 + c2

                 Say we know (x + c0) = a_mod * y + a_rem

                 (a_mod * y + a_rem) / c1 == (a_mod * y + a_rem - c0) / c1 + c2

                 If a_mod % c1 == 0, we can subtract the term in y
                 from both sides and get:

                 a_rem / c1 == (a_rem - c0) / c1 + c2

                 c2 == a_rem / c1 - (a_rem - c0) / c1

                 This is a sufficient and necessary condition for the case when x_mod % c1 == 0.
               */
               (no_overflow_int(op->type) &&
                (rewrite((x + c0) / c1, x / c1 + fold(a_rem / c1 - (a_rem - c0) / c1), a_mod % c1 == 0) ||

                 /**
                    Now do the same thing for subtraction from a constant.

                    (c0 - x) / c1 == c2 - x / c1

                    where c0 - x == a_mod * y + a_rem

                    So x = c0 - a_mod * y - a_rem

                    (a_mod * y + a_rem) / c1 == c2 - (c0 - a_mod * y - a_rem) / c1

                    If a_mod % c1 == 0, we can pull that term out and cancel it:

                    a_rem / c1 == c2 - (c0 - a_rem) / c1

                    c2 == a_rem / c1 + (c0 - a_rem) / c1

                 */
                 rewrite((c0 - x)/c1, fold(a_rem / c1 + (c0 - a_rem) / c1) - x / c1, a_mod % c1 == 0) ||

                 // We can also pull it out when the constant is a
                 // multiple of the denominator.
                 rewrite((x + c0) / c1, x / c1 + fold(c0 / c1), c0 % c1 == 0) ||
                 rewrite((c0 - x) / c1, fold(c0 / c1) - x / c1, (c0 + 1) % c1 == 0))) ||

               (denominator_non_zero &&
                (rewrite((x + y)/x, y/x + 1) ||
                 rewrite((y + x)/x, y/x + 1) ||
                 rewrite((x - y)/x, (-y)/x + 1) ||
                 rewrite((y - x)/x, y/x - 1) ||
                 rewrite(((x + y) + z)/x, (y + z)/x + 1) ||
                 rewrite(((y + x) + z)/x, (y + z)/x + 1) ||
                 rewrite((z + (x + y))/x, (z + y)/x + 1) ||
                 rewrite((z + (y + x))/x, (z + y)/x + 1) ||
                 rewrite((x*y)/x, y) ||
                 rewrite((y*x)/x, y) ||
                 rewrite((x*y + z)/x, y + z/x) ||
                 rewrite((y*x + z)/x, y + z/x) ||
                 rewrite((z + x*y)/x, z/x + y) ||
                 rewrite((z + y*x)/x, z/x + y) ||
                 rewrite((x*y - z)/x, y + (-z)/x) ||
                 rewrite((y*x - z)/x, y + (-z)/x) ||
                 rewrite((z - x*y)/x, z/x - y) ||
                 rewrite((z - y*x)/x, z/x - y) ||
                 false)) ||

               (op->type.is_float() && rewrite(x/c0, x * fold(1/c0))))) ||
             (no_overflow_int(op->type) &&
              (
               rewrite(ramp(x, c0, lanes) / broadcast(c1, lanes), ramp(x / c1, fold(c0 / c1), lanes), (c0 % c1 == 0)) ||
               rewrite(ramp(x, c0, lanes) / broadcast(c1, lanes), broadcast(x / c1, lanes),
                       // First and last lanes are the same when...
                       can_prove((x % c1 + c0 * (lanes - 1)) / c1 == 0, this))
                       )) ||
             (no_overflow_scalar_int(op->type) &&
              (rewrite(x / -1, -x) ||
               (denominator_non_zero && rewrite(c0 / y, select(y < 0, fold(-c0), c0), c0 == -1)) ||
               rewrite((x * c0 + c1) / c2,
                       (x + fold(c1 / c0)) / fold(c2 / c0),
                       c2 > 0 && c0 > 0 && c2 % c0 == 0) ||
               rewrite((x * c0 + c1) / c2,
                       x * fold(c0 / c2) + fold(c1 / c2),
                       c2 > 0 && c0 % c2 == 0) ||
               // A very specific pattern that comes up in bounds in upsampling code.
               rewrite((x % 2 + c0) / 2, x % 2 + fold(c0 / 2), c0 % 2 == 1))))) {
            return mutate(rewrite.result, info);
        }
        // clang-format on
    }

    if (a.same_as(op->a) && b.same_as(op->b)) {
        return op;
    } else {
        return Div::make(a, b);
    }
}

}  // namespace Internal
}  // namespace Halide<|MERGE_RESOLUTION|>--- conflicted
+++ resolved
@@ -9,28 +9,6 @@
     Expr b = mutate(op->b, &b_info);
 
     if (info) {
-<<<<<<< HEAD
-        info->bounds = a_info.bounds / b_info.bounds;
-        info->alignment = a_info.alignment / b_info.alignment;
-        info->trim_bounds_using_alignment();
-        info->cast_to(op->type);
-
-        // Bounded numerator divided by constantish
-        // denominator can sometimes collapse things to a
-        // constant at this point
-        if (info->bounds.is_single_point()) {
-            if (op->type.can_represent(info->bounds.min)) {
-                return make_const(op->type, info->bounds.min);
-            } else {
-                // Even though this is 'no-overflow-int', if the result
-                // we calculate can't fit into the destination type,
-                // we're better off returning an overflow condition than
-                // a known-wrong value. (Note that no_overflow_int() should
-                // only be true for signed integers.)
-                internal_assert(no_overflow_int(op->type));
-                clear_expr_info(info);
-                return make_signed_integer_overflow(op->type);
-=======
         if (op->type.is_int_or_uint()) {
             // ConstantInterval division is integer division, so we can't use
             // this code path for floats.
@@ -57,7 +35,6 @@
                     clear_expr_info(info);
                     return make_signed_integer_overflow(op->type);
                 }
->>>>>>> 7cf2951b
             }
         } else {
             // TODO: Tracking constant integer bounds of floating point values
