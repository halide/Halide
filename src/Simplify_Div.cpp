#include "Simplify_Internal.h"

namespace Halide {
namespace Internal {

Expr Simplify::visit(const Div *op, ExprInfo *bounds) {
    ExprInfo a_bounds, b_bounds;
    Expr a = mutate(op->a, &a_bounds);
    Expr b = mutate(op->b, &b_bounds);

    if (bounds && no_overflow_int(op->type)) {
        bounds->min = INT64_MAX;
        bounds->max = INT64_MIN;

        // Enumerate all possible values for the min and max and take the extreme values.
        if (a_bounds.min_defined && b_bounds.min_defined && b_bounds.min != 0) {
            int64_t v = div_imp(a_bounds.min, b_bounds.min);
            bounds->min = std::min(bounds->min, v);
            bounds->max = std::max(bounds->max, v);
        }

        if (a_bounds.min_defined && b_bounds.max_defined && b_bounds.max != 0) {
            int64_t v = div_imp(a_bounds.min, b_bounds.max);
            bounds->min = std::min(bounds->min, v);
            bounds->max = std::max(bounds->max, v);
        }

        if (a_bounds.max_defined && b_bounds.max_defined && b_bounds.max != 0) {
            int64_t v = div_imp(a_bounds.max, b_bounds.max);
            bounds->min = std::min(bounds->min, v);
            bounds->max = std::max(bounds->max, v);
        }

        if (a_bounds.max_defined && b_bounds.min_defined && b_bounds.min != 0) {
            int64_t v = div_imp(a_bounds.max, b_bounds.min);
            bounds->min = std::min(bounds->min, v);
            bounds->max = std::max(bounds->max, v);
        }

        const bool b_positive = b_bounds.min_defined && b_bounds.min > 0;
        const bool b_negative = b_bounds.max_defined && b_bounds.max < 0;

        if ((b_positive && !b_bounds.max_defined) ||
            (b_negative && !b_bounds.min_defined)) {
            // Take limit as b -> +/- infinity
            int64_t v = 0;
            bounds->min = std::min(bounds->min, v);
            bounds->max = std::max(bounds->max, v);
        }

        bounds->min_defined = ((a_bounds.min_defined && b_positive) ||
                               (a_bounds.max_defined && b_negative));
        bounds->max_defined = ((a_bounds.max_defined && b_positive) ||
                               (a_bounds.min_defined && b_negative));

        // That's as far as we can get knowing the sign of the
        // denominator. For bounded numerators, we additionally know
        // that div can't make anything larger in magnitude, so we can
        // take the intersection with that.
        if (a_bounds.max_defined && a_bounds.min_defined) {
            int64_t v = std::max(a_bounds.max, -a_bounds.min);
            if (bounds->min_defined) {
                bounds->min = std::max(bounds->min, -v);
            } else {
                bounds->min = -v;
            }
            if (bounds->max_defined) {
                bounds->max = std::min(bounds->max, v);
            } else {
                bounds->max = v;
            }
            bounds->min_defined = bounds->max_defined = true;
        }

        // Bounded numerator divided by constantish
        // denominator can sometimes collapse things to a
        // constant at this point
        if (bounds->min_defined &&
            bounds->max_defined &&
            bounds->max == bounds->min) {
            if (op->type.can_represent(bounds->min)) {
                return make_const(op->type, bounds->min);
            } else {
                // Even though this is 'no-overflow-int', if the result
                // we calculate can't fit into the destination type,
                // we're better off returning an overflow condition than
                // a known-wrong value. (Note that no_overflow_int() should
                // only be true for signed integers.)
                internal_assert(op->type.is_int());
                return make_signed_integer_overflow(op->type);
            }
        }
        // Code downstream can use min/max in calculated-but-unused arithmetic
        // that can lead to UB (and thus, flaky failures under ASAN/UBSAN)
        // if we leave them set to INT64_MAX/INT64_MIN; normalize to zero to avoid this.
        if (!bounds->min_defined) {
            bounds->min = 0;
        }
        if (!bounds->max_defined) {
            bounds->max = 0;
        }
        bounds->alignment = a_bounds.alignment / b_bounds.alignment;
        bounds->trim_bounds_using_alignment();
    }

    bool denominator_non_zero =
        (no_overflow_int(op->type) &&
         ((b_bounds.min_defined && b_bounds.min > 0) ||
          (b_bounds.max_defined && b_bounds.max < 0) ||
          (b_bounds.alignment.remainder != 0)));

    if (may_simplify(op->type)) {

        int lanes = op->type.lanes();

        auto rewrite = IRMatcher::rewriter(IRMatcher::div(a, b), op->type);

        if (rewrite(IRMatcher::Overflow() / x, a) ||
            rewrite(x / IRMatcher::Overflow(), b) ||
            rewrite(x / 1, x) ||
            rewrite(c0 / c1, fold(c0 / c1)) ||
            (!op->type.is_float() && rewrite(x / 0, 0)) ||
            (!op->type.is_float() && denominator_non_zero && rewrite(x / x, 1)) ||
            rewrite(0 / x, 0) ||
            false) {
            return rewrite.result;
        }

        int a_mod = a_bounds.alignment.modulus;
        int a_rem = a_bounds.alignment.remainder;

        // clang-format off
        if (EVAL_IN_LAMBDA
            (rewrite(broadcast(x, c0) / broadcast(y, c0), broadcast(x / y, c0)) ||
             rewrite(select(x, c0, c1) / c2, select(x, fold(c0/c2), fold(c1/c2))) ||
             (!op->type.is_float() &&
              rewrite(x / x, select(x == 0, 0, 1))) ||
             (no_overflow(op->type) &&
              (// Fold repeated division
               rewrite((x / c0) / c2, x / fold(c0 * c2),                          c0 > 0 && c2 > 0 && !overflows(c0 * c2)) ||
               rewrite((x / c0 + c1) / c2, (x + fold(c1 * c0)) / fold(c0 * c2),   c0 > 0 && c2 > 0 && !overflows(c0 * c2) && !overflows(c0 * c1)) ||
               rewrite((x * c0) / c1, x / fold(c1 / c0),                          c1 % c0 == 0 && c0 > 0 && c1 / c0 != 0) ||
               // Pull out terms that are a multiple of the denominator
               rewrite((x * c0) / c1, x * fold(c0 / c1),                          c0 % c1 == 0 && c1 > 0) ||

               rewrite((x * c0 + y) / c1, y / c1 + x * fold(c0 / c1),             c0 % c1 == 0 && c1 > 0) ||
               rewrite((x * c0 - y) / c0, x + (0 - y) / c0) ||
               rewrite((x * c1 - y) / c0, (0 - y) / c0 - x,                       c0 + c1 == 0) ||
               rewrite((y + x * c0) / c1, y / c1 + x * fold(c0 / c1),             c0 % c1 == 0 && c1 > 0) ||
               rewrite((y - x * c0) / c1, y / c1 - x * fold(c0 / c1),             c0 % c1 == 0 && c1 > 0) ||

               rewrite(((x * c0 + y) + z) / c1, (y + z) / c1 + x * fold(c0 / c1), c0 % c1 == 0 && c1 > 0) ||
               rewrite(((x * c0 - y) + z) / c1, (z - y) / c1 + x * fold(c0 / c1), c0 % c1 == 0 && c1 > 0) ||
               rewrite(((x * c0 + y) - z) / c1, (y - z) / c1 + x * fold(c0 / c1), c0 % c1 == 0 && c1 > 0) ||
               rewrite(((x * c0 - y) - z) / c0, x + (0 - y - z) / c0) ||
               rewrite(((x * c1 - y) - z) / c0, (0 - y - z) / c0 - x,             c0 + c1 == 0) ||

               rewrite(((y + x * c0) + z) / c1, (y + z) / c1 + x * fold(c0 / c1), c0 % c1 == 0 && c1 > 0) ||
               rewrite(((y + x * c0) - z) / c1, (y - z) / c1 + x * fold(c0 / c1), c0 % c1 == 0 && c1 > 0) ||
               rewrite(((y - x * c0) - z) / c1, (y - z) / c1 - x * fold(c0 / c1), c0 % c1 == 0 && c1 > 0) ||
               rewrite(((y - x * c0) + z) / c1, (y + z) / c1 - x * fold(c0 / c1), c0 % c1 == 0 && c1 > 0) ||

               rewrite((z + (x * c0 + y)) / c1, (z + y) / c1 + x * fold(c0 / c1), c0 % c1 == 0 && c1 > 0) ||
               rewrite((z + (x * c0 - y)) / c1, (z - y) / c1 + x * fold(c0 / c1), c0 % c1 == 0 && c1 > 0) ||
               rewrite((z - (x * c0 - y)) / c1, (z + y) / c1 - x * fold(c0 / c1), c0 % c1 == 0 && c1 > 0) ||
               rewrite((z - (x * c0 + y)) / c1, (z - y) / c1 + x * fold(-c0 / c1), c0 % c1 == 0 && c1 > 0) ||

               rewrite((z + (y + x * c0)) / c1, (z + y) / c1 + x * fold(c0 / c1), c0 % c1 == 0 && c1 > 0) ||
               rewrite((z - (y + x * c0)) / c1, (z - y) / c1 + x * fold(-c0 / c1), c0 % c1 == 0 && c1 > 0) ||
               rewrite((z + (y - x * c0)) / c1, (z + y) / c1 - x * fold(c0 / c1), c0 % c1 == 0 && c1 > 0) ||
               rewrite((z - (y - x * c0)) / c1, (z - y) / c1 + x * fold(c0 / c1), c0 % c1 == 0 && c1 > 0) ||

               // For the next depth, stick to addition
               rewrite((((x * c0 + y) + z) + w) / c1, (y + z + w) / c1 + x * fold(c0 / c1), c0 % c1 == 0 && c1 > 0) ||
               rewrite((((y + x * c0) + z) + w) / c1, (y + z + w) / c1 + x * fold(c0 / c1), c0 % c1 == 0 && c1 > 0) ||
               rewrite(((z + (x * c0 + y)) + w) / c1, (y + z + w) / c1 + x * fold(c0 / c1), c0 % c1 == 0 && c1 > 0) ||
               rewrite(((z + (y + x * c0)) + w) / c1, (y + z + w) / c1 + x * fold(c0 / c1), c0 % c1 == 0 && c1 > 0) ||
               rewrite((w + ((x * c0 + y) + z)) / c1, (y + z + w) / c1 + x * fold(c0 / c1), c0 % c1 == 0 && c1 > 0) ||
               rewrite((w + ((y + x * c0) + z)) / c1, (y + z + w) / c1 + x * fold(c0 / c1), c0 % c1 == 0 && c1 > 0) ||
               rewrite((w + (z + (x * c0 + y))) / c1, (y + z + w) / c1 + x * fold(c0 / c1), c0 % c1 == 0 && c1 > 0) ||
               rewrite((w + (z + (y + x * c0))) / c1, (y + z + w) / c1 + x * fold(c0 / c1), c0 % c1 == 0 && c1 > 0) ||

<<<<<<< HEAD
               /** In (x + c0) / c1, when can be pull the constant
=======
               /** In (x + c0) / c1, when can we pull the constant
>>>>>>> acebd507
                   addition out of the numerator? An obvious answer is
                   the constant is a multiple of the denominator, but
                   there are other cases too. The condition for the
                   rewrite to be correct is:

                 (x + c0) / c1 == x / c1 + c2

                 Say we know (x + c0) = a_mod * y + a_rem

                 (a_mod * y + a_rem) / c1 == (a_mod * y + a_rem - c0) / c1 + c2

                 If a_mod % c1 == 0, we can subtract the term in y
                 from both sides and get:

                 a_rem / c1 == (a_rem - c0) / c1 + c2

                 c2 == a_rem / c1 - (a_rem - c0) / c1

                 This is a sufficient and necessary condition for the case when x_mod % c1 == 0.
               */
               (no_overflow_int(op->type) &&
                (rewrite((x + c0) / c1, x / c1 + fold(a_rem / c1 - (a_rem - c0) / c1), a_mod % c1 == 0) ||

                 /**
                    Now do the same thing for subtraction from a constant.

                    (c0 - x) / c1 == c2 - x / c1

                    where c0 - x == a_mod * y + a_rem

                    So x = c0 - a_mod * y - a_rem

                    (a_mod * y + a_rem) / c1 == c2 - (c0 - a_mod * y - a_rem) / c1

                    If a_mod % c1 == 0, we can pull that term out and cancel it:

                    a_rem / c1 == c2 - (c0 - a_rem) / c1

                    c2 == a_rem / c1 + (c0 - a_rem) / c1

                 */
                 rewrite((c0 - x)/c1, fold(a_rem / c1 + (c0 - a_rem) / c1) - x / c1, a_mod % c1 == 0) ||

                 // We can also pull it out when the constant is a
                 // multiple of the denominator.
                 rewrite((x + c0) / c1, x / c1 + fold(c0 / c1), c0 % c1 == 0) ||
                 rewrite((c0 - x) / c1, fold(c0 / c1) - x / c1, (c0 + 1) % c1 == 0))) ||

               (denominator_non_zero &&
                (rewrite((x + y)/x, y/x + 1) ||
                 rewrite((y + x)/x, y/x + 1) ||
                 rewrite((x - y)/x, (-y)/x + 1) ||
                 rewrite((y - x)/x, y/x - 1) ||
                 rewrite(((x + y) + z)/x, (y + z)/x + 1) ||
                 rewrite(((y + x) + z)/x, (y + z)/x + 1) ||
                 rewrite((z + (x + y))/x, (z + y)/x + 1) ||
                 rewrite((z + (y + x))/x, (z + y)/x + 1) ||
                 rewrite((x*y)/x, y) ||
                 rewrite((y*x)/x, y) ||
                 rewrite((x*y + z)/x, y + z/x) ||
                 rewrite((y*x + z)/x, y + z/x) ||
                 rewrite((z + x*y)/x, z/x + y) ||
                 rewrite((z + y*x)/x, z/x + y) ||
                 rewrite((x*y - z)/x, y + (-z)/x) ||
                 rewrite((y*x - z)/x, y + (-z)/x) ||
                 rewrite((z - x*y)/x, z/x - y) ||
                 rewrite((z - y*x)/x, z/x - y) ||
                 false)) ||

               (op->type.is_float() && rewrite(x/c0, x * fold(1/c0))))) ||
             (no_overflow_int(op->type) &&
              (
               rewrite(ramp(x, c0, lanes) / broadcast(c1, lanes), ramp(x / c1, fold(c0 / c1), lanes), (c0 % c1 == 0)) ||
               rewrite(ramp(x, c0, lanes) / broadcast(c1, lanes), broadcast(x / c1, lanes),
                       // First and last lanes are the same when...
                       can_prove((x % c1 + c0 * (lanes - 1)) / c1 == 0, this))
                       )) ||
             (no_overflow_scalar_int(op->type) &&
              (rewrite(x / -1, -x) ||
               (denominator_non_zero && rewrite(c0 / y, select(y < 0, fold(-c0), c0), c0 == -1)) ||
               rewrite((x * c0 + c1) / c2,
                       (x + fold(c1 / c0)) / fold(c2 / c0),
                       c2 > 0 && c0 > 0 && c2 % c0 == 0) ||
               rewrite((x * c0 + c1) / c2,
                       x * fold(c0 / c2) + fold(c1 / c2),
                       c2 > 0 && c0 % c2 == 0) ||
               // A very specific pattern that comes up in bounds in upsampling code.
               rewrite((x % 2 + c0) / 2, x % 2 + fold(c0 / 2), c0 % 2 == 1))))) {
            return mutate(rewrite.result, bounds);
        }
        // clang-format on
    }

    if (a.same_as(op->a) && b.same_as(op->b)) {
        return op;
    } else {
        return Div::make(a, b);
    }
}

}  // namespace Internal
}  // namespace Halide<|MERGE_RESOLUTION|>--- conflicted
+++ resolved
@@ -180,11 +180,7 @@
                rewrite((w + (z + (x * c0 + y))) / c1, (y + z + w) / c1 + x * fold(c0 / c1), c0 % c1 == 0 && c1 > 0) ||
                rewrite((w + (z + (y + x * c0))) / c1, (y + z + w) / c1 + x * fold(c0 / c1), c0 % c1 == 0 && c1 > 0) ||
 
-<<<<<<< HEAD
-               /** In (x + c0) / c1, when can be pull the constant
-=======
                /** In (x + c0) / c1, when can we pull the constant
->>>>>>> acebd507
                    addition out of the numerator? An obvious answer is
                    the constant is a multiple of the denominator, but
                    there are other cases too. The condition for the
