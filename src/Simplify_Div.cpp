--- conflicted
+++ resolved
@@ -136,34 +136,23 @@
                // Pull out terms that are a multiple of the denominator
                (rewrite((x * c0) / c1, x * fold(c0 / c1),                          c0 % c1 == 0 && c1 > 0, "div137")) ||
 
-<<<<<<< HEAD
                (rewrite((x * c0 + y) / c1, y / c1 + x * fold(c0 / c1),             c0 % c1 == 0 && c1 > 0, "div139")) ||
-               (rewrite((x * c0 - y) / c1, (-y) / c1 + x * fold(c0 / c1),          c0 % c1 == 0 && c1 > 0, "div140")) ||
+               //(rewrite((x * c0 - y) / c1, (-y) / c1 + x * fold(c0 / c1),          c0 % c1 == 0 && c1 > 0, "div140")) ||
+               (rewrite((x * c0 - y) / c0, x + (0 - y) / c0, "div140a")) ||
                (rewrite((y + x * c0) / c1, y / c1 + x * fold(c0 / c1),             c0 % c1 == 0 && c1 > 0, "div141")) ||
                (rewrite((y - x * c0) / c1, y / c1 - x * fold(c0 / c1),             c0 % c1 == 0 && c1 > 0, "div142")) ||
 
                (rewrite(((x * c0 + y) + z) / c1, (y + z) / c1 + x * fold(c0 / c1), c0 % c1 == 0 && c1 > 0, "div144")) ||
                (rewrite(((x * c0 - y) + z) / c1, (z - y) / c1 + x * fold(c0 / c1), c0 % c1 == 0 && c1 > 0, "div145")) ||
                (rewrite(((x * c0 + y) - z) / c1, (y - z) / c1 + x * fold(c0 / c1), c0 % c1 == 0 && c1 > 0, "div146")) ||
-               (rewrite(((x * c0 - y) - z) / c1, (-y - z) / c1 + x * fold(c0 / c1), c0 % c1 == 0 && c1 > 0, "div147")) ||
-=======
-               rewrite((x * c0 + y) / c1, y / c1 + x * fold(c0 / c1),             c0 % c1 == 0 && c1 > 0) ||
-               rewrite((x * c0 - y) / c0, x + (0 - y) / c0) ||
-               rewrite((y + x * c0) / c1, y / c1 + x * fold(c0 / c1),             c0 % c1 == 0 && c1 > 0) ||
-               rewrite((y - x * c0) / c1, y / c1 - x * fold(c0 / c1),             c0 % c1 == 0 && c1 > 0) ||
-
-               rewrite(((x * c0 + y) + z) / c1, (y + z) / c1 + x * fold(c0 / c1), c0 % c1 == 0 && c1 > 0) ||
-               rewrite(((x * c0 - y) + z) / c1, (z - y) / c1 + x * fold(c0 / c1), c0 % c1 == 0 && c1 > 0) ||
-               rewrite(((x * c0 + y) - z) / c1, (y - z) / c1 + x * fold(c0 / c1), c0 % c1 == 0 && c1 > 0) ||
-               rewrite(((x * c0 - y) - z) / c0, x + (0 - y - z) / c0) ||
->>>>>>> ff78629e
+               //(rewrite(((x * c0 - y) - z) / c1, (-y - z) / c1 + x * fold(c0 / c1), c0 % c1 == 0 && c1 > 0, "div147")) ||
+               (rewrite(((x * c0 - y) - z) / c0, x + (0 - y - z) / c0, "div147a")) ||
 
                (rewrite(((y + x * c0) + z) / c1, (y + z) / c1 + x * fold(c0 / c1), c0 % c1 == 0 && c1 > 0, "div149")) ||
                (rewrite(((y + x * c0) - z) / c1, (y - z) / c1 + x * fold(c0 / c1), c0 % c1 == 0 && c1 > 0, "div150")) ||
                (rewrite(((y - x * c0) - z) / c1, (y - z) / c1 - x * fold(c0 / c1), c0 % c1 == 0 && c1 > 0, "div151")) ||
                (rewrite(((y - x * c0) + z) / c1, (y + z) / c1 - x * fold(c0 / c1), c0 % c1 == 0 && c1 > 0, "div152")) ||
 
-<<<<<<< HEAD
                (rewrite((z + (x * c0 + y)) / c1, (z + y) / c1 + x * fold(c0 / c1), c0 % c1 == 0 && c1 > 0, "div154")) ||
                (rewrite((z + (x * c0 - y)) / c1, (z - y) / c1 + x * fold(c0 / c1), c0 % c1 == 0 && c1 > 0, "div155")) ||
                (rewrite((z - (x * c0 - y)) / c1, (z + y) / c1 - x * fold(c0 / c1), c0 % c1 == 0 && c1 > 0, "div156")) ||
@@ -173,17 +162,6 @@
                (rewrite((z - (y + x * c0)) / c1, (z - y) / c1 - x * fold(c0 / c1), c0 % c1 == 0 && c1 > 0, "div160")) ||
                (rewrite((z + (y - x * c0)) / c1, (z + y) / c1 - x * fold(c0 / c1), c0 % c1 == 0 && c1 > 0, "div161")) ||
                (rewrite((z - (y - x * c0)) / c1, (z - y) / c1 + x * fold(c0 / c1), c0 % c1 == 0 && c1 > 0, "div162")) ||
-=======
-               rewrite((z + (x * c0 + y)) / c1, (z + y) / c1 + x * fold(c0 / c1), c0 % c1 == 0 && c1 > 0) ||
-               rewrite((z + (x * c0 - y)) / c1, (z - y) / c1 + x * fold(c0 / c1), c0 % c1 == 0 && c1 > 0) ||
-               rewrite((z - (x * c0 - y)) / c1, (z + y) / c1 - x * fold(c0 / c1), c0 % c1 == 0 && c1 > 0) ||
-               rewrite((z - (x * c0 + y)) / c1, (z - y) / c1 + x * fold(-c0 / c1), c0 % c1 == 0 && c1 > 0) ||
-
-               rewrite((z + (y + x * c0)) / c1, (z + y) / c1 + x * fold(c0 / c1), c0 % c1 == 0 && c1 > 0) ||
-               rewrite((z - (y + x * c0)) / c1, (z - y) / c1 + x * fold(-c0 / c1), c0 % c1 == 0 && c1 > 0) ||
-               rewrite((z + (y - x * c0)) / c1, (z + y) / c1 - x * fold(c0 / c1), c0 % c1 == 0 && c1 > 0) ||
-               rewrite((z - (y - x * c0)) / c1, (z - y) / c1 + x * fold(c0 / c1), c0 % c1 == 0 && c1 > 0) ||
->>>>>>> ff78629e
 
                // For the next depth, stick to addition
                (rewrite((((x * c0 + y) + z) + w) / c1, (y + z + w) / c1 + x * fold(c0 / c1), c0 % c1 == 0 && c1 > 0, "div165")) ||
