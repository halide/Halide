--- conflicted
+++ resolved
@@ -628,16 +628,13 @@
     "require_mask",
     "return_second",
     "rewrite_buffer",
-<<<<<<< HEAD
     "rounding_halving_add",
     "rounding_halving_sub",
     "rounding_shift_left",
     "rounding_shift_right",
     "saturating_add",
     "saturating_sub",
-=======
     "scatter_gather",
->>>>>>> cc03c9c0
     "select_mask",
     "shift_left",
     "shift_right",
