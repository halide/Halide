--- conflicted
+++ resolved
@@ -142,13 +142,10 @@
  * Expr. */
 Expr lossless_cast(Type t, Expr e);
 
-<<<<<<< HEAD
 void lossless_cast_test();
-=======
 /** Attempt to negate x without introducing new IR and without overflow.
  * If it can't be done, return an undefined Expr. */
 Expr lossless_negate(const Expr &x);
->>>>>>> 42b1a6ed
 
 /** Coerce the two expressions to have the same type, using C-style
  * casting rules. For the purposes of casting, a boolean type is
