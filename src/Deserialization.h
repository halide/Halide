#ifndef HALIDE_DESERIALIZATION_H
#define HALIDE_DESERIALIZATION_H

#include "Pipeline.h"
#include <istream>
#include <string>

namespace Halide {

<<<<<<< HEAD
/// @brief Deserialize a Halide pipeline from a file.
/// @param filename The location of the file to deserialize.  Must use .hlpipe extension.
/// @param external_params Map of named input/output parameters to bind with the resulting pipeline (used to avoid deserializing specific objects and enable the use of externally defined ones instead).
/// @return Returns a newly constructed deserialized Pipeline object/
Pipeline deserialize_pipeline(const std::string &filename, const std::map<std::string, Internal::Parameter> &external_params);

/// @brief Deserialize a Halide pipeline from an input stream.
/// @param in The input stream to read from containing a serialized Halide pipeline
/// @param external_params Map of named input/output parameters to bind with the resulting pipeline (used to avoid deserializing specific objects and enable the use of externally defined ones instead).
/// @return Returns a newly constructed deserialized Pipeline object/
Pipeline deserialize_pipeline(std::istream &in, const std::map<std::string, Internal::Parameter> &external_params);
=======
/**
 * Deserialize a Halide pipeline from a file.
 * filename should always end in .hlpipe suffix.
 * external_params is an optional map, all parameters in the map
 * will be treated as external parameters so won't be deserialized.
 */
Pipeline deserialize_pipeline(const std::string &filename, const std::map<std::string, Parameter> &external_params);

Pipeline deserialize_pipeline(std::istream &in, const std::map<std::string, Parameter> &external_params);
>>>>>>> 26619d24

/// @brief Deserialize a Halide pipeline from a byte buffer containing a serizalized pipeline in binary format
/// @param data The data buffer containing a serialized Halide pipeline
/// @param external_params Map of named input/output parameters to bind with the resulting pipeline (used to avoid deserializing specific objects and enable the use of externally defined ones instead).
/// @return Returns a newly constructed deserialized Pipeline object/
Pipeline deserialize_pipeline(const std::vector<uint8_t> &data, const std::map<std::string, Internal::Parameter> &external_params);

}  // namespace Halide

#endif<|MERGE_RESOLUTION|>--- conflicted
+++ resolved
@@ -7,35 +7,23 @@
 
 namespace Halide {
 
-<<<<<<< HEAD
 /// @brief Deserialize a Halide pipeline from a file.
 /// @param filename The location of the file to deserialize.  Must use .hlpipe extension.
 /// @param external_params Map of named input/output parameters to bind with the resulting pipeline (used to avoid deserializing specific objects and enable the use of externally defined ones instead).
 /// @return Returns a newly constructed deserialized Pipeline object/
-Pipeline deserialize_pipeline(const std::string &filename, const std::map<std::string, Internal::Parameter> &external_params);
+Pipeline deserialize_pipeline(const std::string &filename, const std::map<std::string, Parameter> &external_params);
 
 /// @brief Deserialize a Halide pipeline from an input stream.
 /// @param in The input stream to read from containing a serialized Halide pipeline
 /// @param external_params Map of named input/output parameters to bind with the resulting pipeline (used to avoid deserializing specific objects and enable the use of externally defined ones instead).
 /// @return Returns a newly constructed deserialized Pipeline object/
-Pipeline deserialize_pipeline(std::istream &in, const std::map<std::string, Internal::Parameter> &external_params);
-=======
-/**
- * Deserialize a Halide pipeline from a file.
- * filename should always end in .hlpipe suffix.
- * external_params is an optional map, all parameters in the map
- * will be treated as external parameters so won't be deserialized.
- */
-Pipeline deserialize_pipeline(const std::string &filename, const std::map<std::string, Parameter> &external_params);
-
 Pipeline deserialize_pipeline(std::istream &in, const std::map<std::string, Parameter> &external_params);
->>>>>>> 26619d24
 
 /// @brief Deserialize a Halide pipeline from a byte buffer containing a serizalized pipeline in binary format
 /// @param data The data buffer containing a serialized Halide pipeline
 /// @param external_params Map of named input/output parameters to bind with the resulting pipeline (used to avoid deserializing specific objects and enable the use of externally defined ones instead).
 /// @return Returns a newly constructed deserialized Pipeline object/
-Pipeline deserialize_pipeline(const std::vector<uint8_t> &data, const std::map<std::string, Internal::Parameter> &external_params);
+Pipeline deserialize_pipeline(const std::vector<uint8_t> &data, const std::map<std::string, Parameter> &external_params);
 
 }  // namespace Halide
 
