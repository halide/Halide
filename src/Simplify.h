--- conflicted
+++ resolved
@@ -21,12 +21,6 @@
  * Exprs that should be assumed to be true.
  */
 // @{
-<<<<<<< HEAD
-
-// TODO: Change the interface to accept a scope of ConstantInterval
-
-=======
->>>>>>> 7cf2951b
 Stmt simplify(const Stmt &,
               bool remove_dead_code = true,
               const Scope<Interval> &bounds = Scope<Interval>::empty_scope(),
