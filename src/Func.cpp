#include <algorithm>
#include <iostream>
#include <string.h>
#include <fstream>

#ifdef _MSC_VER
#include <intrin.h>
#endif

#include "IR.h"
#include "Func.h"
#include "Util.h"
#include "IROperator.h"
#include "IRPrinter.h"
#include "IRMutator.h"
#include "Function.h"
#include "Argument.h"
#include "Lower.h"
#include "Param.h"
#include "PrintLoopNest.h"
#include "Debug.h"
#include "IREquality.h"
#include "CodeGen_LLVM.h"
#include "LLVM_Headers.h"
#include "Outputs.h"
#include "LLVM_Output.h"
#include "Substitute.h"
#include "ExprUsesVar.h"
#include "Simplify.h"
#include "Solve.h"
#include "Associativity.h"
#include "ApplySplit.h"
#include "ImageParam.h"

namespace Halide {

using std::max;
using std::min;
using std::map;
using std::string;
using std::vector;
using std::pair;
using std::ofstream;

using namespace Internal;

Func::Func(const string &name) : func(unique_name(name)) {}

Func::Func() : func(make_entity_name(this, "Halide::Func", 'f')) {}

Func::Func(Expr e) : func(make_entity_name(this, "Halide::Func", 'f')) {
    (*this)(_) = e;
}

Func::Func(Function f) : func(f) {}

const string &Func::name() const {
    return func.name();
}

/** Get the pure arguments. */
std::vector<Var> Func::args() const {
    const std::vector<std::string> arg_names = func.args();
    std::vector<Var> args(arg_names.size());
    for (size_t i = 0; i < arg_names.size(); i++) {
        args[i] = Var(arg_names[i]);
    }
    return args;
}

/** The right-hand-side value of the pure definition of this
 * function. An error if the Func has no definition, or is defined as
 * a Tuple. */
Expr Func::value() const {
    user_assert(defined())
        << "Can't call Func::value() on an undefined Func. To check if a Func is defined, call Func::defined()\n";
    user_assert(func.outputs() == 1)
        << "Can't call Func::value() on Func \"" << name() << "\", because it has multiple values.\n";
    return func.values()[0];
}

/** The values returned by a Func, in Tuple form. */
Tuple Func::values() const {
    user_assert(defined())
        << "Can't call Func::values() on an undefined Func. To check if a Func is defined, call Func::defined().\n";
    return Tuple(func.values());
}

/** Get the left-hand-side of the update definition. An empty
 * vector if there's no update definition. */
const std::vector<Expr> &Func::update_args(int idx) const {
    user_assert(has_update_definition())
        << "Can't call Func::update_args() on Func \"" << name()
        << "\" as it has no update definition. "
        << "Use Func::has_update_definition() to check for the existence of an update definition.\n";
    user_assert(idx < num_update_definitions())
        << "Update definition index out of bounds.\n";
    return func.update(idx).args();
}

/** Get the right-hand-side of the update definition. An error if
 * there is no update definition. */
Expr Func::update_value(int idx) const {
    user_assert(has_update_definition())
        << "Can't call Func::update_args() on Func \"" << name() << "\" as it has no update definition. "
        << "Use Func::has_update_definition() to check for the existence of an update definition.\n";
    user_assert(idx < num_update_definitions())
        << "Update definition index out of bounds.\n";
    user_assert(func.update(idx).values().size() == 1)
        << "Can't call Func::update_value() on Func \"" << name() << "\", because it has multiple values.\n";
    return func.update(idx).values()[0];
}

/** The update values returned by a Func, in Tuple form. */
Tuple Func::update_values(int idx) const {
    user_assert(has_update_definition())
        << "Can't call Func::update_args() on Func \"" << name() << "\" as it has no update definition. "
        << "Use Func::has_update_definition() to check for the existence of an update definition.\n";
    user_assert(idx < num_update_definitions())
        << "Update definition index out of bounds.\n";
    return Tuple(func.update(idx).values());
}

/** Get the RVars of the reduction domain for the update definition. Returns an
 * empty vector if there's no update definition, or if the update definition has
 * no domain. Note that the RVars returned are floating RVars, i.e. they don't
 * actually have pointer to the reduction domain. */
vector<RVar> Func::rvars(int idx) const {
    user_assert(has_update_definition())
        << "Can't call Func::update_args() on Func \"" << name() << "\" as it has no update definition. "
        << "Use Func::has_update_definition() to check for the existence of an update definition.\n";
    user_assert(idx < num_update_definitions())
        << "Update definition index out of bounds.\n";
    const std::vector<ReductionVariable> rvars = func.update(idx).schedule().rvars();
    std::vector<RVar> rvs(rvars.size());
    for (size_t i = 0; i < rvars.size(); i++) {
        rvs[i] = RVar(rvars[i].var);
    }
    return rvs;
}

bool Func::defined() const {
    return func.has_pure_definition() || func.has_extern_definition();
}

/** Is this function a reduction? */
bool Func::has_update_definition() const {
    return func.has_update_definition();
}

/** How many update definitions are there? */
int Func::num_update_definitions() const {
    return static_cast<int>(func.updates().size());
}

/** Is this function external? */
bool Func::is_extern() const {
    return func.has_extern_definition();
}

/** Add an extern definition for this Func. */
void Func::define_extern(const std::string &function_name,
                         const std::vector<ExternFuncArgument> &args,
                         const std::vector<Type> &types,
                         const std::vector<Var> &arguments,
                         NameMangling mangling,
                         DeviceAPI device_api,
                         bool uses_old_buffer_t) {
<<<<<<< HEAD
    func.define_extern(function_name, args, types, arguments,
=======
    vector<string> dim_names(dimensionality);
    // Use _0, _1, _2 etc for the storage dimensions
    for (int i = 0; i < dimensionality; i++) {
        dim_names[i] = Var::implicit(i).name();
    }
    func.define_extern(function_name, args, types, dim_names,
>>>>>>> 7853c0b4
                       mangling, device_api, uses_old_buffer_t);
}

/** Get the types of the buffers returned by an extern definition. */
const std::vector<Type> &Func::output_types() const {
    return func.output_types();
}

/** Get the number of outputs this function has. */
int Func::outputs() const {
    return func.outputs();
}

/** Get the name of the extern function called for an extern
 * definition. */
EXPORT const std::string &Func::extern_function_name() const {
    return func.extern_function_name();
}

int Func::dimensions() const {
    if (!defined()) return 0;
    return func.dimensions();
}

FuncRef Func::operator()(vector<Var> args) const {
    int placeholder_pos, count;
    std::tie(placeholder_pos, count) = add_implicit_vars(args);
    return FuncRef(func, args, placeholder_pos, count);
}

FuncRef Func::operator()(vector<Expr> args) const {
    int placeholder_pos, count;
    std::tie(placeholder_pos, count) = add_implicit_vars(args);
    return FuncRef(func, args, placeholder_pos, count);
}

std::pair<int, int> Func::add_implicit_vars(vector<Var> &args) const {
    int placeholder_pos = -1;
    int count = 0;
    std::vector<Var>::iterator iter = args.begin();

    while (iter != args.end() && !iter->same_as(_)) {
        iter++;
    }
    if (iter != args.end()) {
        placeholder_pos = (int)(iter - args.begin());
        int i = 0;
        iter = args.erase(iter);
        while ((int)args.size() < dimensions()) {
            Internal::debug(2) << "Adding implicit var " << i << " to call to " << name() << "\n";
            iter = args.insert(iter, Var::implicit(i++));
            iter++;
            count++;
        }
    }

    if (defined() && args.size() != (size_t)dimensions()) {
        user_error << "Func \"" << name() << "\" was called with "
                   << args.size() << " arguments, but was defined with " << dimensions() << "\n";
    }

    return { placeholder_pos, count };
}

std::pair<int, int> Func::add_implicit_vars(vector<Expr> &args) const {
    int placeholder_pos = -1;
    int count = 0;
    std::vector<Expr>::iterator iter = args.begin();
    while (iter != args.end()) {
        const Variable *var = iter->as<Variable>();
        if (var && var->name == _.name())
            break;
        iter++;
    }
    if (iter != args.end()) {
        placeholder_pos = (int)(iter - args.begin());
        int i = 0;
        iter = args.erase(iter);
        while ((int)args.size() < dimensions()) {
            Internal::debug(2) << "Adding implicit var " << i << " to call to " << name() << "\n";
            iter = args.insert(iter, Var::implicit(i++));
            iter++;
            count++;
        }
    }

    if (defined() && args.size() != (size_t)dimensions()) {
        user_error << "Func \"" << name() << "\" was called with "
                   << args.size() << " arguments, but was defined with " << dimensions() << "\n";
    }

    return { placeholder_pos, count };
}

namespace {
bool var_name_match(string candidate, string var) {
    internal_assert(var.find('.') == string::npos)
        << "var_name_match expects unqualified names for the second argument. "
        << "Name passed: " << var << "\n";
    if (candidate == var) return true;
    return Internal::ends_with(candidate, "." + var);
}
}

const std::string &Stage::name() const {
    return stage_name;
}

void Stage::set_dim_type(VarOrRVar var, ForType t) {
    bool found = false;
    vector<Dim> &dims = definition.schedule().dims();
    for (size_t i = 0; i < dims.size(); i++) {
        if (var_name_match(dims[i].var, var.name())) {
            found = true;
            dims[i].for_type = t;

            // If it's an rvar and the for type is parallel, we need to
            // validate that this doesn't introduce a race condition.
            if (!dims[i].is_pure() && var.is_rvar &&
                (t == ForType::Vectorized || t == ForType::Parallel ||
                 t == ForType::GPUBlock || t == ForType::GPUThread)) {
                user_assert(definition.schedule().allow_race_conditions())
                    << "In schedule for " << stage_name
                    << ", marking var " << var.name()
                    << " as parallel or vectorized may introduce a race"
                    << " condition resulting in incorrect output."
                    << " It is possible to override this error using"
                    << " the allow_race_conditions() method. Use this"
                    << " with great caution, and only when you are willing"
                    << " to accept non-deterministic output, or you can prove"
                    << " that any race conditions in this code do not change"
                    << " the output, or you can prove that there are actually"
                    << " no race conditions, and that Halide is being too cautious.\n";
            }

        } else if (t == ForType::Vectorized) {
            user_assert(dims[i].for_type != ForType::Vectorized)
                << "In schedule for " << stage_name
                << ", can't vectorize across " << var.name()
                << " because Func is already vectorized across " << dims[i].var << "\n";
        }
    }

    if (!found) {
        user_error << "In schedule for " << stage_name
                   << ", could not find dimension "
                   << var.name()
                   << " to mark as " << t
                   << " in vars for function\n"
                   << dump_argument_list();
    }
}

void Stage::set_dim_device_api(VarOrRVar var, DeviceAPI device_api) {
    bool found = false;
    vector<Dim> &dims = definition.schedule().dims();
    for (size_t i = 0; i < dims.size(); i++) {
        if (var_name_match(dims[i].var, var.name())) {
            found = true;
            dims[i].device_api = device_api;
        }
    }

    if (!found) {
        user_error << "In schedule for " << stage_name
                   << ", could not find dimension "
                   << var.name()
                   << " to set to device API " << static_cast<int>(device_api)
                   << " in vars for function\n"
                   << dump_argument_list();
    }
}

std::string Stage::dump_argument_list() const {
    std::ostringstream oss;
    oss << "Vars:";
    for (size_t i = 0; i < definition.schedule().dims().size(); i++) {
        oss << " " << definition.schedule().dims()[i].var;
    }
    oss << "\n";
    return oss.str();
}

namespace {

class SubstituteSelfReference : public IRMutator2 {
    using IRMutator2::visit;

    const string func;
    const Function substitute;
    const vector<Var> new_args;

    Expr visit(const Call *c) override {
        Expr expr = IRMutator2::visit(c);
        c = expr.as<Call>();
        internal_assert(c);

        if ((c->call_type == Call::Halide) && (func == c->name)) {
            debug(4) << "...Replace call to Func \"" << c->name << "\" with "
                     << "\"" << substitute.name() << "\"\n";
            vector<Expr> args;
            args.insert(args.end(), c->args.begin(), c->args.end());
            args.insert(args.end(), new_args.begin(), new_args.end());
            expr = Call::make(substitute, args, c->value_index);
        }
        return expr;
    }
public:
    SubstituteSelfReference(const string &func, const Function &substitute,
                            const vector<Var> &new_args)
            : func(func), substitute(substitute), new_args(new_args) {
        internal_assert(substitute.get_contents().defined());
    }
};

/** Substitute all self-reference calls to 'func' with 'substitute' which
 * args (LHS) is the old args (LHS) plus 'new_args' in that order.
 * Expect this method to be called on the value (RHS) of an update definition. */
Expr substitute_self_reference(Expr val, const string &func, const Function &substitute,
                               const vector<Var> &new_args) {
    SubstituteSelfReference subs(func, substitute, new_args);
    val = subs.mutate(val);
    return val;
}

// Substitute the occurrence of 'name' in 'exprs' with 'value'.
void substitute_var_in_exprs(const string &name, Expr value, vector<Expr> &exprs) {
    for (auto &expr : exprs) {
        expr = substitute(name, value, expr);
    }
}

void apply_split_result(const vector<pair<string, Expr>> &bounds_let_stmts,
                        const vector<ApplySplitResult> &splits_result,
                        vector<Expr> &predicates, vector<Expr> &args,
                        vector<Expr> &values) {

    for (const auto &res : splits_result) {
        if (res.is_substitution() || res.is_let()) {
            // Apply substitutions to the list of predicates, args, and values.
            // Make sure we substitute in all the let stmts as well since we are
            // not going to add them to the exprs.
            substitute_var_in_exprs(res.name, res.value, predicates);
            substitute_var_in_exprs(res.name, res.value, args);
            substitute_var_in_exprs(res.name, res.value, values);
        } else {
            internal_assert(res.is_predicate());
            predicates.push_back(res.value);
        }
    }

    // Make sure we substitute in all the let stmts from 'bounds_let_stmts'
    // since we are not going to add them to the exprs.
    for (const auto &let: bounds_let_stmts) {
        substitute_var_in_exprs(let.first, let.second, predicates);
        substitute_var_in_exprs(let.first, let.second, args);
        substitute_var_in_exprs(let.first, let.second, values);
    }
}

/** Apply split directives on the reduction variables. Remove the old RVar from
 * the list and add the split result (inner and outer RVars) to the list. Add
 * new predicates corresponding to the TailStrategy to the RDom predicate list. */
bool apply_split(const Split &s, vector<ReductionVariable> &rvars,
                 vector<Expr> &predicates, vector<Expr> &args,
                 vector<Expr> &values, map<string, Expr> &dim_extent_alignment) {
    internal_assert(s.is_split());
    const auto it = std::find_if(rvars.begin(), rvars.end(),
        [&s](const ReductionVariable &rv) { return (s.old_var == rv.var); });

    Expr old_max, old_min, old_extent;

    if (it != rvars.end()) {
        debug(4) << "  Splitting " << it->var << " into " << s.outer << " and " << s.inner << "\n";

        old_max = simplify(it->min + it->extent - 1);
        old_min = it->min;
        old_extent = it->extent;

        it->var = s.inner;
        it->min = 0;
        it->extent = s.factor;

        rvars.insert(it + 1, {s.outer, 0, simplify((old_extent - 1 + s.factor)/s.factor)});

        vector<ApplySplitResult> splits_result = apply_split(s, true, "", dim_extent_alignment);
        vector<pair<string, Expr>> bounds_let_stmts = compute_loop_bounds_after_split(s, "");
        apply_split_result(bounds_let_stmts, splits_result, predicates, args, values);

        return true;
    }
    return false;
}

/** Apply fuse directives on the reduction variables. Remove the
 * fused RVars from the list and add the fused RVar to the list. */
bool apply_fuse(const Split &s, vector<ReductionVariable> &rvars,
                vector<Expr> &predicates, vector<Expr> &args,
                vector<Expr> &values, map<string, Expr> &dim_extent_alignment) {
    internal_assert(s.is_fuse());
    const auto iter_outer = std::find_if(rvars.begin(), rvars.end(),
        [&s](const ReductionVariable &rv) { return (s.outer == rv.var); });
    const auto iter_inner = std::find_if(rvars.begin(), rvars.end(),
        [&s](const ReductionVariable &rv) { return (s.inner == rv.var); });

    Expr inner_min, inner_extent, outer_min, outer_extent;
    if ((iter_outer != rvars.end()) && (iter_inner != rvars.end())) {
        debug(4) << "  Fusing " << s.outer << " and " << s.inner << " into " << s.old_var << "\n";

        inner_min = iter_inner->min;
        inner_extent = iter_inner->extent;
        outer_min = iter_outer->min;
        outer_extent = iter_outer->extent;

        Expr extent = iter_outer->extent * iter_inner->extent;
        iter_outer->var = s.old_var;
        iter_outer->min = 0;
        iter_outer->extent = extent;
        rvars.erase(iter_inner);

        vector<ApplySplitResult> splits_result = apply_split(s, true, "", dim_extent_alignment);
        vector<pair<string, Expr>> bounds_let_stmts = compute_loop_bounds_after_split(s, "");
        apply_split_result(bounds_let_stmts, splits_result, predicates, args, values);

        return true;
    }
    return false;
}

/** Apply purify directives on the reduction variables and predicates. Purify
 * replace a RVar with a Var, thus, the RVar needs to be removed from the list.
 * Any reference to the RVar in the predicates will be replaced with reference
 * to a Var. */
bool apply_purify(const Split &s, vector<ReductionVariable> &rvars,
                  vector<Expr> &predicates, vector<Expr> &args,
                  vector<Expr> &values, map<string, Expr> &dim_extent_alignment) {
    internal_assert(s.is_purify());
    const auto iter = std::find_if(rvars.begin(), rvars.end(),
        [&s](const ReductionVariable &rv) { return (s.old_var == rv.var); });
    if (iter != rvars.end()) {
        debug(4) << "  Purify RVar " << iter->var << " into Var " << s.outer
                 << ", deleting it from the rvars list\n";
        rvars.erase(iter);

        vector<ApplySplitResult> splits_result = apply_split(s, true, "", dim_extent_alignment);
        vector<pair<string, Expr>> bounds_let_stmts = compute_loop_bounds_after_split(s, "");
        apply_split_result(bounds_let_stmts, splits_result, predicates, args, values);

        return true;
    }
    return false;
}

/** Apply rename directives on the reduction variables. */
bool apply_rename(const Split &s, vector<ReductionVariable> &rvars,
                  vector<Expr> &predicates, vector<Expr> &args,
                  vector<Expr> &values, map<string, Expr> &dim_extent_alignment) {
    internal_assert(s.is_rename());
    const auto iter = std::find_if(rvars.begin(), rvars.end(),
        [&s](const ReductionVariable &rv) { return (s.old_var == rv.var); });
    if (iter != rvars.end()) {
        debug(4) << "  Renaming " << iter->var << " into " << s.outer << "\n";
        iter->var = s.outer;

        vector<ApplySplitResult> splits_result = apply_split(s, true, "", dim_extent_alignment);
        vector<pair<string, Expr>> bounds_let_stmts = compute_loop_bounds_after_split(s, "");
        apply_split_result(bounds_let_stmts, splits_result, predicates, args, values);

        return true;
    }
    return false;
}

/** Apply scheduling directives (e.g. split, fuse, etc.) on the reduction
 * variables. */
bool apply_split_directive(const Split &s, vector<ReductionVariable> &rvars,
                           vector<Expr> &predicates, vector<Expr> &args,
                           vector<Expr> &values) {
    map<string, Expr> dim_extent_alignment;
    for (const ReductionVariable &rv : rvars) {
        dim_extent_alignment[rv.var] = rv.extent;
    }

    vector<pair<string, Expr>> rvar_bounds;
    for (const ReductionVariable &rv : rvars) {
        rvar_bounds.push_back({ rv.var + ".loop_min", rv.min });
        rvar_bounds.push_back({ rv.var + ".loop_max", simplify(rv.min + rv.extent - 1) });
        rvar_bounds.push_back({ rv.var + ".loop_extent", rv.extent });
    }

    bool found = false;
    if (s.is_split()) {
        found = apply_split(s, rvars, predicates, args, values, dim_extent_alignment);
    } else if (s.is_fuse()) {
        found = apply_fuse(s, rvars, predicates, args, values, dim_extent_alignment);
    } else if (s.is_purify()) {
        found = apply_purify(s, rvars, predicates, args, values, dim_extent_alignment);
    } else {
        found = apply_rename(s, rvars, predicates, args, values, dim_extent_alignment);
    }

    if (found) {
        for (const auto &let: rvar_bounds) {
            substitute_var_in_exprs(let.first, let.second, predicates);
            substitute_var_in_exprs(let.first, let.second, args);
            substitute_var_in_exprs(let.first, let.second, values);
        }
    }
    return found;
}

} // anonymous namespace

Func Stage::rfactor(RVar r, Var v) {
    return rfactor({{r, v}});
}

Func Stage::rfactor(vector<pair<RVar, Var>> preserved) {
    user_assert(!definition.is_init()) << "rfactor() must be called on an update definition\n";

    string func_name;
    {
        vector<std::string> tmp = split_string(stage_name, ".update(");
        internal_assert(!tmp.empty() && !tmp[0].empty());
        func_name = tmp[0];
    }

    vector<Expr> &args = definition.args();
    vector<Expr> &values = definition.values();

    // Check whether the operator is associative and determine the operator and
    // its identity for each value in the definition if it is a Tuple
    const auto &prover_result = prove_associativity(func_name, args, values);

    user_assert(prover_result.associative())
        << "Failed to call rfactor() on " << stage_name
        << " since it can't prove associativity of the operator\n";
    internal_assert(prover_result.size() == values.size());

    vector<Split> &splits = definition.schedule().splits();
    vector<Dim> &dims = definition.schedule().dims();
    vector<ReductionVariable> &rvars = definition.schedule().rvars();
    vector<Expr> predicates = definition.split_predicate();

    Scope<string> scope; // Contains list of RVars lifted to the intermediate Func
    vector<string> rvars_removed;

    vector<bool> is_rfactored(dims.size(), false);
    for (const pair<RVar, Var> &i : preserved) {
        const RVar &rv = i.first;
        const Var &v = i.second;
        {
            // Check that the RVar are in the dims list
            const auto iter = std::find_if(dims.begin(), dims.end(),
                [&rv](const Dim &dim) { return var_name_match(dim.var, rv.name()); });
            user_assert((iter != dims.end()) && (*iter).is_rvar())
                << "In schedule for " << stage_name
                << ", can't perform rfactor() on " << rv.name()
                << " since it is not in the reduction domain\n"
                << dump_argument_list();
            is_rfactored[iter - dims.begin()] = true;
        }
        {
            // Check that the new pure Vars we used to rename the RVar aren't already in the dims list
            const auto &iter = std::find_if(dims.begin(), dims.end(),
                [&v](const Dim &dim) { return var_name_match(dim.var, v.name()); });
            user_assert(iter == dims.end())
                << "In schedule for " << stage_name
                << ", can't rename the rvars " << rv.name() << " into " << v.name()
                << ", since it is already used in this Func's schedule elsewhere.\n"
                << dump_argument_list();
        }
    }

    // If the operator is associative but non-commutative, rfactor() on inner
    // dimensions (excluding the outer dimensions) is not valid.
    if (!prover_result.commutative()) {
        int last_rvar = -1;
        for (int i = dims.size() - 1; i >= 0; --i) {
            if ((last_rvar != -1) && is_rfactored[i]) {
                user_assert(is_rfactored[last_rvar])
                    << "In schedule for " << stage_name
                    << ", can't rfactor an inner dimension " << dims[i].var
                    << " without rfactoring the outer dimensions, since the "
                    << "operator is non-commutative.\n"
                    << dump_argument_list();
            }
            if (dims[i].is_rvar()) {
                last_rvar = i;
            }
        }
    }

    // We need to apply the split directives on the reduction vars, so that we can
    // correctly lift the RVars not in 'rvars_kept' and distribute the RVars to the
    // intermediate and merge Funcs.
    {
        vector<Split> temp;
        for (const Split &s : splits) {
            // If it's already applied, we should remove it from the split list.
            if (!apply_split_directive(s, rvars, predicates, args, values)) {
                temp.push_back(s);
            }
        }
        splits = temp;
    }

    // Reduction domain of the intermediate update definition
    vector<ReductionVariable> intm_rvars;
    for (const auto &rv : rvars) {
        const auto &iter = std::find_if(preserved.begin(), preserved.end(),
            [&rv](const pair<RVar, Var> &pair) { return var_name_match(rv.var, pair.first.name()); });
        if (iter == preserved.end()) {
            intm_rvars.push_back(rv);
            scope.push(rv.var, rv.var);
        }
    }
    RDom intm_rdom(intm_rvars);

    // Sort the Rvars kept and their Vars replacement based on the RVars of
    // the reduction domain AFTER applying the split directives, so that we
    // can have a consistent args order for the update definition of the
    // intermediate and new merge Funcs.
    std::sort(preserved.begin(), preserved.end(),
        [&](const pair<RVar, Var> &lhs, const pair<RVar, Var> &rhs){
            const auto iter_lhs = std::find_if(rvars.begin(), rvars.end(),
                [&lhs](const ReductionVariable &rv) { return var_name_match(rv.var, lhs.first.name()); });
            const auto iter_rhs = std::find_if(rvars.begin(), rvars.end(),
                [&rhs](const ReductionVariable &rv) { return var_name_match(rv.var, rhs.first.name()); });
            return iter_lhs < iter_rhs;
        }
    );
    // The list of RVars to keep in the new update definition
    vector<RVar> rvars_kept(preserved.size());
    // List of pure Vars to replace the RVars in the intermediate's update definition
    vector<Var> vars_rename(preserved.size());
    for (size_t i = 0; i < preserved.size(); ++i) {
        const auto &val = preserved[i];
        rvars_kept[i] = val.first;
        vars_rename[i] = val.second;
    }

    // List of RVars for the new reduction domain. Any RVars not in 'rvars_kept'
    // are removed from the RDom
    {
        vector<ReductionVariable> temp;
        for (const auto &rv : rvars) {
            const auto &iter = std::find_if(rvars_kept.begin(), rvars_kept.end(),
                [&rv](const RVar &rvar) { return var_name_match(rv.var, rvar.name()); });
            if (iter != rvars_kept.end()) {
                temp.push_back(rv);
            } else {
                rvars_removed.push_back(rv.var);
            }
        }
        rvars.swap(temp);
    }
    RDom f_rdom(rvars);

    // Init definition of the intermediate Func

    // Compute args of the init definition of the intermediate Func.
    // Replace the RVars, which are in 'rvars_kept', with the specified new pure
    // Vars. Also, add the pure Vars of the original init definition as part of
    // the args.
    // For example, if we have the following Func f:
    //   f(x, y) = 10
    //   f(r.x, r.y) += h(r.x, r.y)
    // Calling f.update(0).rfactor({{r.y, u}}) will generate the following
    // intermediate Func:
    //   f_intm(x, y, u) = 0
    //   f_intm(r.x, u, u) += h(r.x, u)

    vector<Var> init_args;
    init_args.insert(init_args.end(), dim_vars.begin(), dim_vars.end());
    init_args.insert(init_args.end(), vars_rename.begin(), vars_rename.end());

    vector<Expr> init_vals(values.size());
    for (size_t i = 0; i < init_vals.size(); ++i) {
        init_vals[i] = prover_result.pattern.identities[i];
    }

    Func intm(func_name + "_intm");
    intm(init_args) = Tuple(init_vals);

    // Args of the update definition of the intermediate Func
    vector<Expr> update_args(args.size() + vars_rename.size());

    // We need to substitute the reference to the old RDom's RVars with
    // the new RDom's RVars. Also, substitute the reference to RVars which
    // are in 'rvars_kept' with their corresponding new pure Vars
    map<string, Expr> substitution_map;
    for (size_t i = 0; i < intm_rvars.size(); ++i) {
        substitution_map[intm_rvars[i].var] = intm_rdom[i];
    }
    for (size_t i = 0; i < vars_rename.size(); i++) {
        update_args[i + args.size()] = vars_rename[i];
        RVar rvar_kept = rvars_kept[i];
        // Find the full name of rvar_kept in rvars
        const auto iter = std::find_if(rvars.begin(), rvars.end(),
            [&rvar_kept](const ReductionVariable &rv) { return var_name_match(rv.var, rvar_kept.name()); });
        substitution_map[iter->var] = vars_rename[i];
    }
    for (size_t i = 0; i < args.size(); i++) {
        Expr arg = substitute(substitution_map, args[i]);
        update_args[i] = arg;
    }

    // Compute the predicates for the intermediate Func and the new update definition
    for (const Expr &pred : predicates) {
        Expr subs_pred = substitute(substitution_map, pred);
        intm_rdom.where(subs_pred);
        if (!expr_uses_vars(pred, scope)) {
            // Only keep the predicate that does not depend on the lifted RVars
            // (either explicitly or implicitly). For example, if 'rx' is split
            // into 'rxo' and 'rxi' and 'rxo' is part of the lifted RVars, we'll
            // ignore every predicate that depends on 'rx'
            f_rdom.where(pred);
        }
    }
    definition.predicate() = f_rdom.domain().predicate();

    // The update values the intermediate Func should compute
    vector<Expr> update_vals(values.size());
    for (size_t i = 0; i < update_vals.size(); i++) {
        Expr val = substitute(substitution_map, values[i]);
        // Need to update the self-reference in the update definition to point
        // to the new intermediate Func
        val = substitute_self_reference(val, func_name, intm.function(), vars_rename);
        update_vals[i] = val;
    }
    intm(update_args) = Tuple(update_vals);


    // Determine the dims and schedule of the update definition of the
    // intermediate Func. We copy over the schedule from the original
    // update definition (e.g. split, parallelize, vectorize, etc.)
    intm.function().update(0).schedule().dims() = dims;
    intm.function().update(0).schedule().splits() = splits;

    // Copy over the storage order of the original pure dims
    vector<StorageDim> &intm_storage_dims = intm.function().schedule().storage_dims();
    internal_assert(intm_storage_dims.size() == func_schedule.storage_dims().size() + vars_rename.size());
    for (size_t i = 0; i < func_schedule.storage_dims().size(); ++i) {
        intm_storage_dims[i] = func_schedule.storage_dims()[i];
    }

    for (size_t i = 0; i < rvars_kept.size(); ++i) {
        // Apply the purify directive that replaces the RVar in rvars_kept
        // with a pure Var
        intm.update(0).purify(rvars_kept[i], vars_rename[i]);
    }

    // Determine the dims of the new update definition

    // Add pure Vars from the original init definition to the dims list
    // if they are not already in the list
    for (const Var &v : dim_vars) {
        const auto iter = std::find_if(dims.begin(), dims.end(),
            [&v](const Dim &dim) { return var_name_match(dim.var, v.name()); });
        if (iter == dims.end()) {
            Dim d = {v.name(), ForType::Serial, DeviceAPI::None, Dim::Type::PureVar};
            dims.insert(dims.end()-1, d);
        }
    }
    // Then, we need to remove lifted RVars from the dims list
    for (const string &rv : rvars_removed) {
        remove(rv);
    }

    // Define the new update definition which refers to the intermediate Func.
    // Using the same example as above, the new update definition is:
    //   f(x, y) += f_intm(x, y, r.y)

    // Args for store in the new update definition
    vector<Expr> f_store_args(dim_vars.size());
    for (size_t i = 0; i < f_store_args.size(); ++i) {
        f_store_args[i] = dim_vars[i];
    }

    // Call's args to the intermediate Func in the new update definition
    vector<Expr> f_load_args;
    f_load_args.insert(f_load_args.end(), dim_vars.begin(), dim_vars.end());
    for (int i = 0; i < f_rdom.dimensions(); ++i) {
        f_load_args.push_back(f_rdom[i]);
    }
    internal_assert(f_load_args.size() == init_args.size());

    // Update value of the new update definition. It loads values from
    // the intermediate Func.
    vector<Expr> f_values(values.size());

    // There might be cross-dependencies between tuple elements, so we need
    // to collect all substitutions first.
    map<string, Expr> replacements;
    for (size_t i = 0; i < f_values.size(); ++i) {
        if (!prover_result.ys[i].var.empty()) {
            Expr r = (values.size() == 1) ? Expr(intm(f_load_args)) : Expr(intm(f_load_args)[i]);
            replacements.emplace(prover_result.ys[i].var, r);
        }

        if (!prover_result.xs[i].var.empty()) {
            Expr prev_val = Call::make(intm.output_types()[i], func_name,
                                       f_store_args, Call::CallType::Halide,
                                       FunctionPtr(), i);
            replacements.emplace(prover_result.xs[i].var, prev_val);
        } else {
            user_warning << "Update definition of " << stage_name << " at index " << i
                         << " doesn't depend on the previous value. This isn't a"
                         << " reduction operation\n";
        }
    }
    for (size_t i = 0; i < f_values.size(); ++i) {
        f_values[i] = substitute(replacements, prover_result.pattern.ops[i]);
    }

    // Update the definition
    args.swap(f_store_args);
    values.swap(f_values);

    return intm;
}

void Stage::split(const string &old, const string &outer, const string &inner, Expr factor, bool exact, TailStrategy tail) {
    debug(4) << "In schedule for " << stage_name << ", split " << old << " into "
             << outer << " and " << inner << " with factor of " << factor << "\n";
    vector<Dim> &dims = definition.schedule().dims();

    // Check that the new names aren't already in the dims list.
    for (size_t i = 0; i < dims.size(); i++) {
        string new_names[2] = {inner, outer};
        for (int j = 0; j < 2; j++) {
            if (var_name_match(dims[i].var, new_names[j]) && new_names[j] != old) {
                user_error << "In schedule for " << stage_name
                           << ", can't create var " << new_names[j]
                           << " using a split or tile, because " << new_names[j]
                           << " is already used in this Func's schedule elsewhere.\n"
                           << dump_argument_list();
            }
        }
    }

    // Replace the old dimension with the new dimensions in the dims list
    bool found = false;
    string inner_name, outer_name, old_name;

    for (size_t i = 0; (!found) && i < dims.size(); i++) {
        if (var_name_match(dims[i].var, old)) {
            found = true;
            old_name = dims[i].var;
            inner_name = old_name + "." + inner;
            outer_name = old_name + "." + outer;
            dims.insert(dims.begin() + i, dims[i]);
            dims[i].var = inner_name;
            dims[i+1].var = outer_name;
        }
    }

    if (!found) {
        user_error << "In schedule for " << stage_name
                   << ", could not find split dimension: "
                   << old
                   << "\n"
                   << dump_argument_list();
    }

    if (tail == TailStrategy::Auto) {
        // Select a tail strategy
        if (exact) {
            tail = TailStrategy::GuardWithIf;
        } else if (!definition.is_init()) {
            tail = TailStrategy::RoundUp;
        } else {
            // We should employ ShiftInwards when we can to prevent
            // overcompute and adding constraints to the bounds of
            // inputs and outputs. However, if we're already covered
            // by an earlier ShiftInwards split, there's no point - it
            // just complicates the IR and confuses bounds inference. An example of this is:
            //
            // f.vectorize(x, 8).unroll(x, 4);
            //
            // The vectorize-induced split is ShiftInwards. There's no
            // point also applying ShiftInwards to the unroll-induced
            // split.
            //
            // Note that we'll still partition the outermost loop to
            // avoid the overhead of the min we placed in the inner
            // loop with the vectorize, because that's how loop
            // partitioning works. The steady-state will be just as
            // efficient as:
            //
            // f.split(x, x, xi, 32).vectorize(xi, 8).unroll(xi);
            //
            // It's only the tail/epilogue that changes.

            std::set<string> descends_from_shiftinwards_outer;
            for (const Split &s : definition.schedule().splits()) {
                if (s.is_split() && s.tail == TailStrategy::ShiftInwards) {
                    descends_from_shiftinwards_outer.insert(s.outer);
                } else if (s.is_split() && descends_from_shiftinwards_outer.count(s.old_var)) {
                    descends_from_shiftinwards_outer.insert(s.inner);
                    descends_from_shiftinwards_outer.insert(s.outer);
                } else if ((s.is_rename() || s.is_purify()) &&
                           descends_from_shiftinwards_outer.count(s.old_var)) {
                    descends_from_shiftinwards_outer.insert(s.outer);
                }
            }
            if (descends_from_shiftinwards_outer.count(old_name)) {
                tail = TailStrategy::RoundUp;
            } else {
                tail = TailStrategy::ShiftInwards;
            }
        }
    }

    if (!definition.is_init()) {
        user_assert(tail != TailStrategy::ShiftInwards)
            << "When splitting Var " << old_name
            << " ShiftInwards is not a legal tail strategy for update definitions, as"
            << " it may change the meaning of the algorithm\n";
    }

    if (exact) {
        user_assert(tail == TailStrategy::GuardWithIf)
            << "When splitting Var " << old_name
            << " the tail strategy must be GuardWithIf or Auto. "
            << "Anything else may change the meaning of the algorithm\n";
    }

    // Add the split to the splits list
    Split split = {old_name, outer_name, inner_name, factor, exact, tail, Split::SplitVar};
    definition.schedule().splits().push_back(split);
}

Stage &Stage::split(VarOrRVar old, VarOrRVar outer, VarOrRVar inner, Expr factor, TailStrategy tail) {
    if (old.is_rvar) {
        user_assert(outer.is_rvar) << "Can't split RVar " << old.name() << " into Var " << outer.name() << "\n";
        user_assert(inner.is_rvar) << "Can't split RVar " << old.name() << " into Var " << inner.name() << "\n";
    } else {
        user_assert(!outer.is_rvar) << "Can't split Var " << old.name() << " into RVar " << outer.name() << "\n";
        user_assert(!inner.is_rvar) << "Can't split Var " << old.name() << " into RVar " << inner.name() << "\n";
    }
    split(old.name(), outer.name(), inner.name(), factor, old.is_rvar, tail);
    return *this;
}

Stage &Stage::fuse(VarOrRVar inner, VarOrRVar outer, VarOrRVar fused) {
    if (inner.is_rvar) {
        user_assert(outer.is_rvar) << "Can't fuse RVar " << inner.name()
                                   << " with Var " << outer.name() << "\n";
        user_assert(fused.is_rvar) << "Can't fuse RVar " << inner.name()
                                   << "into Var " << fused.name() << "\n";
    } else {
        user_assert(!outer.is_rvar) << "Can't fuse Var " << inner.name()
                                    << " with RVar " << outer.name() << "\n";
        user_assert(!fused.is_rvar) << "Can't fuse Var " << inner.name()
                                    << "into RVar " << fused.name() << "\n";
    }

    debug(4) << "In schedule for " << stage_name << ", fuse " << outer.name()
             << " and " << inner.name() << " into " << fused.name() << "\n";

    // Replace the old dimensions with the new dimension in the dims list
    bool found_outer = false, found_inner = false;
    string inner_name, outer_name, fused_name;
    vector<Dim> &dims = definition.schedule().dims();

    Dim::Type outer_type = Dim::Type::PureRVar;
    for (size_t i = 0; (!found_outer) && i < dims.size(); i++) {
        if (var_name_match(dims[i].var, outer.name())) {
            found_outer = true;
            outer_name = dims[i].var;
            outer_type = dims[i].dim_type;
            dims.erase(dims.begin() + i);
        }
    }
    if (!found_outer) {
        user_error << "In schedule for " << stage_name
                   << ", could not find outer fuse dimension: "
                   << outer.name()
                   << "\n"
                   << dump_argument_list();
    }

    for (size_t i = 0; (!found_inner) && i < dims.size(); i++) {
        if (var_name_match(dims[i].var, inner.name())) {
            found_inner = true;
            inner_name = dims[i].var;
            fused_name = inner_name + "." + fused.name();
            dims[i].var = fused_name;

            internal_assert(
                (dims[i].is_rvar() && ((outer_type == Dim::Type::PureRVar) ||
                                       (outer_type == Dim::Type::ImpureRVar))) ||
                (!dims[i].is_rvar() && (outer_type == Dim::Type::PureVar)));

            if (dims[i].is_rvar()) {
                dims[i].dim_type = (dims[i].dim_type == Dim::Type::PureRVar) && (outer_type == Dim::Type::PureRVar) ?
                    Dim::Type::PureRVar : Dim::Type::ImpureRVar;
            }
        }
    }

    if (!found_inner) {
        user_error << "In schedule for " << stage_name
                   << ", could not find inner fuse dimension: "
                   << inner.name()
                   << "\n"
                   << dump_argument_list();
    }

    // Add the fuse to the splits list
    Split split = {fused_name, outer_name, inner_name, Expr(), true, TailStrategy::RoundUp, Split::FuseVars};
    definition.schedule().splits().push_back(split);
    return *this;
}

namespace Internal {
class CheckForFreeVars : public IRGraphVisitor {
public:
    string offending_var;
protected:
    using IRGraphVisitor::visit;
    void visit(const Variable *var) {
        if (!var->param.defined() && !var->image.defined()) {
            offending_var = var->name;
        }
    }
};
}

Stage Stage::specialize(Expr condition) {
    user_assert(condition.type().is_bool()) << "Argument passed to specialize must be of type bool\n";

    // The condition may not depend on Vars or RVars
    Internal::CheckForFreeVars check;
    condition.accept(&check);
    if (!check.offending_var.empty()) {
        user_error << "Specialization condition " << condition << " for " << stage_name
                   << " depends on Var or RVar " << check.offending_var << ". "
                   << "Specialization conditions may not depend on any Vars or RVars.\n";
    }

    // The user may be retrieving a reference to an existing
    // specialization.
    const vector<Specialization> &specializations = definition.specializations();
    for (size_t i = 0; i < specializations.size(); i++) {
        if (equal(condition, specializations[i].condition)) {
            return Stage(specializations[i].definition, stage_name, dim_vars, func_schedule);
        }
    }

    // Can't add any more specializations after specialize_fail().
    user_assert(specializations.empty() || specializations.back().failure_message.empty())
        << "Cannot add new specializations after specialize_fail().";
    const Specialization &s = definition.add_specialization(condition);

    return Stage(s.definition, stage_name, dim_vars, func_schedule);
}

void Stage::specialize_fail(const std::string &message) {
    user_assert(!message.empty()) << "Argument passed to specialize_fail() must not be empty.\n";
    const vector<Specialization> &specializations = definition.specializations();
    user_assert(specializations.empty() || specializations.back().failure_message.empty())
        << "Only one specialize_fail() may be defined per Stage.";
    (void) definition.add_specialization(const_true());
    Specialization &s = definition.specializations().back();
    s.failure_message = message;
}

Stage &Stage::purify(VarOrRVar old_var, VarOrRVar new_var) {
    user_assert(old_var.is_rvar && !new_var.is_rvar)
        << "In schedule for " << stage_name
        << ", can't rename " << (old_var.is_rvar ? "RVar " : "Var ") << old_var.name()
        << " to " << (new_var.is_rvar ? "RVar " : "Var ") << new_var.name()
        << "; purify must take a RVar as old_Var and a Var as new_var\n";

    debug(4) << "In schedule for " << stage_name << ", purify RVar "
             << old_var.name() << " to Var " << new_var.name() << "\n";

    StageSchedule &schedule = definition.schedule();

    // Replace the old dimension with the new dimensions in the dims list
    bool found = false;
    string old_name, new_name = new_var.name();
    vector<Dim> &dims = schedule.dims();

    for (size_t i = 0; (!found) && i < dims.size(); i++) {
        if (var_name_match(dims[i].var, old_var.name())) {
            found = true;
            old_name = dims[i].var;
            dims[i].var = new_name;
            dims[i].dim_type = Dim::Type::PureVar;
        }
    }

    if (!found) {
        user_error
            << "In schedule for " << stage_name
            << ", could not find rename dimension: "
            << old_var.name()
            << "\n"
            << dump_argument_list();
    }

    Split split = {old_name, new_name, "", 1, false, TailStrategy::RoundUp, Split::PurifyRVar};
    definition.schedule().splits().push_back(split);
    return *this;
}

void Stage::remove(const string &var) {
    debug(4) << "In schedule for " << stage_name << ", remove " << var << "\n";

    StageSchedule &schedule = definition.schedule();

    // Replace the old dimension with the new dimensions in the dims list
    bool found = false;
    string old_name = var;
    vector<Dim> &dims = schedule.dims();
    for (size_t i = 0; (!found) && i < dims.size(); i++) {
        if (dims[i].var == var) {
            found = true;
            old_name = dims[i].var;
            dims.erase(dims.begin() + i);
        }
    }

    if (!found) {
        user_error
            << "In schedule for " << stage_name
            << ", could not find remove dimension: "
            << var
            << "\n"
            << dump_argument_list();

    }

    std::set<string> removed_vars;
    removed_vars.insert(var);

    auto should_remove = [&removed_vars](const string &var) {
        const auto &iter = std::find_if(
            removed_vars.begin(), removed_vars.end(), [&var](const string &rv) { return rv == var; });
        return iter != removed_vars.end();
    };

    vector<Split> &splits = schedule.splits();
    vector<Split> temp;
    for (size_t i = splits.size(); i > 0; i--) {
        bool is_removed = false;
        if (splits[i-1].is_fuse()) {
            debug(4) << "    checking fuse " << splits[i-1].inner << " and "
                     << splits[i-1].inner << " into " << splits[i-1].old_var << "\n";
            if (splits[i-1].inner == old_name ||
                splits[i-1].outer == old_name) {
                user_error
                    << "In schedule for " << stage_name
                    << ", can't remove variable " << old_name
                    << " because it has already been fused into "
                    << splits[i-1].old_var << "\n"
                    << dump_argument_list();
            }
            if (should_remove(splits[i-1].old_var)) {
                is_removed = true;
                removed_vars.insert(splits[i-1].outer);
                removed_vars.insert(splits[i-1].inner);
            }
        } else if (splits[i-1].is_split()) {
            debug(4) << "    splitting " << splits[i-1].old_var << " into "
                     << splits[i-1].outer << " and " << splits[i-1].inner << "\n";
            if (should_remove(splits[i-1].inner)) {
                is_removed = true;
                removed_vars.insert(splits[i-1].old_var);
            } else if (should_remove(splits[i-1].outer)) {
                is_removed = true;
                removed_vars.insert(splits[i-1].old_var);
            }
            if (splits[i-1].old_var == old_name) {
                user_error
                    << "In schedule for " << stage_name
                    << ", can't remove a variable " << old_name
                    << " because it has already been renamed or split.\n"
                    << dump_argument_list();
            }
        } else {
            debug(4) << "    replace/rename " << splits[i-1].old_var
                     << " into " << splits[i-1].outer << "\n";
            if (should_remove(splits[i-1].outer)) {
                is_removed = true;
                removed_vars.insert(splits[i-1].old_var);
            }
            if (splits[i-1].old_var == old_name) {
                user_error
                    << "In schedule for " << stage_name
                    << ", can't remove a variable " << old_name
                    << " because it has already been renamed or split.\n"
                    << dump_argument_list();
            }
        }
        if (!is_removed) {
            temp.insert(temp.begin(), splits[i-1]);
        }
    }
    splits.swap(temp);
}

Stage &Stage::rename(VarOrRVar old_var, VarOrRVar new_var) {
    if (old_var.is_rvar) {
        user_assert(new_var.is_rvar)
            << "In schedule for " << stage_name
            << ", can't rename RVar " << old_var.name()
            << " to Var " << new_var.name() << "\n";
    } else {
        user_assert(!new_var.is_rvar)
            << "In schedule for " << stage_name
            << ", can't rename Var " << old_var.name()
            << " to RVar " << new_var.name() << "\n";
    }

    debug(4) << "In schedule for " << stage_name << ", rename " << old_var.name()
             << " to " << new_var.name() << "\n";

    StageSchedule &schedule = definition.schedule();

    // Replace the old dimension with the new dimensions in the dims list
    bool found = false;
    string old_name;
    vector<Dim> &dims = schedule.dims();
    for (size_t i = 0; (!found) && i < dims.size(); i++) {
        if (var_name_match(dims[i].var, old_var.name())) {
            found = true;
            old_name = dims[i].var;
            dims[i].var += "." + new_var.name();
        }
    }

    string new_name = old_name + "." + new_var.name();

    if (!found) {
        user_error
            << "In schedule for " << stage_name
            << ", could not find rename dimension: "
            << old_var.name()
            << "\n"
            << dump_argument_list();
    }

    // If possible, rewrite the split or rename that defines it.
    found = false;
    vector<Split> &splits = schedule.splits();
    for (size_t i = splits.size(); i > 0; i--) {
        if (splits[i-1].is_fuse()) {
            if (splits[i-1].inner == old_name ||
                splits[i-1].outer == old_name) {
                user_error
                    << "In schedule for " << stage_name
                    << ", can't rename variable " << old_name
                    << " because it has already been fused into "
                    << splits[i-1].old_var << "\n"
                    << dump_argument_list();
            }
            if (splits[i-1].old_var == old_name) {
                splits[i-1].old_var = new_name;
                found = true;
                break;
            }
        } else {
            if (splits[i-1].inner == old_name) {
                splits[i-1].inner = new_name;
                found = true;
                break;
            }
            if (splits[i-1].outer == old_name) {
                splits[i-1].outer = new_name;
                found = true;
                break;
            }
            if (splits[i-1].old_var == old_name) {
                user_error
                    << "In schedule for " << stage_name
                    << ", can't rename a variable " << old_name
                    << " because it has already been renamed or split.\n"
                    << dump_argument_list();
            }
        }
    }

    if (!found) {
        Split split = {old_name, new_name, "", 1, old_var.is_rvar, TailStrategy::RoundUp, Split::RenameVar};
        definition.schedule().splits().push_back(split);
    }

    return *this;
}

Stage &Stage::allow_race_conditions() {
    definition.schedule().allow_race_conditions() = true;
    return *this;
}

Stage &Stage::serial(VarOrRVar var) {
    set_dim_type(var, ForType::Serial);
    return *this;
}

Stage &Stage::parallel(VarOrRVar var) {
    set_dim_type(var, ForType::Parallel);
    return *this;
}

Stage &Stage::vectorize(VarOrRVar var) {
    set_dim_type(var, ForType::Vectorized);
    return *this;
}

Stage &Stage::unroll(VarOrRVar var) {
    set_dim_type(var, ForType::Unrolled);
    return *this;
}

Stage &Stage::parallel(VarOrRVar var, Expr factor, TailStrategy tail) {
    if (var.is_rvar) {
        RVar tmp;
        split(var.rvar, var.rvar, tmp, factor, tail);
    } else {
        Var tmp;
        split(var.var, var.var, tmp, factor, tail);
    }
    parallel(var);
    return *this;
}

Stage &Stage::vectorize(VarOrRVar var, Expr factor, TailStrategy tail) {
    if (var.is_rvar) {
        RVar tmp;
        split(var.rvar, var.rvar, tmp, factor, tail);
        vectorize(tmp);
    } else {
        Var tmp;
        split(var.var, var.var, tmp, factor, tail);
        vectorize(tmp);
    }
    return *this;
}

Stage &Stage::unroll(VarOrRVar var, Expr factor, TailStrategy tail) {
    if (var.is_rvar) {
        RVar tmp;
        split(var.rvar, var.rvar, tmp, factor, tail);
        unroll(tmp);
    } else {
        Var tmp;
        split(var.var, var.var, tmp, factor, tail);
        unroll(tmp);
    }

    return *this;
}

Stage &Stage::tile(VarOrRVar x, VarOrRVar y,
                   VarOrRVar xo, VarOrRVar yo,
                   VarOrRVar xi, VarOrRVar yi,
                   Expr xfactor, Expr yfactor,
                   TailStrategy tail) {
    split(x, xo, xi, xfactor, tail);
    split(y, yo, yi, yfactor, tail);
    reorder(xi, yi, xo, yo);
    return *this;
}

Stage &Stage::tile(VarOrRVar x, VarOrRVar y,
                   VarOrRVar xi, VarOrRVar yi,
                   Expr xfactor, Expr yfactor,
                   TailStrategy tail) {
    split(x, x, xi, xfactor, tail);
    split(y, y, yi, yfactor, tail);
    reorder(xi, yi, x, y);
    return *this;
}

namespace {
// An helper function for reordering vars in a schedule.
void reorder_vars(vector<Dim> &dims_old, const VarOrRVar *vars, size_t size, const Stage &stage) {
    vector<Dim> dims = dims_old;

    // Tag all the vars with their locations in the dims list.
    vector<size_t> idx(size);
    for (size_t i = 0; i < size; i++) {
        bool found = false;
        for (size_t j = 0; j < dims.size(); j++) {
            if (var_name_match(dims[j].var, vars[i].name())) {
                idx[i] = j;
                found = true;
            }
        }
        user_assert(found)
            << "In schedule for " << stage.name()
            << ", could not find var " << vars[i].name()
            << " to reorder in the argument list.\n"
            << stage.dump_argument_list();
    }

    // Look for illegal reorderings
    for (size_t i = 0; i < idx.size(); i++) {
        if (dims[idx[i]].is_pure()) continue;
        for (size_t j = i+1; j < idx.size(); j++) {
            if (dims[idx[j]].is_pure()) continue;

            if (idx[i] > idx[j]) {
                user_error
                    << "In schedule for " << stage.name()
                    << ", can't reorder RVars " << vars[i].name()
                    << " and " << vars[j].name()
                    << " because it may change the meaning of the algorithm.\n";
            }
        }
    }

    // Sort idx to get the new locations
    vector<size_t> sorted = idx;
    std::sort(sorted.begin(), sorted.end());

    for (size_t i = 0; i < size; i++) {
        dims[sorted[i]] = dims_old[idx[i]];
    }

    dims_old.swap(dims);
}
}

Stage &Stage::reorder(const std::vector<VarOrRVar>& vars) {
    reorder_vars(definition.schedule().dims(), &vars[0], vars.size(), *this);
    return *this;
}

Stage &Stage::gpu_threads(VarOrRVar tx, DeviceAPI device_api) {
    set_dim_device_api(tx, device_api);
    set_dim_type(tx, ForType::GPUThread);
    return *this;
}

Stage &Stage::gpu_threads(VarOrRVar tx, VarOrRVar ty, DeviceAPI device_api) {
    set_dim_device_api(tx, device_api);
    set_dim_device_api(ty, device_api);
    set_dim_type(tx, ForType::GPUThread);
    set_dim_type(ty, ForType::GPUThread);
    return *this;
}

Stage &Stage::gpu_threads(VarOrRVar tx, VarOrRVar ty, VarOrRVar tz, DeviceAPI device_api) {
    set_dim_device_api(tx, device_api);
    set_dim_device_api(ty, device_api);
    set_dim_device_api(tz, device_api);
    set_dim_type(tx, ForType::GPUThread);
    set_dim_type(ty, ForType::GPUThread);
    set_dim_type(tz, ForType::GPUThread);
    return *this;
}

Stage &Stage::gpu_blocks(VarOrRVar bx, DeviceAPI device_api) {
    set_dim_device_api(bx, device_api);
    set_dim_type(bx, ForType::GPUBlock);
    return *this;
}

Stage &Stage::gpu_blocks(VarOrRVar bx, VarOrRVar by, DeviceAPI device_api) {
    set_dim_device_api(bx, device_api);
    set_dim_device_api(by, device_api);
    set_dim_type(bx, ForType::GPUBlock);
    set_dim_type(by, ForType::GPUBlock);
    return *this;
}

Stage &Stage::gpu_blocks(VarOrRVar bx, VarOrRVar by, VarOrRVar bz, DeviceAPI device_api) {
    set_dim_device_api(bx, device_api);
    set_dim_device_api(by, device_api);
    set_dim_device_api(bz, device_api);
    set_dim_type(bx, ForType::GPUBlock);
    set_dim_type(by, ForType::GPUBlock);
    set_dim_type(bz, ForType::GPUBlock);
    return *this;
}

Stage &Stage::gpu_single_thread(DeviceAPI device_api) {
    Var block;
    split(Var::outermost(), Var::outermost(), block, 1);
    set_dim_device_api(block, device_api);
    set_dim_type(block, ForType::GPUBlock);
    return *this;
}

Stage &Stage::gpu(VarOrRVar bx, VarOrRVar tx, DeviceAPI device_api) {
    return gpu_blocks(bx).gpu_threads(tx);
}

Stage &Stage::gpu(VarOrRVar bx, VarOrRVar by,
                  VarOrRVar tx, VarOrRVar ty, DeviceAPI device_api) {
    return gpu_blocks(bx, by).gpu_threads(tx, ty);
}

Stage &Stage::gpu(VarOrRVar bx, VarOrRVar by, VarOrRVar bz,
                  VarOrRVar tx, VarOrRVar ty, VarOrRVar tz,
                  DeviceAPI device_api) {
    return gpu_blocks(bx, by, bz).gpu_threads(tx, ty, tz);
}

Stage &Stage::gpu_tile(VarOrRVar x, VarOrRVar bx, Var tx, Expr x_size,
                       TailStrategy tail, DeviceAPI device_api) {
    split(x, bx, tx, x_size, tail);
    set_dim_device_api(bx, device_api);
    set_dim_device_api(tx, device_api);
    set_dim_type(bx, ForType::GPUBlock);
    set_dim_type(tx, ForType::GPUThread);
    return *this;
}

Stage &Stage::gpu_tile(VarOrRVar x, VarOrRVar bx, RVar tx, Expr x_size,
                       TailStrategy tail, DeviceAPI device_api) {
    split(x, bx, tx, x_size, tail);
    set_dim_device_api(bx, device_api);
    set_dim_device_api(tx, device_api);
    set_dim_type(bx, ForType::GPUBlock);
    set_dim_type(tx, ForType::GPUThread);
    return *this;
}

Stage &Stage::gpu_tile(VarOrRVar x, VarOrRVar tx, Expr x_size,
                       TailStrategy tail, DeviceAPI device_api) {
    split(x, x, tx, x_size, tail);
    set_dim_device_api(x, device_api);
    set_dim_device_api(tx, device_api);
    set_dim_type(x, ForType::GPUBlock);
    set_dim_type(tx, ForType::GPUThread);
    return *this;
}


Stage &Stage::gpu_tile(VarOrRVar x, VarOrRVar y,
                       VarOrRVar bx, VarOrRVar by,
                       VarOrRVar tx, VarOrRVar ty,
                       Expr x_size, Expr y_size,
                       TailStrategy tail,
                       DeviceAPI device_api) {
    tile(x, y, bx, by, tx, ty, x_size, y_size, tail);
    set_dim_device_api(bx, device_api);
    set_dim_device_api(by, device_api);
    set_dim_device_api(tx, device_api);
    set_dim_device_api(ty, device_api);
    set_dim_type(bx, ForType::GPUBlock);
    set_dim_type(by, ForType::GPUBlock);
    set_dim_type(tx, ForType::GPUThread);
    set_dim_type(ty, ForType::GPUThread);
    return *this;
}

Stage &Stage::gpu_tile(VarOrRVar x, VarOrRVar y,
                       VarOrRVar tx, Var ty,
                       Expr x_size, Expr y_size,
                       TailStrategy tail,
                       DeviceAPI device_api) {
    return gpu_tile(x, y, x, y, tx, ty, x_size, y_size, tail, device_api);
}

Stage &Stage::gpu_tile(VarOrRVar x, VarOrRVar y,
                       VarOrRVar tx, RVar ty,
                       Expr x_size, Expr y_size,
                       TailStrategy tail,
                       DeviceAPI device_api) {
    return gpu_tile(x, y, x, y, tx, ty, x_size, y_size, tail, device_api);
}

Stage &Stage::gpu_tile(VarOrRVar x, VarOrRVar y, VarOrRVar z,
                       VarOrRVar bx, VarOrRVar by, VarOrRVar bz,
                       VarOrRVar tx, VarOrRVar ty, VarOrRVar tz,
                       Expr x_size, Expr y_size, Expr z_size,
                       TailStrategy tail,
                       DeviceAPI device_api) {
    split(x, bx, tx, x_size, tail);
    split(y, by, ty, y_size, tail);
    split(z, bz, tz, z_size, tail);
    // current order is:
    // tx bx ty by tz bz
    reorder(ty, bx);
    // tx ty bx by tz bz
    reorder(tz, bx);
    // tx ty tz by bx bz
    reorder(bx, by);
    // tx ty tz bx by bz
    set_dim_device_api(bx, device_api);
    set_dim_device_api(by, device_api);
    set_dim_device_api(bz, device_api);
    set_dim_device_api(tx, device_api);
    set_dim_device_api(ty, device_api);
    set_dim_device_api(tz, device_api);

    set_dim_type(bx, ForType::GPUBlock);
    set_dim_type(by, ForType::GPUBlock);
    set_dim_type(bz, ForType::GPUBlock);
    set_dim_type(tx, ForType::GPUThread);
    set_dim_type(ty, ForType::GPUThread);
    set_dim_type(tz, ForType::GPUThread);
    return *this;
}

Stage &Stage::gpu_tile(VarOrRVar x, VarOrRVar y, VarOrRVar z,
                       VarOrRVar tx, VarOrRVar ty, VarOrRVar tz,
                       Expr x_size, Expr y_size, Expr z_size,
                       TailStrategy tail,
                       DeviceAPI device_api) {
    return gpu_tile(x, y, z, x, y, z, tx, ty, tz, x_size, y_size, z_size, tail, device_api);
}

Stage &Stage::gpu_tile(VarOrRVar x, Expr x_size, TailStrategy tail, DeviceAPI device_api) {
    VarOrRVar bx("__deprecated_block_id_x", x.is_rvar),
        tx("__deprecated_thread_id_x", x.is_rvar);
    split(x, bx, tx, x_size, tail);
    set_dim_device_api(bx, device_api);
    set_dim_device_api(tx, device_api);
    set_dim_type(bx, ForType::GPUBlock);
    set_dim_type(tx, ForType::GPUThread);
    return *this;
}


Stage &Stage::gpu_tile(VarOrRVar x, VarOrRVar y,
                       Expr x_size, Expr y_size,
                       TailStrategy tail,
                       DeviceAPI device_api) {
    VarOrRVar bx("__deprecated_block_id_x", x.is_rvar),
        by("__deprecated_block_id_y", y.is_rvar),
        tx("__deprecated_thread_id_x", x.is_rvar),
        ty("__deprecated_thread_id_y", y.is_rvar);
    return gpu_tile(x, y, bx, by, tx, ty, x_size, y_size, tail, device_api);
}

Stage &Stage::gpu_tile(VarOrRVar x, VarOrRVar y, VarOrRVar z,
                       Expr x_size, Expr y_size, Expr z_size,
                       TailStrategy tail,
                       DeviceAPI device_api) {
    VarOrRVar bx("__deprecated_block_id_x", x.is_rvar),
        by("__deprecated_block_id_y", y.is_rvar),
        bz("__deprecated_block_id_z", z.is_rvar),
        tx("__deprecated_thread_id_x", x.is_rvar),
        ty("__deprecated_thread_id_y", y.is_rvar),
        tz("__deprecated_thread_id_z", z.is_rvar);
    return gpu_tile(x, y, z, bx, by, bz, tx, ty, tz, x_size, y_size, z_size, tail, device_api);
}

Stage &Stage::hexagon(VarOrRVar x) {
    set_dim_device_api(x, DeviceAPI::Hexagon);
    return *this;
}

Stage &Stage::prefetch(const Func &f, VarOrRVar var, Expr offset, PrefetchBoundStrategy strategy) {
    PrefetchDirective prefetch = {f.name(), var.name(), offset, strategy, Parameter()};
    definition.schedule().prefetches().push_back(prefetch);
    return *this;
}

Stage &Stage::prefetch(const Internal::Parameter &param, VarOrRVar var, Expr offset, PrefetchBoundStrategy strategy) {
    PrefetchDirective prefetch = {param.name(), var.name(), offset, strategy, param};
    definition.schedule().prefetches().push_back(prefetch);
    return *this;
}

/** Attempt to get the source file and line where this stage was
 * defined by parsing the process's own debug symbols. Returns an
 * empty string if no debug symbols were found or the debug
 * symbols were not understood. Works on OS X and Linux only. */
std::string Stage::source_location() const {
    return definition.source_location();
}

void Func::invalidate_cache() {
    if (pipeline_.defined()) {
        pipeline_.invalidate_cache();
    }
}

namespace {

void validate_wrapper(const string &name, const map<string, FunctionPtr> &wrappers,
                      const vector<Func> &fs, const FunctionPtr &wrapper) {
    if (!wrappers.empty() && !fs.empty()) {
        internal_assert(wrapper.defined() && !name.empty());
        // Make sure all the other Funcs in 'fs' share the same wrapper and no
        // other Func not in 'fs' share the same wrapper
        for (const auto &it : wrappers) {
            if (it.first == fs[0].name()) {
                continue;
            }
            const auto &fs_iter = std::find_if(
                fs.begin(), fs.end(), [&it](const Func &f) { return f.name() == it.first; });
            bool in_fs = fs_iter != fs.end();

            if (in_fs) {
                user_assert(it.second.same_as(wrapper))
                    << it.first << " should have shared the same wrapper as " << fs[0].name() << "\n";
            } else {
                user_assert(!it.second.same_as(wrapper))
                    << "Redefinition of shared wrapper [" << name << " -> "
                    << Function(wrapper).name() << "] in " << fs[0].name() << " is illegal since "
                    << it.first << " shares the same wrapper but is not part of the redefinition\n";
            }
        }
    }
}

Func create_in_wrapper(Function wrapped_fn, string wrapper_name) {
    Func wrapper(wrapped_fn.new_function_in_same_group(wrapper_name));
    vector<Var> args = Func(wrapped_fn).args();
    wrapper(args) = Func(wrapped_fn)(args);
    return wrapper;
}

Func create_clone_wrapper(Function wrapped_fn, string wrapper_name) {
    Func wrapper(wrapped_fn.new_function_in_same_group(wrapper_name));
    std::map<FunctionPtr, FunctionPtr> empty;
    wrapped_fn.deep_copy(wrapper.name(), wrapper.function().get_contents(), empty);
    return wrapper;
}

Func get_wrapper(Function wrapped_fn, string wrapper_name, const vector<Func> &fs, bool clone) {
    // Either all Funcs in 'fs' have the same wrapper or they don't already
    // have any wrappers. Otherwise, throw an error. If 'fs' is empty, then
    // it is a global wrapper.
    const map<string, FunctionPtr> &wrappers = wrapped_fn.wrappers();
    const auto &iter = fs.empty() ? wrappers.find("") : wrappers.find(fs[0].name());
    if (iter == wrappers.end()) {
        // Make sure the other Funcs also don't have any wrappers
        for (size_t i = 1; i < fs.size(); ++i) {
            user_assert(wrappers.count(fs[i].name()) == 0)
                << "Cannot define the wrapper since " << fs[i].name()
                << " already has a wrapper while " << fs[0].name() << " doesn't \n";
        }
        Func wrapper = clone ? create_clone_wrapper(wrapped_fn, wrapper_name)
                             : create_in_wrapper(wrapped_fn, wrapper_name);
        Function wrapper_fn = wrapper.function();
        if (fs.empty()) {
            // Add global wrapper
            wrapped_fn.add_wrapper("", wrapper_fn);
        } else {
            for (const Func &f : fs) {
                user_assert(wrapped_fn.name() != f.name())
                    << "Cannot create wrapper of itself (\"" << wrapped_fn.name() <<  "\")\n";
                wrapped_fn.add_wrapper(f.name(), wrapper_fn);
            }
        }
        return wrapper;
    }
    internal_assert(iter->second.defined());
    validate_wrapper(wrapped_fn.name(), wrappers, fs, iter->second);

    Function wrapper(iter->second);
    internal_assert(wrapper.frozen());
    return Func(wrapper);
}

} // anonymous namespace

Func Func::in(const Func &f) {
    invalidate_cache();
    vector<Func> fs = {f};
    return get_wrapper(func, name() + "_in_" + f.name(), fs, false);
}

Func Func::in(const vector<Func> &fs) {
    if (fs.empty()) {
        user_error << "Could not create a in wrapper for an empty list of Funcs\n";
    }
    invalidate_cache();
    return get_wrapper(func, name() + "_wrapper", fs, false);
}

Func Func::in() {
    invalidate_cache();
    return get_wrapper(func, name() + "_global_wrapper", {}, false);
}

Func Func::clone_in(const Func &f) {
    invalidate_cache();
    vector<Func> fs = {f};
    return get_wrapper(func, name() + "_clone_in_" + f.name(), fs, true);
}

Func Func::clone_in(const vector<Func> &fs) {
    if (fs.empty()) {
        user_error << "Could not create a clone wrapper for an empty list of Funcs\n";
    }
    invalidate_cache();
    return get_wrapper(func, name() + "_clone", fs, true);
}

Func Func::copy_to_device(DeviceAPI d) {
    user_assert(defined())
        << "copy_to_device on Func " << name() << " with no definition\n";
    user_assert(outputs() == 1)
        << "copy_to_device on a Tuple-valued Func " << name() << " not yet supported\n";
    user_assert(!has_update_definition())
        << "copy_to_device on Func " << name() << " with update definition\n";
    user_assert(!is_extern())
        << "copy_to_device on Func " << name() << " with extern definition\n";

    const Call *call = func.is_wrapper();
    user_assert(call)
        << "Func " << name() << " is scheduled as copy_to_host/device, "
        << "but has value: " << value() << "\n"
        << "Expected a single call to another Func with matching "
        << "dimensionality and argument order.\n";

    // Move the RHS value to the proxy slot
    func.extern_definition_proxy_expr() = value();

    // ... and delete the pure definition
    func.definition() = Definition();

    ExternFuncArgument buffer;
    if (call->call_type == Call::Halide) {
        buffer = call->func;
    } else if (call->image.defined()) {
        buffer = call->image;
    } else {
        internal_assert(call->param.defined());
        buffer = call->param;
    }

    ExternFuncArgument device_interface = make_device_interface_call(d);
    func.define_extern("halide_buffer_copy", {buffer, device_interface},
<<<<<<< HEAD
                       {call->type}, make_argument_list(call->args.size()),
=======
                       {call->type}, func.args(), // Reuse the existing dimension names
>>>>>>> 7853c0b4
                       NameMangling::C, d, false);
    return *this;
}

Func Func::copy_to_host() {
    user_assert(defined())
        << "copy_to_host on Func " << name() << " with no definition\n";
    user_assert(outputs() == 1)
        << "copy_to_host on a Tuple-valued Func " << name() << " not yet supported\n";
    user_assert(!has_update_definition())
        << "copy_to_host on Func " << name() << " with update definition\n";
    user_assert(!is_extern())
        << "copy_to_host on Func " << name() << " with extern definition\n";
    return copy_to_device(DeviceAPI::Host);
}

Func &Func::split(VarOrRVar old, VarOrRVar outer, VarOrRVar inner, Expr factor, TailStrategy tail) {
    invalidate_cache();
    Stage(func.definition(), name(), args(), func.schedule()).split(old, outer, inner, factor, tail);
    return *this;
}

Func &Func::fuse(VarOrRVar inner, VarOrRVar outer, VarOrRVar fused) {
    invalidate_cache();
    Stage(func.definition(), name(), args(), func.schedule()).fuse(inner, outer, fused);
    return *this;
}

Func &Func::rename(VarOrRVar old_name, VarOrRVar new_name) {
    invalidate_cache();
    Stage(func.definition(), name(), args(), func.schedule()).rename(old_name, new_name);
    return *this;
}

Func &Func::allow_race_conditions() {
    Stage(func.definition(), name(), args(), func.schedule()).allow_race_conditions();
    return *this;
}

Func &Func::memoize() {
    invalidate_cache();
    func.schedule().memoized() = true;
    return *this;
}

Stage Func::specialize(Expr c) {
    invalidate_cache();
    return Stage(func.definition(), name(), args(), func.schedule()).specialize(c);
}

void Func::specialize_fail(const std::string &message) {
    invalidate_cache();
    (void) Stage(func.definition(), name(), args(), func.schedule()).specialize_fail(message);
}

Func &Func::serial(VarOrRVar var) {
    invalidate_cache();
    Stage(func.definition(), name(), args(), func.schedule()).serial(var);
    return *this;
}

Func &Func::parallel(VarOrRVar var) {
    invalidate_cache();
    Stage(func.definition(), name(), args(), func.schedule()).parallel(var);
    return *this;
}

Func &Func::vectorize(VarOrRVar var) {
    invalidate_cache();
    Stage(func.definition(), name(), args(), func.schedule()).vectorize(var);
    return *this;
}

Func &Func::unroll(VarOrRVar var) {
    invalidate_cache();
    Stage(func.definition(), name(), args(), func.schedule()).unroll(var);
    return *this;
}

Func &Func::parallel(VarOrRVar var, Expr factor, TailStrategy tail) {
    invalidate_cache();
    Stage(func.definition(), name(), args(), func.schedule()).parallel(var, factor, tail);
    return *this;
}

Func &Func::vectorize(VarOrRVar var, Expr factor, TailStrategy tail) {
    invalidate_cache();
    Stage(func.definition(), name(), args(), func.schedule()).vectorize(var, factor, tail);
    return *this;
}

Func &Func::unroll(VarOrRVar var, Expr factor, TailStrategy tail) {
    invalidate_cache();
    Stage(func.definition(), name(), args(), func.schedule()).unroll(var, factor, tail);
    return *this;
}

Func &Func::bound(Var var, Expr min, Expr extent) {
    user_assert(!min.defined() || Int(32).can_represent(min.type())) << "Can't represent min bound in int32\n";
    user_assert(extent.defined()) << "Extent bound of a Func can't be undefined\n";
    user_assert(Int(32).can_represent(extent.type())) << "Can't represent extent bound in int32\n";

    if (min.defined()) {
        min = cast<int32_t>(min);
    }
    extent = cast<int32_t>(extent);

    invalidate_cache();
    bool found = func.is_pure_arg(var.name());
    user_assert(found)
        << "Can't bound variable " << var.name()
        << " of function " << name()
        << " because " << var.name()
        << " is not one of the pure variables of " << name() << ".\n";

    Bound b = {var.name(), min, extent, Expr(), Expr()};
    func.schedule().bounds().push_back(b);
    return *this;
}

Func &Func::estimate(Var var, Expr min, Expr extent) {
    invalidate_cache();
    bool found = func.is_pure_arg(var.name());
    user_assert(found)
        << "Can't provide an estimate on variable " << var.name()
        << " of function " << name()
        << " because " << var.name()
        << " is not one of the pure variables of " << name() << ".\n";

    Bound b = {var.name(), min, extent, Expr(), Expr()};
    func.schedule().estimates().push_back(b);
    return *this;
}

Func &Func::bound_extent(Var var, Expr extent) {
    return bound(var, Expr(), extent);
}

Func &Func::align_bounds(Var var, Expr modulus, Expr remainder) {
    user_assert(modulus.defined()) << "modulus is undefined\n";
    user_assert(remainder.defined()) << "remainder is undefined\n";
    user_assert(Int(32).can_represent(modulus.type())) << "Can't represent modulus as int32\n";
    user_assert(Int(32).can_represent(remainder.type())) << "Can't represent remainder as int32\n";

    modulus = cast<int32_t>(modulus);
    remainder = cast<int32_t>(remainder);

    // Reduce the remainder
    remainder = remainder % modulus;

    invalidate_cache();

    bool found = func.is_pure_arg(var.name());
    user_assert(found)
        << "Can't align bounds of variable " << var.name()
        << " of function " << name()
        << " because " << var.name()
        << " is not one of the pure variables of " << name() << ".\n";

    Bound b = {var.name(), Expr(), Expr(), modulus, remainder};
    func.schedule().bounds().push_back(b);
    return *this;
}

Func &Func::tile(VarOrRVar x, VarOrRVar y,
                 VarOrRVar xo, VarOrRVar yo,
                 VarOrRVar xi, VarOrRVar yi,
                 Expr xfactor, Expr yfactor,
                 TailStrategy tail) {
    invalidate_cache();
    Stage(func.definition(), name(), args(), func.schedule()).tile(x, y, xo, yo, xi, yi, xfactor, yfactor, tail);
    return *this;
}

Func &Func::tile(VarOrRVar x, VarOrRVar y,
                 VarOrRVar xi, VarOrRVar yi,
                 Expr xfactor, Expr yfactor,
                 TailStrategy tail) {
    invalidate_cache();
    Stage(func.definition(), name(), args(), func.schedule()).tile(x, y, xi, yi, xfactor, yfactor, tail);
    return *this;
}

Func &Func::reorder(const std::vector<VarOrRVar> &vars) {
    invalidate_cache();
    Stage(func.definition(), name(), args(), func.schedule()).reorder(vars);
    return *this;
}

Func &Func::gpu_threads(VarOrRVar tx, DeviceAPI device_api) {
    invalidate_cache();
    Stage(func.definition(), name(), args(), func.schedule()).gpu_threads(tx, device_api);
    return *this;
}

Func &Func::gpu_threads(VarOrRVar tx, VarOrRVar ty, DeviceAPI device_api) {
    invalidate_cache();
    Stage(func.definition(), name(), args(), func.schedule()).gpu_threads(tx, ty, device_api);
    return *this;
}

Func &Func::gpu_threads(VarOrRVar tx, VarOrRVar ty, VarOrRVar tz, DeviceAPI device_api) {
    invalidate_cache();
    Stage(func.definition(), name(), args(), func.schedule()).gpu_threads(tx, ty, tz, device_api);
    return *this;
}

Func &Func::gpu_blocks(VarOrRVar bx, DeviceAPI device_api) {
    invalidate_cache();
    Stage(func.definition(), name(), args(), func.schedule()).gpu_blocks(bx, device_api);
    return *this;
}

Func &Func::gpu_blocks(VarOrRVar bx, VarOrRVar by, DeviceAPI device_api) {
    invalidate_cache();
    Stage(func.definition(), name(), args(), func.schedule()).gpu_blocks(bx, by, device_api);
    return *this;
}

Func &Func::gpu_blocks(VarOrRVar bx, VarOrRVar by, VarOrRVar bz, DeviceAPI device_api) {
    invalidate_cache();
    Stage(func.definition(), name(), args(), func.schedule()).gpu_blocks(bx, by, bz, device_api);
    return *this;
}

Func &Func::gpu_single_thread(DeviceAPI device_api) {
    invalidate_cache();
    Stage(func.definition(), name(), args(), func.schedule()).gpu_single_thread(device_api);
    return *this;
}

Func &Func::gpu(VarOrRVar bx, VarOrRVar tx, DeviceAPI device_api) {
    invalidate_cache();
    Stage(func.definition(), name(), args(), func.schedule()).gpu(bx, tx, device_api);
    return *this;
}

Func &Func::gpu(VarOrRVar bx, VarOrRVar by, VarOrRVar tx, VarOrRVar ty, DeviceAPI device_api) {
    invalidate_cache();
    Stage(func.definition(), name(), args(), func.schedule()).gpu(bx, by, tx, ty, device_api);
    return *this;
}

Func &Func::gpu(VarOrRVar bx, VarOrRVar by, VarOrRVar bz, VarOrRVar tx, VarOrRVar ty, VarOrRVar tz, DeviceAPI device_api) {
    invalidate_cache();
    Stage(func.definition(), name(), args(), func.schedule()).gpu(bx, by, bz, tx, ty, tz, device_api);
    return *this;
}

Func &Func::gpu_tile(VarOrRVar x, VarOrRVar bx, Var tx, Expr x_size, TailStrategy tail, DeviceAPI device_api) {
    invalidate_cache();
    Stage(func.definition(), name(), args(), func.schedule()).gpu_tile(x, bx, tx, x_size, tail, device_api);
    return *this;
}

Func &Func::gpu_tile(VarOrRVar x, VarOrRVar bx, RVar tx, Expr x_size, TailStrategy tail, DeviceAPI device_api) {
    invalidate_cache();
    Stage(func.definition(), name(), args(), func.schedule()).gpu_tile(x, bx, tx, x_size, tail, device_api);
    return *this;
}

Func &Func::gpu_tile(VarOrRVar x, VarOrRVar tx, Expr x_size, TailStrategy tail, DeviceAPI device_api) {
    invalidate_cache();
    Stage(func.definition(), name(), args(), func.schedule()).gpu_tile(x, tx, x_size, tail, device_api);
    return *this;
}

Func &Func::gpu_tile(VarOrRVar x, VarOrRVar y,
                     VarOrRVar bx, VarOrRVar by,
                     VarOrRVar tx, VarOrRVar ty,
                     Expr x_size, Expr y_size,
                     TailStrategy tail,
                     DeviceAPI device_api) {
    invalidate_cache();
    Stage(func.definition(), name(), args(), func.schedule())
        .gpu_tile(x, y, bx, by, tx, ty, x_size, y_size, tail, device_api);
    return *this;
}

Func &Func::gpu_tile(VarOrRVar x, VarOrRVar y,
                     VarOrRVar tx, Var ty,
                     Expr x_size, Expr y_size,
                     TailStrategy tail,
                     DeviceAPI device_api) {
    invalidate_cache();
    Stage(func.definition(), name(), args(), func.schedule())
        .gpu_tile(x, y, tx, ty, x_size, y_size, tail, device_api);
    return *this;
}

Func &Func::gpu_tile(VarOrRVar x, VarOrRVar y,
                     VarOrRVar tx, RVar ty,
                     Expr x_size, Expr y_size,
                     TailStrategy tail,
                     DeviceAPI device_api) {
    invalidate_cache();
    Stage(func.definition(), name(), args(), func.schedule())
        .gpu_tile(x, y, tx, ty, x_size, y_size, tail, device_api);
    return *this;
}

Func &Func::gpu_tile(VarOrRVar x, VarOrRVar y, VarOrRVar z,
                     VarOrRVar bx, VarOrRVar by, VarOrRVar bz,
                     VarOrRVar tx, VarOrRVar ty, VarOrRVar tz,
                     Expr x_size, Expr y_size, Expr z_size,
                     TailStrategy tail,
                     DeviceAPI device_api) {
    invalidate_cache();
    Stage(func.definition(), name(), args(), func.schedule())
        .gpu_tile(x, y, z, bx, by, bz, tx, ty, tz, x_size, y_size, z_size, tail, device_api);
    return *this;
}

Func &Func::gpu_tile(VarOrRVar x, VarOrRVar y, VarOrRVar z,
                     VarOrRVar tx, VarOrRVar ty, VarOrRVar tz,
                     Expr x_size, Expr y_size, Expr z_size,
                     TailStrategy tail,
                     DeviceAPI device_api) {
    invalidate_cache();
    Stage(func.definition(), name(), args(), func.schedule())
        .gpu_tile(x, y, z, tx, ty, tz, x_size, y_size, z_size, tail, device_api);
    return *this;
}

Func &Func::gpu_tile(VarOrRVar x, Expr x_size, TailStrategy tail, DeviceAPI device_api) {
    invalidate_cache();
    Stage(func.definition(), name(), args(), func.schedule()).gpu_tile(x, x_size, tail, device_api);
    return *this;
}

Func &Func::gpu_tile(VarOrRVar x, VarOrRVar y,
                     Expr x_size, Expr y_size,
                     TailStrategy tail,
                     DeviceAPI device_api) {
    invalidate_cache();
    Stage(func.definition(), name(), args(), func.schedule()).gpu_tile(x, y, x_size, y_size, tail, device_api);
    return *this;
}

Func &Func::gpu_tile(VarOrRVar x, VarOrRVar y, VarOrRVar z,
                     Expr x_size, Expr y_size, Expr z_size,
                     TailStrategy tail,
                     DeviceAPI device_api) {
    invalidate_cache();
    Stage(func.definition(), name(), args(), func.schedule()).gpu_tile(x, y, z, x_size, y_size, z_size, tail, device_api);
    return *this;
}

Func &Func::shader(Var x, Var y, Var c, DeviceAPI device_api) {
    invalidate_cache();

    reorder(c, x, y);
    // GLSL outputs must be stored interleaved
    reorder_storage(c, x, y);

    // TODO: Set appropriate constraints if this is the output buffer?

    Stage(func.definition(), name(), args(), func.schedule()).gpu_blocks(x, y, device_api);

    bool constant_bounds = false;
    FuncSchedule &sched = func.schedule();
    for (size_t i = 0; i < sched.bounds().size(); i++) {
        if (c.name() == sched.bounds()[i].var) {
            constant_bounds = is_const(sched.bounds()[i].min) &&
                is_const(sched.bounds()[i].extent);
            break;
        }
    }
    user_assert(constant_bounds)
        << "The color channel for image loops must have constant bounds, e.g., .bound(c, 0, 3).\n";
    return *this;
}

Func &Func::glsl(Var x, Var y, Var c) {
    return shader(x, y, c, DeviceAPI::GLSL).vectorize(c);
}

Func &Func::hexagon(VarOrRVar x) {
    invalidate_cache();
    Stage(func.definition(), name(), args(), func.schedule()).hexagon(x);
    return *this;
}

Func &Func::prefetch(const Func &f, VarOrRVar var, Expr offset, PrefetchBoundStrategy strategy) {
    invalidate_cache();
    Stage(func.definition(), name(), args(), func.schedule()).prefetch(f, var, offset, strategy);
    return *this;
}

Func &Func::prefetch(const Internal::Parameter &param, VarOrRVar var, Expr offset, PrefetchBoundStrategy strategy) {
    invalidate_cache();
    Stage(func.definition(), name(), args(), func.schedule()).prefetch(param, var, offset, strategy);
    return *this;
}

Func &Func::reorder_storage(Var x, Var y) {
    invalidate_cache();

    vector<StorageDim> &dims = func.schedule().storage_dims();
    bool found_y = false;
    size_t y_loc = 0;
    for (size_t i = 0; i < dims.size(); i++) {
        if (var_name_match(dims[i].var, y.name())) {
            found_y = true;
            y_loc = i;
        } else if (var_name_match(dims[i].var, x.name())) {
            if (found_y) std::swap(dims[i], dims[y_loc]);
            return *this;
        }
    }
    user_error << "Could not find variables " << x.name()
               << " and " << y.name() << " to reorder in schedule.\n";
    return *this;
}

Func &Func::reorder_storage(const std::vector<Var> &dims, size_t start) {
    // Reorder the first dimension with respect to all others, then
    // recursively reorder all remaining dimensions.
    for (size_t i = start + 1; i < dims.size(); i++) {
        reorder_storage(dims[start], dims[i]);
    }
    if ((dims.size() - start) > 2) {
        reorder_storage(dims, start + 1);
    }
    return *this;
}

Func &Func::reorder_storage(const std::vector<Var> &dims) {
    user_assert(dims.size() > 1) <<
        "reorder_storage must have at least two dimensions in reorder list.\n";

    return reorder_storage(dims, 0);
}

Func &Func::align_storage(Var dim, Expr alignment) {
    invalidate_cache();

    vector<StorageDim> &dims = func.schedule().storage_dims();
    for (size_t i = 0; i < dims.size(); i++) {
        if (var_name_match(dims[i].var, dim.name())) {
            dims[i].alignment = alignment;
            return *this;
        }
    }
    user_error << "Could not find variable " << dim.name()
               << " to align the storage of.\n";
    return *this;
}

Func &Func::fold_storage(Var dim, Expr factor, bool fold_forward) {
    invalidate_cache();

    vector<StorageDim> &dims = func.schedule().storage_dims();
    for (size_t i = 0; i < dims.size(); i++) {
        if (var_name_match(dims[i].var, dim.name())) {
            dims[i].fold_factor = factor;
            dims[i].fold_forward = fold_forward;
            return *this;
        }
    }
    user_error << "Could not find variable " << dim.name()
               << " to fold the storage of.\n";
    return *this;
}

Func &Func::compute_at(LoopLevel loop_level) {
    invalidate_cache();
    func.schedule().compute_level() = loop_level;
    // We want to set store_level = compute_level iff store_level is inlined,
    // but we can't do that here, since the value in store_level could
    // be mutated at any time prior to lowering. Instead, we check at
    // the start of lowering (via Function::lock_loop_levels() method) and
    // do the compute_level -> store_level propagation then.
    return *this;
}

Func &Func::compute_at(Func f, RVar var) {
    return compute_at(LoopLevel(f, var));
}

Func &Func::compute_at(Func f, Var var) {
    return compute_at(LoopLevel(f, var));
}

Func &Func::compute_root() {
    return compute_at(LoopLevel::root());
}

Func &Func::store_at(LoopLevel loop_level) {
    invalidate_cache();
    func.schedule().store_level() = loop_level;
    return *this;
}

Func &Func::store_at(Func f, RVar var) {
    return store_at(LoopLevel(f, var));
}

Func &Func::store_at(Func f, Var var) {
    return store_at(LoopLevel(f, var));
}

Func &Func::store_root() {
    return store_at(LoopLevel::root());
}

Func &Func::compute_inline() {
    return compute_at(LoopLevel::inlined());
}

Func &Func::trace_loads() {
    invalidate_cache();
    func.trace_loads();
    return *this;
}

Func &Func::trace_stores() {
    invalidate_cache();
    func.trace_stores();
    return *this;
}

Func &Func::trace_realizations() {
    invalidate_cache();
    func.trace_realizations();
    return *this;
}

void Func::debug_to_file(const string &filename) {
    invalidate_cache();
    func.debug_file() = filename;
}

Stage Func::update(int idx) {
    user_assert(idx < num_update_definitions()) <<
      "Call to update with index larger than last defined update stage for Func \"" <<
      name() << "\".\n";
    invalidate_cache();
    return Stage(func.update(idx),
                 name() + ".update(" + std::to_string(idx) + ")",
                 args(),
                 func.schedule());
}

Func::operator Stage() const {
    return Stage(func.definition(), name(), args(), func.schedule());
}

namespace {
class CountImplicitVars : public Internal::IRGraphVisitor {
public:
    int count;

    CountImplicitVars(const vector<Expr> &e) : count(0) {
        for (size_t i = 0; i < e.size(); i++) {
            e[i].accept(this);
        }
    }

    using IRGraphVisitor::visit;

    void visit(const Variable *v) {
        int index = Var::implicit_index(v->name);
        if (index != -1) {
            if (index >= count) count = index + 1;
        }
    }
};
}

FuncRef::FuncRef(Internal::Function f, const vector<Expr> &a, int placeholder_pos,
                 int count) : func(f), implicit_count(count), args(a){
    implicit_placeholder_pos = placeholder_pos;
    Internal::check_call_arg_types(f.name(), &args, args.size());
}

FuncRef::FuncRef(Internal::Function f, const vector<Var> &a, int placeholder_pos,
                 int count) : func(f), implicit_count(count) {
    implicit_placeholder_pos = placeholder_pos;
    args.resize(a.size());
    for (size_t i = 0; i < a.size(); i++) {
        args[i] = a[i];
    }
}

vector<Expr> FuncRef::args_with_implicit_vars(const vector<Expr> &e) const {
    vector<Expr> a = args;

    for (size_t i = 0; i < a.size(); i++) {
        user_assert(a[i].defined())
            << "Argument " << (i+1) << " in call to \"" << func.name() << "\" is undefined.\n";
    }
    for (size_t i = 0; i < e.size(); i++) {
        user_assert(e[i].defined())
            << "Value " << (i+1) << " in definition of \"" << func.name() << "\" is undefined.\n";
    }

    CountImplicitVars count(e);
    for (size_t i = 0; i < a.size(); i++) {
        a[i].accept(&count);
    }

    if (count.count > 0) {
        if (func.has_pure_definition()) {
            // If the func already has pure definition, the number of implicit
            // vars in the RHS can only be at most the number of implicit vars
            // in the LHS.
            user_assert(implicit_count >= count.count)
                << "The update definition of " << func.name() << " uses " << count.count
                << " implicit variables, but the initial definition uses only "
                << implicit_count << " implicit variables.\n";
        } else if (implicit_placeholder_pos != -1) {
            internal_assert(implicit_count == 0)
                << "Pure definition can't possibly already have implicit variables defined\n";

            Internal::debug(2) << "Adding " << count.count << " implicit vars to LHS of " << func.name() << "\n";

            vector<Expr>::iterator iter = a.begin() + implicit_placeholder_pos;
            for (int i = 0; i < count.count; i++) {
                iter = a.insert(iter, Var::implicit(i));
                iter++;
            }
        }
    }

    // Check the implicit vars in the RHS also exist in the LHS
    for (int i = 0; i < count.count; i++) {
        Var v = Var::implicit(i);
        bool found = false;
        for (size_t j = 0; j < a.size(); j++) {
            if (const Variable *arg = a[j].as<Variable>()) {
                if (arg->name == v.name()) {
                    found = true;
                }
            }
        }
        user_assert(found)
            << "Right-hand-side of update definition of " << func.name()
            << " uses implicit variables, but the left-hand-side does not"
            << " contain the placeholder symbol '_'.\n";
    }

    return a;
}

Stage FuncRef::operator=(Expr e) {
    return (*this) = Tuple(e);
}

Stage FuncRef::operator=(const Tuple &e) {
    if (!func.has_pure_definition()) {
        for (size_t i = 0; i < args.size(); ++i) {
            const Variable *var = args[i].as<Variable>();
            user_assert((var != nullptr) && (!var->reduction_domain.defined()))
                << "Argument " << (i+1) << " in initial definition of \""
                << func.name() << "\" is not a Var.\n";
        }

        // Find implicit args in the expr and add them to the args list before calling define
        vector<Expr> expanded_args = args_with_implicit_vars(e.as_vector());
        vector<string> expanded_args_str(expanded_args.size());
        for (size_t i = 0; i < expanded_args.size(); ++i) {
            const Variable *v = expanded_args[i].as<Variable>();
            internal_assert(v);
            expanded_args_str[i] = v->name;
        }
        func.define(expanded_args_str, e.as_vector());
        return Stage(func.definition(), func.name(), func.args(), func.schedule());

    } else {
        func.define_update(args, e.as_vector());

        size_t update_stage = func.updates().size() - 1;
        return Stage(func.update(update_stage),
                     func.name() + ".update(" + std::to_string(update_stage) + ")",
                     func.args(),
                     func.schedule());
    }
}

Stage FuncRef::operator=(const FuncRef &e) {
    if (e.size() == 1) {
        return (*this) = Expr(e);
    } else {
        return (*this) = Tuple(e);
    }
}

// Inject a suitable base-case definition given an update
// definition. This is a helper for FuncRef::operator+= and co.
Func define_base_case(Internal::Function func, const vector<Expr> &a, const Tuple &e) {
    Func f(func);

    if (func.has_pure_definition()) return f;
    vector<Var> pure_args(a.size());

    // Reuse names of existing pure args
    for (size_t i = 0; i < a.size(); i++) {
        if (const Variable *v = a[i].as<Variable>()) {
            if (!v->param.defined()) {
                pure_args[i] = Var(v->name);
            }
        } else {
            pure_args[i] = Var();
        }
    }

    f(pure_args) = e;
    return f;
}

Func define_base_case(Internal::Function func, const vector<Expr> &a, Expr e) {
    return define_base_case(func, a, Tuple(e));
}

template <typename BinaryOp>
Stage FuncRef::func_ref_update(const Tuple &e, int init_val) {
    internal_assert(e.size() > 1);

    vector<Expr> init_values(e.size());
    for (int i = 0; i < (int)init_values.size(); ++i) {
        init_values[i] = cast(e[i].type(), init_val);
    }
    vector<Expr> expanded_args = args_with_implicit_vars(e.as_vector());
    FuncRef self_ref = define_base_case(func, expanded_args, Tuple(init_values))(expanded_args);

    vector<Expr> values(e.size());
    for (int i = 0; i < (int)values.size(); ++i) {
        values[i] = BinaryOp()(self_ref[i], e[i]);
    }
    return self_ref = Tuple(values);
}

template <typename BinaryOp>
Stage FuncRef::func_ref_update(Expr e, int init_val) {
    vector<Expr> expanded_args = args_with_implicit_vars({e});
    FuncRef self_ref = define_base_case(func, expanded_args, cast(e.type(), init_val))(expanded_args);
    return self_ref = BinaryOp()(Expr(self_ref), e);
}

Stage FuncRef::operator+=(Expr e) {
    return func_ref_update<std::plus<Expr>>(e, 0);
}

Stage FuncRef::operator+=(const Tuple &e) {
    if (e.size() == 1) {
        return (*this) += e[0];
    } else {
        return func_ref_update<std::plus<Expr>>(e, 0);
    }
}

Stage FuncRef::operator+=(const FuncRef &e) {
    if (e.size() == 1) {
        return (*this) += Expr(e);
    } else {
        return (*this) += Tuple(e);
    }
}

Stage FuncRef::operator*=(Expr e) {
    return func_ref_update<std::multiplies<Expr>>(e, 1);
}

Stage FuncRef::operator*=(const Tuple &e) {
    if (e.size() == 1) {
        return (*this) *= e[0];
    } else {
        return func_ref_update<std::multiplies<Expr>>(e, 1);
    }
}

Stage FuncRef::operator*=(const FuncRef &e) {
    if (e.size() == 1) {
        return (*this) *= Expr(e);
    } else {
        return (*this) *= Tuple(e);
    }
}

Stage FuncRef::operator-=(Expr e) {
    return func_ref_update<std::minus<Expr>>(e, 0);
}

Stage FuncRef::operator-=(const Tuple &e) {
    if (e.size() == 1) {
        return (*this) -= e[0];
    } else {
        return func_ref_update<std::minus<Expr>>(e, 0);
    }
}

Stage FuncRef::operator-=(const FuncRef &e) {
    if (e.size() == 1) {
        return (*this) -= Expr(e);
    } else {
        return (*this) -= Tuple(e);
    }
}

Stage FuncRef::operator/=(Expr e) {
    return func_ref_update<std::divides<Expr>>(e, 1);
}

Stage FuncRef::operator/=(const Tuple &e) {
    if (e.size() == 1) {
        return (*this) /= e[0];
    } else {
        return func_ref_update<std::divides<Expr>>(e, 1);
    }
}

Stage FuncRef::operator/=(const FuncRef &e) {
    if (e.size() == 1) {
        return (*this) /= Expr(e);
    } else {
        return (*this) /= Tuple(e);
    }
}

FuncRef::operator Expr() const {
    user_assert(func.has_pure_definition() || func.has_extern_definition())
        << "Can't call Func \"" << func.name() << "\" because it has not yet been defined.\n";

    user_assert(func.outputs() == 1)
        << "Can't convert a reference Func \"" << func.name()
        << "\" to an Expr, because " << func.name() << " returns a Tuple.\n";

    return Call::make(func, args);
}

FuncTupleElementRef FuncRef::operator[](int i) const {
    user_assert(func.has_pure_definition() || func.has_extern_definition())
        << "Can't call Func \"" << func.name() << "\" because it has not yet been defined.\n";

    user_assert(func.outputs() != 1)
        << "Can't index into a reference to Func \"" << func.name()
        << "\", because it does not return a Tuple.\n";

    user_assert(i >= 0 && i < func.outputs())
        << "Tuple index out of range in reference to Func \"" << func.name() << "\".\n";

    return FuncTupleElementRef(*this, args, i);
}

size_t FuncRef::size() const {
    return func.outputs();
}

FuncTupleElementRef::FuncTupleElementRef(
        const FuncRef &ref, const std::vector<Expr>& args, int idx)
        : func_ref(ref), args(args), idx(idx) {
    internal_assert(func_ref.size() > 1)
        << "Func " << ref.function().name() << " does not return a Tuple\n";
    internal_assert(idx >= 0 && idx < (int)func_ref.size());
}

Tuple FuncTupleElementRef::values_with_undefs(Expr e) const {
    vector<Expr> values(func_ref.size());
    for (int i = 0; i < (int)values.size(); ++i) {
        if (i == idx) {
            values[i] = e;
        } else {
            Type t = func_ref.function().values()[i].type();
            values[i] = undef(t);
        }
    }
    return Tuple(values);
}

Stage FuncTupleElementRef::operator=(Expr e) {
    return func_ref = values_with_undefs(e);
}

Stage FuncTupleElementRef::operator+=(Expr e) {
    return func_ref += values_with_undefs(e);
}

Stage FuncTupleElementRef::operator*=(Expr e) {
    return func_ref *= values_with_undefs(e);
}

Stage FuncTupleElementRef::operator-=(Expr e) {
    return func_ref -= values_with_undefs(e);
}

Stage FuncTupleElementRef::operator/=(Expr e) {
    return func_ref /= values_with_undefs(e);
}

Stage FuncTupleElementRef::operator=(const FuncRef &e) {
    return func_ref = values_with_undefs(e);
}

FuncTupleElementRef::operator Expr() const {
    return Internal::Call::make(func_ref.function(), args, idx);
}

Realization Func::realize(std::vector<int32_t> sizes, const Target &target) {
    user_assert(defined()) << "Can't realize undefined Func.\n";
    return pipeline().realize(sizes, target);
}

Realization Func::realize(int x_size, int y_size, int z_size, int w_size, const Target &target) {
    return realize({x_size, y_size, z_size, w_size}, target);
}

Realization Func::realize(int x_size, int y_size, int z_size, const Target &target) {
    return realize({x_size, y_size, z_size}, target);
}

Realization Func::realize(int x_size, int y_size, const Target &target) {
    return realize({x_size, y_size}, target);
}

Realization Func::realize(int x_size, const Target &target) {
    return realize(std::vector<int>{x_size}, target);
}

Realization Func::realize(const Target &target) {
    return realize(std::vector<int>{}, target);
}

void Func::infer_input_bounds(int x_size, int y_size, int z_size, int w_size) {
    user_assert(defined()) << "Can't infer input bounds on an undefined Func.\n";
    vector<Buffer<>> outputs(func.outputs());
    int sizes[] = {x_size, y_size, z_size, w_size};
    for (size_t i = 0; i < outputs.size(); i++) {
        // We're not actually going to read from these outputs, so
        // make the allocation tiny, then expand them with unsafe
        // cropping.
        Buffer<> im = Buffer<>::make_scalar(func.output_types()[i]);
        for (int s : sizes) {
            if (!s) break;
            im.add_dimension();
            im.crop(im.dimensions()-1, 0, s);
        }
        outputs[i] = std::move(im);
    }
    Realization r(outputs);
    infer_input_bounds(r);
}

OutputImageParam Func::output_buffer() const {
    user_assert(defined())
        << "Can't access output buffer of undefined Func.\n";
    user_assert(func.output_buffers().size() == 1)
        << "Can't call Func::output_buffer on Func \"" << name()
        << "\" because it returns a Tuple.\n";
    return OutputImageParam(func.output_buffers()[0], Argument::OutputBuffer, *this);
}

vector<OutputImageParam> Func::output_buffers() const {
    user_assert(defined())
        << "Can't access output buffers of undefined Func.\n";

    vector<OutputImageParam> bufs(func.output_buffers().size());
    for (size_t i = 0; i < bufs.size(); i++) {
        bufs[i] = OutputImageParam(func.output_buffers()[i], Argument::OutputBuffer, *this);
    }
    return bufs;
}

Pipeline Func::pipeline() {
    if (!pipeline_.defined()) {
        pipeline_ = Pipeline(*this);
    }
    internal_assert(pipeline_.defined());
    return pipeline_;
}

vector<Argument> Func::infer_arguments() const {
    return Pipeline(*this).infer_arguments();
}

std::string Func::source_location() const {
    user_assert(defined()) << "A Func with no definition has no source_location\n";
    return func.definition().source_location();
}

Module Func::compile_to_module(const vector<Argument> &args, const std::string &fn_name, const Target &target) {
    return pipeline().compile_to_module(args, fn_name, target);
}


void Func::compile_to(const Outputs &output_files,
                      const vector<Argument> &args,
                      const string &fn_name,
                      const Target &target) {
    pipeline().compile_to(output_files, args, fn_name, target);
}

void Func::compile_to_bitcode(const string &filename, const vector<Argument> &args, const string &fn_name,
                              const Target &target) {
    pipeline().compile_to_bitcode(filename, args, fn_name, target);
}

void Func::compile_to_bitcode(const string &filename, const vector<Argument> &args,
                              const Target &target) {
    pipeline().compile_to_bitcode(filename, args, "", target);
}

void Func::compile_to_llvm_assembly(const string &filename, const vector<Argument> &args, const string &fn_name,
                                    const Target &target) {
    pipeline().compile_to_llvm_assembly(filename, args, fn_name, target);
}

void Func::compile_to_llvm_assembly(const string &filename, const vector<Argument> &args,
                                    const Target &target) {
    pipeline().compile_to_llvm_assembly(filename, args, "", target);
}

void Func::compile_to_object(const string &filename, const vector<Argument> &args,
                             const string &fn_name, const Target &target) {
    pipeline().compile_to_object(filename, args, fn_name, target);
}

void Func::compile_to_object(const string &filename, const vector<Argument> &args,
                             const Target &target) {
    pipeline().compile_to_object(filename, args, "", target);
}

void Func::compile_to_header(const string &filename, const vector<Argument> &args,
                             const string &fn_name, const Target &target) {
    pipeline().compile_to_header(filename, args, fn_name, target);
}

void Func::compile_to_c(const string &filename, const vector<Argument> &args,
                        const string &fn_name, const Target &target) {
    pipeline().compile_to_c(filename, args, fn_name, target);
}

void Func::compile_to_lowered_stmt(const string &filename,
                                   const vector<Argument> &args,
                                   StmtOutputFormat fmt,
                                   const Target &target) {
    pipeline().compile_to_lowered_stmt(filename, args, fmt, target);
}

void Func::print_loop_nest() {
    pipeline().print_loop_nest();
}

void Func::compile_to_file(const string &filename_prefix,
                           const vector<Argument> &args,
                           const std::string &fn_name,
                           const Target &target) {
    pipeline().compile_to_file(filename_prefix, args, fn_name, target);
}

void Func::compile_to_static_library(const string &filename_prefix,
                                     const vector<Argument> &args,
                                     const std::string &fn_name,
                                     const Target &target) {
    pipeline().compile_to_static_library(filename_prefix, args, fn_name, target);
}

void Func::compile_to_multitarget_static_library(const std::string &filename_prefix,
                                                 const std::vector<Argument> &args,
                                                 const std::vector<Target> &targets) {
    pipeline().compile_to_multitarget_static_library(filename_prefix, args, targets);
}

void Func::compile_to_assembly(const string &filename, const vector<Argument> &args, const string &fn_name,
                               const Target &target) {
    pipeline().compile_to_assembly(filename, args, fn_name, target);
}

void Func::compile_to_assembly(const string &filename, const vector<Argument> &args, const Target &target) {
    pipeline().compile_to_assembly(filename, args, "", target);
}

// JIT-related code

void Func::set_error_handler(void (*handler)(void *, const char *)) {
    pipeline().set_error_handler(handler);
}

void Func::set_custom_allocator(void *(*cust_malloc)(void *, size_t),
                                void (*cust_free)(void *, void *)) {
    pipeline().set_custom_allocator(cust_malloc, cust_free);
}

void Func::set_custom_do_par_for(int (*cust_do_par_for)(void *, int (*)(void *, int, uint8_t *), int, int, uint8_t *)) {
    pipeline().set_custom_do_par_for(cust_do_par_for);
}

void Func::set_custom_do_task(int (*cust_do_task)(void *, int (*)(void *, int, uint8_t *), int, uint8_t *)) {
    pipeline().set_custom_do_task(cust_do_task);
}

void Func::set_custom_trace(int (*trace_fn)(void *, const halide_trace_event_t *)) {
    pipeline().set_custom_trace(trace_fn);
}

void Func::set_custom_print(void (*cust_print)(void *, const char *)) {
    pipeline().set_custom_print(cust_print);
}

void Func::add_custom_lowering_pass(IRMutator2 *pass, void (*deleter)(IRMutator2 *)) {
    pipeline().add_custom_lowering_pass(pass, deleter);
}

void Func::clear_custom_lowering_passes() {
    pipeline().clear_custom_lowering_passes();
}

const vector<CustomLoweringPass> &Func::custom_lowering_passes() {
    return pipeline().custom_lowering_passes();
}

const Internal::JITHandlers &Func::jit_handlers() {
    return pipeline().jit_handlers();
}

void Func::realize(Realization dst, const Target &target) {
    pipeline().realize(dst, target);
}

void Func::infer_input_bounds(Realization dst) {
    pipeline().infer_input_bounds(dst);
}

void *Func::compile_jit(const Target &target) {
    return pipeline().compile_jit(target);
}

EXPORT Var _("_");
EXPORT Var _0("_0"), _1("_1"), _2("_2"), _3("_3"), _4("_4"),
           _5("_5"), _6("_6"), _7("_7"), _8("_8"), _9("_9");

}<|MERGE_RESOLUTION|>--- conflicted
+++ resolved
@@ -166,16 +166,11 @@
                          NameMangling mangling,
                          DeviceAPI device_api,
                          bool uses_old_buffer_t) {
-<<<<<<< HEAD
-    func.define_extern(function_name, args, types, arguments,
-=======
-    vector<string> dim_names(dimensionality);
-    // Use _0, _1, _2 etc for the storage dimensions
-    for (int i = 0; i < dimensionality; i++) {
-        dim_names[i] = Var::implicit(i).name();
+    vector<string> dim_names(arguments.size());
+    for (size_t i = 0; i < arguments.size(); i++) {
+        dim_names[i] = arguments[i].name();
     }
     func.define_extern(function_name, args, types, dim_names,
->>>>>>> 7853c0b4
                        mangling, device_api, uses_old_buffer_t);
 }
 
@@ -1904,11 +1899,7 @@
 
     ExternFuncArgument device_interface = make_device_interface_call(d);
     func.define_extern("halide_buffer_copy", {buffer, device_interface},
-<<<<<<< HEAD
-                       {call->type}, make_argument_list(call->args.size()),
-=======
                        {call->type}, func.args(), // Reuse the existing dimension names
->>>>>>> 7853c0b4
                        NameMangling::C, d, false);
     return *this;
 }
