#include <algorithm>
#include <cmath>
#include <utility>

#include "Bounds.h"
#include "CSE.h"
#include "CodeGen_GPU_Dev.h"
#include "CompilerLogger.h"
#include "ExprUsesVar.h"
#include "FuseGPUThreadLoops.h"
#include "IR.h"
#include "IREquality.h"
#include "IRMutator.h"
#include "IROperator.h"
#include "IRPrinter.h"
#include "Monotonic.h"
#include "Simplify.h"
#include "Solve.h"
#include "Substitute.h"

namespace Halide {
namespace Internal {

using std::map;
using std::pair;
using std::sort;
using std::string;
using std::vector;

namespace {
string thread_names[] = {"__thread_id_x", "__thread_id_y", "__thread_id_z", "__thread_id_w"};
string block_names[] = {"__block_id_x", "__block_id_y", "__block_id_z", "__block_id_w"};
}  // namespace

class InjectThreadBarriers : public IRMutator {
    bool in_threads;

    using IRMutator::visit;

    Stmt barrier;

    Stmt visit(const For *op) override {
        ScopedValue<bool> old_in_threads(in_threads,
                                         (in_threads ||
                                          op->for_type == ForType::GPUThread ||
                                          op->for_type == ForType::GPULane));

        if (op->for_type == ForType::Serial) {
            Stmt body = mutate(op->body);
            // Serial for loops at the block level with internal
            // synchronization also need synchronization after each
            // loop iteration.
            if (!in_threads && !body.same_as(op->body)) {
                body = Block::make(body, barrier);
            }
            return For::make(op->name, op->min, op->extent,
                             op->for_type, op->device_api, body);
        } else {
            return IRMutator::visit(op);
        }
    }

    Stmt visit(const Block *op) override {
        if (!in_threads && op->rest.defined()) {
            Stmt first = mutate(op->first);
            Stmt rest = mutate(op->rest);
            return Block::make(Block::make(first, barrier), rest);
        } else {
            return IRMutator::visit(op);
        }
    }

public:
    InjectThreadBarriers()
        : in_threads(false) {
        barrier =
            Evaluate::make(Call::make(Int(32), Call::gpu_thread_barrier,
                                      vector<Expr>(), Call::Intrinsic));
    }
};

class ExtractBlockSize : public IRVisitor {
    Expr block_extent[4], block_count[4];
    string block_var_name_[4];

    using IRVisitor::visit;

    void found_thread_for(int dim, const string &name, const Expr &extent) {
        internal_assert(dim >= 0 && dim < 4);
        if (!block_extent[dim].defined()) {
            block_extent[dim] = extent;
        } else {
            block_extent[dim] = simplify(Max::make(extent, block_extent[dim]));
        }
    }

    void found_block_for(int dim, const string &name, Expr extent) {
        internal_assert(dim >= 0 && dim < 4);
        internal_assert(!block_count[dim].defined());
        block_count[dim] = std::move(extent);
        block_var_name_[dim] = name;
    }

    void visit(const For *op) override {
        for (int i = 0; i < 4; i++) {
            if (ends_with(op->name, thread_names[i])) {
                found_thread_for(i, op->name, op->extent);
            } else if (ends_with(op->name, block_names[i])) {
                found_block_for(i, op->name, op->extent);
            }
        }

        IRVisitor::visit(op);

        Scope<Interval> scope;
        scope.push(op->name, Interval(op->min, simplify(op->min + op->extent - 1)));
        // For non-rectangular thread loops, use a bounding box. We'll inject if statements later.
        for (int i = 0; i < 4; i++) {
            if (block_extent[i].defined() &&
                expr_uses_var(block_extent[i], op->name)) {
                block_extent[i] = simplify(common_subexpression_elimination(block_extent[i]));
                block_extent[i] = simplify(bounds_of_expr_in_scope(block_extent[i], scope).max);
            }
        }
    }

    void visit(const LetStmt *op) override {
        IRVisitor::visit(op);
        for (int i = 0; i < 4; i++) {
            if (block_extent[i].defined() &&
                expr_uses_var(block_extent[i], op->name)) {
                block_extent[i] = simplify(Let::make(op->name, op->value, block_extent[i]));
            }
        }
    }

public:
    int blocks_dimensions() const {
        for (int i = 0; i < 4; i++) {
            if (!block_count[i].defined()) {
                return i;
            }
        }
        return 4;
    }

    int threads_dimensions() const {
        for (int i = 0; i < 4; i++) {
            if (!block_extent[i].defined()) {
                return i;
            }
        }
        return 4;
    }

    Expr num_threads(int d) const {
        return block_extent[d];
    }

    Expr num_blocks(int d) const {
        return block_count[d];
    }

    const string &block_var_name(int d) const {
        return block_var_name_[d];
    }

    Expr block_var(int d) const {
        internal_assert(!block_var_name_[d].empty());
        return Variable::make(Int(32), block_var_name_[d]);
    }

    Expr thread_var(int d) const {
        // Thread variables get canonical names
        return Variable::make(Int(32), "." + thread_names[d]);
    }
};

class NormalizeDimensionality : public IRMutator {
    using IRMutator::visit;

    const ExtractBlockSize &block_size;
    const DeviceAPI device_api;

    int depth;
    int max_depth;

    Stmt wrap(Stmt s) {
        if (depth != 0) {
            return mutate(s);
        }
        max_depth = 0;
        s = mutate(s);
        if (is_no_op(s)) {
            return s;
        }
        while (max_depth < block_size.threads_dimensions()) {
            string name = thread_names[max_depth];
            s = For::make("." + name, 0, 1, ForType::GPUThread, device_api, s);
            max_depth++;
        }
        return s;
    }

    Stmt visit(const Block *op) override {
        Stmt first = wrap(op->first);

        Stmt rest;
        if (op->rest.defined()) {
            rest = wrap(op->rest);
        }

        if (first.same_as(op->first) &&
            rest.same_as(op->rest)) {
            return op;
        } else {
            return Block::make(first, rest);
        }
    }

    Stmt visit(const For *op) override {
        if (CodeGen_GPU_Dev::is_gpu_thread_var(op->name)) {
            depth++;
            if (depth > max_depth) {
                max_depth = depth;
            }
            Stmt stmt = IRMutator::visit(op);
            depth--;
            return stmt;
        } else {
            return IRMutator::visit(op);
        }
    }

public:
    NormalizeDimensionality(const ExtractBlockSize &e, DeviceAPI device_api)
        : block_size(e), device_api(device_api), depth(0), max_depth(0) {
    }
};

class ReplaceForWithIf : public IRMutator {
    using IRMutator::visit;

    const ExtractBlockSize &block_size;

    Stmt visit(const For *op) override {
        if (CodeGen_GPU_Dev::is_gpu_thread_var(op->name)) {
            int dim;
            for (dim = 0; dim < 4; dim++) {
                if (ends_with(op->name, thread_names[dim])) {
                    break;
                }
            }

            internal_assert(dim >= 0 && dim < block_size.threads_dimensions());

            Stmt body = mutate(op->body);

            Expr var = Variable::make(Int(32), "." + thread_names[dim]);
            body = substitute(op->name, var + op->min, body);

            if (equal(op->extent, block_size.num_threads(dim))) {
                return body;
            } else {
                Expr cond = var < op->extent;
                return IfThenElse::make(cond, body, Stmt());
            }
        } else {
            return IRMutator::visit(op);
        }
    }

public:
    ReplaceForWithIf(const ExtractBlockSize &e)
        : block_size(e) {
    }
};

class ExtractSharedAndHeapAllocations : public IRMutator {
    using IRMutator::visit;

    struct IntInterval {
        IntInterval()
            : IntInterval(0, 0) {
        }
        IntInterval(int min, int max)
            : min(min), max(max) {
        }
        int min;
        int max;
    };

    struct SharedAllocation {
        string name;
        Type type;
        Expr size;
        IntInterval liveness;    // Start and end of the barrier stage at which this allocation is used.
        MemoryType memory_type;  // Should be GPUShared or Heap
        bool striped_over_threads;
        bool size_computed_on_host;
    };

    struct AllocGroup {
        AllocGroup() = default;
        AllocGroup(const SharedAllocation &alloc)
            : name(alloc.name),
              widest_type(alloc.type),
              max_size(alloc.size),
              memory_type(alloc.memory_type) {
            group.push_back(alloc);
        }

        void insert(const SharedAllocation &alloc) {
            internal_assert(alloc.memory_type == memory_type);
            if (alloc.type.bytes() == widest_type.bytes()) {
                max_size = max(max_size, alloc.size);
            } else if (alloc.type.bytes() > widest_type.bytes()) {
                // Change units of max_size
                int size_ratio = alloc.type.bytes() / widest_type.bytes();
                max_size = max(max_size / size_ratio, alloc.size);
                widest_type = alloc.type;
            } else {
                int size_ratio = widest_type.bytes() / alloc.type.bytes();
                max_size = max(max_size, alloc.size / size_ratio);
            }
            group.push_back(alloc);
            name += "_" + alloc.name;
        }

        // Only need to check the back of the vector since we always insert
        // the most recent allocation at the back.
        bool is_free(int stage) const {
            return group.back().liveness.max < stage;
        }

        string name;
        Type widest_type;
        Expr max_size;                   // In units of the widest type
        vector<SharedAllocation> group;  // Groups of allocs that should be coalesced together
        MemoryType memory_type;          // All allocations in the group have this memory type
    };

    vector<SharedAllocation> allocations;
    map<string, SharedAllocation *> shared;

    bool in_threads;

    int barrier_stage;

    const DeviceAPI device_api;

    string thread_id_var_name, num_threads_var_name;

    bool may_merge_allocs_of_different_type;

    Stmt host_side_preamble;

    void precompute_allocation_size(SharedAllocation &s) {
        Expr val = Load::make(Int(32), s.name + ".shared_size", 0,
                              Buffer<>{}, Parameter{}, const_true(), ModulusRemainder{});
        Stmt update_size = Store::make(s.name + ".shared_size", max(s.size, val), 0,
                                       Parameter{}, const_true(), ModulusRemainder{});

        if (host_side_preamble.defined()) {
            host_side_preamble = Block::make(host_side_preamble, update_size);
        } else {
            host_side_preamble = update_size;
        }
        s.size_computed_on_host = true;
        s.size = Variable::make(Int(32), s.name + ".shared_size_var");
    }

    Stmt visit(const For *op) override {
        bool is_thread_loop = CodeGen_GPU_Dev::is_gpu_thread_var(op->name);
        ScopedValue<bool> old_in_threads(in_threads, in_threads || is_thread_loop);

        // Set aside the allocations we've found so far.
        vector<SharedAllocation> old;
        old.swap(allocations);

        // And any preamble
        Stmt old_preamble = host_side_preamble;
        host_side_preamble = Stmt();

        // Find allocations inside the loop body
        Stmt body = mutate(op->body);

        // Expand any new shared allocations found in the body using the loop bounds.
        Scope<Interval> scope;
        scope.push(op->name, Interval(op->min, simplify(op->min + op->extent - 1)));
        for (SharedAllocation &s : allocations) {
            // If the size depends on the loop variable, take the max
            // over all loop iterations
            if (expr_uses_var(s.size, op->name) && !s.size_computed_on_host) {
                s.size = simplify(common_subexpression_elimination(s.size));
                // It's worth working extra hard to remove any
                // repeated dependence on the block var
                s.size = solve_expression(s.size, op->name).result;
                s.size = simplify(common_subexpression_elimination(s.size));
                auto result = is_monotonic(s.size, op->name);
                if (result == Monotonic::Unknown) {
                    user_warning
                        << "Shared allocation for " << s.name
                        << " has a size that is non-monontonic in the gpu block variable " << op->name
                        << ": " << s.size << "\n";
                    if (get_compiler_logger()) {
                        get_compiler_logger()->record_non_monotonic_loop_var(op->name, s.size);
                    }
                    precompute_allocation_size(s);
                } else {
                    auto interval_bounds = bounds_of_expr_in_scope(s.size, scope);
                    user_assert(interval_bounds.has_upper_bound())
                        << "Couldn't infer bounds for " << s.name << " shared memory allocation\n";
                    s.size = interval_bounds.max;
                }
            }
            if (in_threads && op->is_parallel()) {
                // For parallel inner loops, make a separate slice per loop iteration
                s.size *= op->extent;
            }
        }

        // Add back on the allocations we set aside.
        if (!allocations.empty()) {
            allocations.insert(allocations.end(), old.begin(), old.end());
        } else {
            allocations.swap(old);
        }

        Expr new_min = mutate(op->min);
        Expr new_extent = mutate(op->extent);

        if (host_side_preamble.defined()) {
            string loop_name = unique_name('t');
            Expr v = Variable::make(Int(32), loop_name);
            host_side_preamble = substitute(op->name, v, host_side_preamble);
            host_side_preamble = For::make(loop_name, new_min, new_extent,
                                           ForType::Serial, DeviceAPI::None, host_side_preamble);
            if (old_preamble.defined()) {
                host_side_preamble = Block::make(old_preamble, host_side_preamble);
            }
        } else {
            host_side_preamble = old_preamble;
        }

        return For::make(op->name, new_min, new_extent,
                         op->for_type, op->device_api, body);
    }

    Stmt visit(const Block *op) override {
        if (!in_threads && op->rest.defined()) {
            Stmt first = mutate(op->first);
            barrier_stage++;
            Stmt rest = mutate(op->rest);

            if (first.same_as(op->first) &&
                rest.same_as(op->rest)) {
                return op;
            } else {
                return Block::make(first, rest);
            }
        } else {
            return IRMutator::visit(op);
        }
    }

    Stmt visit(const IfThenElse *op) override {
        Expr condition = mutate(op->condition);
        Stmt before_preamble = host_side_preamble;
        host_side_preamble = Stmt();
        Stmt then_case = mutate(op->then_case);
        Stmt then_preamble = host_side_preamble;
        host_side_preamble = Stmt();
        Stmt else_case = mutate(op->else_case);
        Stmt else_preamble = host_side_preamble;

        if (then_preamble.defined()) {
            host_side_preamble = IfThenElse::make(condition, then_preamble, else_preamble);
        } else if (else_preamble.defined()) {
            host_side_preamble = IfThenElse::make(!condition, else_preamble);
        }
        if (before_preamble.defined() && host_side_preamble.defined()) {
            host_side_preamble = Block::make(before_preamble, host_side_preamble);
        } else if (before_preamble.defined()) {
            host_side_preamble = before_preamble;
        }
        return IfThenElse::make(condition, then_case, else_case);
    }

    int alloc_node_counter = 0;

    Stmt visit(const Allocate *op) override {
        user_assert(!op->new_expr.defined())
            << "Allocate node inside GPU kernel has custom new expression.\n"
            << "(Memoization is not supported inside GPU kernels at present.)\n";

        bool fixed_size_thread_allocation = (op->constant_allocation_size() != 0) && in_threads;

        if ((fixed_size_thread_allocation &&
             op->memory_type != MemoryType::Heap &&
             op->memory_type != MemoryType::GPUShared) ||
            op->memory_type == MemoryType::Register ||
            op->memory_type == MemoryType::Stack) {
            // These allocations go in register or local memory
            return IRMutator::visit(op);
        }

        user_assert(op->memory_type == MemoryType::Auto ||
                    op->memory_type == MemoryType::GPUShared ||
                    op->memory_type == MemoryType::Heap)
            << "Allocation " << op->name << " must live in shared or heap memory, "
            << "but is scheduled to live in " << op->memory_type << " memory.\n";

        SharedAllocation alloc;
        alloc.name = op->name + "." + std::to_string(alloc_node_counter++);
        alloc.type = op->type;
        alloc.liveness = IntInterval(barrier_stage, barrier_stage);
        alloc.size = 1;
        for (size_t i = 0; i < op->extents.size(); i++) {
            alloc.size *= op->extents[i];
        }
        alloc.size = simplify(alloc.size);
        alloc.memory_type = op->memory_type;
        alloc.size_computed_on_host = false;
        alloc.striped_over_threads = in_threads;

        if (alloc.memory_type == MemoryType::Auto) {
            if (in_threads) {
                // Dynamic allocation within the threads loop go on
                // the heap by default.
                alloc.memory_type = MemoryType::Heap;
            } else {
                // Allocations at the blocks level go in shared by
                // default.
                alloc.memory_type = MemoryType::GPUShared;
            }
        }

        // Updates the liveness by checking for all uses
        shared.emplace(op->name, &alloc);
        Stmt stmt = IRMutator::visit(op);
        op = stmt.as<Allocate>();
        internal_assert(op);

        allocations.push_back(alloc);
        shared.erase(op->name);
        return op->body;
    }

    Expr mutate_index(SharedAllocation *alloc, const Expr &index) {
        Expr idx = mutate(index);
        if (alloc->striped_over_threads) {
            idx *= Variable::make(Int(32), num_threads_var_name);
            idx += Variable::make(Int(32), thread_id_var_name);
        }
        return idx;
    }

    Expr visit(const Load *op) override {
        auto it = shared.find(op->name);
        if (it != shared.end()) {
            SharedAllocation *alloc = it->second;
            alloc->liveness.max = barrier_stage;
            Expr predicate = mutate(op->predicate);
            Expr index = mutate_index(alloc, op->index);
            return Load::make(op->type, alloc->name,
                              index, op->image, op->param, predicate, op->alignment);
        } else {
            return IRMutator::visit(op);
        }
    }

    Stmt visit(const Store *op) override {
        auto it = shared.find(op->name);
        if (it != shared.end()) {
            SharedAllocation *alloc = it->second;
            alloc->liveness.max = barrier_stage;
            Expr predicate = mutate(op->predicate);
            Expr index = mutate_index(alloc, op->index);
            Expr value = mutate(op->value);
            return Store::make(alloc->name, value, index,
                               op->param, predicate, op->alignment);
        } else {
            return IRMutator::visit(op);
        }
    }

    Stmt visit(const LetStmt *op) override {
        Expr value = mutate(op->value);

        // Set aside the allocations we've found so far.
        Stmt old_preamble = host_side_preamble;
        host_side_preamble = Stmt();
        vector<SharedAllocation> old;
        old.swap(allocations);

        Stmt body = mutate(op->body);

        // Wrap let expression for any allocations found within
        for (SharedAllocation &s : allocations) {
            if (expr_uses_var(s.size, op->name) && !s.size_computed_on_host) {
                s.size = Let::make(op->name, op->value, s.size);
                s.size = simplify(s.size);
            }
        }

        if (host_side_preamble.defined() &&
            stmt_uses_var(host_side_preamble, op->name)) {
            host_side_preamble = LetStmt::make(op->name, op->value, host_side_preamble);
        }

        if (old_preamble.defined()) {
            if (host_side_preamble.defined()) {
                host_side_preamble = Block::make(old_preamble, host_side_preamble);
            } else {
                host_side_preamble = old_preamble;
            }
        }

        // Add back on the allocations we set aside.
        if (!allocations.empty()) {
            allocations.insert(allocations.end(), old.begin(), old.end());
        } else {
            allocations.swap(old);
        }

        if (op->body.same_as(body) && value.same_as(op->value)) {
            return op;
        } else {
            return LetStmt::make(op->name, value, body);
        }
    }

    // Return index to free_spaces where 'alloc' should be coalesced. Return -1
    // if there isn't any.
    int find_best_fit(const vector<AllocGroup> &mem_allocs,
                      const vector<int> &free_spaces,
                      const SharedAllocation &alloc, int stage) {
        int free_idx = -1;

        Expr alloc_size = simplify(alloc.size);

        // We prefer to coalesce dynamic-sized allocation with a dynamic-sized one and
        // constant-sized alloc with a constant-sized one. If we can't find any free
        // space with a matching type, we pick the most-recently freed space of the
        // other type (e.g. pick constant-sized free space for a dynamic-sized allocation
        // and vice versa). We prefer the most-recently freed space as stages that are
        // close together usually have relatively similar allocation size. For
        // constant-sized allocation, we prioritize free space which size differs
        // the least with 'alloc' (can be smaller or larger; it does not really
        // matter since we take the max of the two as the new size).

        if (!is_const(alloc_size)) {  // dynamic-sized alloc
            for (int i = free_spaces.size() - 1; i >= 0; --i) {
                internal_assert(free_spaces[i] >= 0 && free_spaces[i] < (int)mem_allocs.size());
                internal_assert(mem_allocs[free_spaces[i]].is_free(stage));

                if (mem_allocs[free_spaces[i]].memory_type != alloc.memory_type) {
                    continue;
                }

                if (!may_merge_allocs_of_different_type &&
                    mem_allocs[free_spaces[i]].group[0].type != alloc.type) {
                    // Types must also match for OpenGLCompute
                    continue;
                }

                if (!is_const(mem_allocs[free_spaces[i]].max_size)) {
                    return i;
                } else if (free_idx == -1) {
                    free_idx = i;
                }
            }
        } else {  // constant-sized alloc
            int64_t diff = -1;
            for (int i = free_spaces.size() - 1; i >= 0; --i) {
                internal_assert(free_spaces[i] >= 0 && free_spaces[i] < (int)mem_allocs.size());
                internal_assert(mem_allocs[free_spaces[i]].is_free(stage));

                if (mem_allocs[free_spaces[i]].memory_type != alloc.memory_type) {
                    continue;
                }

                if (!may_merge_allocs_of_different_type &&
                    mem_allocs[free_spaces[i]].group[0].type != alloc.type) {
                    // Types must also match for OpenGLCompute
                    continue;
                }

                if (is_const(mem_allocs[free_spaces[i]].max_size)) {
                    const auto &candidate_group = mem_allocs[free_spaces[i]];
                    Expr size = alloc_size * alloc.type.bytes();
                    Expr dist = candidate_group.max_size * candidate_group.widest_type.bytes() - size;
                    const int64_t *current_diff = as_const_int(simplify(dist));
                    internal_assert(current_diff != nullptr);
                    int64_t abs_diff = std::abs(*current_diff);
                    if ((free_idx == -1) || (abs_diff < diff)) {
                        diff = abs_diff;
                        free_idx = i;
                    }
                } else if (free_idx == -1) {
                    free_idx = i;
                }
            }
        }

        return free_idx;
    }

    // Given some allocations, return a vector of allocation group where each group
    // consists of a number of allocations which should be coalesced together
    // in the shared memory.
    vector<AllocGroup> allocate_funcs(vector<SharedAllocation> &allocations) {
        // Sort based on the ascending order of the min liveness stage,
        // then sort based on the ascending order of the max liveness stage.
        sort(allocations.begin(), allocations.end(),
             [](const SharedAllocation &lhs, const SharedAllocation &rhs) {
                 if (lhs.liveness.min < rhs.liveness.min) {
                     return true;
                 } else if (lhs.liveness.min == rhs.liveness.min) {
                     return lhs.liveness.max < rhs.liveness.max;
                 }
                 return false;
             });

        vector<AllocGroup> mem_allocs;
        vector<int> free_spaces;  // Contains index to free spaces in mem_allocs
        int start_idx = 0;

        for (int stage = 0; stage <= barrier_stage; ++stage) {
            for (int i = start_idx; i < (int)allocations.size(); ++i) {
                if (allocations[i].liveness.min > stage) {
                    break;
                } else if (allocations[i].liveness.min == stage) {  // Allocate
                    int free_idx = find_best_fit(mem_allocs, free_spaces, allocations[i], stage);
                    if (free_idx != -1) {
                        mem_allocs[free_spaces[free_idx]].insert(allocations[i]);
                        free_spaces.erase(free_spaces.begin() + free_idx);
                    } else {
                        mem_allocs.emplace_back(allocations[i]);
                    }
                } else if (allocations[i].liveness.max == stage - 1) {  // Free
                    int free_idx = -1;
                    for (int j = 0; j < (int)mem_allocs.size(); ++j) {  // Find the index of the space to free
                        if (mem_allocs[j].group.back().name == allocations[i].name) {
                            free_idx = j;
                            break;
                        }
                    }
                    internal_assert(free_idx >= 0 && free_idx < (int)mem_allocs.size());
                    free_spaces.push_back(free_idx);
                    start_idx = i + 1;
                }
            }
        }

        return mem_allocs;
    }

    Expr get_block_id(const ExtractBlockSize &bs) const {
        Expr block_id = 0;
        for (int d = bs.blocks_dimensions() - 1; d >= 0; d--) {
            block_id *= bs.num_blocks(d);
            block_id += bs.block_var(d);
        }
        return block_id;
    }

    Expr max_over_blocks(const Expr &e, const ExtractBlockSize &bs) const {
        Scope<Interval> scope;
        for (int d = 0; d < bs.blocks_dimensions(); d++) {
            scope.push(bs.block_var(d).as<Variable>()->name,
                       Interval(0, bs.num_blocks(d) - 1));
        }
        Interval in = bounds_of_expr_in_scope(simplify(e), scope);
        if (in.has_upper_bound()) {
            return in.max;
        } else {
            return Expr();
        }
    }

    struct GlobalAllocation {
        string name;
        Expr size;
        Type type;
    };
    vector<GlobalAllocation> global_allocations;

public:
    Stmt rewrap_block(Stmt s, const ExtractBlockSize &bs) {

        // Combine the allocations into groups that have disjoint
        // lifetimes, and then cluster the groups according to which
        // ones can share a single allocation. For cuda, opencl, and
        // similar we get one big combined allocation per memory
        // type. For openglcompute and direct3d, we also separate by
        // element type.
        map<pair<MemoryType, Type>, vector<AllocGroup>> clustered_allocs;

        {
            vector<AllocGroup> mem_allocs = allocate_funcs(allocations);

            // Every allocation must belong to one group
            internal_assert(allocations.size() >= mem_allocs.size());

            // Sort the allocations by the max size in bytes of the primitive
            // types in the group. Because the type sizes are then decreasing powers of
            // two, doing this guarantees that all allocations are aligned
            // to then element type as long as the original one is aligned
            // to the widest type.
            sort(mem_allocs.begin(), mem_allocs.end(),
                 [](const AllocGroup &lhs, const AllocGroup &rhs) {
                     return lhs.widest_type.bytes() > rhs.widest_type.bytes();
                 });

            for (const auto &alloc : mem_allocs) {
                Type t = may_merge_allocs_of_different_type ? UInt(8) : alloc.widest_type;
                pair<MemoryType, Type> key{alloc.memory_type, t};
                clustered_allocs[key].push_back(alloc);
            }
        }

        for (auto &p : clustered_allocs) {
            vector<AllocGroup> &cluster = p.second;
            // Heap or shared?
            MemoryType memory_type = p.first.first;
            // Type of the combined Allocate node
            Type alloc_type = p.first.second;

            // Figure out a name for the cluster, the total size of
            // the cluster (in terms of the alloc_type), and the
            // widest type in the cluster (which may be wider than the
            // alloc_type).
            string name;
            Expr total_size = 0;
            Type widest_type;
            for (const auto &alloc : cluster) {
                if (name.empty()) {
                    name = alloc.name;
                    widest_type = alloc.widest_type;
                } else {
                    name += "__" + alloc.name;
                    if (alloc.widest_type.bytes() > widest_type.bytes()) {
                        widest_type = alloc.widest_type;
                    }
                }
                int ratio = alloc.widest_type.bytes() / alloc_type.bytes();
                internal_assert(ratio != 0)
                    << "alloc_type should have been at most as wide as the widest type in group\n";
                total_size += alloc.max_size * ratio;
            }

            // Upgrade the alloc type to the widest type found, and
            // downgrade total_size accordingly.
            int ratio = widest_type.bytes() / alloc_type.bytes();
            internal_assert(ratio != 0)
                << "alloc_type should have been at most as wide as the widest type in cluster\n";
            if (ratio != 1) {
                total_size += ratio - 1;
                total_size /= ratio;
            }
            alloc_type = widest_type;

            // Remove any dependence on the block vars by taking a max
            {
                Expr size = max_over_blocks(total_size, bs);
                internal_assert(size.defined())
                    << memory_type
                    << " memory used by GPU kernel varies with the block index in an unbounded way: "
                    << total_size << "\n";
                total_size = size;
            }

            const string total_size_name = name + ".size";
            Expr total_size_var = Variable::make(Int(32), total_size_name);

            // Make the allocation
            if (memory_type == MemoryType::Heap) {
                global_allocations.push_back(GlobalAllocation{name, total_size, alloc_type});
            } else {
                s = Allocate::make(name, alloc_type, memory_type,
                                   {total_size_var}, const_true(), s);
            }

            // Define a group offset for each group in the
            // cluster. The group offsets are in elements of
            // widest_type across the entire cluster. Using that,
            // define an individual offset for each allocation in the
            // group, using units of that allocation's type.
            for (int i = (int)(cluster.size()) - 1; i >= 0; i--) {
                Expr group_offset = Variable::make(Int(32), name + "." + std::to_string(i) + ".offset");

                for (const SharedAllocation &alloc : cluster[i].group) {
                    // Change units, as described above.
                    Expr offset = group_offset;
                    internal_assert(alloc.type.bytes() <= widest_type.bytes());
                    if (alloc.type.bytes() < widest_type.bytes()) {
                        offset *= (widest_type.bytes() / alloc.type.bytes());
                    }
                    offset = simplify(offset);

                    // Rewrite all loads and stores to point to the allocation
                    // cluster they belong to with the appropriate offset into it.
                    class RewriteGroupAccess : public IRMutator {
                        using IRMutator::visit;
                        Expr visit(const Load *op) override {
                            if (op->name == alloc_name) {
                                return Load::make(op->type, cluster_name, mutate(op->index) + offset,
                                                  op->image, op->param, mutate(op->predicate),
                                                  op->alignment);
                            } else {
                                return IRMutator::visit(op);
                            }
                        }

                        Stmt visit(const Store *op) override {
                            if (op->name == alloc_name) {
                                return Store::make(cluster_name, mutate(op->value), mutate(op->index) + offset,
                                                   op->param, mutate(op->predicate), op->alignment);
                            } else {
                                return IRMutator::visit(op);
                            }
                        }
                        const string &alloc_name;
                        const string &cluster_name;
                        const Expr &offset;

                    public:
                        RewriteGroupAccess(const string &alloc_name,
                                           const string &cluster_name,
                                           const Expr &offset)
                            : alloc_name(alloc_name), cluster_name(cluster_name), offset(offset) {
                        }
                    } rewriter{alloc.name, name, offset};
                    s = rewriter.mutate(s);
<<<<<<< HEAD
                    // Also rewrite the .base symbols
                    s = substitute(alloc.name + ".base", group_base, s);
                }
                s = LetStmt::make(group_name + ".base", simplify(base), s);
                global_allocations.push_back(GlobalAllocation{group_name, group_elems_per_block, g.group[0].type});
            }
        } else {
            // Remove any dependence on the block vars in the allocation sizes
            for (auto &s : allocations) {
                if (s.size_computed_on_host) {
                    continue;
                }
                s.size = simplify(s.size);

                Scope<Interval> scope;
                for (int d = 0; d < bs.blocks_dimensions(); d++) {
                    string block_var = bs.block_var_name(d);
                    scope.push(block_var, Interval(0, bs.num_blocks(d) - 1));
                    if (is_monotonic(s.size, block_var) == Monotonic::Unknown) {
                        s.size_computed_on_host = true;
                    }
                }
                Interval in = bounds_of_expr_in_scope(s.size, scope);
                s.size_computed_on_host |= !in.has_upper_bound();
                if (s.size_computed_on_host) {
                    precompute_allocation_size(s);
                } else {
                    s.size = in.max;
                }
            }

            // One big combined allocation per memory type
            vector<AllocGroup> mem_allocs = allocate_funcs(allocations);

            // Every allocation must belong to one group
            internal_assert(allocations.size() >= mem_allocs.size());

            // Sort the allocations by the max size in bytes of the primitive
            // types in the group. Because the type sizes are then decreasing powers of
            // two, doing this guarantees that all allocations are aligned
            // to then element type as long as the original one is aligned
            // to the widest type.
            sort(mem_allocs.begin(), mem_allocs.end(),
                 [](const AllocGroup &lhs, const AllocGroup &rhs) {
                     return lhs.max_type_bytes > rhs.max_type_bytes;
                 });

            for (MemoryType memory_type : {MemoryType::GPUShared, MemoryType::Heap}) {

                Expr total_size_bytes = 0;
                int max_type_bytes = 0;
                for (int i = 0; i < (int)(mem_allocs.size()); i++) {
                    if (mem_allocs[i].memory_type == memory_type) {
                        total_size_bytes += mem_allocs[i].max_size_bytes;
                        max_type_bytes = std::max(max_type_bytes, mem_allocs[i].max_type_bytes);
                    }
                }

                if (is_zero(total_size_bytes)) {
                    // No allocations of this type.
                    continue;
                }

                // Align-up the total size in bytes according to the
                // max byte width of all types involved.
                total_size_bytes += max_type_bytes - 1;
                total_size_bytes /= max_type_bytes;
                total_size_bytes *= max_type_bytes;

                const string &prefix = name_for_memory_type(memory_type);
                const string total_size_bytes_name = prefix + ".size";
                Expr total_size_bytes_var = Variable::make(Int(32), total_size_bytes_name);

                if (memory_type == MemoryType::Heap) {
                    // The base offset for shared memory is zero. For
                    // heap memory it's one slice of a global
                    // allocation.
                    Expr base = get_block_id(bs) * total_size_bytes_var;
                    s = LetStmt::make(heap_name + ".base", simplify(base), s);
                    heap_bytes_per_block = total_size_bytes;

                    // We'll need to make that global allocation
                    global_allocations.push_back(GlobalAllocation{heap_name, heap_bytes_per_block, UInt(8)});
=======
                }

                // Define the group offset in terms of the previous group in the cluster
                Expr offset;
                if (i > 0) {
                    // Build off the last offset
                    offset = Variable::make(Int(32), name + "." + std::to_string(i - 1) + ".offset");
                    int ratio = (widest_type.bytes() / cluster[i - 1].widest_type.bytes());
                    internal_assert(ratio != 0);
                    offset += simplify((cluster[i - 1].max_size + ratio - 1) / ratio);
>>>>>>> fb941b61
                } else {
                    if (memory_type == MemoryType::Heap) {
                        // One slice of a larger global allocation
                        offset = get_block_id(bs) * total_size_var;
                    } else {
                        // Base address for shared memory is zero
                        offset = 0;
                    }
                }

                s = LetStmt::make(group_offset.as<Variable>()->name, simplify(offset), s);
            }
            s = LetStmt::make(total_size_name, total_size, s);
        }

        // Resolve thread_id and threads_per_block variables, uses of
        // which were injected above if any allocation was striped
        // over the threads.
        Expr thread_id = 0, num_threads = 1;
        for (int d = bs.threads_dimensions() - 1; d >= 0; d--) {
            num_threads *= bs.num_threads(d);
            thread_id *= bs.num_threads(d);
            thread_id += bs.thread_var(d);
        }
        if (stmt_uses_var(s, thread_id_var_name)) {
            s = LetStmt::make(thread_id_var_name, thread_id, s);
        }
        if (stmt_uses_var(s, num_threads_var_name)) {
            s = LetStmt::make(num_threads_var_name, num_threads, s);
        }

        return s;
    }

    Stmt rewrap_kernel_launch(Stmt s, const ExtractBlockSize &bs, DeviceAPI device_api) {

        for (const auto &alloc : global_allocations) {
            Expr total_size = alloc.size;
            for (int d = 0; d < bs.blocks_dimensions(); d++) {
                total_size *= bs.num_blocks(d);
            }

            Expr device_interface = make_device_interface_call(device_api);
            string buffer_name = alloc.name + ".buffer";
            Expr buffer_var = Variable::make(type_of<halide_buffer_t *>(), buffer_name);

            BufferBuilder builder;
            builder.mins.emplace_back(0);
            builder.extents.push_back(total_size);
            builder.strides.emplace_back(1);
            builder.type = alloc.type;
            builder.dimensions = 1;
            Expr buffer = builder.build();

            Expr allocate_heap_call = Call::make(Int(32), "halide_device_malloc",
                                                 {buffer_var, device_interface}, Call::Extern);
            string allocate_heap_result_var_name = unique_name('t');
            Expr allocate_heap_result_var = Variable::make(Int(32), allocate_heap_result_var_name);
            Stmt check_allocated =
                AssertStmt::make(allocate_heap_result_var == 0, allocate_heap_result_var);
            Expr device_field = Call::make(Handle(), Call::buffer_get_device, {buffer_var}, Call::Extern);
            s = LetStmt::make(alloc.name, device_field, s);
            s = Block::make(check_allocated, s);
            s = LetStmt::make(allocate_heap_result_var_name, allocate_heap_call, s);
            s = Allocate::make(buffer_name, alloc.type,
                               MemoryType::Auto, {}, const_true(), s,
                               buffer, "halide_device_free_as_destructor");
        }

        s = compute_shared_memory_sizes_on_host(s);

        return s;
    }

    Stmt compute_shared_memory_sizes_on_host(Stmt result) {
        if (!host_side_preamble.defined()) return result;

        // Make all the let stmts that define the size vars
        for (auto &alloc : allocations) {
            if (alloc.size_computed_on_host) {
                string alloc_name = alloc.name + ".shared_size";
                string var_name = alloc.name + ".shared_size_var";
                Expr val = Load::make(Int(32), alloc_name, 0,
                                      Buffer<>{}, Parameter{}, const_true(), ModulusRemainder{});
                result = LetStmt::make(var_name, val, result);
                alloc.size = Variable::make(Int(32), var_name);
            }
        }

        // Prefix the preamble
        result = Block::make(host_side_preamble, result);

        // Wrap the preamble in all the allocation nodes
        for (auto &alloc : allocations) {
            if (alloc.size_computed_on_host) {
                string alloc_name = alloc.name + ".shared_size";
                Stmt init = Store::make(alloc_name, 0, 0,
                                        Parameter{}, const_true(), ModulusRemainder{});
                result = Block::make(init, result);
                result = Allocate::make(alloc_name, Int(32), MemoryType::Stack, {1}, const_true(), result);
            }
        }

        return result;
    }

    ExtractSharedAndHeapAllocations(DeviceAPI d)
        : in_threads(false),
          barrier_stage(0),
          device_api(d),
          thread_id_var_name(unique_name('t')),
          num_threads_var_name(unique_name('t')),
          may_merge_allocs_of_different_type(device_api != DeviceAPI::OpenGLCompute &&
                                             device_api != DeviceAPI::D3D12Compute) {
    }
};  // namespace Internal

// Pull out any allocate node outside of the innermost thread
// block. Should only be run after shared allocations have already
// been extracted.
class ExtractRegisterAllocations : public IRMutator {
    using IRMutator::visit;

    struct RegisterAllocation {
        string name;
        string loop_var;  // The nearest enclosing loop over threads. Empty if it's at block level.
        Type type;
        Expr size;
        MemoryType memory_type;  // Should be Auto, Stack, or Register
    };

    bool in_lane_loop = false;

    Stmt visit(const For *op) override {
        ScopedValue<string> old_loop_var(loop_var);

        if (op->for_type == ForType::GPULane) {
            loop_var = op->name;
            internal_assert(!in_lane_loop);
            ScopedValue<bool> old_in_lane_loop(in_lane_loop, true);
            has_lane_loop = true;
            return IRMutator::visit(op);
        } else {
            if (op->for_type == ForType::GPUThread) {
                has_thread_loop = true;
                loop_var = op->name;
            }

            // Hoisting an allocation out of a vectorized for loop
            // would break here. We should already have hoisted
            // vectorized allocations.
            internal_assert(op->for_type != ForType::Vectorized);

            // Set aside the allocations we've found so far.
            vector<RegisterAllocation> old;
            old.swap(allocations);

            // Find allocations inside the loop body
            Stmt body = mutate(op->body);

            // Expand any new register allocations found in the body using the loop bounds.
            Scope<Interval> scope;
            scope.push(op->name, Interval(op->min, simplify(op->min + op->extent - 1)));

            // Expand the inner allocations using the loop bounds.
            for (RegisterAllocation &s : allocations) {
                if (expr_uses_var(s.size, op->name)) {
                    s.size = bounds_of_expr_in_scope(s.size, scope).max;
                }
            }

            // Add back on the allocations we set aside.
            if (!allocations.empty()) {
                allocations.insert(allocations.end(), old.begin(), old.end());
            } else {
                allocations.swap(old);
            }

            return For::make(op->name, mutate(op->min), mutate(op->extent), op->for_type, op->device_api, body);
        }
    }

    int alloc_node_counter = 0;
    Scope<string> alloc_renaming;

    Stmt visit(const Allocate *op) override {
        if (in_lane_loop) {
            return IRMutator::visit(op);
        }

        user_assert(op->memory_type == MemoryType::Stack ||
                    op->memory_type == MemoryType::Register ||
                    op->memory_type == MemoryType::Heap ||
                    op->memory_type == MemoryType::Auto)
            << "Allocation " << op->name << " is scheduled inside a loop over GPU threads, so "
            << "it must live in stack memory, heap memory, or registers. "
            << "Shared allocations at this loop level are not yet supported.\n";

        ScopedBinding<int> p(register_allocations, op->name, 0);

        RegisterAllocation alloc;
        alloc.name = op->name + "." + std::to_string(alloc_node_counter++);
        alloc.type = op->type;
        alloc.size = 1;
        alloc.loop_var = loop_var;
        for (size_t i = 0; i < op->extents.size(); i++) {
            alloc.size *= op->extents[i];
        }
        alloc.size = simplify(mutate(alloc.size));
        alloc.memory_type = op->memory_type;

        allocations.push_back(alloc);
        {
            ScopedBinding<string> bind(alloc_renaming, op->name, alloc.name);
            return mutate(op->body);
        }
    }

    Expr visit(const Load *op) override {
        string new_name = op->name;
        if (alloc_renaming.contains(op->name)) {
            new_name = alloc_renaming.get(op->name);
        }
        return Load::make(op->type, new_name, mutate(op->index),
                          op->image, op->param, mutate(op->predicate),
                          op->alignment);
    }

    Stmt visit(const Store *op) override {
        string new_name = op->name;
        if (alloc_renaming.contains(op->name)) {
            new_name = alloc_renaming.get(op->name);
        }
        return Store::make(new_name, mutate(op->value), mutate(op->index),
                           op->param, mutate(op->predicate), op->alignment);
    }

    template<typename ExprOrStmt, typename LetOrLetStmt>
    ExprOrStmt visit_let(const LetOrLetStmt *op) {
        ExprOrStmt body = op->body;

        body = mutate(op->body);
        Expr value = mutate(op->value);

        for (RegisterAllocation &s : allocations) {
            if (expr_uses_var(s.size, op->name)) {
                s.size = simplify(Let::make(op->name, value, s.size));
            }
        }

        if (op->body.same_as(body) && op->value.same_as(value)) {
            return op;
        } else {
            return LetOrLetStmt::make(op->name, value, body);
        }
    }

    Expr visit(const Let *op) override {
        return visit_let<Expr>(op);
    }

    Stmt visit(const LetStmt *op) override {
        return visit_let<Stmt>(op);
    }

    Scope<int> register_allocations;
    string loop_var;

public:
    vector<RegisterAllocation> allocations;

    Stmt rewrap(Stmt body, const string &loop_var) {
        for (RegisterAllocation &alloc : allocations) {
            if ((!loop_var.empty() && ends_with(alloc.loop_var, loop_var)) |
                (loop_var.empty() && alloc.loop_var.empty())) {
                body = Allocate::make(alloc.name, alloc.type, alloc.memory_type, {alloc.size}, const_true(), body);
            }
        }
        return body;
    }

    bool has_lane_loop = false;
    bool has_thread_loop = false;
};

class FuseGPUThreadLoopsSingleKernel : public IRMutator {
    using IRMutator::visit;
    const ExtractBlockSize &block_size;
    ExtractSharedAndHeapAllocations &block_allocations;

    Stmt visit(const For *op) override {
        if (ends_with(op->name, ".__block_id_x")) {
            Stmt body = op->body;

            // This is the innermost loop over blocks.
            debug(3) << "Fusing thread block:\n"
                     << body << "\n\n";

            NormalizeDimensionality n(block_size, op->device_api);
            body = n.mutate(body);

            debug(3) << "Normalized dimensionality:\n"
                     << body << "\n\n";

            Expr block_size_x = block_size.threads_dimensions() ? block_size.num_threads(0) : 1;
            ExtractRegisterAllocations register_allocs;
            ForType innermost_loop_type = ForType::GPUThread;
            if (block_size.threads_dimensions()) {
                body = register_allocs.mutate(body);
                if (register_allocs.has_lane_loop) {
                    innermost_loop_type = ForType::GPULane;
                }
            }

            debug(3) << "Extracted register-level allocations:\n"
                     << body << "\n\n";

            if (register_allocs.has_thread_loop) {
                // If there's no loop over threads, everything is already synchronous.
                InjectThreadBarriers i;
                body = i.mutate(body);
            }

            debug(3) << "Injected synchronization:\n"
                     << body << "\n\n";

            ReplaceForWithIf f(block_size);
            body = f.mutate(body);

            debug(3) << "Replaced for with if:\n"
                     << body << "\n\n";

            // There is always a loop over thread_id_x
            string thread_id = "." + thread_names[0];
            // Add back in any register-level allocations
            body = register_allocs.rewrap(body, thread_id);
            body = For::make(thread_id, 0, block_size_x, innermost_loop_type, op->device_api, body);

            // Rewrap the whole thing in other loops over threads
            for (int i = 1; i < block_size.threads_dimensions(); i++) {
                thread_id = "." + thread_names[i];
                body = register_allocs.rewrap(body, thread_id);
                body = For::make("." + thread_names[i], 0, block_size.num_threads(i),
                                 ForType::GPUThread, op->device_api, body);
            }
            thread_id.clear();
            body = register_allocs.rewrap(body, thread_id);

            debug(3) << "Rewrapped in for loops:\n"
                     << body << "\n\n";

            // Add back in the shared allocations
            body = block_allocations.rewrap_block(body, block_size);
            debug(3) << "Add back in shared allocations:\n"
                     << body << "\n\n";

            if (body.same_as(op->body)) {
                return op;
            } else {
                return For::make(op->name, op->min, op->extent, op->for_type, op->device_api, body);
            }
        } else {
            return IRMutator::visit(op);
        }
    }

public:
    FuseGPUThreadLoopsSingleKernel(const ExtractBlockSize &bs,
                                   ExtractSharedAndHeapAllocations &sm)
        : block_size(bs), block_allocations(sm) {
    }
};

class FuseGPUThreadLoops : public IRMutator {
    using IRMutator::visit;

    Stmt visit(const For *op) override {
        if (op->device_api == DeviceAPI::GLSL) {
            return op;
        }

        user_assert(!(CodeGen_GPU_Dev::is_gpu_thread_var(op->name)))
            << "Loops over GPU thread variable: \"" << op->name
            << "\" is outside of any loop over a GPU block variable. "
            << "This schedule is malformed. There must be a GPU block "
            << "variable, and it must reordered to be outside all GPU "
            << "thread variables.\n";

        if (CodeGen_GPU_Dev::is_gpu_block_var(op->name)) {
            // Do the analysis of thread block size and shared memory
            // usage.
            ExtractBlockSize block_size;
            Stmt loop = Stmt(op);
            loop.accept(&block_size);

            ExtractSharedAndHeapAllocations block_allocations(op->device_api);
            loop = block_allocations.mutate(loop);

            debug(3) << "Pulled out shared allocations:\n"
                     << loop << "\n\n";

            // Mutate the inside of the kernel
            loop = FuseGPUThreadLoopsSingleKernel(block_size, block_allocations).mutate(loop);

            loop = block_allocations.rewrap_kernel_launch(loop, block_size, op->device_api);

            return loop;
        } else {
            return IRMutator::visit(op);
        }
    }
};

class ZeroGPULoopMins : public IRMutator {
    bool in_non_glsl_gpu;
    using IRMutator::visit;

    Stmt visit(const For *op) override {
        ScopedValue<bool> old_in_non_glsl_gpu(in_non_glsl_gpu);

        in_non_glsl_gpu = (in_non_glsl_gpu && op->device_api == DeviceAPI::None) ||
                          (op->device_api == DeviceAPI::CUDA) || (op->device_api == DeviceAPI::OpenCL) ||
                          (op->device_api == DeviceAPI::Metal) ||
                          (op->device_api == DeviceAPI::D3D12Compute);

        Stmt stmt = IRMutator::visit(op);
        if (CodeGen_GPU_Dev::is_gpu_var(op->name) && !is_zero(op->min)) {
            op = stmt.as<For>();
            internal_assert(op);
            Expr adjusted = Variable::make(Int(32), op->name) + op->min;
            Stmt body = substitute(op->name, adjusted, op->body);
            stmt = For::make(op->name, 0, op->extent, op->for_type, op->device_api, body);
        }
        return stmt;
    }

public:
    ZeroGPULoopMins()
        : in_non_glsl_gpu(false) {
    }
};

class ValidateGPULoopNesting : public IRVisitor {
    int gpu_block_depth = 0, gpu_thread_depth = 0;
    string innermost_block_var, innermost_thread_var;

    using IRVisitor::visit;

    void visit(const For *op) override {
        ScopedValue<string> old_innermost_block_var(innermost_block_var);
        ScopedValue<string> old_innermost_thread_var(innermost_thread_var);
        ScopedValue<int> old_gpu_block_depth(gpu_block_depth);
        ScopedValue<int> old_gpu_thread_depth(gpu_thread_depth);

        for (int i = 1; i <= 4; i++) {
            if (ends_with(op->name, block_names[4 - i])) {
                user_assert(i > gpu_block_depth)
                    << "Invalid schedule: Loop over " << op->name
                    << " cannot be inside of loop over " << innermost_block_var << "\n";
                user_assert(gpu_thread_depth == 0)
                    << "Invalid schedule: Loop over " << op->name
                    << " cannot be inside of loop over " << innermost_thread_var << "\n";
                innermost_block_var = op->name;
                gpu_block_depth = i;
            }
            if (ends_with(op->name, thread_names[4 - i])) {
                user_assert(i > gpu_thread_depth)
                    << "Invalid schedule: Loop over " << op->name
                    << " cannot be inside of loop over " << innermost_thread_var << "\n";
                user_assert(gpu_block_depth > 0)
                    << "Invalid schedule: Loop over " << op->name
                    << " must be inside a loop over gpu blocks\n";
                innermost_thread_var = op->name;
                gpu_thread_depth = i;
            }
        }
        IRVisitor::visit(op);
    }
};

// Also used by InjectImageIntrinsics
Stmt zero_gpu_loop_mins(const Stmt &s) {
    return ZeroGPULoopMins().mutate(s);
}

// Find the inner most GPU block of a statement.
class FindInnermostGPUBlock : public IRVisitor {
    using IRVisitor::visit;

    void visit(const For *op) override {
        if (CodeGen_GPU_Dev::is_gpu_block_var(op->name)) {
            // Set the last found GPU block to found_gpu_block.
            found_gpu_block = op;
        }
        IRVisitor::visit(op);
    }

public:
    const For *found_gpu_block = nullptr;
};

// Given a condition and a loop, add the condition
// to the loop body.
class AddConditionToALoop : public IRMutator {
    using IRMutator::visit;

    Stmt visit(const For *op) override {
        if (op != loop) {
            return IRMutator::visit(op);
        }

        return For::make(op->name, op->min, op->extent, op->for_type, op->device_api,
                         IfThenElse::make(condition, op->body, Stmt()));
    }

public:
    AddConditionToALoop(const Expr &condition, const For *loop)
        : condition(condition), loop(loop) {
    }
    const Expr &condition;
    const For *loop;
};

// Push if statements between GPU blocks through all GPU blocks.
// Throw error if the if statement has an else clause.
class NormalizeIfStatements : public IRMutator {
    using IRMutator::visit;

    bool inside_gpu_blocks = false;

    Stmt visit(const For *op) override {
        if (!CodeGen_GPU_Dev::is_gpu_block_var(op->name)) {
            return IRMutator::visit(op);
        }
        ScopedValue<bool> old_inside_gpu_blocks(inside_gpu_blocks, true);
        return IRMutator::visit(op);
    }

    Stmt visit(const IfThenElse *op) override {
        if (!inside_gpu_blocks) {
            return IRMutator::visit(op);
        }
        FindInnermostGPUBlock find;
        op->accept(&find);
        if (find.found_gpu_block != nullptr) {
            internal_assert(!op->else_case.defined()) << "Found an if statement with else case between two GPU blocks.\n";
            return AddConditionToALoop(op->condition, find.found_gpu_block).mutate(op->then_case);
        }
        return IRMutator::visit(op);
    }
};

Stmt fuse_gpu_thread_loops(Stmt s) {
    ValidateGPULoopNesting validate;
    s.accept(&validate);
    // NormalizeIfStatements pushes the predicates between GPU blocks
    // into the innermost GPU block. FuseGPUThreadLoops would then
    // merge the predicate into the merged GPU thread.
    s = NormalizeIfStatements().mutate(s);
    s = FuseGPUThreadLoops().mutate(s);
    s = ZeroGPULoopMins().mutate(s);
    return s;
}

}  // namespace Internal
}  // namespace Halide<|MERGE_RESOLUTION|>--- conflicted
+++ resolved
@@ -934,91 +934,6 @@
                         }
                     } rewriter{alloc.name, name, offset};
                     s = rewriter.mutate(s);
-<<<<<<< HEAD
-                    // Also rewrite the .base symbols
-                    s = substitute(alloc.name + ".base", group_base, s);
-                }
-                s = LetStmt::make(group_name + ".base", simplify(base), s);
-                global_allocations.push_back(GlobalAllocation{group_name, group_elems_per_block, g.group[0].type});
-            }
-        } else {
-            // Remove any dependence on the block vars in the allocation sizes
-            for (auto &s : allocations) {
-                if (s.size_computed_on_host) {
-                    continue;
-                }
-                s.size = simplify(s.size);
-
-                Scope<Interval> scope;
-                for (int d = 0; d < bs.blocks_dimensions(); d++) {
-                    string block_var = bs.block_var_name(d);
-                    scope.push(block_var, Interval(0, bs.num_blocks(d) - 1));
-                    if (is_monotonic(s.size, block_var) == Monotonic::Unknown) {
-                        s.size_computed_on_host = true;
-                    }
-                }
-                Interval in = bounds_of_expr_in_scope(s.size, scope);
-                s.size_computed_on_host |= !in.has_upper_bound();
-                if (s.size_computed_on_host) {
-                    precompute_allocation_size(s);
-                } else {
-                    s.size = in.max;
-                }
-            }
-
-            // One big combined allocation per memory type
-            vector<AllocGroup> mem_allocs = allocate_funcs(allocations);
-
-            // Every allocation must belong to one group
-            internal_assert(allocations.size() >= mem_allocs.size());
-
-            // Sort the allocations by the max size in bytes of the primitive
-            // types in the group. Because the type sizes are then decreasing powers of
-            // two, doing this guarantees that all allocations are aligned
-            // to then element type as long as the original one is aligned
-            // to the widest type.
-            sort(mem_allocs.begin(), mem_allocs.end(),
-                 [](const AllocGroup &lhs, const AllocGroup &rhs) {
-                     return lhs.max_type_bytes > rhs.max_type_bytes;
-                 });
-
-            for (MemoryType memory_type : {MemoryType::GPUShared, MemoryType::Heap}) {
-
-                Expr total_size_bytes = 0;
-                int max_type_bytes = 0;
-                for (int i = 0; i < (int)(mem_allocs.size()); i++) {
-                    if (mem_allocs[i].memory_type == memory_type) {
-                        total_size_bytes += mem_allocs[i].max_size_bytes;
-                        max_type_bytes = std::max(max_type_bytes, mem_allocs[i].max_type_bytes);
-                    }
-                }
-
-                if (is_zero(total_size_bytes)) {
-                    // No allocations of this type.
-                    continue;
-                }
-
-                // Align-up the total size in bytes according to the
-                // max byte width of all types involved.
-                total_size_bytes += max_type_bytes - 1;
-                total_size_bytes /= max_type_bytes;
-                total_size_bytes *= max_type_bytes;
-
-                const string &prefix = name_for_memory_type(memory_type);
-                const string total_size_bytes_name = prefix + ".size";
-                Expr total_size_bytes_var = Variable::make(Int(32), total_size_bytes_name);
-
-                if (memory_type == MemoryType::Heap) {
-                    // The base offset for shared memory is zero. For
-                    // heap memory it's one slice of a global
-                    // allocation.
-                    Expr base = get_block_id(bs) * total_size_bytes_var;
-                    s = LetStmt::make(heap_name + ".base", simplify(base), s);
-                    heap_bytes_per_block = total_size_bytes;
-
-                    // We'll need to make that global allocation
-                    global_allocations.push_back(GlobalAllocation{heap_name, heap_bytes_per_block, UInt(8)});
-=======
                 }
 
                 // Define the group offset in terms of the previous group in the cluster
@@ -1029,7 +944,6 @@
                     int ratio = (widest_type.bytes() / cluster[i - 1].widest_type.bytes());
                     internal_assert(ratio != 0);
                     offset += simplify((cluster[i - 1].max_size + ratio - 1) / ratio);
->>>>>>> fb941b61
                 } else {
                     if (memory_type == MemoryType::Heap) {
                         // One slice of a larger global allocation
