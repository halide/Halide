#ifndef HALIDE_SCHEDULE_H
#define HALIDE_SCHEDULE_H

/** \file
 * Defines the internal representation of the schedule for a function
 */

#include "Expr.h"
#include "Parameter.h"

#include <map>

namespace Halide {

class Func;
template <typename T> class ScheduleParam;
struct VarOrRVar;

namespace Internal {
class Function;
struct FunctionContents;
struct LoopLevelContents;
class ScheduleParamBase;
}  // namespace Internal

/** Different ways to handle a tail case in a split when the
 * factor does not provably divide the extent. */
enum class TailStrategy {
    /** Round up the extent to be a multiple of the split
     * factor. Not legal for RVars, as it would change the meaning
     * of the algorithm. Pros: generates the simplest, fastest
     * code. Cons: if used on a stage that reads from the input or
     * writes to the output, constrains the input or output size
     * to be a multiple of the split factor. */
    RoundUp,

    /** Guard the inner loop with an if statement that prevents
     * evaluation beyond the original extent. Always legal. The if
     * statement is treated like a boundary condition, and
     * factored out into a loop epilogue if possible. Pros: no
     * redundant re-evaluation; does not constrain input our
     * output sizes. Cons: increases code size due to separate
     * tail-case handling; vectorization will scalarize in the tail
     * case to handle the if statement. */
    GuardWithIf,

    /** Prevent evaluation beyond the original extent by shifting
     * the tail case inwards, re-evaluating some points near the
     * end. Only legal for pure variables in pure definitions. If
     * the inner loop is very simple, the tail case is treated
     * like a boundary condition and factored out into an
     * epilogue.
     *
     * This is a good trade-off between several factors. Like
     * RoundUp, it supports vectorization well, because the inner
     * loop is always a fixed size with no data-dependent
     * branching. It increases code size slightly for inner loops
     * due to the epilogue handling, but not for outer loops
     * (e.g. loops over tiles). If used on a stage that reads from
     * an input or writes to an output, this stategy only requires
     * that the input/output extent be at least the split factor,
     * instead of a multiple of the split factor as with RoundUp. */
    ShiftInwards,

    /** For pure definitions use ShiftInwards. For pure vars in
     * update definitions use RoundUp. For RVars in update
     * definitions use GuardWithIf. */
    Auto
};

/** Different ways to handle accesses outside the original extents in a prefetch. */
enum class PrefetchBoundStrategy {
    /** Clamp the prefetched exprs by intersecting the prefetched region with
     * the original extents. This may make the exprs of the prefetched region
     * more complicated. */
    Clamp,

    /** Guard the prefetch with if-guards that ignores the prefetch if
     * any of the prefetched region ever goes beyond the original extents
     * (i.e. all or nothing). */
    GuardWithIf,

    /** Leave the prefetched exprs as are (no if-guards around the prefetch
     * and no intersecting with the original extents). This makes the prefetch
     * exprs simpler but this may cause prefetching of region outside the original
     * extents. This is good if prefetch won't fault when accessing region
     * outside the original extents. */
    NonFaulting
};

/** A reference to a site in a Halide statement at the top of the
 * body of a particular for loop. Evaluating a region of a halide
 * function is done by generating a loop nest that spans its
 * dimensions. We schedule the inputs to that function by
 * recursively injecting realizations for them at particular sites
 * in this loop nest. A LoopLevel identifies such a site. */
class LoopLevel {
    template <typename T> friend class ScheduleParam;
    friend class ::Halide::Internal::ScheduleParamBase;

    Internal::IntrusivePtr<Internal::LoopLevelContents> contents;

    explicit LoopLevel(Internal::IntrusivePtr<Internal::LoopLevelContents> c) : contents(c) {}
    EXPORT LoopLevel(const std::string &func_name, const std::string &var_name, bool is_rvar);

    /** Mutate our contents to match the contents of 'other'. This is a potentially
     * dangerous operation to do if you aren't careful, and exists solely to make
     * ScheduleParam<LoopLevel> easy to implement; hence its private status. */
    EXPORT void copy_from(const LoopLevel &other);

public:
    /** Identify the loop nest corresponding to some dimension of some function */
    // @{
    EXPORT LoopLevel(Internal::Function f, VarOrRVar v);
    EXPORT LoopLevel(Func f, VarOrRVar v);
    // @}

    /** Construct an undefined LoopLevel. Calling any method on an undefined
     * LoopLevel (other than defined() or operator==) will assert. */
    LoopLevel() = default;

    /** Return true iff the LoopLevel is defined. */
    EXPORT bool defined() const;

    /** Return the Func name. Asserts if the LoopLevel is_root() or is_inline(). */
    EXPORT std::string func() const;

    /** Return the VarOrRVar. Asserts if the LoopLevel is_root() or is_inline(). */
    EXPORT VarOrRVar var() const;

    /** inlined is a special LoopLevel value that implies
     * that a function should be inlined away. */
    EXPORT static LoopLevel inlined();

    /** Test if a loop level corresponds to inlining the function */
    EXPORT bool is_inline() const;

    /** root is a special LoopLevel value which represents the
     * location outside of all for loops */
    EXPORT static LoopLevel root();

    /** Test if a loop level is 'root', which describes the site
     * outside of all for loops */
    EXPORT bool is_root() const;

    /** Return a string of the form func.var -- note that this is safe
     * to call for root or inline LoopLevels. */
    EXPORT std::string to_string() const;

    /** Compare this loop level against the variable name of a for
     * loop, to see if this loop level refers to the site
     * immediately inside this loop. */
    EXPORT bool match(const std::string &loop) const;

    EXPORT bool match(const LoopLevel &other) const;

    /** Check if two loop levels are exactly the same. */
    EXPORT bool operator==(const LoopLevel &other) const;

    bool operator!=(const LoopLevel &other) const { return !(*this == other); }
};

namespace Internal {

class IRMutator;
struct ReductionVariable;

struct Split {
    std::string old_var, outer, inner;
    Expr factor;
    bool exact; // Is it required that the factor divides the extent
                // of the old var. True for splits of RVars. Forces
                // tail strategy to be GuardWithIf.
    TailStrategy tail;

    enum SplitType {SplitVar = 0, RenameVar, FuseVars, PurifyRVar};

    // If split_type is Rename, then this is just a renaming of the
    // old_var to the outer and not a split. The inner var should
    // be ignored, and factor should be one. Renames are kept in
    // the same list as splits so that ordering between them is
    // respected.

    // If split type is Purify, this replaces the old_var RVar to
    // the outer Var. The inner var should be ignored, and factor
    // should be one.

    // If split_type is Fuse, then this does the opposite of a
    // split, it joins the outer and inner into the old_var.
    SplitType split_type;

    bool is_rename() const {return split_type == RenameVar;}
    bool is_split() const {return split_type == SplitVar;}
    bool is_fuse() const {return split_type == FuseVars;}
    bool is_purify() const {return split_type == PurifyRVar;}
};

struct Dim {
    std::string var;
    ForType for_type;
    DeviceAPI device_api;

    enum Type {PureVar = 0, PureRVar, ImpureRVar};
    Type dim_type;

    bool is_pure() const {return (dim_type == PureVar) || (dim_type == PureRVar);}
    bool is_rvar() const {return (dim_type == PureRVar) || (dim_type == ImpureRVar);}
    bool is_parallel() const {
        return (for_type == ForType::Parallel ||
                for_type == ForType::GPUBlock ||
                for_type == ForType::GPUThread);
    }
};

struct Bound {
    std::string var;
    Expr min, extent, modulus, remainder;
};

struct StorageDim {
    std::string var;
    Expr alignment;
    Expr fold_factor;
    bool fold_forward;
};

struct PrefetchDirective {
    std::string name;
    std::string var;
    Expr offset;
    PrefetchBoundStrategy strategy;
    // If it's a prefetch load from an image parameter, this points to that.
    Parameter param;
};

struct FuncScheduleContents;
struct StageScheduleContents;
struct FunctionContents;

/** A schedule for a Function of a Halide pipeline. This schedule is
 * applied to all stages of the Function. Right now this interface is
 * basically a struct, offering mutable access to its innards.
 * In the future it may become more encapsulated. */
class FuncSchedule {
    IntrusivePtr<FuncScheduleContents> contents;

public:

    FuncSchedule(IntrusivePtr<FuncScheduleContents> c) : contents(c) {}
    FuncSchedule(const FuncSchedule &other) : contents(other.contents) {}
    EXPORT FuncSchedule();

    /** Return a deep copy of this FuncSchedule. It recursively deep copies all
     * called functions, schedules, specializations, and reduction domains. This
     * method takes a map of <old FunctionContents, deep-copied version> as input
     * and would use the deep-copied FunctionContents from the map if exists
     * instead of creating a new deep-copy to avoid creating deep-copies of the
     * same FunctionContents multiple times.
     */
    EXPORT FuncSchedule deep_copy(
        std::map<IntrusivePtr<FunctionContents>, IntrusivePtr<FunctionContents>> &copied_map) const;

    /** This flag is set to true if the schedule is memoized. */
    // @{
    bool &memoized();
    bool memoized() const;
    // @}

    /** The list and order of dimensions used to store this
     * function. The first dimension in the vector corresponds to the
     * innermost dimension for storage (i.e. which dimension is
     * tightly packed in memory) */
    // @{
    const std::vector<StorageDim> &storage_dims() const;
    std::vector<StorageDim> &storage_dims();
    // @}

    /** You may explicitly bound some of the dimensions of a function,
     * or constrain them to lie on multiples of a given factor. See
     * \ref Func::bound and \ref Func::align_bounds */
    // @{
    const std::vector<Bound> &bounds() const;
    std::vector<Bound> &bounds();
    // @}

<<<<<<< HEAD
    /** You may perform prefetching in some of the dimensions of a
     * function. See \ref Func::prefetch */
    // @{
    const std::vector<PrefetchDirective> &prefetches() const;
    std::vector<PrefetchDirective> &prefetches();
    // @}

    /** You may explicitly specify an estimate of some of the function
     * dimensions. See \ref Func::estimate */
    // @{
    const std::vector<Bound> &estimates() const;
    std::vector<Bound> &estimates();
    // @}

=======
>>>>>>> d0724682
    /** Mark calls of a function by 'f' to be replaced with its wrapper
     * during the lowering stage. If the string 'f' is empty, it means replace
     * all calls to the function by all other functions (excluding itself) in
     * the pipeline with the wrapper. See \ref Func::in for more details. */
    // @{
    const std::map<std::string, IntrusivePtr<Internal::FunctionContents>> &wrappers() const;
    std::map<std::string, IntrusivePtr<Internal::FunctionContents>> &wrappers();
    EXPORT void add_wrapper(const std::string &f,
                            const IntrusivePtr<Internal::FunctionContents> &wrapper);
    // @}

    /** At what sites should we inject the allocation and the
     * computation of this function? The store_level must be outside
     * of or equal to the compute_level. If the compute_level is
     * inline, the store_level is meaningless. See \ref Func::store_at
     * and \ref Func::compute_at */
    // @{
    const LoopLevel &store_level() const;
    const LoopLevel &compute_level() const;
    LoopLevel &store_level();
    LoopLevel &compute_level();
    // @}

    /** Pass an IRVisitor through to all Exprs referenced in the
     * Schedule. */
    void accept(IRVisitor *) const;

    /** Pass an IRMutator through to all Exprs referenced in the
     * Schedule. */
    void mutate(IRMutator *);
};


/** A schedule for a single stage of a Halide pipeline. Right now this
 * interface is basically a struct, offering mutable access to its
 * innards. In the future it may become more encapsulated. */
class StageSchedule {
    IntrusivePtr<StageScheduleContents> contents;

public:

    StageSchedule(IntrusivePtr<StageScheduleContents> c) : contents(c) {}
    StageSchedule(const StageSchedule &other) : contents(other.contents) {}
    EXPORT StageSchedule();

    /** Return a copy of this StageSchedule. */
    EXPORT StageSchedule get_copy() const;

    /** This flag is set to true if the dims list has been manipulated
     * by the user (or if a ScheduleHandle was created that could have
     * been used to manipulate it). It controls the warning that
     * occurs if you schedule the vars of the pure step but not the
     * update steps. */
    // @{
    bool &touched();
    bool touched() const;
    // @}

    /** RVars of reduction domain associated with this schedule if there is any. */
    // @{
    const std::vector<ReductionVariable> &rvars() const;
    std::vector<ReductionVariable> &rvars();
    // @}

    /** The traversal of the domain of a function can have some of its
     * dimensions split into sub-dimensions. See \ref Func::split */
    // @{
    const std::vector<Split> &splits() const;
    std::vector<Split> &splits();
    // @}

    /** The list and ordering of dimensions used to evaluate this
     * function, after all splits have taken place. The first
     * dimension in the vector corresponds to the innermost for loop,
     * and the last is the outermost. Also specifies what type of for
     * loop to use for each dimension. Does not specify the bounds on
     * each dimension. These get inferred from how the function is
     * used, what the splits are, and any optional bounds in the list below. */
    // @{
    const std::vector<Dim> &dims() const;
    std::vector<Dim> &dims();
    // @}

    /** You may perform prefetching in some of the dimensions of a
     * function. See \ref Func::prefetch */
    // @{
    const std::vector<PrefetchDirective> &prefetches() const;
    std::vector<PrefetchDirective> &prefetches();
    // @}

    /** Are race conditions permitted? */
    // @{
    bool allow_race_conditions() const;
    bool &allow_race_conditions();
    // @}

    /** Pass an IRVisitor through to all Exprs referenced in the
     * Schedule. */
    void accept(IRVisitor *) const;

    /** Pass an IRMutator through to all Exprs referenced in the
     * Schedule. */
    void mutate(IRMutator *);
};

}
}

#endif<|MERGE_RESOLUTION|>--- conflicted
+++ resolved
@@ -283,14 +283,6 @@
     std::vector<Bound> &bounds();
     // @}
 
-<<<<<<< HEAD
-    /** You may perform prefetching in some of the dimensions of a
-     * function. See \ref Func::prefetch */
-    // @{
-    const std::vector<PrefetchDirective> &prefetches() const;
-    std::vector<PrefetchDirective> &prefetches();
-    // @}
-
     /** You may explicitly specify an estimate of some of the function
      * dimensions. See \ref Func::estimate */
     // @{
@@ -298,8 +290,6 @@
     std::vector<Bound> &estimates();
     // @}
 
-=======
->>>>>>> d0724682
     /** Mark calls of a function by 'f' to be replaced with its wrapper
      * during the lowering stage. If the string 'f' is empty, it means replace
      * all calls to the function by all other functions (excluding itself) in
