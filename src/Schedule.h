#ifndef HALIDE_SCHEDULE_H
#define HALIDE_SCHEDULE_H

/** \file
 * Defines the internal representation of the schedule for a function
 */

#include <map>
#include <string>
#include <utility>
#include <vector>

#include "DeviceAPI.h"
#include "Expr.h"
#include "FunctionPtr.h"
#include "LoopPartitioningDirective.h"
#include "Parameter.h"
#include "PrefetchDirective.h"

namespace Halide {

class Func;
struct VarOrRVar;

namespace Internal {
class Function;
struct FunctionContents;
struct LoopLevelContents;
}  // namespace Internal

/** Different ways to handle a tail case in a split when the
 * factor does not provably divide the extent. */
enum class TailStrategy {
    /** Round up the extent to be a multiple of the split
     * factor. Not legal for RVars, as it would change the meaning
     * of the algorithm. Pros: generates the simplest, fastest
     * code. Cons: if used on a stage that reads from the input or
     * writes to the output, constrains the input or output size
     * to be a multiple of the split factor. */
    RoundUp,

    /** Guard the inner loop with an if statement that prevents
     * evaluation beyond the original extent. Always legal. The if
     * statement is treated like a boundary condition, and
     * factored out into a loop epilogue if possible. Pros: no
     * redundant re-evaluation; does not constrain input our
     * output sizes. Cons: increases code size due to separate
     * tail-case handling; vectorization will scalarize in the tail
     * case to handle the if statement. */
    GuardWithIf,

    /** Guard the loads and stores in the loop with an if statement
     * that prevents evaluation beyond the original extent. Always
     * legal. The if statement is treated like a boundary condition,
     * and factored out into a loop epilogue if possible.
     * Pros: no redundant re-evaluation; does not constrain input or
     * output sizes. Cons: increases code size due to separate
     * tail-case handling. */
    Predicate,

    /** Guard the loads in the loop with an if statement that
     * prevents evaluation beyond the original extent. Only legal
     * for innermost splits. Not legal for RVars, as it would change
     * the meaning of the algorithm. The if statement is treated like
     * a boundary condition, and factored out into a loop epilogue if
     * possible.
     * Pros: does not constrain input sizes, output size constraints
     * are simpler than full predication. Cons: increases code size
     * due to separate tail-case handling, constrains the output size
     * to be a multiple of the split factor. */
    PredicateLoads,

    /** Guard the stores in the loop with an if statement that
     * prevents evaluation beyond the original extent. Only legal
     * for innermost splits. Not legal for RVars, as it would change
     * the meaning of the algorithm. The if statement is treated like
     * a boundary condition, and factored out into a loop epilogue if
     * possible.
     * Pros: does not constrain output sizes, input size constraints
     * are simpler than full predication. Cons: increases code size
     * due to separate tail-case handling, constraints the input size
     * to be a multiple of the split factor.. */
    PredicateStores,

    /** Prevent evaluation beyond the original extent by shifting
     * the tail case inwards, re-evaluating some points near the
     * end. Only legal for pure variables in pure definitions. If
     * the inner loop is very simple, the tail case is treated
     * like a boundary condition and factored out into an
     * epilogue.
     *
     * This is a good trade-off between several factors. Like
     * RoundUp, it supports vectorization well, because the inner
     * loop is always a fixed size with no data-dependent
     * branching. It increases code size slightly for inner loops
     * due to the epilogue handling, but not for outer loops
     * (e.g. loops over tiles). If used on a stage that reads from
     * an input or writes to an output, this stategy only requires
     * that the input/output extent be at least the split factor,
     * instead of a multiple of the split factor as with RoundUp. */
    ShiftInwards,

    /** Equivalent to ShiftInwards, but protects values that would be
     * re-evaluated by loading the memory location that would be stored to,
     * modifying only the elements not contained within the overlap, and then
     * storing the blended result.
     *
     * This tail strategy is useful when you want to use ShiftInwards to
     * vectorize without a scalar tail, but are scheduling a stage where that
     * isn't legal (e.g. an update definition).
     *
     * Because this is a read - modify - write, this tail strategy cannot be
     * used on any dimension the stage is parallelized over as it would cause a
     * race condition.
     */
    ShiftInwardsAndBlend,

    /** Equivalent to RoundUp, but protected values that would be written beyond
     * the end by loading the memory location that would be stored to,
     * modifying only the elements within the region being computed, and then
     * storing the blended result.
     *
     * This tail strategy is useful when vectorizing an update to some sub-region
     * of a larger Func. As with ShiftInwardsAndBlend, it can't be combined with
     * parallelism.
     */
    RoundUpAndBlend,

    /** For pure definitions use ShiftInwards. For pure vars in
     * update definitions use RoundUp. For RVars in update
     * definitions use GuardWithIf. */
    Auto
};

/** Different ways to handle the case when the start/end of the loops of stages
 * computed with (fused) are not aligned. */
enum class LoopAlignStrategy {
    /** Shift the start of the fused loops to align. */
    AlignStart,

    /** Shift the end of the fused loops to align. */
    AlignEnd,

    /** compute_with will make no attempt to align the start/end of the
     * fused loops. */
    NoAlign,

    /** By default, LoopAlignStrategy is set to NoAlign. */
    Auto
};

/** A reference to a site in a Halide statement at the top of the
 * body of a particular for loop. Evaluating a region of a halide
 * function is done by generating a loop nest that spans its
 * dimensions. We schedule the inputs to that function by
 * recursively injecting realizations for them at particular sites
 * in this loop nest. A LoopLevel identifies such a site. The site
 * can either be a loop nest within all stages of a function
 * or it can refer to a loop nest within a particular function's
 * stage (initial definition or updates).
 *
 * Note that a LoopLevel is essentially a pointer to an underlying value;
 * all copies of a LoopLevel refer to the same site, so mutating one copy
 * (via the set() method) will effectively mutate all copies:
 \code
 Func f;
 Var x;
 LoopLevel a(f, x);
 // Both a and b refer to LoopLevel(f, x)
 LoopLevel b = a;
 // Now both a and b refer to LoopLevel::root()
 a.set(LoopLevel::root());
 \endcode
 * This is quite useful when splitting Halide code into utility libraries, as it allows
 * a library to schedule code according to a caller's specifications, even if the caller
 * hasn't fully defined its pipeline yet:
 \code
 Func demosaic(Func input,
              LoopLevel intermed_compute_at,
              LoopLevel intermed_store_at,
              LoopLevel output_compute_at) {
    Func intermed = ...;
    Func output = ...;
    intermed.compute_at(intermed_compute_at).store_at(intermed_store_at);
    output.compute_at(output_compute_at);
    return output;
 }

 void process() {
     // Note that these LoopLevels are all undefined when we pass them to demosaic()
     LoopLevel intermed_compute_at, intermed_store_at, output_compute_at;
     Func input = ...;
     Func demosaiced = demosaic(input, intermed_compute_at, intermed_store_at, output_compute_at);
     Func output = ...;

     // We need to ensure all LoopLevels have a well-defined value prior to lowering:
     intermed_compute_at.set(LoopLevel(output, y));
     intermed_store_at.set(LoopLevel(output, y));
     output_compute_at.set(LoopLevel(output, x));
 }
 \endcode
 */
class LoopLevel {
    Internal::IntrusivePtr<Internal::LoopLevelContents> contents;

    explicit LoopLevel(Internal::IntrusivePtr<Internal::LoopLevelContents> c)
        : contents(std::move(c)) {
    }

public:
    /** Return the index of the function stage associated with this loop level.
     * Asserts if undefined */
    int stage_index() const;

    /** Identify the loop nest corresponding to some dimension of some function */
    // @{
    LoopLevel(const Internal::Function &f, const VarOrRVar &v, int stage_index = -1);
    LoopLevel(const Func &f, const VarOrRVar &v, int stage_index = -1);
    // @}

    /** Construct an undefined LoopLevel. Calling any method on an undefined
     * LoopLevel (other than set()) will assert. */
    LoopLevel();

    /** For deserialization only. */
    LoopLevel(const std::string &func_name, const std::string &var_name,
              bool is_rvar, int stage_index, bool locked = false);

    /** Construct a special LoopLevel value that implies
     * that a function should be inlined away. */
    static LoopLevel inlined();

    /** Construct a special LoopLevel value which represents the
     * location outside of all for loops. */
    static LoopLevel root();

    /** Mutate our contents to match the contents of 'other'. */
    void set(const LoopLevel &other);

    // All the public methods below this point are meant only for internal
    // use by Halide, rather than user code; hence, they are deliberately
    // documented with plain comments (rather than Doxygen) to avoid being
    // present in user documentation.

    // Lock this LoopLevel.
    LoopLevel &lock();

    // Return the Func name. Asserts if the LoopLevel is_root() or is_inlined() or !defined().
    std::string func() const;

    // Return the VarOrRVar. Asserts if the LoopLevel is_root() or is_inlined() or !defined().
    VarOrRVar var() const;

    // Return true iff the LoopLevel is defined. (Only LoopLevels created
    // with the default ctor are undefined.)
    bool defined() const;

    // Test if a loop level corresponds to inlining the function.
    bool is_inlined() const;

    // Test if a loop level is 'root', which describes the site
    // outside of all for loops.
    bool is_root() const;

    // For serialization only. Do not use in other cases.
    int get_stage_index() const;

    // For serialization only. Do not use in other cases.
    std::string func_name() const;

    // For serialization only. Do not use in other cases.
    std::string var_name() const;

    // For serialization only. Do not use in other cases.
    bool is_rvar() const;

    // For serialization only. Do not use in other cases.
    bool locked() const;

    // Return a string of the form func.var -- note that this is safe
    // to call for root or inline LoopLevels, but asserts if !defined().
    std::string to_string() const;

    // Compare this loop level against the variable name of a for
    // loop, to see if this loop level refers to the site
    // immediately inside this loop. Asserts if !defined().
    bool match(const std::string &loop) const;

    bool match(const LoopLevel &other) const;

    // Check if two loop levels are exactly the same.
    bool operator==(const LoopLevel &other) const;

    bool operator!=(const LoopLevel &other) const {
        return !(*this == other);
    }

private:
    void check_defined() const;
    void check_locked() const;
    void check_defined_and_locked() const;
};

struct FuseLoopLevel {
    LoopLevel level;
    /** Contains alignment strategies for the fused dimensions (indexed by the
     * dimension name). If not in the map, use the default alignment strategy
     * to align the fused dimension (see \ref LoopAlignStrategy::Auto).
     */
    std::map<std::string, LoopAlignStrategy> align;

    FuseLoopLevel()
        : level(LoopLevel::inlined().lock()) {
    }
    FuseLoopLevel(const LoopLevel &level, const std::map<std::string, LoopAlignStrategy> &align)
        : level(level), align(align) {
    }
};

namespace Internal {

class IRMutator;
struct ReductionVariable;

struct Split {
    std::string old_var, outer, inner;
    Expr factor;
    bool exact;  // Is it required that the factor divides the extent
                 // of the old var. True for splits of RVars. Forces
                 // tail strategy to be GuardWithIf.
    TailStrategy tail;

    enum SplitType { SplitVar = 0,
                     RenameVar,
                     FuseVars,
                     PurifyRVar };

    // If split_type is Rename, then this is just a renaming of the
    // old_var to the outer and not a split. The inner var should
    // be ignored, and factor should be one. Renames are kept in
    // the same list as splits so that ordering between them is
    // respected.

    // If split type is Purify, this replaces the old_var RVar to
    // the outer Var. The inner var should be ignored, and factor
    // should be one.

    // If split_type is Fuse, then this does the opposite of a
    // split, it joins the outer and inner into the old_var.
    SplitType split_type;

    bool is_rename() const {
        return split_type == RenameVar;
    }
    bool is_split() const {
        return split_type == SplitVar;
    }
    bool is_fuse() const {
        return split_type == FuseVars;
    }
    bool is_purify() const {
        return split_type == PurifyRVar;
    }
};

/** Each Dim below has a dim_type, which tells you what
 * transformations are legal on it. When you combine two Dims of
 * distinct DimTypes (e.g. with Stage::fuse), the combined result has
 * the greater enum value of the two types. */
enum class DimType {
    /** This dim originated from a Var. You can evaluate a Func at
     * distinct values of this Var in any order over an interval
     * that's at least as large as the interval required. In pure
     * definitions you can even redundantly re-evaluate points. */
    PureVar = 0,

    /** The dim originated from an RVar. You can evaluate a Func at
     * distinct values of this RVar in any order (including in
     * parallel) over exactly the interval specified in the
     * RDom. PureRVars can also be reordered arbitrarily in the dims
     * list, as there are no data hazards between the evaluation of
     * the Func at distinct values of the RVar.
     *
     * The most common case where an RVar is considered pure is RVars
     * that are used in a way which obeys all the syntactic
     * constraints that a Var does, e.g:
     *
     \code
     RDom r(0, 100);
     f(r.x) = f(r.x) + 5;
     \endcode
     *
     * Other cases where RVars are pure are where the sites being
     * written to by the Func evaluated at one value of the RVar
     * couldn't possibly collide with the sites being written or read
     * by the Func at a distinct value of the RVar. For example, r.x
     * is pure in the following three definitions:
     *
     \code

     // This definition writes to even coordinates and reads from the
     // same site (which no other value of r.x is writing to) and odd
     // sites (which no other value of r.x is writing to):
     f(2*r.x) = max(f(2*r.x), f(2*r.x + 7));

     // This definition writes to scanline zero and reads from the the
     // same site and scanline one:
     f(r.x, 0) += f(r.x, 1);

     // This definition reads and writes over non-overlapping ranges:
     f(r.x + 100) += f(r.x);
     \endcode
     *
     * To give two counterexamples, r.x is not pure in the following
     * definitions:
     *
     \code
     // The same site is written by distinct values of the RVar
     // (write-after-write hazard):
     f(r.x / 2) += f(r.x);

     // One value of r.x reads from a site that another value of r.x
     // is writing to (read-after-write hazard):
     f(r.x) += f(r.x + 1);
     \endcode
     */
    PureRVar,

    /** The dim originated from an RVar. You must evaluate a Func at
     * distinct values of this RVar in increasing order over precisely
     * the interval specified in the RDom. ImpureRVars may not be
     * reordered with respect to other ImpureRVars.
     *
     * All RVars are impure by default. Those for which we can prove
     * no data hazards exist get promoted to PureRVar. There are two
     * instances in which ImpureRVars may be parallelized or reordered
     * even in the presence of hazards:
     *
     * 1) In the case of an update definition that has been proven to be
     * an associative and commutative reduction, reordering of
     * ImpureRVars is allowed, and parallelizing them is allowed if
     * the update has been made atomic.
     *
     * 2) ImpureRVars can also be reordered and parallelized if
     * Func::allow_race_conditions() has been set. This is the escape
     * hatch for when there are no hazards but the checks above failed
     * to prove that (RDom::where can encode arbitrary facts about
     * non-linear integer arithmetic, which is undecidable), or for
     * when you don't actually care about the non-determinism
     * introduced by data hazards (e.g. in the algorithm HOGWILD!).
     */
    ImpureRVar,
};

/** The Dim struct represents one loop in the schedule's
 * representation of a loop nest. */
struct Dim {
    /** Name of the loop variable */
    std::string var;

    /** How are the loop values traversed (e.g. unrolled, vectorized, parallel) */
    ForType for_type;

    /** On what device does the body of the loop execute (e.g. Host, GPU, Hexagon) */
    DeviceAPI device_api;

    /** The DimType tells us what transformations are legal on this
     * loop (see the DimType enum above). */
    DimType dim_type;

    /** The strategy for loop partitioning. */
    Partition partition_policy;

    /** Can this loop be evaluated in any order (including in
     * parallel)? Equivalently, are there no data hazards between
     * evaluations of the Func at distinct values of this var? */
    bool is_pure() const {
        return (dim_type == DimType::PureVar) || (dim_type == DimType::PureRVar);
    }

    /** Did this loop originate from an RVar (in which case the bounds
     * of the loops are algorithmically meaningful)? */
    bool is_rvar() const {
        return (dim_type == DimType::PureRVar) || (dim_type == DimType::ImpureRVar);
    }

    /** Could multiple iterations of this loop happen at the same
     * time, with reads and writes interleaved in arbitrary ways
     * according to the memory model of the underlying compiler and
     * machine? */
    bool is_unordered_parallel() const {
        return Halide::Internal::is_unordered_parallel(for_type);
    }

    /** Could multiple iterations of this loop happen at the same
     * time? Vectorized and GPULanes loop types are parallel but not
     * unordered, because the loop iterations proceed together in
     * lockstep with some well-defined outcome if there are hazards. */
    bool is_parallel() const {
        return Halide::Internal::is_parallel(for_type);
    }
};

/** A bound on a loop, typically from Func::bound */
struct Bound {
    /** The loop var being bounded */
    std::string var;

    /** Declared min and extent of the loop. min may be undefined if
     * Func::bound_extent was used. */
    Expr min, extent;

    /** If defined, the number of iterations will be a multiple of
     * "modulus", and the first iteration will be at a value congruent
     * to "remainder" modulo "modulus". Set by Func::align_bounds and
     * Func::align_extent. */
    Expr modulus, remainder;
};

/** Properties of one axis of the storage of a Func */
struct StorageDim {
    /** The var in the pure definition corresponding to this axis */
    std::string var;

    /** The bounds allocated (not computed) must be a multiple of
     * "alignment". Set by Func::align_storage. */
    Expr alignment;

    /** The bounds allocated (not computed). Set by Func::bound_storage. */
    Expr bound;

    /** If the Func is explicitly folded along this axis (with
     * Func::fold_storage) this gives the extent of the circular
     * buffer used, and whether it is used in increasing order
     * (fold_forward = true) or decreasing order (fold_forward =
     * false). */
    Expr fold_factor;
    bool fold_forward;
};

/** This represents two stages with fused loop nests from outermost to
 * a specific loop level. The loops to compute func_1(stage_1) are
 * fused with the loops to compute func_2(stage_2) from outermost to
 * loop level var_name and the computation from stage_1 of func_1
 * occurs first.
 */
struct FusedPair {
    std::string func_1;
    std::string func_2;
    size_t stage_1;
    size_t stage_2;
    std::string var_name;

    FusedPair() = default;
    FusedPair(const std::string &f1, size_t s1, const std::string &f2,
              size_t s2, const std::string &var)
        : func_1(f1), func_2(f2), stage_1(s1), stage_2(s2), var_name(var) {
    }

    bool operator==(const FusedPair &other) const {
        return (func_1 == other.func_1) && (func_2 == other.func_2) &&
               (stage_1 == other.stage_1) && (stage_2 == other.stage_2) &&
               (var_name == other.var_name);
    }
    bool operator<(const FusedPair &other) const {
        if (func_1 != other.func_1) {
            return func_1 < other.func_1;
        }
        if (func_2 != other.func_2) {
            return func_2 < other.func_2;
        }
        if (var_name != other.var_name) {
            return var_name < other.var_name;
        }
        if (stage_1 != other.stage_1) {
            return stage_1 < other.stage_1;
        }
        return stage_2 < other.stage_2;
    }
};

struct FuncScheduleContents;
struct StageScheduleContents;
struct FunctionContents;

/** A schedule for a Function of a Halide pipeline. This schedule is
 * applied to all stages of the Function. Right now this interface is
 * basically a struct, offering mutable access to its innards.
 * In the future it may become more encapsulated. */
class FuncSchedule {
    IntrusivePtr<FuncScheduleContents> contents;

public:
    FuncSchedule(IntrusivePtr<FuncScheduleContents> c)
        : contents(std::move(c)) {
    }
    FuncSchedule(const FuncSchedule &other) = default;
    FuncSchedule();

    /** Return a deep copy of this FuncSchedule. It recursively deep copies all
     * called functions, schedules, specializations, and reduction domains. This
     * method takes a map of <old FunctionContents, deep-copied version> as input
     * and would use the deep-copied FunctionContents from the map if exists
     * instead of creating a new deep-copy to avoid creating deep-copies of the
     * same FunctionContents multiple times.
     */
    FuncSchedule deep_copy(
        std::map<FunctionPtr, FunctionPtr> &copied_map) const;

    /** This flag is set to true if the schedule is memoized. */
    // @{
    bool &memoized();
    bool memoized() const;
    // @}

    /** This flag is set to true if the schedule is memoized and has an attached
     *  eviction key. */
    // @{
    Expr &memoize_eviction_key();
    Expr memoize_eviction_key() const;
    // @}

    /** Is the production of this Function done asynchronously */
    bool &async();
    bool async() const;

<<<<<<< HEAD
    bool &dma();
    bool dma() const;
=======
    Expr &ring_buffer();
    Expr &ring_buffer() const;
>>>>>>> 61b8d384

    /** The list and order of dimensions used to store this
     * function. The first dimension in the vector corresponds to the
     * innermost dimension for storage (i.e. which dimension is
     * tightly packed in memory) */
    // @{
    const std::vector<StorageDim> &storage_dims() const;
    std::vector<StorageDim> &storage_dims();
    // @}

    /** The memory type (heap/stack/shared/etc) used to back this Func. */
    // @{
    MemoryType memory_type() const;
    MemoryType &memory_type();
    // @}

    /** You may explicitly bound some of the dimensions of a function,
     * or constrain them to lie on multiples of a given factor. See
     * \ref Func::bound and \ref Func::align_bounds and \ref Func::align_extent. */
    // @{
    const std::vector<Bound> &bounds() const;
    std::vector<Bound> &bounds();
    // @}

    /** You may explicitly specify an estimate of some of the function
     * dimensions. See \ref Func::set_estimate */
    // @{
    const std::vector<Bound> &estimates() const;
    std::vector<Bound> &estimates();
    // @}

    /** Mark calls of a function by 'f' to be replaced with its identity
     * wrapper or clone during the lowering stage. If the string 'f' is empty,
     * it means replace all calls to the function by all other functions
     * (excluding itself) in the pipeline with the global identity wrapper.
     * See \ref Func::in and \ref Func::clone_in for more details. */
    // @{
    const std::map<std::string, Internal::FunctionPtr> &wrappers() const;
    std::map<std::string, Internal::FunctionPtr> &wrappers();
    void add_wrapper(const std::string &f,
                     const Internal::FunctionPtr &wrapper);
    // @}

    /** At what sites should we inject the allocation and the
     * computation of this function? The store_level must be outside
     * of or equal to the compute_level. If the compute_level is
     * inline, the store_level is meaningless. See \ref Func::store_at
     * and \ref Func::compute_at */
    // @{
    const LoopLevel &store_level() const;
    const LoopLevel &compute_level() const;
    const LoopLevel &hoist_storage_level() const;
    LoopLevel &store_level();
    LoopLevel &compute_level();
    LoopLevel &hoist_storage_level();
    // @}

    /** Pass an IRVisitor through to all Exprs referenced in the
     * Schedule. */
    void accept(IRVisitor *) const;

    /** Pass an IRMutator through to all Exprs referenced in the
     * Schedule. */
    void mutate(IRMutator *);
};

/** A schedule for a single stage of a Halide pipeline. Right now this
 * interface is basically a struct, offering mutable access to its
 * innards. In the future it may become more encapsulated. */
class StageSchedule {
    IntrusivePtr<StageScheduleContents> contents;

public:
    StageSchedule(IntrusivePtr<StageScheduleContents> c)
        : contents(std::move(c)) {
    }
    StageSchedule(const StageSchedule &other) = default;
    StageSchedule();
    StageSchedule(const std::vector<ReductionVariable> &rvars, const std::vector<Split> &splits,
                  const std::vector<Dim> &dims, const std::vector<PrefetchDirective> &prefetches,
                  const FuseLoopLevel &fuse_level, const std::vector<FusedPair> &fused_pairs,
                  bool touched, bool allow_race_conditions, bool atomic, bool override_atomic_associativity_test);

    /** Return a copy of this StageSchedule. */
    StageSchedule get_copy() const;

    /** This flag is set to true if the dims list has been manipulated
     * by the user (or if a ScheduleHandle was created that could have
     * been used to manipulate it). It controls the warning that
     * occurs if you schedule the vars of the pure step but not the
     * update steps. */
    // @{
    bool &touched();
    bool touched() const;
    // @}

    /** RVars of reduction domain associated with this schedule if there is any. */
    // @{
    const std::vector<ReductionVariable> &rvars() const;
    std::vector<ReductionVariable> &rvars();
    // @}

    /** The traversal of the domain of a function can have some of its
     * dimensions split into sub-dimensions. See \ref Func::split */
    // @{
    const std::vector<Split> &splits() const;
    std::vector<Split> &splits();
    // @}

    /** The list and ordering of dimensions used to evaluate this
     * function, after all splits have taken place. The first
     * dimension in the vector corresponds to the innermost for loop,
     * and the last is the outermost. Also specifies what type of for
     * loop to use for each dimension. Does not specify the bounds on
     * each dimension. These get inferred from how the function is
     * used, what the splits are, and any optional bounds in the list below. */
    // @{
    const std::vector<Dim> &dims() const;
    std::vector<Dim> &dims();
    // @}

    /** You may perform prefetching in some of the dimensions of a
     * function. See \ref Func::prefetch */
    // @{
    const std::vector<PrefetchDirective> &prefetches() const;
    std::vector<PrefetchDirective> &prefetches();
    // @}

    /** Innermost loop level of fused loop nest for this function stage.
     * Fusion runs from outermost to this loop level. The stages being fused
     * should not have producer/consumer relationship. See \ref Func::compute_with
     * and \ref Func::compute_with */
    // @{
    const FuseLoopLevel &fuse_level() const;
    FuseLoopLevel &fuse_level();
    // @}

    /** List of function stages that are to be fused with this function stage
     * from the outermost loop to a certain loop level. Those function stages
     * are to be computed AFTER this function stage at the last fused loop level.
     * This list is populated when realization_order() is called. See
     * \ref Func::compute_with */
    // @{
    const std::vector<FusedPair> &fused_pairs() const;
    std::vector<FusedPair> &fused_pairs();

    /** Are race conditions permitted? */
    // @{
    bool allow_race_conditions() const;
    bool &allow_race_conditions();
    // @}

    /** Use atomic update? */
    // @{
    bool atomic() const;
    bool &atomic();
    // @}

    /** Atomic updates are only allowed on associative reductions.
     *  We try to prove the associativity, but the user can override
     *  the associativity test and suppress compiler error if the prover
     *  fails to recognize the associativity or the user does not care. */
    // @{
    bool override_atomic_associativity_test() const;
    bool &override_atomic_associativity_test();
    // @}

    /** Pass an IRVisitor through to all Exprs referenced in the
     * Schedule. */
    void accept(IRVisitor *) const;

    /** Pass an IRMutator through to all Exprs referenced in the
     * Schedule. */
    void mutate(IRMutator *);
};

}  // namespace Internal
}  // namespace Halide

#endif<|MERGE_RESOLUTION|>--- conflicted
+++ resolved
@@ -624,13 +624,11 @@
     bool &async();
     bool async() const;
 
-<<<<<<< HEAD
     bool &dma();
     bool dma() const;
-=======
+
     Expr &ring_buffer();
     Expr &ring_buffer() const;
->>>>>>> 61b8d384
 
     /** The list and order of dimensions used to store this
      * function. The first dimension in the vector corresponds to the
