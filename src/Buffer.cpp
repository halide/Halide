--- conflicted
+++ resolved
@@ -32,17 +32,11 @@
     /** What is the name of the buffer? Useful for debugging symbols. */
     std::string name;
 
-<<<<<<< HEAD
     BufferContents(Type t, const std::vector<int> &sizes, uint8_t *data, const std::string &n) :
         buf {0},
         allocation(nullptr),
         name(n.empty() ? unique_name('b') : n) {
 
-=======
-    BufferContents(Type t, int x_size, int y_size, int z_size, int w_size,
-                   uint8_t* data, const std::string &n) :
-        type(t), allocation(nullptr), name(n.empty() ? unique_name('b') : n) {
->>>>>>> c1d19e77
         user_assert(t.lanes() == 1) << "Can't create of a buffer of a vector type";
 
         buf.type = (halide_type_t)t;
@@ -75,7 +69,7 @@
         }
     }
 
-<<<<<<< HEAD
+
     BufferContents(const halide_buffer_t *b, const std::string &n) :
         buf(*b),
         allocation(nullptr),
@@ -84,12 +78,6 @@
             shape = std::vector<halide_dimension_t>(b->dim, b->dim + b->dimensions);
             buf.dim = &shape[0];
         }
-=======
-    BufferContents(Type t, const buffer_t *b, const std::string &n) :
-        type(t), allocation(nullptr), name(n.empty() ? unique_name('b') : n) {
-        buf = *b;
-        user_assert(t.lanes() == 1) << "Can't create of a buffer of a vector type";
->>>>>>> c1d19e77
     }
 };
 
@@ -100,11 +88,7 @@
 
 template<>
 EXPORT void destroy<BufferContents>(const BufferContents *p) {
-<<<<<<< HEAD
     int error = halide_device_free(nullptr, const_cast<halide_buffer_t *>(&p->buf));
-=======
-    int error = halide_device_free(nullptr, const_cast<buffer_t *>(&p->buf));
->>>>>>> c1d19e77
     user_assert(!error) << "Failed to free device buffer\n";
     free(p->allocation);
 
@@ -224,11 +208,7 @@
   return halide_copy_to_device(nullptr, raw_buffer(), nullptr);
 }
 
-<<<<<<< HEAD
 int Buffer::free_device_buffer() {
-=======
-int Buffer::free_dev_buffer() {
->>>>>>> c1d19e77
     return halide_device_free(nullptr, raw_buffer());
 }
 
