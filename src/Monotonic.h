#ifndef HALIDE_MONOTONIC_H
#define HALIDE_MONOTONIC_H

/** \file
 *
 * Methods for computing whether expressions are monotonic
 */
#include <iostream>
#include <string>

<<<<<<< HEAD
#include "ConstantBounds.h"
=======
#include "ConstantInterval.h"
>>>>>>> 7cf2951b
#include "Scope.h"

namespace Halide {
namespace Internal {

/** Find the bounds of the derivative of an expression. The scope gives the
 * bounds on the derivatives of any variables found. */
ConstantInterval derivative_bounds(const Expr &e, const std::string &var,
                                   const Scope<ConstantInterval> &scope = Scope<ConstantInterval>::empty_scope());

/**
 * Detect whether an expression is monotonic increasing in a variable,
 * decreasing, or unknown.
 */
enum class Monotonic { Constant,
                       Increasing,
                       Decreasing,
                       Unknown };
Monotonic is_monotonic(const Expr &e, const std::string &var,
                       const Scope<ConstantInterval> &scope = Scope<ConstantInterval>::empty_scope());
Monotonic is_monotonic(const Expr &e, const std::string &var, const Scope<Monotonic> &scope);

/** Emit the monotonic class in human-readable form for debugging. */
std::ostream &operator<<(std::ostream &stream, const Monotonic &m);

void is_monotonic_test();

}  // namespace Internal
}  // namespace Halide

#endif<|MERGE_RESOLUTION|>--- conflicted
+++ resolved
@@ -8,11 +8,7 @@
 #include <iostream>
 #include <string>
 
-<<<<<<< HEAD
-#include "ConstantBounds.h"
-=======
 #include "ConstantInterval.h"
->>>>>>> 7cf2951b
 #include "Scope.h"
 
 namespace Halide {
