#include "UniquifyVariableNames.h"
#include "IREquality.h"
#include "IRMutator.h"
#include "IROperator.h"
#include "IRVisitor.h"
#include "Scope.h"
#include "Var.h"
#include <sstream>

namespace Halide {
namespace Internal {

using std::pair;
using std::string;
using std::vector;

namespace {
class UniquifyVariableNames : public IRMutator {

    using IRMutator::visit;

    // The mapping from old names to new names
    Scope<string> renaming;

    // Get a new previously unused name for a let binding or for loop,
    // and push it onto the renaming. Will return the original name if
    // possible, but pushes unconditionally to simplify cleanup.
    string make_new_name(const string &base) {
        if (!renaming.contains(base)) {
            renaming.push(base, base);
            return base;
        }
        for (size_t i = std::max((size_t)1, renaming.count(base));; i++) {
            string candidate = base + "_" + std::to_string(i);
            if (!renaming.contains(candidate)) {
                // Reserve this name for this base name
                renaming.push(base, candidate);
                // And reserve the generated name forever more (will not be popped)
                renaming.push(candidate, candidate);
                return candidate;
            }
        }
    }

    template<typename LetOrLetStmt>
    auto visit_let(const LetOrLetStmt *op) -> decltype(op->body) {
        struct Frame {
            const LetOrLetStmt *op;
            Expr value;
            string new_name;
        };

        vector<Frame> frames;
        decltype(op->body) result;
        while (op) {
            frames.emplace_back();
            auto &f = frames.back();
            f.op = op;
            f.value = mutate(op->value);
            f.new_name = make_new_name(op->name);
            result = op->body;
            op = result.template as<LetOrLetStmt>();
        }

        result = mutate(result);

        for (auto it = frames.rbegin(); it != frames.rend(); it++) {
            renaming.pop(it->op->name);
            if (it->new_name == it->op->name &&
                result.same_as(it->op->body) &&
                it->op->value.same_as(it->value)) {
                result = it->op;
            } else {
                result = LetOrLetStmt::make(it->new_name, it->value, result);
            }
        }

        return result;
    }

    Stmt visit(const LetStmt *op) override {
        return visit_let(op);
    }

    Expr visit(const Let *op) override {
        return visit_let(op);
    }

    Stmt visit(const For *op) override {
        Expr min = mutate(op->min);
        Expr extent = mutate(op->extent);
        string new_name = make_new_name(op->name);
        Stmt body = mutate(op->body);
        renaming.pop(op->name);

        if (new_name == op->name &&
            body.same_as(op->body) &&
            min.same_as(op->min) &&
            extent.same_as(op->extent)) {
            return op;
        } else {
            return For::make(new_name, min, extent, op->for_type, op->device_api, body);
        }
    }

    Expr visit(const Variable *op) override {
        if (renaming.contains(op->name)) {
            string new_name = renaming.get(op->name);
            if (new_name != op->name) {
                return Variable::make(op->type, new_name);
            }
        }
        return op;
    }

public:
    UniquifyVariableNames(const Scope<string> *free_vars) {
        renaming.set_containing_scope(free_vars);
    }
};

class FindFreeVars : public IRVisitor {

    using IRVisitor::visit;

    Scope<> scope;

    void visit(const Variable *op) override {
        if (!scope.contains(op->name)) {
            free_vars.push(op->name, op->name);
        }
    }

    void visit(const Let *op) override {
        op->value.accept(this);
        {
            ScopedBinding<> bind(scope, op->name);
            op->body.accept(this);
        }
    }

    void visit(const LetStmt *op) override {
        op->value.accept(this);
        {
            ScopedBinding<> bind(scope, op->name);
            op->body.accept(this);
        }
    }

    void visit(const For *op) override {
        op->min.accept(this);
        op->extent.accept(this);
        {
            ScopedBinding<> bind(scope, op->name);
            op->body.accept(this);
        }
    }

public:
    Scope<string> free_vars;
};
}  // namespace

Stmt uniquify_variable_names(const Stmt &s) {
    FindFreeVars finder;
    s.accept(&finder);
    UniquifyVariableNames u(&finder.free_vars);
    return u.mutate(s);
}

void check(vector<pair<Var, Expr>> in,
           vector<pair<Var, Expr>> out) {
    Stmt in_stmt = Evaluate::make(0), out_stmt = Evaluate::make(0);
    for (auto it = in.rbegin(); it != in.rend(); it++) {
        in_stmt = LetStmt::make(it->first.name(), it->second, in_stmt);
    }
    for (auto it = out.rbegin(); it != out.rend(); it++) {
        out_stmt = LetStmt::make(it->first.name(), it->second, out_stmt);
    }

    Stmt s = uniquify_variable_names(in_stmt);

    internal_assert(equal(s, out_stmt))
        << "Failure in uniquify_variable_names\n"
        << "Input:\n"
        << in_stmt << "\n"
        << "Produced:\n"
        << s << "\n"
        << "Correct output:\n"
        << out_stmt << "\n";
}

void uniquify_variable_names_test() {
    Var x("x"), x_1("x_1"), x_2("x_2"), x_3{"x_3"};
    Var y("y"), y_1("y_1"), y_2("y_2"), y_3{"y_3"};

    // Stmts with all names already unique should be unchanged
    check({{x, 3},
           {y, x}},
          {{x, 3},
           {y, x}});

    // Shadowed definitions of Vars should be given unique names
    check({{x, 3},
           {y, x},
           {x, x + y},
           {y, x + y},
           {x, x + y},
           {y, x + y}},
          {{x, 3},
           {y, x},
           {x_1, x + y},
           {y_1, x_1 + y},
           {x_2, x_1 + y_1},
           {y_2, x_2 + y_1}});

    // Check a case with a free var after then end of the scope of a let of the same name
    check({{x, Let::make(y.name(), 3, y)},      // y is bound
           {x, y}},                             // This is not the same y. It's free and can't be renamed.
          {{x, Let::make(y_1.name(), 3, y_1)},  // We rename the bound one
           {x_1, y}});

    // An existing in-scope use of one of the names that would be
    // autogenerated should be skipped over
    check({{x_1, 8},
           {x, 3},
           {y, x},
           {x, x + y},
           {y, x + y},
           {x, x + y},
           {y, x + y}},
          {{x_1, 8},
           {x, 3},
           {y, x},
           {x_2, x + y},
           {y_1, x_2 + y},
           {x_3, x_2 + y_1},
           {y_2, x_3 + y_1}});

    // Check parallel bindings. The scope doesn't overlap so they can keep their name
    check({{x, Let::make(y.name(), 3, y)},
           {x, Let::make(y.name(), 4, y)}},
          {{x, Let::make(y.name(), 3, y)},
           {x_1, Let::make(y.name(), 4, y)}});

<<<<<<< HEAD
    std::cout << "uniquify_variable_names_test test passed" << std::endl;
=======
    std::cout << "uniquify_variable_names test passed" << std::endl;
>>>>>>> acebd507
}

}  // namespace Internal
}  // namespace Halide<|MERGE_RESOLUTION|>--- conflicted
+++ resolved
@@ -243,11 +243,7 @@
           {{x, Let::make(y.name(), 3, y)},
            {x_1, Let::make(y.name(), 4, y)}});
 
-<<<<<<< HEAD
-    std::cout << "uniquify_variable_names_test test passed" << std::endl;
-=======
     std::cout << "uniquify_variable_names test passed" << std::endl;
->>>>>>> acebd507
 }
 
 }  // namespace Internal
