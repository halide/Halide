// Always use assert, even if llvm-config defines NDEBUG
#ifdef NDEBUG
#undef NDEBUG
#include <assert.h>
#define NDEBUG
#else
#include <assert.h>
#endif

#ifndef HALIDE_UTIL_H
#define HALIDE_UTIL_H

/** \file
 * Various utility functions used internally Halide. */

#include <cstdint>
#include <utility>
#include <vector>
#include <string>
#include <cstring>

// by default, the symbol EXPORT does nothing. In windows dll builds we can define it to __declspec(dllexport)
#if defined(_WIN32) && defined(Halide_SHARED)
#ifdef Halide_EXPORTS
#define EXPORT __declspec(dllexport)
#else
#define EXPORT __declspec(dllimport)
#endif
#else
#define EXPORT
#endif

// If we're in user code, we don't want certain functions to be inlined.
#if defined(COMPILING_HALIDE) || defined(BUILDING_PYTHON)
#define NO_INLINE
#else
#ifdef _WIN32
#define NO_INLINE __declspec(noinline)
#else
#define NO_INLINE __attribute__((noinline))
#endif
#endif

namespace Halide {
namespace Internal {

/** An aggressive form of reinterpret cast used for correct type-punning. */
template<typename DstType, typename SrcType>
DstType reinterpret_bits(const SrcType &src) {
    assert(sizeof(SrcType) == sizeof(DstType));
    DstType dst;
    memcpy(&dst, &src, sizeof(SrcType));
    return dst;
}

/** Make a unique name for an object based on the name of the stack
 * variable passed in. If introspection isn't working or there are no
 * debug symbols, just uses unique_name with the given prefix. */
EXPORT std::string make_entity_name(void *stack_ptr, const std::string &type, char prefix);

/** Get value of an environment variable. Returns its value
 * is defined in the environment. Input: env_var_name. Output: var_defined.
 * Sets to true var_defined if the environment var is defined; false otherwise.
 */
EXPORT std::string get_env_variable(char const *env_var_name, size_t &var_defined);

/** Get the name of the currently running executable. Platform-specific.
 * If program name cannot be retrieved, function returns an empty string. */
EXPORT std::string running_program_name();

/** Generate a unique name starting with the given prefix. It's unique
 * relative to all other strings returned by unique_name in this
 * process.
 *
 * The single-character version always appends a numeric suffix to the
 * character.
 *
 * The string version will either return the input as-is (with high
 * probability on the first time it is called with that input), or
 * replace any existing '$' characters with underscores, then add a
 * '$' sign and a numeric suffix to it.
 *
 * Note that unique_name('f') therefore differs from
 * unique_name("f"). The former returns something like f123, and the
 * latter returns either f or f$123.
 */
// @{
EXPORT std::string unique_name(char prefix);
EXPORT std::string unique_name(const std::string &prefix);
// @}

/** Test if the first string starts with the second string */
EXPORT bool starts_with(const std::string &str, const std::string &prefix);

/** Test if the first string ends with the second string */
EXPORT bool ends_with(const std::string &str, const std::string &suffix);

/** Replace all matches of the second string in the first string with the last string */
EXPORT std::string replace_all(const std::string &str, const std::string &find, const std::string &replace);

/** Split the source string using 'delim' as the divider. */
EXPORT std::vector<std::string> split_string(const std::string &source, const std::string &delim);

<<<<<<< HEAD
=======
/** Perform a left fold of a vector. Returns a default-constructed
 * vector element if the vector is empty. Similar to std::accumulate
 * but with a less clunky syntax. */
template<typename T, typename Fn>
T fold_left(const std::vector<T> &vec, Fn f) {
    T result;
    if (vec.empty()) {
        return result;
    }
    result = vec[0];
    for (size_t i = 1; i < vec.size(); i++) {
        result = f(result, vec[i]);
    }
    return result;
}

/** Returns a right fold of a vector. Returns a default-constructed
 * vector element if the vector is empty. */
template<typename T, typename Fn>
T fold_right(const std::vector<T> &vec, Fn f) {
    T result;
    if (vec.empty()) {
        return result;
    }
    result = vec.back();
    for (size_t i = vec.size()-1; i > 0; i--) {
        result = f(vec[i-1], result);
    }
    return result;
}

template <typename T>
inline NO_INLINE void collect_args(std::vector<T> &collected_args) {
}

template <typename T, typename T2>
inline NO_INLINE void collect_args(std::vector<T> &collected_args,
                                   T2 arg) {
    collected_args.push_back(arg);
}

template <typename T, typename T2, typename ...Args>
inline NO_INLINE void collect_args(std::vector<T> &collected_args,
                                   T2 arg, Args... args) {
    collected_args.push_back(arg);
    collect_args(collected_args, args...);
}

>>>>>>> 120d0bd7
template <typename T1, typename T2, typename T3, typename T4 >
inline NO_INLINE void collect_paired_args(std::vector<std::pair<T1, T2>> &collected_args,
                                     T3 a1, T4 a2) {
    collected_args.push_back(std::pair<T1, T2>(a1, a2));
}

template <typename T1, typename T2, typename T3, typename T4, typename ...Args>
inline NO_INLINE void collect_paired_args(std::vector<std::pair<T1, T2>> &collected_args,
                                   T3 a1, T4 a2, Args... args) {
    collected_args.push_back(std::pair<T1, T2>(a1, a2));
    collect_paired_args(collected_args, args...);
}

template<typename... T>
struct meta_and : std::true_type {};

template<typename T1, typename... Args>
struct meta_and<T1, Args...> : std::integral_constant<bool, T1::value && meta_and<Args...>::value> {};

template<typename To, typename... Args>
struct all_are_convertible : meta_and<std::is_convertible<Args, To>...> {};

/** Returns base name and fills in namespaces, outermost one first in vector. */
std::string extract_namespaces(const std::string &name, std::vector<std::string> &namespaces);

struct FileStat {
    uint64_t file_size;
    uint32_t mod_time;  // Unix epoch time
    uint32_t uid;
    uint32_t gid;
    uint32_t mode;
};

/** Create a unique file with a name of the form prefixXXXXXsuffix in an arbitrary
 * (but writable) directory; this is typically /tmp, but the specific
 * location is not guaranteed. (Note that the exact form of the file name
 * may vary; in particular, the suffix may be ignored on Windows.)
 * The file is created (but not opened), thus this can be called from
 * different threads (or processes, e.g. when building with parallel make)
 * without risking collision. Note that if this file is used as a temporary
 * file, the caller is responsibly for deleting it. Neither the prefix nor suffix
 * may contain a directory separator.
 */
std::string file_make_temp(const std::string &prefix, const std::string &suffix);

/** Wrapper for access(). Asserts upon error. */
EXPORT bool file_exists(const std::string &name);

/** Wrapper for unlink(). Asserts upon error. */
EXPORT void file_unlink(const std::string &name);

/** Wrapper for stat(). Asserts upon error. */
EXPORT FileStat file_stat(const std::string &name);

/** A simple utility class that creates a temporary file in its ctor and
 * deletes that file in its dtor; this is useful for temporary files that you
 * want to ensure are deleted when exiting a certain scope. Since this is essentially
 * just an RAII wrapper around file_make_temp() and file_unlink(), it has the same
 * failure modes (i.e.: assertion upon error).
 */
class TemporaryFile final {
public:
    TemporaryFile(const std::string &prefix, const std::string &suffix)
        : temp_path(file_make_temp(prefix, suffix)) {}
    const std::string &pathname() const { return temp_path; }
    ~TemporaryFile() { file_unlink(temp_path); }
private:
    const std::string temp_path;
    TemporaryFile(const TemporaryFile &) = delete;
    void operator=(const TemporaryFile &) = delete;
};

/** Routines to test if math would overflow for signed integers with
 * the given number of bits. */
// @{
bool add_would_overflow(int bits, int64_t a, int64_t b);
bool sub_would_overflow(int bits, int64_t a, int64_t b);
bool mul_would_overflow(int bits, int64_t a, int64_t b);
// @}


}
}

#endif<|MERGE_RESOLUTION|>--- conflicted
+++ resolved
@@ -101,8 +101,6 @@
 /** Split the source string using 'delim' as the divider. */
 EXPORT std::vector<std::string> split_string(const std::string &source, const std::string &delim);
 
-<<<<<<< HEAD
-=======
 /** Perform a left fold of a vector. Returns a default-constructed
  * vector element if the vector is empty. Similar to std::accumulate
  * but with a less clunky syntax. */
@@ -134,24 +132,6 @@
     return result;
 }
 
-template <typename T>
-inline NO_INLINE void collect_args(std::vector<T> &collected_args) {
-}
-
-template <typename T, typename T2>
-inline NO_INLINE void collect_args(std::vector<T> &collected_args,
-                                   T2 arg) {
-    collected_args.push_back(arg);
-}
-
-template <typename T, typename T2, typename ...Args>
-inline NO_INLINE void collect_args(std::vector<T> &collected_args,
-                                   T2 arg, Args... args) {
-    collected_args.push_back(arg);
-    collect_args(collected_args, args...);
-}
-
->>>>>>> 120d0bd7
 template <typename T1, typename T2, typename T3, typename T4 >
 inline NO_INLINE void collect_paired_args(std::vector<std::pair<T1, T2>> &collected_args,
                                      T3 a1, T4 a2) {
