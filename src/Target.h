#ifndef HALIDE_TARGET_H
#define HALIDE_TARGET_H

/** \file
 * Defines the structure that describes a Halide target.
 */

#include <bitset>
#include <cstdint>
#include <string>

#include "DeviceAPI.h"
#include "Type.h"
#include "runtime/HalideRuntime.h"

namespace Halide {

/** A struct representing a target machine and os to generate code for. */
struct Target {
    /** The operating system used by the target. Determines which
     * system calls to generate.
     * Corresponds to os_name_map in Target.cpp. */
    enum OS {
        OSUnknown = 0,
        Linux,
        Windows,
        OSX,
        Android,
        IOS,
        QuRT,
        NoOS,
        Fuchsia,
        WebAssemblyRuntime
    } os = OSUnknown;

    /** The architecture used by the target. Determines the
     * instruction set to use.
     * Corresponds to arch_name_map in Target.cpp. */
    enum Arch {
        ArchUnknown = 0,
        X86,
        ARM,
        Hexagon,
        POWERPC,
        WebAssembly,
        RISCV
    } arch = ArchUnknown;

    /** The bit-width of the target machine. Must be 0 for unknown, or 32 or 64. */
    int bits = 0;

    /** The bit-width of a vector register for targets where this is configurable and
     * targeting a fixed size is desired. The default of 0 indicates no assumption of
     * fixed size is allowed. */
    int vector_bits = 0;

    /** The specific processor to be targeted, tuned for.
     * Corresponds to processor_name_map in Target.cpp.
     *
     * New entries should be added to the end. */
    enum Processor {
        /// Do not tune for any specific CPU. In practice, this means that halide will decide the tune CPU based on the enabled features.
        ProcessorGeneric = 0,
        K8,        /// Tune for AMD K8 Hammer CPU (AMD Family 0Fh, launched 2003).
        K8_SSE3,   /// Tune for later versions of AMD K8 CPU, with SSE3 support.
        AMDFam10,  /// Tune for AMD K10 "Barcelona" CPU (AMD Family 10h, launched 2007).
        BtVer1,    /// Tune for AMD Bobcat CPU (AMD Family 14h, launched 2011).
        BdVer1,    /// Tune for AMD Bulldozer CPU (AMD Family 15h, launched 2011).
        BdVer2,    /// Tune for AMD Piledriver CPU (AMD Family 15h (2nd-gen), launched 2012).
        BdVer3,    /// Tune for AMD Steamroller CPU (AMD Family 15h (3nd-gen), launched 2014).
        BdVer4,    /// Tune for AMD Excavator CPU (AMD Family 15h (4th-gen), launched 2015).
        BtVer2,    /// Tune for AMD Jaguar CPU (AMD Family 16h, launched 2013).
        ZnVer1,    /// Tune for AMD Zen   CPU (AMD Family 17h, launched 2017).
        ZnVer2,    /// Tune for AMD Zen 2 CPU (AMD Family 17h, launched 2019).
        ZnVer3,    /// Tune for AMD Zen 3 CPU (AMD Family 19h, launched 2020).
        ZnVer4,    /// Tune for AMD Zen 4 CPU (AMD Family 19h, launched 2022).
    } processor_tune = ProcessorGeneric;

    /** Optional features a target can have.
     * Corresponds to feature_name_map in Target.cpp.
     * See definitions in HalideRuntime.h for full information.
     */
    enum Feature {
        JIT = halide_target_feature_jit,
        Debug = halide_target_feature_debug,
        NoAsserts = halide_target_feature_no_asserts,
        NoBoundsQuery = halide_target_feature_no_bounds_query,
        SSE41 = halide_target_feature_sse41,
        AVX = halide_target_feature_avx,
        AVX2 = halide_target_feature_avx2,
        FMA = halide_target_feature_fma,
        FMA4 = halide_target_feature_fma4,
        F16C = halide_target_feature_f16c,
        ARMv7s = halide_target_feature_armv7s,
        NoNEON = halide_target_feature_no_neon,
        VSX = halide_target_feature_vsx,
        POWER_ARCH_2_07 = halide_target_feature_power_arch_2_07,
        CUDA = halide_target_feature_cuda,
        CUDACapability30 = halide_target_feature_cuda_capability30,
        CUDACapability32 = halide_target_feature_cuda_capability32,
        CUDACapability35 = halide_target_feature_cuda_capability35,
        CUDACapability50 = halide_target_feature_cuda_capability50,
        CUDACapability61 = halide_target_feature_cuda_capability61,
        CUDACapability70 = halide_target_feature_cuda_capability70,
        CUDACapability75 = halide_target_feature_cuda_capability75,
        CUDACapability80 = halide_target_feature_cuda_capability80,
        CUDACapability86 = halide_target_feature_cuda_capability86,
        OpenCL = halide_target_feature_opencl,
        CLDoubles = halide_target_feature_cl_doubles,
        CLHalf = halide_target_feature_cl_half,
        CLAtomics64 = halide_target_feature_cl_atomic64,
        EGL = halide_target_feature_egl,
        UserContext = halide_target_feature_user_context,
        Profile = halide_target_feature_profile,
        NoRuntime = halide_target_feature_no_runtime,
        Metal = halide_target_feature_metal,
        CPlusPlusMangling = halide_target_feature_c_plus_plus_mangling,
        LargeBuffers = halide_target_feature_large_buffers,
        HexagonDma = halide_target_feature_hexagon_dma,
        HVX_128 = halide_target_feature_hvx_128,
        HVX = HVX_128,
        HVX_v62 = halide_target_feature_hvx_v62,
        HVX_v65 = halide_target_feature_hvx_v65,
        HVX_v66 = halide_target_feature_hvx_v66,
        HVX_v68 = halide_target_feature_hvx_v68,
        FuzzFloatStores = halide_target_feature_fuzz_float_stores,
        SoftFloatABI = halide_target_feature_soft_float_abi,
        MSAN = halide_target_feature_msan,
        AVX512 = halide_target_feature_avx512,
        AVX512_KNL = halide_target_feature_avx512_knl,
        AVX512_Skylake = halide_target_feature_avx512_skylake,
        AVX512_Cannonlake = halide_target_feature_avx512_cannonlake,
        AVX512_SapphireRapids = halide_target_feature_avx512_sapphirerapids,
        AVX512_Zen4 = halide_target_feature_avx512_zen4,
        TraceLoads = halide_target_feature_trace_loads,
        TraceStores = halide_target_feature_trace_stores,
        TraceRealizations = halide_target_feature_trace_realizations,
        TracePipeline = halide_target_feature_trace_pipeline,
        D3D12Compute = halide_target_feature_d3d12compute,
        StrictFloat = halide_target_feature_strict_float,
        TSAN = halide_target_feature_tsan,
        ASAN = halide_target_feature_asan,
        CheckUnsafePromises = halide_target_feature_check_unsafe_promises,
        EmbedBitcode = halide_target_feature_embed_bitcode,
        EnableLLVMLoopOpt = halide_target_feature_enable_llvm_loop_opt,
        WasmMvpOnly = halide_target_feature_wasm_mvponly,
        WasmSimd128 = halide_target_feature_wasm_simd128,
        WasmThreads = halide_target_feature_wasm_threads,
        WasmBulkMemory = halide_target_feature_wasm_bulk_memory,
        WebGPU = halide_target_feature_webgpu,
        SVE = halide_target_feature_sve,
        SVE2 = halide_target_feature_sve2,
        ARMDotProd = halide_target_feature_arm_dot_prod,
        ARMFp16 = halide_target_feature_arm_fp16,
        LLVMLargeCodeModel = halide_llvm_large_code_model,
        RVV = halide_target_feature_rvv,
        ARMv8a = halide_target_feature_armv8a,
        ARMv81a = halide_target_feature_armv81a,
<<<<<<< HEAD
        ARM64e = halide_target_feature_arm64e,
=======
        ARMv82a = halide_target_feature_armv82a,
        ARMv83a = halide_target_feature_armv83a,
        ARMv84a = halide_target_feature_armv84a,
        ARMv85a = halide_target_feature_armv85a,
        ARMv86a = halide_target_feature_armv86a,
        ARMv87a = halide_target_feature_armv87a,
        ARMv88a = halide_target_feature_armv88a,
        ARMv89a = halide_target_feature_armv89a,
>>>>>>> 5d1472fa
        SanitizerCoverage = halide_target_feature_sanitizer_coverage,
        ProfileByTimer = halide_target_feature_profile_by_timer,
        SPIRV = halide_target_feature_spirv,
        Vulkan = halide_target_feature_vulkan,
        VulkanInt8 = halide_target_feature_vulkan_int8,
        VulkanInt16 = halide_target_feature_vulkan_int16,
        VulkanInt64 = halide_target_feature_vulkan_int64,
        VulkanFloat16 = halide_target_feature_vulkan_float16,
        VulkanFloat64 = halide_target_feature_vulkan_float64,
        VulkanV10 = halide_target_feature_vulkan_version10,
        VulkanV12 = halide_target_feature_vulkan_version12,
        VulkanV13 = halide_target_feature_vulkan_version13,
        Semihosting = halide_target_feature_semihosting,
        AVX10_1 = halide_target_feature_avx10_1,
        X86APX = halide_target_feature_x86_apx,
        FeatureEnd = halide_target_feature_end
    };
    Target() = default;
    Target(OS o, Arch a, int b, Processor pt, const std::vector<Feature> &initial_features = std::vector<Feature>(),
           int vb = 0)
        : os(o), arch(a), bits(b), vector_bits(vb), processor_tune(pt) {
        for (const auto &f : initial_features) {
            set_feature(f);
        }
        validate_features();
    }

    Target(OS o, Arch a, int b, const std::vector<Feature> &initial_features = std::vector<Feature>())
        : Target(o, a, b, ProcessorGeneric, initial_features) {
    }

    /** Given a string of the form used in HL_TARGET
     * (e.g. "x86-64-avx"), construct the Target it specifies. Note
     * that this always starts with the result of get_host_target(),
     * replacing only the parts found in the target string, so if you
     * omit (say) an OS specification, the host OS will be used
     * instead. An empty string is exactly equivalent to
     * get_host_target().
     *
     * Invalid target strings will fail with a user_error.
     */
    // @{
    explicit Target(const std::string &s);
    explicit Target(const char *s);
    // @}

    /** Check if a target string is valid. */
    static bool validate_target_string(const std::string &s);

    /** Return true if any of the arch/bits/os fields are "unknown"/0;
        return false otherwise. */
    bool has_unknowns() const;

    void set_feature(Feature f, bool value = true);

    void set_features(const std::vector<Feature> &features_to_set, bool value = true);

    bool has_feature(Feature f) const;

    inline bool has_feature(halide_target_feature_t f) const {
        return has_feature((Feature)f);
    }

    bool features_any_of(const std::vector<Feature> &test_features) const;

    bool features_all_of(const std::vector<Feature> &test_features) const;

    /** Return a copy of the target with the given feature set.
     * This is convenient when enabling certain features (e.g. NoBoundsQuery)
     * in an initialization list, where the target to be mutated may be
     * a const reference. */
    Target with_feature(Feature f) const;

    /** Return a copy of the target with the given feature cleared.
     * This is convenient when disabling certain features (e.g. NoBoundsQuery)
     * in an initialization list, where the target to be mutated may be
     * a const reference. */
    Target without_feature(Feature f) const;

    /** Is a fully feature GPU compute runtime enabled? I.e. is
     * Func::gpu_tile and similar going to work? Currently includes
     * CUDA, OpenCL, Metal and D3D12Compute. */
    bool has_gpu_feature() const;

    /** Does this target allow using a certain type. Generally all
     * types except 64-bit float and int/uint should be supported by
     * all backends.
     *
     * It is likely better to call the version below which takes a DeviceAPI.
     */
    bool supports_type(const Type &t) const;

    /** Does this target allow using a certain type on a certain device.
     * This is the prefered version of this routine.
     */
    bool supports_type(const Type &t, DeviceAPI device) const;

    /** Returns whether a particular device API can be used with this
     * Target. */
    bool supports_device_api(DeviceAPI api) const;

    /** If this Target (including all Features) requires a specific DeviceAPI,
     * return it. If it doesn't, return DeviceAPI::None.  If the Target has
     * features with multiple (different) DeviceAPI requirements, the result
     * will be an arbitrary DeviceAPI. */
    DeviceAPI get_required_device_api() const;

    bool operator==(const Target &other) const {
        return os == other.os &&
               arch == other.arch &&
               bits == other.bits &&
               processor_tune == other.processor_tune &&
               features == other.features;
    }

    bool operator!=(const Target &other) const {
        return !(*this == other);
    }

    /**
     * Create a "greatest common denominator" runtime target that is compatible with
     * both this target and \p other. Used by generators to conveniently select a suitable
     * runtime when linking together multiple functions.
     *
     * @param other The other target from which we compute the gcd target.
     * @param[out] result The gcd target if we return true, otherwise unmodified. Can be the same as *this.
     * @return Whether it was possible to find a compatible target (true) or not.
     */
    bool get_runtime_compatible_target(const Target &other, Target &result);

    /** Convert the Target into a string form that can be reconstituted
     * by merge_string(), which will always be of the form
     *
     *   arch-bits-os-processor-feature1-feature2...featureN.
     *
     * Note that is guaranteed that Target(t1.to_string()) == t1,
     * but not that Target(s).to_string() == s (since there can be
     * multiple strings that parse to the same Target)...
     * *unless* t1 contains 'unknown' fields (in which case you'll get a string
     * that can't be parsed, which is intentional).
     */
    std::string to_string() const;

    /** Given a data type, return an estimate of the "natural" vector size
     * for that data type when compiling for this Target. */
    int natural_vector_size(const Halide::Type &t) const;

    /** Given a data type, return an estimate of the "natural" vector size
     * for that data type when compiling for this Target. */
    template<typename data_t>
    int natural_vector_size() const {
        return natural_vector_size(type_of<data_t>());
    }

    /** Return true iff 64 bits and has_feature(LargeBuffers). */
    bool has_large_buffers() const {
        return bits == 64 && has_feature(LargeBuffers);
    }

    /** Return the maximum buffer size in bytes supported on this
     * Target. This is 2^31 - 1 except on 64-bit targets when the LargeBuffers
     * feature is enabled, which expands the maximum to 2^63 - 1. */
    int64_t maximum_buffer_size() const {
        if (has_large_buffers()) {
            return (((uint64_t)1) << 63) - 1;
        } else {
            return (((uint64_t)1) << 31) - 1;
        }
    }

    /** Get the minimum cuda capability found as an integer. Returns
     * 20 (our minimum supported cuda compute capability) if no cuda
     * features are set. */
    int get_cuda_capability_lower_bound() const;

    /** Get the minimum Vulkan capability found as an integer. Returns
     * 10 (our minimum supported Vulkan compute capability) if no Vulkan
     * features are set. */
    int get_vulkan_capability_lower_bound() const;

    /** Get the minimum ARM v8.x capability found as an integer. Returns
     * -1 if no ARM v8.x features are set. */
    int get_arm_v8_lower_bound() const;

    /** Was libHalide compiled with support for this target? */
    bool supported() const;

    /** Return a bitset of the Featuress set in this Target (set = 1).
     * Note that while this happens to be the current internal representation,
     * that might not always be the case. */
    const std::bitset<FeatureEnd> &get_features_bitset() const {
        return features;
    }

    /** Return the name corresponding to a given Feature, in the form
     * used to construct Target strings (e.g., Feature::Debug is "debug" and not "Debug"). */
    static std::string feature_to_name(Target::Feature feature);

    /** Return the feature corresponding to a given name, in the form
     * used to construct Target strings (e.g., Feature::Debug is "debug" and not "Debug").
     * If the string is not a known feature name, return FeatureEnd. */
    static Target::Feature feature_from_name(const std::string &name);

private:
    /** A bitmask that stores the active features. */
    std::bitset<FeatureEnd> features;

    /** Attempt to validate that all features set are sensible for the base Target.
     * This is *not* guaranteed to get all invalid combinations, but is intended
     * to catch at least the most common (e.g., setting arm-specific features on x86). */
    void validate_features() const;
};

/** Return the target corresponding to the host machine. */
Target get_host_target();

/** Return the target that Halide will use. If HL_TARGET is set it
 * uses that. Otherwise calls \ref get_host_target */
Target get_target_from_environment();

/** Return the target that Halide will use for jit-compilation. If
 * HL_JIT_TARGET is set it uses that. Otherwise calls \ref
 * get_host_target. Throws an error if the architecture, bit width,
 * and OS of the target do not match the host target, so this is only
 * useful for controlling the feature set. */
Target get_jit_target_from_environment();

/** Get the Target feature corresponding to a DeviceAPI. For device
 * apis that do not correspond to any single target feature, returns
 * Target::FeatureEnd */
Target::Feature target_feature_for_device_api(DeviceAPI api);

namespace Internal {

void target_test();
}

}  // namespace Halide

#endif<|MERGE_RESOLUTION|>--- conflicted
+++ resolved
@@ -156,9 +156,6 @@
         RVV = halide_target_feature_rvv,
         ARMv8a = halide_target_feature_armv8a,
         ARMv81a = halide_target_feature_armv81a,
-<<<<<<< HEAD
-        ARM64e = halide_target_feature_arm64e,
-=======
         ARMv82a = halide_target_feature_armv82a,
         ARMv83a = halide_target_feature_armv83a,
         ARMv84a = halide_target_feature_armv84a,
@@ -167,7 +164,7 @@
         ARMv87a = halide_target_feature_armv87a,
         ARMv88a = halide_target_feature_armv88a,
         ARMv89a = halide_target_feature_armv89a,
->>>>>>> 5d1472fa
+        ARM64e = halide_target_feature_arm64e,
         SanitizerCoverage = halide_target_feature_sanitizer_coverage,
         ProfileByTimer = halide_target_feature_profile_by_timer,
         SPIRV = halide_target_feature_spirv,
