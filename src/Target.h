--- conflicted
+++ resolved
@@ -155,9 +155,7 @@
         LLVMLargeCodeModel = halide_llvm_large_code_model,
         RVV = halide_target_feature_rvv,
         ARMv81a = halide_target_feature_armv81a,
-<<<<<<< HEAD
         ARMv83a = halide_target_feature_armv83a,
-=======
         SanitizerCoverage = halide_target_feature_sanitizer_coverage,
         ProfileByTimer = halide_target_feature_profile_by_timer,
         SPIRV = halide_target_feature_spirv,
@@ -173,7 +171,6 @@
         Semihosting = halide_target_feature_semihosting,
         AVX10_1 = halide_target_feature_avx10_1,
         X86APX = halide_target_feature_x86_apx,
->>>>>>> cab27d83
         FeatureEnd = halide_target_feature_end
     };
     Target() = default;
