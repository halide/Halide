--- conflicted
+++ resolved
@@ -101,12 +101,9 @@
         ASAN = halide_target_feature_asan,
         CheckUnsafePromises = halide_target_feature_check_unsafe_promises,
         EmbedBitcode = halide_target_feature_embed_bitcode,
-<<<<<<< HEAD
-        Vulkan = halide_target_feature_vulkan,
-=======
         DisableLLVMLoopVectorize = halide_target_feature_disable_llvm_loop_vectorize,
         DisableLLVMLoopUnroll = halide_target_feature_disable_llvm_loop_unroll,
->>>>>>> 6451733f
+        Vulkan = halide_target_feature_vulkan,
         FeatureEnd = halide_target_feature_end
     };
     Target() : os(OSUnknown), arch(ArchUnknown), bits(0) {}
