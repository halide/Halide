--- conflicted
+++ resolved
@@ -78,17 +78,14 @@
         NoRuntime, ///< Do not include a copy of the Halide runtime in any generated object file or assembly
 
         Metal, ///< Enable the (Apple) Metal runtime.
-<<<<<<< HEAD
+
+        MinGW, ///< For Windows compile to MinGW toolset rather then Visual Studio
 
         JavaScript, ///< Compile to JavaScript and execute immediately. Requires JIT and only works with realize. (For testing mainly.)
         JavaScript_V8, ///< Use the V8 JavaScript engine.
         JavaScript_SpiderMonkey, ///< Use the SpiderMonkey JavaScript engine.
 
-        FeatureEnd
-=======
-        MinGW, ///< For Windows compile to MinGW toolset rather then Visual Studio
         FeatureEnd ///< A sentinel. Every target is considered to have this feature, and setting this feature does nothing.
->>>>>>> b11e4da0
     };
 
     Target() : os(OSUnknown), arch(ArchUnknown), bits(0) {}
