#include "Simplify_Internal.h"

namespace Halide {
namespace Internal {

Expr Simplify::visit(const LT *op, ExprInfo *info) {
    ExprInfo a_info, b_info;
    Expr a = mutate(op->a, &a_info);
    Expr b = mutate(op->b, &b_info);

    if (info) {
        info->cast_to(op->type);
    }

    const int lanes = op->type.lanes();
    Type ty = a.type();

    if (truths.count(op)) {
        return const_true(lanes, info);
    } else if (falsehoods.count(op)) {
        return const_false(lanes, info);
    }

    // Prove or disprove using bounds analysis
    if (a_info.bounds < b_info.bounds) {
<<<<<<< HEAD
        return const_true(lanes, info);
    } else if (a_info.bounds >= b_info.bounds) {
        return const_false(lanes, info);
    }

    int lanes = op->type.lanes();
=======
        return const_true(lanes);
    } else if (a_info.bounds >= b_info.bounds) {
        return const_false(lanes);
    }

>>>>>>> 3061b99c
    auto rewrite = IRMatcher::rewriter(IRMatcher::lt(a, b), op->type, ty);

    // clang-format off
    if (EVAL_IN_LAMBDA
        (rewrite(c0 < c1, fold(c0 < c1)) ||
         rewrite(x < x, false) ||
         rewrite(x < ty.min(), false) ||
         rewrite(ty.max() < x, false) ||

         rewrite(max(x, y) < x, false) ||
         rewrite(max(y, x) < x, false) ||
         rewrite(x < min(x, y), false) ||
         rewrite(x < min(y, x), false) ||

         // From the simplifier synthesis project
         rewrite((max(y, z) < min(x, y)), false) ||
         rewrite((max(y, z) < min(y, x)), false) ||
         rewrite((max(z, y) < min(x, y)), false) ||
         rewrite((max(z, y) < min(y, x)), false) ||

         // Comparisons of ramps and broadcasts. If the first
         // and last lanes are provably < or >= the broadcast
         // we can collapse the comparison.
         (no_overflow(op->type) &&
          (rewrite(ramp(x, c1, lanes) < broadcast(z, lanes), true,
                   can_prove(x + fold(max(0, c1 * (lanes - 1))) < z, this)) ||
           rewrite(ramp(x, c1, lanes) < broadcast(z, lanes), false,
                   can_prove(x + fold(min(0, c1 * (lanes - 1))) >= z, this)) ||
           rewrite(broadcast(z, lanes) < ramp(x, c1, lanes), true,
                   can_prove(z < x + fold(min(0, c1 * (lanes - 1))), this)) ||
           rewrite(broadcast(z, lanes) < ramp(x, c1, lanes), false,
                   can_prove(z >= x + fold(max(0, c1 * (lanes - 1))), this))))
         )) {
        return rewrite.result;
    }
    // clang-format on

    // clang-format off
    if (rewrite(broadcast(x, c0) < broadcast(y, c0), broadcast(x < y, c0)) ||

        // We can learn more from equality than less with mod.
        rewrite(x % y < 1, x % y == 0) ||
        rewrite(0 < x % y, x % y != 0) ||
        rewrite(x % c0 < c1, x % c0 != fold(c0 - 1), c1 + 1 == c0 && c0 > 0) ||
        rewrite(c0 < x % c1, x % c1 == fold(c1 - 1), c0 + 2 == c1 && c1 > 0) ||

        (no_overflow(ty) && EVAL_IN_LAMBDA
         (rewrite(ramp(x, y, c0) < ramp(z, y, c0), broadcast(x < z, c0)) ||
          // Move constants to the RHS
          rewrite(x + c0 < y, x < y + fold(-c0)) ||
          rewrite(c0 < c1 - x, x < fold(c1 - c0)) ||

          // Merge RHS constant additions with a constant LHS
          rewrite(c0 < x + c1, fold(c0 - c1) < x) ||

          // Normalize subtractions to additions to cut down on cases to consider
          rewrite(x - y < z, x < z + y) ||
          rewrite(z < x - y, z + y < x) ||

          rewrite((x - y) + z < w, x + z < y + w) ||
          rewrite(z + (x - y) < w, x + z < y + w) ||
          rewrite(w < (x - y) + z, w + y < x + z) ||
          rewrite(w < z + (x - y), w + y < x + z) ||

          rewrite(((x - y) + z) + u < w, x + z + u < w + y) ||
          rewrite((z + (x - y)) + u < w, x + z + u < w + y) ||
          rewrite(u + ((x - y) + z) < w, x + z + u < w + y) ||
          rewrite(u + (z + (x - y)) < w, x + z + u < w + y) ||

          rewrite(w < ((x - y) + z) + u, w + y < x + z + u) ||
          rewrite(w < (z + (x - y)) + u, w + y < x + z + u) ||
          rewrite(w < u + ((x - y) + z), w + y < x + z + u) ||
          rewrite(w < u + (z + (x - y)), w + y < x + z + u) ||

          // Cancellations in linear expressions
          // 1 < 2
          rewrite(x < x + y, 0 < y) ||
          rewrite(x < y + x, 0 < y) ||

          // 2 < 1
          rewrite(x + y < x, y < 0) ||
          rewrite(y + x < x, y < 0) ||

          // 1 < 3
          rewrite(x < (x + y) + z, 0 < y + z) ||
          rewrite(x < (y + x) + z, 0 < y + z) ||
          rewrite(x < z + (x + y), 0 < z + y) ||
          rewrite(x < z + (y + x), 0 < z + y) ||

          // 3 < 1
          rewrite((x + y) + z < x, y + z < 0) ||
          rewrite((y + x) + z < x, y + z < 0) ||
          rewrite(z + (x + y) < x, z + y < 0) ||
          rewrite(z + (y + x) < x, z + y < 0) ||

          // 2 < 2
          rewrite(x + y < x + z, y < z) ||
          rewrite(x + y < z + x, y < z) ||
          rewrite(y + x < x + z, y < z) ||
          rewrite(y + x < z + x, y < z) ||

          // 3 < 2
          rewrite((x + y) + w < x + z, y + w < z) ||
          rewrite((y + x) + w < x + z, y + w < z) ||
          rewrite(w + (x + y) < x + z, y + w < z) ||
          rewrite(w + (y + x) < x + z, y + w < z) ||
          rewrite((x + y) + w < z + x, y + w < z) ||
          rewrite((y + x) + w < z + x, y + w < z) ||
          rewrite(w + (x + y) < z + x, y + w < z) ||
          rewrite(w + (y + x) < z + x, y + w < z) ||

          // 2 < 3
          rewrite(x + z < (x + y) + w, z < y + w) ||
          rewrite(x + z < (y + x) + w, z < y + w) ||
          rewrite(x + z < w + (x + y), z < y + w) ||
          rewrite(x + z < w + (y + x), z < y + w) ||
          rewrite(z + x < (x + y) + w, z < y + w) ||
          rewrite(z + x < (y + x) + w, z < y + w) ||
          rewrite(z + x < w + (x + y), z < y + w) ||
          rewrite(z + x < w + (y + x), z < y + w) ||

          // 3 < 3
          rewrite((x + y) + w < (x + z) + u, y + w < z + u) ||
          rewrite((y + x) + w < (x + z) + u, y + w < z + u) ||
          rewrite((x + y) + w < (z + x) + u, y + w < z + u) ||
          rewrite((y + x) + w < (z + x) + u, y + w < z + u) ||
          rewrite(w + (x + y) < (x + z) + u, y + w < z + u) ||
          rewrite(w + (y + x) < (x + z) + u, y + w < z + u) ||
          rewrite(w + (x + y) < (z + x) + u, y + w < z + u) ||
          rewrite(w + (y + x) < (z + x) + u, y + w < z + u) ||
          rewrite((x + y) + w < u + (x + z), y + w < z + u) ||
          rewrite((y + x) + w < u + (x + z), y + w < z + u) ||
          rewrite((x + y) + w < u + (z + x), y + w < z + u) ||
          rewrite((y + x) + w < u + (z + x), y + w < z + u) ||
          rewrite(w + (x + y) < u + (x + z), y + w < z + u) ||
          rewrite(w + (y + x) < u + (x + z), y + w < z + u) ||
          rewrite(w + (x + y) < u + (z + x), y + w < z + u) ||
          rewrite(w + (y + x) < u + (z + x), y + w < z + u) ||

          // Cancel a multiplication
          rewrite(x * c0 < y * c0, x < y, c0 > 0) ||
          rewrite(x * c0 < y * c0, y < x, c0 < 0) ||

          (ty.is_int()   && rewrite(x * c0 < c1, x < fold((c1 + c0 - 1) / c0), c0 > 0)) ||
          (ty.is_float() && rewrite(x * c0 < c1, x < fold(c1 / c0), c0 > 0)) ||
          (ty.is_float() && rewrite(x * c0 < c1, fold(c1 / c0) < x, c0 < 0)) ||
          rewrite(c1 < x * c0, fold(c1 / c0) < x, c0 > 0) ||

          // Multiply-out a division
          rewrite(x / c0 < c1, x < c1 * c0, c0 > 0) ||
          (ty.is_int() && rewrite(c0 < x / c1, fold((c0 + 1) * c1 - 1) < x, c1 > 0)) ||
          (ty.is_float() && rewrite(c0 < x / c1, fold(c0 * c1) < x, c1 > 0)) ||
          (ty.is_float() && rewrite(c0 < x / c1, x < fold(c0 * c1), c1 < 0)) ||

          // We want to break max(x, y) < z into x < z && y <
          // z in cases where one of those two terms is going
          // to fold.
          rewrite(min(x + c0, y) < x + c1, y < x + c1 || fold(c0 < c1)) ||
          rewrite(min(y, x + c0) < x + c1, y < x + c1 || fold(c0 < c1)) ||
          rewrite(max(x + c0, y) < x + c1, y < x + c1 && fold(c0 < c1)) ||
          rewrite(max(y, x + c0) < x + c1, y < x + c1 && fold(c0 < c1)) ||

          rewrite(x < min(x + c0, y) + c1, x < y + c1 && fold(0 < c0 + c1)) ||
          rewrite(x < min(y, x + c0) + c1, x < y + c1 && fold(0 < c0 + c1)) ||
          rewrite(x < max(x + c0, y) + c1, x < y + c1 || fold(0 < c0 + c1)) ||
          rewrite(x < max(y, x + c0) + c1, x < y + c1 || fold(0 < c0 + c1)) ||

          // Special cases where c0 == 0
          rewrite(min(x, y) < x + c1, y < x + c1 || fold(0 < c1)) ||
          rewrite(min(y, x) < x + c1, y < x + c1 || fold(0 < c1)) ||
          rewrite(max(x, y) < x + c1, y < x + c1 && fold(0 < c1)) ||
          rewrite(max(y, x) < x + c1, y < x + c1 && fold(0 < c1)) ||

          rewrite(x < min(x, y) + c1, x < y + c1 && fold(0 < c1)) ||
          rewrite(x < min(y, x) + c1, x < y + c1 && fold(0 < c1)) ||
          rewrite(x < max(x, y) + c1, x < y + c1 || fold(0 < c1)) ||
          rewrite(x < max(y, x) + c1, x < y + c1 || fold(0 < c1)) ||

          // Special cases where c1 == 0
          rewrite(min(x + c0, y) < x, y < x || fold(c0 < 0)) ||
          rewrite(min(y, x + c0) < x, y < x || fold(c0 < 0)) ||
          rewrite(max(x + c0, y) < x, y < x && fold(c0 < 0)) ||
          rewrite(max(y, x + c0) < x, y < x && fold(c0 < 0)) ||

          rewrite(x < min(x + c0, y), x < y && fold(0 < c0)) ||
          rewrite(x < min(y, x + c0), x < y && fold(0 < c0)) ||
          rewrite(x < max(x + c0, y), x < y || fold(0 < c0)) ||
          rewrite(x < max(y, x + c0), x < y || fold(0 < c0)) ||

          // Special cases where c0 == c1 == 0
          rewrite(min(x, y) < x, y < x) ||
          rewrite(min(y, x) < x, y < x) ||
          rewrite(x < max(x, y), x < y) ||
          rewrite(x < max(y, x), x < y) ||

          // Special case where x is constant
          rewrite(min(y, c0) < c1, y < c1 || fold(c0 < c1)) ||
          rewrite(max(y, c0) < c1, y < c1 && fold(c0 < c1)) ||
          rewrite(c1 < min(y, c0), c1 < y && fold(c1 < c0)) ||
          rewrite(c1 < max(y, c0), c1 < y || fold(c1 < c0)) ||

          // Cases where we can remove a min on one side because
          // one term dominates another. These rules were
          // synthesized then extended by hand.
          rewrite(min(z, y) < min(x, y), z < min(x, y)) ||
          rewrite(min(z, y) < min(y, x), z < min(y, x)) ||
          rewrite(min(z, y) < min(x, y + c0), min(z, y) < x, c0 > 0) ||
          rewrite(min(z, y) < min(y + c0, x), min(z, y) < x, c0 > 0) ||
          rewrite(min(z, y + c0) < min(x, y), min(z, y + c0) < x, c0 < 0) ||
          rewrite(min(z, y + c0) < min(y, x), min(z, y + c0) < x, c0 < 0) ||

          rewrite(min(y, z) < min(x, y), z < min(x, y)) ||
          rewrite(min(y, z) < min(y, x), z < min(y, x)) ||
          rewrite(min(y, z) < min(x, y + c0), min(z, y) < x, c0 > 0) ||
          rewrite(min(y, z) < min(y + c0, x), min(z, y) < x, c0 > 0) ||
          rewrite(min(y + c0, z) < min(x, y), min(z, y + c0) < x, c0 < 0) ||
          rewrite(min(y + c0, z) < min(y, x), min(z, y + c0) < x, c0 < 0) ||

          // Equivalents with max
          rewrite(max(z, y) < max(x, y), max(z, y) < x) ||
          rewrite(max(z, y) < max(y, x), max(z, y) < x) ||
          rewrite(max(z, y) < max(x, y + c0), max(z, y) < x, c0 < 0) ||
          rewrite(max(z, y) < max(y + c0, x), max(z, y) < x, c0 < 0) ||
          rewrite(max(z, y + c0) < max(x, y), max(z, y + c0) < x, c0 > 0) ||
          rewrite(max(z, y + c0) < max(y, x), max(z, y + c0) < x, c0 > 0) ||

          rewrite(max(y, z) < max(x, y), max(z, y) < x) ||
          rewrite(max(y, z) < max(y, x), max(z, y) < x) ||
          rewrite(max(y, z) < max(x, y + c0), max(z, y) < x, c0 < 0) ||
          rewrite(max(y, z) < max(y + c0, x), max(z, y) < x, c0 < 0) ||
          rewrite(max(y + c0, z) < max(x, y), max(z, y + c0) < x, c0 > 0) ||
          rewrite(max(y + c0, z) < max(y, x), max(z, y + c0) < x, c0 > 0) ||

          // Comparisons with selects:
          // x < select(c, t, f) == c && (x < t) || !c && (x < f)
          // This is profitable when x < t or x < f is statically provable
          rewrite(x < select(y, x + c0, z), !y && (x < z), c0 <= 0) ||
          rewrite(x < select(y, x + c0, z), y || (x < z), c0 > 0) ||
          rewrite(x < select(y, z, x + c0), y && (x < z), c0 <= 0) ||
          rewrite(x < select(y, z, x + c0), !y || (x < z), c0 > 0) ||

          rewrite(x < select(y, x + c0, z) + c1, !y && (x < z + c1), c0 + c1 <= 0) ||
          rewrite(x < select(y, x + c0, z) + c1, y || (x < z + c1), c0 + c1 > 0) ||
          rewrite(x < select(y, z, x + c0) + c1, y && (x < z + c1), c0 + c1 <= 0) ||
          rewrite(x < select(y, z, x + c0) + c1, !y || (x < z + c1), c0 + c1 > 0) ||

          rewrite(select(y, x + c0, z) < x, !y && (z < x), c0 >= 0) ||
          rewrite(select(y, x + c0, z) < x, y || (z < x), c0 < 0) ||
          rewrite(select(y, z, x + c0) < x, y && (z < x), c0 >= 0) ||
          rewrite(select(y, z, x + c0) < x, !y || (z < x), c0 < 0) ||

          rewrite(select(y, x + c0, z) < x + c1, !y && (z < x + c1), c0 >= c1) ||
          rewrite(select(y, x + c0, z) < x + c1, y || (z < x + c1), c0 < c1) ||
          rewrite(select(y, z, x + c0) < x + c1, y && (z < x + c1), c0 >= c1) ||
          rewrite(select(y, z, x + c0) < x + c1, !y || (z < x + c1), c0 < c1) ||

          rewrite(c0 < select(x, c1, c2), select(x, fold(c0 < c1), fold(c0 < c2))) ||
          rewrite(select(x, c1, c2) < c0, select(x, fold(c1 < c0), fold(c2 < c0))) ||

          // Normalize comparison of ramps to a comparison of a ramp and a broadacst
          rewrite(ramp(x, y, lanes) < ramp(z, w, lanes), ramp(x - z, y - w, lanes) < 0) ||

          // Rules of the form:
          // rewrite(ramp(x, y, lanes) < broadcast(z, lanes), ramp(x - z, y, lanes) < 0) ||
          // where x and z cancel usefully
          rewrite(ramp(x + z, y, lanes) < broadcast(x + w, lanes), ramp(z, y, lanes) < broadcast(w, lanes)) ||
          rewrite(ramp(z + x, y, lanes) < broadcast(x + w, lanes), ramp(z, y, lanes) < broadcast(w, lanes)) ||
          rewrite(ramp(x + z, y, lanes) < broadcast(w + x, lanes), ramp(z, y, lanes) < broadcast(w, lanes)) ||
          rewrite(ramp(z + x, y, lanes) < broadcast(w + x, lanes), ramp(z, y, lanes) < broadcast(w, lanes)) ||
          rewrite(ramp(x - z, y, lanes) < broadcast(x - w, lanes), ramp(0 - z, y, lanes) < broadcast(0 - w, lanes), !is_const(x, 0)) ||
          rewrite(ramp(z - x, y, lanes) < broadcast(w - x, lanes), ramp(z, y, lanes) < broadcast(w, lanes)) ||

          // z = 0
          rewrite(ramp(x, y, lanes) < broadcast(x + w, lanes), ramp(0, y, lanes) < broadcast(w, lanes)) ||
          rewrite(ramp(x, y, lanes) < broadcast(w + x, lanes), ramp(0, y, lanes) < broadcast(w, lanes)) ||
          rewrite(ramp(x, y, lanes) < broadcast(x - w, lanes), ramp(0, y, lanes) < broadcast(0 - w, lanes), !is_const(x, 0)) ||

          // w = 0
          rewrite(ramp(x + z, y, lanes) < broadcast(x, lanes), ramp(z, y, lanes) < 0) ||
          rewrite(ramp(z + x, y, lanes) < broadcast(x, lanes), ramp(z, y, lanes) < 0) ||
          rewrite(ramp(x - z, y, lanes) < broadcast(x, lanes), ramp(0 - z, y, lanes) < 0, !is_const(x, 0)) ||

          // With the args flipped
          rewrite(broadcast(x + w, lanes) < ramp(x + z, y, lanes), broadcast(w, lanes) < ramp(z, y, lanes)) ||
          rewrite(broadcast(x + w, lanes) < ramp(z + x, y, lanes), broadcast(w, lanes) < ramp(z, y, lanes)) ||
          rewrite(broadcast(w + x, lanes) < ramp(x + z, y, lanes), broadcast(w, lanes) < ramp(z, y, lanes)) ||
          rewrite(broadcast(w + x, lanes) < ramp(z + x, y, lanes), broadcast(w, lanes) < ramp(z, y, lanes)) ||
          rewrite(broadcast(x - w, lanes) < ramp(x - z, y, lanes), broadcast(0 - w, lanes) < ramp(0 - z, y, lanes), !is_const(x, 0)) ||
          rewrite(broadcast(w - x, lanes) < ramp(z - x, y, lanes), broadcast(w, lanes) < ramp(z, y, lanes)) ||

          // z = 0
          rewrite(broadcast(x + w, lanes) < ramp(x, y, lanes), broadcast(w, lanes) < ramp(0, y, lanes)) ||
          rewrite(broadcast(w + x, lanes) < ramp(x, y, lanes), broadcast(w, lanes) < ramp(0, y, lanes)) ||
          rewrite(broadcast(x - w, lanes) < ramp(x, y, lanes), broadcast(0 - w, lanes) < ramp(0, y, lanes), !is_const(x, 0)) ||

          // w = 0
          rewrite(broadcast(x, lanes) < ramp(x + z, y, lanes), 0 < ramp(z, y, lanes)) ||
          rewrite(broadcast(x, lanes) < ramp(z + x, y, lanes), 0 < ramp(z, y, lanes)) ||
          rewrite(broadcast(x, lanes) < ramp(x - z, y, lanes), 0 < ramp(0 - z, y, lanes), !is_const(x, 0)) ||

          false)) ||
        (no_overflow_int(ty) && EVAL_IN_LAMBDA
         (rewrite(x * c0 < y * c1, x < y * fold(c1 / c0), c1 % c0 == 0 && c0 > 0) ||
          rewrite(x * c0 < y * c1, x * fold(c0 / c1) < y, c0 % c1 == 0 && c1 > 0) ||

          rewrite(x * c0 < y * c0 + c1, x < y + fold((c1 + c0 - 1)/c0), c0 > 0) ||
          rewrite(x * c0 + c1 < y * c0, x + fold(c1/c0) < y, c0 > 0) ||

          // Comparison of stair-step functions. The basic transformation is:
          //   ((x + y)/c1)*c1 < x
          // = (x + y) - (x + y) % c1 < x (when c1 > 0)
          // = y - (x + y) % c1 < 0
          // = y < (x + y) % c1
          // This cancels x but duplicates y, so we only do it when y is a constant.

          // A more general version with extra terms w and z
          rewrite(((x + c0)/c1)*c1 + w < x + z, (w + c0) < ((x + c0) % c1) + z, c1 > 0) ||
          rewrite(w + ((x + c0)/c1)*c1 < x + z, (w + c0) < ((x + c0) % c1) + z, c1 > 0) ||
          rewrite(((x + c0)/c1)*c1 + w < z + x, (w + c0) < ((x + c0) % c1) + z, c1 > 0) ||
          rewrite(w + ((x + c0)/c1)*c1 < z + x, (w + c0) < ((x + c0) % c1) + z, c1 > 0) ||
          rewrite(x + z < ((x + c0)/c1)*c1 + w, ((x + c0) % c1) + z < w + c0, c1 > 0) ||
          rewrite(x + z < w + ((x + c0)/c1)*c1, ((x + c0) % c1) + z < w + c0, c1 > 0) ||
          rewrite(z + x < ((x + c0)/c1)*c1 + w, ((x + c0) % c1) + z < w + c0, c1 > 0) ||
          rewrite(z + x < w + ((x + c0)/c1)*c1, ((x + c0) % c1) + z < w + c0, c1 > 0) ||

          // w = 0
          rewrite(((x + c0)/c1)*c1 < x + z, c0 < ((x + c0) % c1) + z, c1 > 0) ||
          rewrite(((x + c0)/c1)*c1 < z + x, c0 < ((x + c0) % c1) + z, c1 > 0) ||
          rewrite(x + z < ((x + c0)/c1)*c1, ((x + c0) % c1) + z < c0, c1 > 0) ||
          rewrite(z + x < ((x + c0)/c1)*c1, ((x + c0) % c1) + z < c0, c1 > 0) ||

          // z = 0
          rewrite(((x + c0)/c1)*c1 + w < x, (w + c0) < ((x + c0) % c1), c1 > 0) ||
          rewrite(w + ((x + c0)/c1)*c1 < x, (w + c0) < ((x + c0) % c1), c1 > 0) ||
          rewrite(x < ((x + c0)/c1)*c1 + w, ((x + c0) % c1) < w + c0, c1 > 0) ||
          rewrite(x < w + ((x + c0)/c1)*c1, ((x + c0) % c1) < w + c0, c1 > 0) ||

          // c0 = 0
          rewrite((x/c1)*c1 + w < x + z, w < (x % c1) + z, c1 > 0) ||
          rewrite(w + (x/c1)*c1 < x + z, w < (x % c1) + z, c1 > 0) ||
          rewrite((x/c1)*c1 + w < z + x, w < (x % c1) + z, c1 > 0) ||
          rewrite(w + (x/c1)*c1 < z + x, w < (x % c1) + z, c1 > 0) ||
          rewrite(x + z < (x/c1)*c1 + w, (x % c1) + z < w, c1 > 0) ||
          rewrite(x + z < w + (x/c1)*c1, (x % c1) + z < w, c1 > 0) ||
          rewrite(z + x < (x/c1)*c1 + w, (x % c1) + z < w, c1 > 0) ||
          rewrite(z + x < w + (x/c1)*c1, (x % c1) + z < w, c1 > 0) ||

          // w = 0, z = 0
          rewrite(((x + c0)/c1)*c1 < x, c0 < ((x + c0) % c1), c1 > 0) ||
          rewrite(x < ((x + c0)/c1)*c1, ((x + c0) % c1) < c0, c1 > 0) ||

          // w = 0, c0 = 0
          rewrite((x/c1)*c1 < x + z, 0 < (x % c1) + z, c1 > 0) ||
          rewrite((x/c1)*c1 < z + x, 0 < (x % c1) + z, c1 > 0) ||
          rewrite(x + z < (x/c1)*c1, (x % c1) + z < 0, c1 > 0) ||
          rewrite(z + x < (x/c1)*c1, (x % c1) + z < 0, c1 > 0) ||

          // z = 0, c0 = 0
          rewrite((x/c1)*c1 + w < x, w < (x % c1), c1 > 0) ||
          rewrite(w + (x/c1)*c1 < x, w < (x % c1), c1 > 0) ||
          rewrite(x < (x/c1)*c1 + w, (x % c1) < w, c1 > 0) ||
          rewrite(x < w + (x/c1)*c1, (x % c1) < w, c1 > 0) ||

          // z = 0, c0 = 0, w = 0
          rewrite((x/c1)*c1 < x, (x % c1) != 0, c1 > 0) ||
          rewrite(x < (x/c1)*c1, false, c1 > 0) ||

          // Cancel a division
          rewrite((x + c1)/c0 < (x + c2)/c0, false, c0 > 0 && c1 >= c2) ||
          rewrite((x + c1)/c0 < (x + c2)/c0, true, c0 > 0 && c1 <= c2 - c0) ||
          // c1 == 0
          rewrite(x/c0 < (x + c2)/c0, false, c0 > 0 && 0 >= c2) ||
          rewrite(x/c0 < (x + c2)/c0, true, c0 > 0 && 0 <= c2 - c0) ||
          // c2 == 0
          rewrite((x + c1)/c0 < x/c0, false, c0 > 0 && c1 >= 0) ||
          rewrite((x + c1)/c0 < x/c0, true, c0 > 0 && c1 <= 0 - c0) ||

          // The addition on the right could be outside
          rewrite((x + c1)/c0 < x/c0 + c2, false, c0 > 0 && c1 >= c2 * c0) ||
          rewrite((x + c1)/c0 < x/c0 + c2, true, c0 > 0 && c1 <= c2 * c0 - c0) ||

          // With a confounding max or min
          rewrite((x + c1)/c0 < (min(x/c0, y) + c2), false, c0 > 0 && c1 >= c2 * c0) ||
          rewrite((x + c1)/c0 < (max(x/c0, y) + c2), true, c0 > 0 && c1 <= c2 * c0 - c0) ||
          rewrite((x + c1)/c0 < min((x + c2)/c0, y), false, c0 > 0 && c1 >= c2) ||
          rewrite((x + c1)/c0 < max((x + c2)/c0, y), true, c0 > 0 && c1 <= c2 - c0) ||
          rewrite((x + c1)/c0 < min(x/c0, y), false, c0 > 0 && c1 >= 0) ||
          rewrite((x + c1)/c0 < max(x/c0, y), true, c0 > 0 && c1 <= 0 - c0) ||

          rewrite((x + c1)/c0 < (min(y, x/c0) + c2), false, c0 > 0 && c1 >= c2 * c0) ||
          rewrite((x + c1)/c0 < (max(y, x/c0) + c2), true, c0 > 0 && c1 <= c2 * c0 - c0) ||
          rewrite((x + c1)/c0 < min(y, (x + c2)/c0), false, c0 > 0 && c1 >= c2) ||
          rewrite((x + c1)/c0 < max(y, (x + c2)/c0), true, c0 > 0 && c1 <= c2 - c0) ||
          rewrite((x + c1)/c0 < min(y, x/c0), false, c0 > 0 && c1 >= 0) ||
          rewrite((x + c1)/c0 < max(y, x/c0), true, c0 > 0 && c1 <= 0 - c0) ||

          rewrite(max((x + c2)/c0, y) < (x + c1)/c0, false, c0 > 0 && c2 >= c1) ||
          rewrite(min((x + c2)/c0, y) < (x + c1)/c0, true, c0 > 0 && c2 <= c1 - c0) ||
          rewrite(max(x/c0, y) < (x + c1)/c0, false, c0 > 0 && 0 >= c1) ||
          rewrite(min(x/c0, y) < (x + c1)/c0, true, c0 > 0 && 0 <= c1 - c0) ||
          rewrite(max(y, (x + c2)/c0) < (x + c1)/c0, false, c0 > 0 && c2 >= c1) ||
          rewrite(min(y, (x + c2)/c0) < (x + c1)/c0, true, c0 > 0 && c2 <= c1 - c0) ||
          rewrite(max(y, x/c0) < (x + c1)/c0, false, c0 > 0 && 0 >= c1) ||
          rewrite(min(y, x/c0) < (x + c1)/c0, true, c0 > 0 && 0 <= c1 - c0) ||

          // Same as above with c1 outside the division, with redundant cases removed.
          rewrite(max((x + c2)/c0, y) < x/c0 + c1, false, c0 > 0 && c2 >= c1 * c0) ||
          rewrite(min((x + c2)/c0, y) < x/c0 + c1, true, c0 > 0 && c2 <= c1 * c0 - c0) ||
          rewrite(max(y, (x + c2)/c0) < x/c0 + c1, false, c0 > 0 && c2 >= c1 * c0) ||
          rewrite(min(y, (x + c2)/c0) < x/c0 + c1, true, c0 > 0 && c2 <= c1 * c0 - c0) ||

          // Same as above with c1 = 0 and the predicates and redundant cases simplified accordingly.
          rewrite(x/c0 < min((x + c2)/c0, y), false, c0 > 0 && c2 < 0) ||
          rewrite(x/c0 < max((x + c2)/c0, y), true, c0 > 0 && c0 <= c2) ||
          rewrite(x/c0 < min(y, (x + c2)/c0), false, c0 > 0 && c2 < 0) ||
          rewrite(x/c0 < max(y, (x + c2)/c0), true, c0 > 0 && c0 <= c2) ||
          rewrite(max((x + c2)/c0, y) < x/c0, false, c0 > 0 && c2 >= 0) ||
          rewrite(min((x + c2)/c0, y) < x/c0, true, c0 > 0 && c2 + c0 <= 0) ||
          rewrite(max(y, (x + c2)/c0) < x/c0, false, c0 > 0 && c2 >= 0) ||
          rewrite(min(y, (x + c2)/c0) < x/c0, true, c0 > 0 && c2 + c0 <= 0) ||

          rewrite(((max(x, (y*c0) + c1) + c2)/c0) < y, ((x + c2)/c0) < y, c0 > 0 && (c1 + c2) < 0) ||
          rewrite(((max(x, (y*c0) + c1) + c2)/c0) < y, false, c0 > 0 && (c1 + c2) >= 0) ||
          rewrite(((max(x, y*c0) + c1)/c0) < y, ((x + c1)/c0) < y, c0 > 0 && c1 < 0) ||
          rewrite(((max(x, y*c0) + c1)/c0) < y, false, c0 > 0 && c1 >= 0) ||
          rewrite(((max((x*c0) + c1, y) + c2)/c0) < x, ((y + c2)/c0) < x, c0 > 0 && (c1 + c2) < 0) ||
          rewrite(((max((x*c0) + c1, y) + c2)/c0) < x, false, c0 > 0 && (c1 + c2) >= 0) ||
          rewrite(((max(x*c0, y) + c1)/c0) < x, ((y + c1)/c0) < x, c0 > 0 && c1 < 0) ||
          rewrite(((max(x*c0, y) + c1)/c0) < x, false, c0 > 0 && c1 >= 0) ||
          rewrite((max(x, (y*c0) + c1)/c0) < y, (x/c0) < y, c0 > 0 && c1 < 0) ||
          rewrite((max(x, (y*c0) + c1)/c0) < y, false, c0 > 0 && c1 >= 0) ||
          rewrite((max(x, y*c0)/c0) < y, false, c0 > 0) ||
          rewrite((max((x*c0) + c1, y)/c0) < x, (y/c0) < x, c0 > 0 && c1 < 0) ||
          rewrite((max((x*c0) + c1, y)/c0) < x, false, c0 > 0 && c1 >= 0) ||
          rewrite((max(x*c0, y)/c0) < x, false, c0 > 0) ||

          rewrite(((min(x, (y*c0) + c1) + c2)/c0) < y, true, c0 > 0 && (c1 + c2) < 0) ||
          rewrite(((min(x, (y*c0) + c1) + c2)/c0) < y, ((x + c2)/c0) < y, c0 > 0 && (c1 + c2) >= 0) ||
          rewrite(((min(x, y*c0) + c1)/c0) < y, true, c0 > 0 && c1 < 0) ||
          rewrite(((min(x, y*c0) + c1)/c0) < y, ((x + c1)/c0) < y, c0 > 0 && c1 >= 0) ||
          rewrite(((min((x*c0) + c1, y) + c2)/c0) < x, true, c0 > 0 && (c1 + c2) < 0) ||
          rewrite(((min((x*c0) + c1, y) + c2)/c0) < x, ((y + c2)/c0) < x, c0 > 0 && (c1 + c2) >= 0) ||
          rewrite(((min(x*c0, y) + c1)/c0) < x, true, c0 > 0 && c1 < 0) ||
          rewrite(((min(x*c0, y) + c1)/c0) < x, ((y + c1)/c0) < x, c0 > 0 && c1 >= 0) ||
          rewrite((min(x, (y*c0) + c1)/c0) < y, true, c0 > 0 && c1 < 0) ||
          rewrite((min(x, (y*c0) + c1)/c0) < y, (x/c0) < y, c0 > 0 && c1 >= 0) ||
          rewrite((min(x, y*c0)/c0) < y, (x/c0) < y, c0 > 0) ||
          rewrite((min((x*c0) + c1, y)/c0) < x, true, c0 > 0 && c1 < 0) ||
          rewrite((min((x*c0) + c1, y)/c0) < x, (y/c0) < x, c0 > 0 && c1 >= 0) ||
          rewrite((min(x*c0, y)/c0) < x, (y/c0) < x, c0 > 0) ||

          // Comparison of two mins/maxes that don't cancel when subtracted
          rewrite(min(x, c0) < min(x, c1), false, c0 >= c1) ||
          rewrite(min(x, c0) < min(x, c1) + c2, false, c0 >= c1 + c2 && c2 <= 0) ||
          rewrite(max(x, c0) < max(x, c1), false, c0 >= c1) ||
          rewrite(max(x, c0) < max(x, c1) + c2, false, c0 >= c1 + c2 && c2 <= 0) ||

          // Comparison of aligned ramps can simplify to a comparison of the base
          rewrite(ramp(x * c3 + c2, c1, lanes) < broadcast(z * c0, lanes),
                  broadcast(x * fold(c3/c0) + fold(c2/c0) < z, lanes),
                  c0 > 0 && (c3 % c0 == 0) &&
                  (c2 % c0) + c1 * (lanes - 1) < c0 &&
                  (c2 % c0) + c1 * (lanes - 1) >= 0) ||
          // c2 = 0
          rewrite(ramp(x * c3, c1, lanes) < broadcast(z * c0, lanes),
                  broadcast(x * fold(c3/c0) < z, lanes),
                  c0 > 0 && (c3 % c0 == 0) &&
                  c1 * (lanes - 1) < c0 &&
                  c1 * (lanes - 1) >= 0)
          ))) {
        return mutate(rewrite.result, info);
    }
    // clang-format on

    if (a.same_as(op->a) && b.same_as(op->b)) {
        return op;
    } else {
        return LT::make(a, b);
    }
}

// The other comparison operators redirect to the less-than operator
Expr Simplify::visit(const LE *op, ExprInfo *info) {
    Expr mutated = mutate(!(op->b < op->a), info);
    if (const LE *le = mutated.as<LE>()) {
        if (le->a.same_as(op->a) && le->b.same_as(op->b)) {
            return op;
        }
    }
    return mutated;
}

Expr Simplify::visit(const GT *op, ExprInfo *info) {
    return mutate(op->b < op->a, info);
}

Expr Simplify::visit(const GE *op, ExprInfo *info) {
    return mutate(!(op->a < op->b), info);
}

}  // namespace Internal
}  // namespace Halide<|MERGE_RESOLUTION|>--- conflicted
+++ resolved
@@ -23,20 +23,11 @@
 
     // Prove or disprove using bounds analysis
     if (a_info.bounds < b_info.bounds) {
-<<<<<<< HEAD
         return const_true(lanes, info);
     } else if (a_info.bounds >= b_info.bounds) {
         return const_false(lanes, info);
     }
 
-    int lanes = op->type.lanes();
-=======
-        return const_true(lanes);
-    } else if (a_info.bounds >= b_info.bounds) {
-        return const_false(lanes);
-    }
-
->>>>>>> 3061b99c
     auto rewrite = IRMatcher::rewriter(IRMatcher::lt(a, b), op->type, ty);
 
     // clang-format off
