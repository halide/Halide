--- conflicted
+++ resolved
@@ -440,11 +440,7 @@
         endif ()
         # Strip C++ namespace(s), if any
         string(REGEX REPLACE ".*::(.*)" "\\1" function_name "${function_name}")
-<<<<<<< HEAD
-        set(function_names "${function_names} X(${function_name})")
-=======
         string(APPEND function_names " X(${function_name})")
->>>>>>> c24b4069
 
         get_property(pycpp TARGET ${lib} PROPERTY Halide_LIBRARY_PYTHON_EXTENSION_CPP)
         if (NOT pycpp)
