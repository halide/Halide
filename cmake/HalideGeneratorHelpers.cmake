cmake_minimum_required(VERSION 3.22)

option(Halide_NO_DEFAULT_FLAGS "When enabled, suppresses recommended flags in add_halide_generator" OFF)

include(${CMAKE_CURRENT_LIST_DIR}/HalideTargetHelpers.cmake)
include(${CMAKE_CURRENT_LIST_DIR}/TargetExportScript.cmake)

define_property(TARGET PROPERTY Halide_RT_TARGETS
                BRIEF_DOCS "On a Halide runtime target, lists the targets the runtime backs"
                FULL_DOCS "On a Halide runtime target, lists the targets the runtime backs")

define_property(TARGET PROPERTY Halide_GENERATOR_HAS_POST_BUILD
                BRIEF_DOCS "On a Halide generator target, true if Halide.dll copy command has already been added."
                FULL_DOCS "On a Halide generator target, true if Halide.dll copy command has already been added.")

define_property(TARGET PROPERTY Halide_PYTHON_GENERATOR_SOURCE
                BRIEF_DOCS "Used to store the source file(s) for a Python Generator"
                FULL_DOCS "Used to store the source file(s) for a Python Generator")

define_property(TARGET PROPERTY Halide_LIBRARY_RUNTIME_TARGET
                BRIEF_DOCS "On a Halide library target, the runtime it uses."
                FULL_DOCS "On a Halide library target, the runtime it uses.")

define_property(TARGET PROPERTY Halide_LIBRARY_PYTHON_EXTENSION_CPP
                BRIEF_DOCS "On a Halide library target, the .py.cpp generated for it (absent if none)."
                FULL_DOCS "On a Halide library target, the .py.cpp generated for it (absent if none).")

define_property(TARGET PROPERTY Halide_LIBRARY_FUNCTION_NAME
                BRIEF_DOCS "On a Halide library target, the FUNCTION_NAME used."
                FULL_DOCS "On a Halide library target, the FUNCTION_NAME used.")

##
# Function to simplify writing the CMake rules for creating a generator executable
# that follows our recommended cross-compiling workflow.
##

function(add_halide_generator TARGET)
    set(options "")
    set(oneValueArgs PACKAGE_NAME PACKAGE_NAMESPACE EXPORT_FILE PYSTUB)
    set(multiValueArgs SOURCES LINK_LIBRARIES)
    cmake_parse_arguments(ARG "${options}" "${oneValueArgs}" "${multiValueArgs}" ${ARGN})

    if (NOT ARG_PACKAGE_NAME)
        set(ARG_PACKAGE_NAME "${PROJECT_NAME}-halide_generators")
    endif ()

    if (NOT ARG_PACKAGE_NAMESPACE)
        set(ARG_PACKAGE_NAMESPACE "${PROJECT_NAME}::halide_generators::")
    endif ()

    if (NOT ARG_EXPORT_FILE)
        file(MAKE_DIRECTORY "${PROJECT_BINARY_DIR}/cmake")
        set(ARG_EXPORT_FILE "${PROJECT_BINARY_DIR}/cmake/${ARG_PACKAGE_NAME}-config.cmake")
    endif ()

    if (NOT ARG_SOURCES)
        set(ARG_SOURCES "${ARG_UNPARSED_ARGUMENTS}")
    endif ()

    _Halide_try_load_generators()

    # Communicate found information to the caller
    set(${ARG_PACKAGE_NAME}_FOUND "${${ARG_PACKAGE_NAME}_FOUND}" PARENT_SCOPE)

    set(gen "${ARG_PACKAGE_NAMESPACE}${TARGET}")
    if (NOT TARGET "${gen}")
        if (NOT TARGET "${ARG_PACKAGE_NAME}")
            add_custom_target("${ARG_PACKAGE_NAME}")
        endif ()

        if (NOT Halide_FOUND)
            find_package(Halide REQUIRED)
        endif ()

        if (ARG_SOURCES MATCHES ".py$")
            if (ARG_LINK_LIBRARIES)
                message(FATAL_ERROR "You cannot specify LINK_LIBRARIES in conjunction with Python source code.")
            endif ()
            if (ARG_PYSTUB)
                message(FATAL_ERROR "You cannot specify PYSTUB in conjunction with Python source code (only C++ Generators can produce PyStubs).")
            endif ()

            list(LENGTH ARG_SOURCES len)
            if (NOT len EQUAL 1)
                message(FATAL_ERROR "Python Generators must specify exactly one source file.")
            endif()

            # Make a fake target here that we can attach the Python source to,
            # so that we can extract 'em in add_halide_library()
            add_custom_target(${TARGET} ALL)
            set_property(TARGET ${TARGET} PROPERTY Halide_PYTHON_GENERATOR_SOURCE "${CMAKE_CURRENT_SOURCE_DIR}/${ARG_SOURCES}")

            # TODO: what do we need to do for PACKAGE_NAME PACKAGE_NAMESPACE EXPORT_FILE in this case?
        else ()
            add_executable(${TARGET} ${ARG_SOURCES})
            add_executable(${gen} ALIAS ${TARGET})
            target_link_libraries(${TARGET} PRIVATE Halide::Generator ${ARG_LINK_LIBRARIES})

            if (NOT ARG_NO_DEFAULT_FLAGS AND NOT Halide_NO_DEFAULT_FLAGS)
                # For crosscompiling builds, the Halide headers will be included using -isystem,
                # which will cause all warnings to be ignored. This is not helpful, since
                # we *want* deprecation warnings to be propagated. So we must set
                # NO_SYSTEM_FROM_IMPORTED in order for it to be seen.
                set_target_properties(${TARGET} PROPERTIES NO_SYSTEM_FROM_IMPORTED YES)
                target_compile_options(${TARGET} PRIVATE
                    $<$<CXX_COMPILER_ID:GNU,Clang,AppleClang>:-Wdeprecated-declarations>
                    $<$<CXX_COMPILER_ID:MSVC>:/w14996>  # 4996: compiler encountered deprecated declaration
                )
            endif ()

            add_dependencies("${ARG_PACKAGE_NAME}" ${TARGET})
            export(TARGETS ${TARGET}
                   NAMESPACE ${ARG_PACKAGE_NAMESPACE}
                   APPEND FILE "${ARG_EXPORT_FILE}")
        endif ()
    endif ()

    if (ARG_PYSTUB)
        set(GEN_NAME ${ARG_PYSTUB})
        set(MODULE_NAME ${ARG_PYSTUB}_pystub)
        # Generate a small C++ file that includes the boilerplate code needed to
        # register a PyInit function that has the stub glue code.
        string(CONCAT stub_text
               "#include <Python.h>\n"
               "#include \"Halide.h\"\n"
               "HALIDE_GENERATOR_PYSTUB(${GEN_NAME}, ${MODULE_NAME})\n")

<<<<<<< HEAD
        set(generated_cpp "${CMAKE_CURRENT_BINARY_DIR}/${TARGET}.py_stub_generated.cpp")
        file(WRITE "${generated_cpp}" "${stub_text}")

        Python3_add_library(${TARGET}_pystub MODULE WITH_SOABI "${generated_cpp}" ${ARG_SOURCES})
=======
        set(stub_file "${CMAKE_CURRENT_BINARY_DIR}/${TARGET}.${GEN_NAME}.${MODULE_NAME}.py_stub_generated.cpp")
        if (NOT EXISTS "${stub_file}")
            file(WRITE "${stub_file}" "${stub_text}")
        endif()

        Python3_add_library(${TARGET}_pystub MODULE WITH_SOABI "${stub_file}" ${ARG_SOURCES})
>>>>>>> ace8028e
        set_target_properties(${TARGET}_pystub PROPERTIES
                              CXX_VISIBILITY_PRESET hidden
                              VISIBILITY_INLINES_HIDDEN ON
                              POSITION_INDEPENDENT_CODE ON)
        target_link_libraries(${TARGET}_pystub PRIVATE Halide::PyStubs Halide::Halide ${ARG_LINK_LIBRARIES})
        set_target_properties(${TARGET}_pystub PROPERTIES OUTPUT_NAME ${MODULE_NAME})
        _Halide_target_export_single_symbol(${TARGET}_pystub "PyInit_${MODULE_NAME}")
    endif ()
endfunction()

# NOTE: this function must only be called by add_halide_generator
# since it reads from its scope.
function(_Halide_try_load_generators)
    # Don't repeatedly run the search for the tools package.
    if (NOT DEFINED ${ARG_PACKAGE_NAME}_FOUND)
        # Some toolchains, like Emscripten, try to disable finding packages
        # outside their sysroots, but we always want to find the native
        # generators. Setting CMAKE_FIND_ROOT_PATH_BOTH here overrides
        # the toolchain search preference. This is okay since a user can
        # always override this call by setting ${ARG_PACKAGE_NAME}_ROOT.
        find_package(${ARG_PACKAGE_NAME} QUIET
                     CMAKE_FIND_ROOT_PATH_BOTH)

        # Communicate found information to the caller
        set(${ARG_PACKAGE_NAME}_FOUND "${${ARG_PACKAGE_NAME}_FOUND}" PARENT_SCOPE)

        if (NOT ${ARG_PACKAGE_NAME}_FOUND AND CMAKE_CROSSCOMPILING AND NOT CMAKE_CROSSCOMPILING_EMULATOR)
            message(WARNING
                    "'${ARG_PACKAGE_NAME}' was not found and it looks like you "
                    "are cross-compiling without an emulator. This is likely to "
                    "fail. Please set -D${ARG_PACKAGE_NAME}_ROOT=... at the CMake "
                    "command line to the build directory of a host-built ${PROJECT_NAME}.")
        endif ()
    endif ()
endfunction()

##
# Function to simplify writing the CMake rules for invoking a generator executable
# and getting a usable CMake library out of it.
##

function(add_halide_library TARGET)
    ##
    # Set up argument parsing for extra outputs.
    ##

    # See Module.cpp for list of extra outputs. The following outputs intentionally do not appear:
    # - `c_header` is always generated
    # - `c_source` is selected by C_BACKEND
    # - `object` is selected for CMake-target-compile
    # - `static_library` is selected for cross-compile
    # - `cpp_stub` is not available
    set(extra_output_names
        ASSEMBLY
        BITCODE
        COMPILER_LOG
        FEATURIZATION
        LLVM_ASSEMBLY
        PYTHON_EXTENSION
        PYTORCH_WRAPPER
        REGISTRATION
        SCHEDULE
        STMT
        STMT_HTML)

    # "hash table" of extra outputs to extensions
    set(ASSEMBLY_extension ".s")
    set(BITCODE_extension ".bc")
    set(COMPILER_LOG_extension ".halide_compiler_log")
    set(FEATURIZATION_extension ".featurization")
    set(LLVM_ASSEMBLY_extension ".ll")
    set(PYTHON_EXTENSION_extension ".py.cpp")
    set(PYTORCH_WRAPPER_extension ".pytorch.h")
    set(REGISTRATION_extension ".registration.cpp")
    set(SCHEDULE_extension ".schedule.h")
    set(STMT_extension ".stmt")
    set(STMT_HTML_extension ".stmt.html")

    ##
    # Parse the arguments and set defaults for missing values.
    ##

    set(options C_BACKEND GRADIENT_DESCENT)
    set(oneValueArgs FROM GENERATOR FUNCTION_NAME NAMESPACE USE_RUNTIME AUTOSCHEDULER HEADER ${extra_output_names})
    set(multiValueArgs TARGETS FEATURES PARAMS PLUGINS)
    cmake_parse_arguments(ARG "${options}" "${oneValueArgs}" "${multiValueArgs}" ${ARGN})

    if (NOT "${ARG_UNPARSED_ARGUMENTS}" STREQUAL "")
        message(AUTHOR_WARNING "Arguments to add_halide_library were not recognized: ${ARG_UNPARSED_ARGUMENTS}")
    endif ()

    if (NOT ARG_FROM)
        message(FATAL_ERROR "Missing FROM argument specifying a Halide generator target")
    endif ()

    get_property(py_src TARGET ${ARG_FROM} PROPERTY Halide_PYTHON_GENERATOR_SOURCE)
    if (py_src)
        if (NOT TARGET Halide::Python)
            message(FATAL_ERROR "This version of Halide was built without support for Python bindings; rebuild using WITH_PYTHON_BINDINGS=ON to use this rule with Python Generators.")
        endif ()
        if (NOT TARGET Python3::Interpreter)
            message(FATAL_ERROR "You must call find_package(Python3) in your CMake code in order to use this rule with Python Generators.")
        endif ()
        set(PYTHONPATH "$<TARGET_FILE_DIR:Halide::Python>/..")
        set(GENERATOR_CMD ${CMAKE_COMMAND} -E env PYTHONPATH=${PYTHONPATH} ${Python3_EXECUTABLE} $<SHELL_PATH:${py_src}>)
        set(GENERATOR_CMD_DEPS ${ARG_FROM} Halide::Python ${py_src})
    else()
        if (NOT TARGET ${ARG_FROM})
            # FROM is usually an unqualified name; if we are crosscompiling, we might need a
            # fully-qualified name, so add the default package name and retry
            set(FQ_ARG_FROM "${PROJECT_NAME}::halide_generators::${ARG_FROM}")
            if (NOT TARGET ${FQ_ARG_FROM})
                message(FATAL_ERROR "Unable to locate FROM as either ${ARG_FROM} or ${FQ_ARG_FROM}")
            endif ()
            set(ARG_FROM "${FQ_ARG_FROM}")
        endif()
        set(GENERATOR_CMD "${ARG_FROM}")
        set(GENERATOR_CMD_DEPS ${ARG_FROM})
        _Halide_place_dll(${ARG_FROM})
    endif()

    if (ARG_C_BACKEND)
        if (ARG_USE_RUNTIME)
            message(AUTHOR_WARNING "The C backend does not use a runtime.")
        endif ()
        if (ARG_TARGETS)
            message(AUTHOR_WARNING "The C backend sources will be compiled with the current CMake toolchain.")
        endif ()
    endif ()

    set(gradient_descent "$<BOOL:${ARG_GRADIENT_DESCENT}>")

    if (NOT ARG_GENERATOR)
        set(ARG_GENERATOR "${TARGET}")
    endif ()

    if (NOT ARG_FUNCTION_NAME)
        set(ARG_FUNCTION_NAME "${TARGET}")
    endif ()

    if (ARG_NAMESPACE)
        set(ARG_FUNCTION_NAME "${ARG_NAMESPACE}::${ARG_FUNCTION_NAME}")
    endif ()

    # If no TARGETS argument, use Halide_TARGET instead
    if (NOT ARG_TARGETS)
        set(ARG_TARGETS "${Halide_TARGET}")
    endif ()

    # If still no TARGET, try to use host, but if that would
    # cross-compile, then default to 'cmake' and warn.
    if (NOT ARG_TARGETS)
        if (Halide_HOST_TARGET STREQUAL Halide_CMAKE_TARGET)
            set(ARG_TARGETS host)
        else ()
            message(AUTHOR_WARNING
                    "Targets must be manually specified to add_halide_library when cross-compiling. "
                    "The default 'host' target ${Halide_HOST_TARGET} differs from the active CMake "
                    "target ${Halide_CMAKE_TARGET}. Using ${Halide_CMAKE_TARGET} to compile ${TARGET}. "
                    "This might result in performance degradation from missing arch flags (eg. avx).")
            set(ARG_TARGETS "${Halide_CMAKE_TARGET}")
        endif ()
    endif ()

    list(TRANSFORM ARG_TARGETS REPLACE "cmake" "${Halide_CMAKE_TARGET}")

    list(APPEND ARG_FEATURES no_runtime)
    list(JOIN ARG_FEATURES "-" ARG_FEATURES)
    list(TRANSFORM ARG_TARGETS APPEND "-${ARG_FEATURES}")

    ##
    # Set up the runtime library, if needed
    ##

    if (ARG_C_BACKEND)
        # The C backend does not provide a runtime, so just supply headers.
        set(ARG_USE_RUNTIME Halide::Runtime)
    elseif (NOT ARG_USE_RUNTIME)
        # If we're not using an existing runtime, create one.
        add_halide_runtime("${TARGET}.runtime" TARGETS ${ARG_TARGETS})
        set(ARG_USE_RUNTIME "${TARGET}.runtime")
    elseif (NOT TARGET ${ARG_USE_RUNTIME})
        message(FATAL_ERROR "Invalid runtime target ${ARG_USE_RUNTIME}")
    else ()
        _Halide_add_targets_to_runtime(${ARG_USE_RUNTIME} TARGETS ${ARG_TARGETS})
    endif ()

    ##
    # Determine which outputs the generator call will emit.
    ##

    _Halide_get_platform_details(
            is_crosscompiling
            object_suffix
            static_library_suffix
            ${ARG_TARGETS})

    # Always emit a C header
    set(generator_outputs c_header)
    set(generator_output_files "${TARGET}.h")
    if (ARG_HEADER)
        set(${ARG_HEADER} "${TARGET}.h" PARENT_SCOPE)
    endif ()

    # Then either a C source, a set of object files, or a cross-compiled static library.
    if (ARG_C_BACKEND)
        list(APPEND generator_outputs c_source)
        set(generator_sources "${TARGET}.halide_generated.cpp")
    elseif (is_crosscompiling)
        # When cross-compiling, we need to use a static, imported library
        list(APPEND generator_outputs static_library)
        set(generator_sources "${TARGET}${static_library_suffix}")
    else ()
        # When compiling for the current CMake toolchain, create a native
        list(APPEND generator_outputs object)
        list(LENGTH ARG_TARGETS len)
        if (len EQUAL 1)
            set(generator_sources "${TARGET}${object_suffix}")
        else ()
            set(generator_sources ${ARG_TARGETS})
            list(TRANSFORM generator_sources PREPEND "${TARGET}-")
            list(TRANSFORM generator_sources APPEND "${object_suffix}")
            list(APPEND generator_sources "${TARGET}_wrapper${object_suffix}")
        endif ()
    endif ()
    list(APPEND generator_output_files ${generator_sources})

    # Add in extra outputs using the table defined at the start of this function
    foreach (out IN LISTS extra_output_names)
        if (ARG_${out})
            set(${ARG_${out}} "${TARGET}${${out}_extension}" PARENT_SCOPE)
            list(APPEND generator_output_files "${TARGET}${${out}_extension}")
            string(TOLOWER "${out}" out)
            list(APPEND generator_outputs ${out})
        endif ()
    endforeach ()

    ##
    # Attach an autoscheduler if the user requested it
    ##

    if (ARG_AUTOSCHEDULER)
        if ("${ARG_AUTOSCHEDULER}" MATCHES "::")
            if (NOT TARGET "${ARG_AUTOSCHEDULER}")
                message(FATAL_ERROR "Autoscheduler ${ARG_AUTOSCHEDULER} does not exist.")
            endif ()

            # Convention: if the argument names a target like "Namespace::Scheduler" then
            # it is assumed to be a MODULE target providing a scheduler named "Scheduler".
            list(APPEND ARG_PLUGINS "${ARG_AUTOSCHEDULER}")
            string(REGEX REPLACE ".*::(.*)" "\\1" ARG_AUTOSCHEDULER "${ARG_AUTOSCHEDULER}")
        elseif (NOT ARG_PLUGINS)
            message(AUTHOR_WARNING "AUTOSCHEDULER set to a scheduler name but no plugins were loaded")
        endif ()
        list(PREPEND ARG_PARAMS "autoscheduler=${ARG_AUTOSCHEDULER}")
    endif ()

    ##
    # Main library target for filter.
    ##

    if (is_crosscompiling)
        add_library("${TARGET}" STATIC IMPORTED GLOBAL)
        set_target_properties("${TARGET}" PROPERTIES
                              IMPORTED_LOCATION "${CMAKE_CURRENT_BINARY_DIR}/${generator_sources}")
    else ()
        add_library("${TARGET}" STATIC ${generator_sources})
        set_target_properties("${TARGET}" PROPERTIES
                              POSITION_INDEPENDENT_CODE ON
                              LINKER_LANGUAGE CXX)
        _Halide_fix_xcode("${TARGET}")
    endif ()

    # Load the plugins and setup dependencies
    set(generator_plugins "")
    if (ARG_PLUGINS)
        foreach (p IN LISTS ARG_PLUGINS)
            list(APPEND generator_plugins "$<TARGET_FILE:${p}>")
        endforeach ()
        # $<JOIN:> gets confused about quoting. Just use list(JOIN) here instead.
        list(JOIN generator_plugins $<COMMA> generator_plugins_list)
        set(generator_plugins -p ${generator_plugins_list})
    endif ()

    add_custom_command(OUTPUT ${generator_output_files}
                       COMMAND ${GENERATOR_CMD}
                       -n "${TARGET}"
                       -d "${gradient_descent}"
                       -g "${ARG_GENERATOR}"
                       -f "${ARG_FUNCTION_NAME}"
                       -e "$<JOIN:${generator_outputs},$<COMMA>>"
                       ${generator_plugins}
                       -o .
                       "target=$<JOIN:${ARG_TARGETS},$<COMMA>>"
                       ${ARG_PARAMS}
                       DEPENDS ${GENERATOR_CMD_DEPS} ${ARG_PLUGINS}
                       VERBATIM)

    list(TRANSFORM generator_output_files PREPEND "${CMAKE_CURRENT_BINARY_DIR}/")
    add_custom_target("${TARGET}.update" ALL DEPENDS ${generator_output_files})

    add_dependencies("${TARGET}" "${TARGET}.update")

    target_include_directories("${TARGET}" INTERFACE "$<BUILD_INTERFACE:${CMAKE_CURRENT_BINARY_DIR}>")
    target_link_libraries("${TARGET}" INTERFACE "${ARG_USE_RUNTIME}")

    # Save some info for add_halide_python_extension_library() in case it is used for this target.
    set_property(TARGET "${TARGET}" PROPERTY Halide_LIBRARY_RUNTIME_TARGET "${ARG_USE_RUNTIME}")
    set_property(TARGET "${TARGET}" PROPERTY Halide_LIBRARY_FUNCTION_NAME "${ARG_FUNCTION_NAME}")
    if ("python_extension" IN_LIST generator_outputs)
        set_property(TARGET "${TARGET}" PROPERTY Halide_LIBRARY_PYTHON_EXTENSION_CPP "${CMAKE_CURRENT_BINARY_DIR}/${TARGET}.py.cpp")
    endif ()
endfunction()

function(add_halide_python_extension_library TARGET)
    set(options "")
    set(oneValueArgs MODULE_NAME)
    set(multiValueArgs HALIDE_LIBRARIES)
    cmake_parse_arguments(ARG "${options}" "${oneValueArgs}" "${multiValueArgs}" ${ARGN})

    if (NOT ARG_MODULE_NAME)
        set(ARG_MODULE_NAME "${TARGET}")
    endif ()

    if (NOT ARG_HALIDE_LIBRARIES)
        message(FATAL_ERROR "HALIDE_LIBRARIES must be specified")
    endif ()

    set(runtimes "")
    set(pycpps "")
    set(function_names "")  # space-separated X-macros
    foreach (lib IN LISTS ARG_HALIDE_LIBRARIES)
        if (NOT TARGET "${lib}")
            message(FATAL_ERROR "${lib} is not a valid target")
        endif ()

        get_property(runtime_used TARGET ${lib} PROPERTY Halide_LIBRARY_RUNTIME_TARGET)
        if (NOT runtime_used)
            message(FATAL_ERROR "${lib} does not appear to have a Halide Runtime specified")
        endif ()
        list(APPEND runtimes ${runtime_used})

        get_property(function_name TARGET ${lib} PROPERTY Halide_LIBRARY_FUNCTION_NAME)
        if (NOT function_name)
            message(FATAL_ERROR "${lib} does not appear to have a Function name specified")
        endif ()
        # Strip C++ namespace(s), if any
        string(REGEX REPLACE ".*::(.*)" "\\1" function_name "${function_name}")
        string(APPEND function_names " X(${function_name})")

        get_property(pycpp TARGET ${lib} PROPERTY Halide_LIBRARY_PYTHON_EXTENSION_CPP)
        if (NOT pycpp)
            message(FATAL_ERROR "${lib} must be built with PYTHON_EXTENSION specified in order to use it with add_halide_python_extension_library()")
        endif ()
        list(APPEND pycpps ${pycpp})
    endforeach ()

    list(REMOVE_DUPLICATES runtimes)
    list(LENGTH runtimes len)
    if (NOT len EQUAL 1)
        message(FATAL_ERROR "${TARGET} requires all libraries to use the same Halide Runtime, but saw ${len}: ${runtimes}")
    endif ()

    set(pyext_runtime_name ${TARGET}_module_definition)
    set(pyext_module_definition_src "${CMAKE_CURRENT_BINARY_DIR}/${pyext_runtime_name}.py.cpp")
    _Halide_gengen_ensure()
    add_custom_command(OUTPUT ${pyext_module_definition_src}
                       COMMAND _Halide_gengen -r "${pyext_runtime_name}" -e python_extension -o "${CMAKE_CURRENT_BINARY_DIR}" target=host
                       DEPENDS _Halide_gengen
                       VERBATIM)

    Python3_add_library(${TARGET} MODULE WITH_SOABI ${pycpps} ${pyext_module_definition_src})
    target_link_libraries(${TARGET} PRIVATE ${ARG_HALIDE_LIBRARIES})
    target_compile_definitions(${TARGET} PRIVATE
                               # Skip the default module-definition code in each file
                               HALIDE_PYTHON_EXTENSION_OMIT_MODULE_DEFINITION
                               # Gotta explicitly specify the module name and function(s) for this mode
                               HALIDE_PYTHON_EXTENSION_MODULE_NAME=${ARG_MODULE_NAME}
                               "HALIDE_PYTHON_EXTENSION_FUNCTIONS=${function_names}")
    set_target_properties(${TARGET} PROPERTIES OUTPUT_NAME ${ARG_MODULE_NAME})
    _Halide_target_export_single_symbol(${TARGET} "PyInit_${ARG_MODULE_NAME}")
endfunction()

##
# Function for ensuring that Halide.dll is visible to the generator
##

function(_Halide_place_dll GEN)
    if (NOT WIN32)
        return()
    endif ()

    # Short circuit so that Halide::Halide isn't checked when importing a generator from another CMake project
    get_property(is_imported TARGET ${GEN} PROPERTY IMPORTED)
    if (is_imported)
        return()
    endif ()

    get_property(has_post_build TARGET ${GEN} PROPERTY Halide_GENERATOR_HAS_POST_BUILD)
    if (has_post_build)
        return()
    endif ()

    # Here GEN is not IMPORTED, which means that it must be linked
    # to Halide::Halide and therefore Halide::Halide must exist.
    get_property(halide_type TARGET Halide::Halide PROPERTY TYPE)
    if (NOT halide_type STREQUAL "SHARED_LIBRARY")
        return()
    endif ()

    add_custom_command(TARGET ${GEN} POST_BUILD
                       COMMAND ${CMAKE_COMMAND} -E copy_if_different $<TARGET_FILE:Halide::Halide> $<TARGET_FILE_DIR:${GEN}>)
    set_property(TARGET ${GEN} PROPERTY Halide_GENERATOR_HAS_POST_BUILD 1)
endfunction()

##
# Function for creating a standalone runtime from a generator.
##

function(add_halide_runtime RT)
    set(options "")
    set(oneValueArgs "")
    set(multiValueArgs TARGETS)
    cmake_parse_arguments(ARG "${options}" "${oneValueArgs}" "${multiValueArgs}" ${ARGN})


    # If no TARGETS argument, use Halide_TARGET instead
    if (NOT ARG_TARGETS)
        set(ARG_TARGETS "${Halide_TARGET}")
    endif ()

    # Ensure all targets are tagged with "no_runtime",
    # so that GCD calculation doesn't get confused.
    list(TRANSFORM ARG_TARGETS APPEND "-no_runtime")

    # Ensure _Halide_gengen is defined
    _Halide_gengen_ensure()

    _Halide_get_platform_details(
            is_crosscompiling
            object_suffix
            static_library_suffix
            ${ARG_TARGETS})

    if (is_crosscompiling)
        set(GEN_OUTS "${RT}${static_library_suffix}")
        set(GEN_ARGS "")
    else ()
        set(GEN_OUTS "${RT}${object_suffix}")
        set(GEN_ARGS -e object)
    endif ()

    add_custom_command(OUTPUT ${GEN_OUTS}
                       COMMAND _Halide_gengen -r "${RT}" -o . ${GEN_ARGS}
                       # Defers reading the list of targets for which to generate a common runtime to CMake _generation_ time.
                       # This prevents issues where a lower GCD is required by a later Halide library linking to this runtime.
                       target=$<JOIN:$<TARGET_PROPERTY:${RT},Halide_RT_TARGETS>,$<COMMA>>
                       DEPENDS _Halide_gengen
                       VERBATIM)

    if (is_crosscompiling)
        add_custom_target("${RT}.update" DEPENDS "${GEN_OUTS}")

        add_library("${RT}" STATIC IMPORTED GLOBAL)
        add_dependencies("${RT}" "${RT}.update")

        set_target_properties("${RT}" PROPERTIES
                              IMPORTED_LOCATION ${CMAKE_CURRENT_BINARY_DIR}/${GEN_OUTS})
    else ()
        add_library("${RT}" STATIC ${GEN_OUTS})
        set_target_properties("${RT}" PROPERTIES LINKER_LANGUAGE CXX)
        _Halide_fix_xcode("${RT}")
    endif ()

    target_link_libraries("${RT}" INTERFACE Halide::Runtime Threads::Threads ${CMAKE_DL_LIBS})
    _Halide_add_targets_to_runtime("${RT}" TARGETS ${ARG_TARGETS})
endfunction()

function(_Halide_get_platform_details OUT_XC OUT_OBJ OUT_STATIC)
    if ("${ARGN}" MATCHES "host")
        set(ARGN "${Halide_HOST_TARGET}")
    endif ()

    if ("${ARGN}" MATCHES "windows")
        # Otherwise, all targets are windows, so Halide emits .obj files
        set(${OUT_OBJ} ".obj" PARENT_SCOPE)
        set(${OUT_STATIC} ".lib" PARENT_SCOPE)
    else ()
        # All other targets use .a
        set(${OUT_OBJ} ".o" PARENT_SCOPE)
        set(${OUT_STATIC} ".a" PARENT_SCOPE)
    endif ()

    # Well-formed targets must either start with "host" or a target triple.
    if ("${ARGN}" MATCHES "host")
        set(halide_triple ${Halide_HOST_TARGET})
    else ()
        string(REGEX REPLACE "^([^-]+-[^-]+-[^-]+).*$" "\\1" halide_triple "${ARGN}")
    endif ()

    if (NOT Halide_CMAKE_TARGET STREQUAL halide_triple)
        set("${OUT_XC}" 1 PARENT_SCOPE)
    else ()
        set("${OUT_XC}" 0 PARENT_SCOPE)
    endif ()
endfunction()

##
# Utility for finding GPU libraries that are needed by
# the runtime when listed in the Halide target string.
##

function(_Halide_add_targets_to_runtime TARGET)
    cmake_parse_arguments(ARG "" "" "TARGETS" ${ARGN})

    # Remove features that should not be attached to a runtime
    # TODO: The fact that removing profile fixes a duplicate symbol linker error on Windows smells like a bug.
    list(TRANSFORM ARG_TARGETS REPLACE "-(user_context|no_asserts|no_bounds_query|no_runtime|profile)" "")
    set_property(TARGET "${TARGET}" APPEND PROPERTY Halide_RT_TARGETS "${ARG_TARGETS}")

    _Halide_target_link_gpu_libs(${TARGET} INTERFACE ${ARG_TARGETS})
endfunction()

function(_Halide_target_link_gpu_libs TARGET VISIBILITY)
    # TODO(https://github.com/halide/Halide/issues/5633): verify that this is correct & necessary for OpenGLCompute
    if ("${ARGN}" MATCHES "openglcompute")
        if ("${ARGN}" MATCHES "egl")
            find_package(OpenGL REQUIRED COMPONENTS OpenGL EGL)
            target_link_libraries(${TARGET} ${VISIBILITY} OpenGL::OpenGL OpenGL::EGL)
        else ()
            if ("${ARGN}" MATCHES "linux" OR ("${ARGN}" MATCHES "host" AND Halide_HOST_TARGET MATCHES "linux"))
                find_package(X11 REQUIRED)
                target_link_libraries(${TARGET} ${VISIBILITY} X11::X11)
            endif ()

            find_package(OpenGL REQUIRED)
            target_link_libraries(${TARGET} ${VISIBILITY} OpenGL::GL)
        endif ()
    endif ()

    if ("${ARGN}" MATCHES "metal")
        find_library(FOUNDATION_LIBRARY Foundation REQUIRED)
        find_library(METAL_LIBRARY Metal REQUIRED)
        target_link_libraries(${TARGET} ${VISIBILITY} "${FOUNDATION_LIBRARY}" "${METAL_LIBRARY}")
    endif ()
endfunction()

##
# Function for working around Xcode backend bugs
##

function(_Halide_fix_xcode TARGET)
    if (CMAKE_GENERATOR STREQUAL "Xcode")
        # Xcode generator requires at least one source file to work correctly.
        # Touching the empty file unconditionally would cause the archiver to
        # re-run every time CMake re-runs, even if nothing actually changed.
        set(empty_file "${CMAKE_CURRENT_BINARY_DIR}/Halide_${TARGET}_empty.cpp")
        if (NOT EXISTS "${empty_file}")
            file(TOUCH "${empty_file}")
        endif ()
        target_sources("${TARGET}" PRIVATE "${empty_file}")
    endif ()
endfunction()

function(_Halide_target_export_single_symbol TARGET SYMBOL)
    if (NOT EXISTS "${CMAKE_CURRENT_BINARY_DIR}/${TARGET}.${SYMBOL}.ldscript.apple")
        file(WRITE
             "${CMAKE_CURRENT_BINARY_DIR}/${TARGET}.${SYMBOL}.ldscript.apple"
             "_${SYMBOL}\n")
    endif()
    if (NOT EXISTS "${CMAKE_CURRENT_BINARY_DIR}/${TARGET}.${SYMBOL}.ldscript")
        file(WRITE
             "${CMAKE_CURRENT_BINARY_DIR}/${TARGET}.${SYMBOL}.ldscript"
             "{ global: ${SYMBOL}; local: *; };\n")
    endif ()
    target_export_script(
        ${TARGET}
        APPLE_LD "${CMAKE_CURRENT_BINARY_DIR}/${TARGET}.${SYMBOL}.ldscript.apple"
        GNU_LD "${CMAKE_CURRENT_BINARY_DIR}/${TARGET}.${SYMBOL}.ldscript"
    )
endfunction()

function(_Halide_gengen_ensure)
    # Create a Generator that is GenGen.cpp and nothing else; all it can do is generate a runtime.
    if (NOT TARGET _Halide_gengen)

        # add_executable requires at least one source file for some
        # configs (e.g. Xcode), because, uh, reasons, so we'll create
        # an empty one here to satisfy it
        set(empty "${CMAKE_CURRENT_BINARY_DIR}/_Halide_gengen.empty.cpp")
        if (NOT EXISTS "${empty}")
            file(WRITE "${empty}" "/* nothing */\n")
        endif ()

        add_executable(_Halide_gengen "${empty}")
        target_link_libraries(_Halide_gengen PRIVATE Halide::Generator)
        _Halide_place_dll(_Halide_gengen)
    endif ()
endfunction()
<|MERGE_RESOLUTION|>--- conflicted
+++ resolved
@@ -125,19 +125,12 @@
                "#include \"Halide.h\"\n"
                "HALIDE_GENERATOR_PYSTUB(${GEN_NAME}, ${MODULE_NAME})\n")
 
-<<<<<<< HEAD
-        set(generated_cpp "${CMAKE_CURRENT_BINARY_DIR}/${TARGET}.py_stub_generated.cpp")
-        file(WRITE "${generated_cpp}" "${stub_text}")
-
-        Python3_add_library(${TARGET}_pystub MODULE WITH_SOABI "${generated_cpp}" ${ARG_SOURCES})
-=======
         set(stub_file "${CMAKE_CURRENT_BINARY_DIR}/${TARGET}.${GEN_NAME}.${MODULE_NAME}.py_stub_generated.cpp")
         if (NOT EXISTS "${stub_file}")
             file(WRITE "${stub_file}" "${stub_text}")
         endif()
 
         Python3_add_library(${TARGET}_pystub MODULE WITH_SOABI "${stub_file}" ${ARG_SOURCES})
->>>>>>> ace8028e
         set_target_properties(${TARGET}_pystub PROPERTIES
                               CXX_VISIBILITY_PRESET hidden
                               VISIBILITY_INLINES_HIDDEN ON
