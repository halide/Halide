cmake_minimum_required(VERSION 3.22)

option(Halide_NO_DEFAULT_FLAGS "When enabled, suppresses recommended flags in add_halide_generator" OFF)

include(${CMAKE_CURRENT_LIST_DIR}/HalideTargetHelpers.cmake)
include(${CMAKE_CURRENT_LIST_DIR}/TargetExportScript.cmake)

define_property(TARGET PROPERTY Halide_RT_TARGETS
                BRIEF_DOCS "On a Halide runtime target, lists the targets the runtime backs"
                FULL_DOCS "On a Halide runtime target, lists the targets the runtime backs")

define_property(TARGET PROPERTY Halide_GENERATOR_HAS_POST_BUILD
                BRIEF_DOCS "On a Halide generator target, true if Halide.dll copy command has already been added."
                FULL_DOCS "On a Halide generator target, true if Halide.dll copy command has already been added.")

define_property(TARGET PROPERTY Halide_PYTHON_GENERATOR_SOURCE
                BRIEF_DOCS "Used to store the source file(s) for a Python Generator"
                FULL_DOCS "Used to store the source file(s) for a Python Generator")

define_property(TARGET PROPERTY Halide_LIBRARY_RUNTIME_TARGET
                BRIEF_DOCS "On a Halide library target, the runtime it uses."
                FULL_DOCS "On a Halide library target, the runtime it uses.")

define_property(TARGET PROPERTY Halide_LIBRARY_PYTHON_EXTENSION_CPP
                BRIEF_DOCS "On a Halide library target, the .py.cpp generated for it (absent if none)."
                FULL_DOCS "On a Halide library target, the .py.cpp generated for it (absent if none).")

define_property(TARGET PROPERTY Halide_LIBRARY_FUNCTION_NAME
                BRIEF_DOCS "On a Halide library target, the FUNCTION_NAME used."
                FULL_DOCS "On a Halide library target, the FUNCTION_NAME used.")

##
# Function to simplify writing the CMake rules for creating a generator executable
# that follows our recommended cross-compiling workflow.
##

function(add_halide_generator TARGET)
    set(options "")
    set(oneValueArgs PACKAGE_NAME PACKAGE_NAMESPACE EXPORT_FILE PYSTUB)
    set(multiValueArgs SOURCES LINK_LIBRARIES)
    cmake_parse_arguments(ARG "${options}" "${oneValueArgs}" "${multiValueArgs}" ${ARGN})

    if (NOT ARG_PACKAGE_NAME)
        set(ARG_PACKAGE_NAME "${PROJECT_NAME}-halide_generators")
    endif ()

    if (NOT ARG_PACKAGE_NAMESPACE)
        set(ARG_PACKAGE_NAMESPACE "${PROJECT_NAME}::halide_generators::")
    endif ()

    if (NOT ARG_EXPORT_FILE)
        file(MAKE_DIRECTORY "${PROJECT_BINARY_DIR}/cmake")
        set(ARG_EXPORT_FILE "${PROJECT_BINARY_DIR}/cmake/${ARG_PACKAGE_NAME}Config.cmake")
    endif ()

    if (NOT ARG_SOURCES)
        set(ARG_SOURCES "${ARG_UNPARSED_ARGUMENTS}")
    endif ()

    _Halide_try_load_generators()

    # Communicate found information to the caller
    set(${ARG_PACKAGE_NAME}_FOUND "${${ARG_PACKAGE_NAME}_FOUND}" PARENT_SCOPE)

    set(gen "${ARG_PACKAGE_NAMESPACE}${TARGET}")
    if (NOT TARGET "${gen}")
        if (NOT TARGET "${ARG_PACKAGE_NAME}")
            add_custom_target("${ARG_PACKAGE_NAME}")
        endif ()

        if (NOT Halide_FOUND)
            find_package(Halide REQUIRED)
        endif ()

        if (ARG_SOURCES MATCHES ".py$")
            if (ARG_LINK_LIBRARIES)
                message(FATAL_ERROR "You cannot specify LINK_LIBRARIES in conjunction with Python source code.")
            endif ()
            if (ARG_PYSTUB)
                message(FATAL_ERROR "You cannot specify PYSTUB in conjunction with Python source code (only C++ Generators can produce PyStubs).")
            endif ()

            list(LENGTH ARG_SOURCES len)
            if (NOT len EQUAL 1)
                message(FATAL_ERROR "Python Generators must specify exactly one source file.")
            endif()

            # Make a fake target here that we can attach the Python source to,
            # so that we can extract 'em in add_halide_library()
            add_custom_target(${TARGET} ALL)
            set_property(TARGET ${TARGET} PROPERTY Halide_PYTHON_GENERATOR_SOURCE "${CMAKE_CURRENT_SOURCE_DIR}/${ARG_SOURCES}")

            # TODO: what do we need to do for PACKAGE_NAME PACKAGE_NAMESPACE EXPORT_FILE in this case?
        else ()
            add_executable(${TARGET} ${ARG_SOURCES})
            add_executable(${gen} ALIAS ${TARGET})
            target_link_libraries(${TARGET} PRIVATE Halide::Generator ${ARG_LINK_LIBRARIES})

            if (NOT ARG_NO_DEFAULT_FLAGS AND NOT Halide_NO_DEFAULT_FLAGS)
                # For crosscompiling builds, the Halide headers will be included using -isystem,
                # which will cause all warnings to be ignored. This is not helpful, since
                # we *want* deprecation warnings to be propagated. So we must set
                # NO_SYSTEM_FROM_IMPORTED in order for it to be seen.
                set_target_properties(${TARGET} PROPERTIES NO_SYSTEM_FROM_IMPORTED YES)
                target_compile_options(${TARGET} PRIVATE
                    $<$<CXX_COMPILER_ID:GNU,Clang,AppleClang>:-Wdeprecated-declarations>
                    $<$<CXX_COMPILER_ID:MSVC>:/w14996>  # 4996: compiler encountered deprecated declaration
                )
            endif ()

            add_dependencies("${ARG_PACKAGE_NAME}" ${TARGET})
            export(TARGETS ${TARGET}
                   NAMESPACE ${ARG_PACKAGE_NAMESPACE}
                   APPEND FILE "${ARG_EXPORT_FILE}")
        endif ()
    endif ()

    if (ARG_PYSTUB)
        set(GEN_NAME ${ARG_PYSTUB})
        set(MODULE_NAME ${ARG_PYSTUB}_pystub)
        # Generate a small C++ file that includes the boilerplate code needed to
        # register a PyInit function that has the stub glue code.
        string(CONCAT stub_text
               "#include <Python.h>\n"
               "#include \"Halide.h\"\n"
               "HALIDE_GENERATOR_PYSTUB(${GEN_NAME}, ${MODULE_NAME})\n")

        set(stub_file "${CMAKE_CURRENT_BINARY_DIR}/${TARGET}.${GEN_NAME}.${MODULE_NAME}.py_stub_generated.cpp")
        if (NOT EXISTS "${stub_file}")
            file(WRITE "${stub_file}" "${stub_text}")
        endif()

        Python3_add_library(${TARGET}_pystub MODULE WITH_SOABI "${stub_file}" ${ARG_SOURCES})
        set_target_properties(${TARGET}_pystub PROPERTIES
                              CXX_VISIBILITY_PRESET hidden
                              VISIBILITY_INLINES_HIDDEN ON
                              POSITION_INDEPENDENT_CODE ON)
        target_link_libraries(${TARGET}_pystub PRIVATE Halide::PyStubs Halide::Halide ${ARG_LINK_LIBRARIES})
        set_target_properties(${TARGET}_pystub PROPERTIES OUTPUT_NAME ${MODULE_NAME})
        _Halide_target_export_single_symbol(${TARGET}_pystub "PyInit_${MODULE_NAME}")
    endif ()
endfunction()

# NOTE: this function must only be called by add_halide_generator
# since it reads from its scope.
function(_Halide_try_load_generators)
    # Don't repeatedly run the search for the tools package.
    if (NOT DEFINED ${ARG_PACKAGE_NAME}_FOUND)
        # Some toolchains, like Emscripten, try to disable finding packages
        # outside their sysroots, but we always want to find the native
        # generators. Setting CMAKE_FIND_ROOT_PATH_BOTH here overrides
        # the toolchain search preference. This is okay since a user can
        # always override this call by setting ${ARG_PACKAGE_NAME}_ROOT.
        find_package(${ARG_PACKAGE_NAME} QUIET
                     CMAKE_FIND_ROOT_PATH_BOTH)

        # Communicate found information to the caller
        set(${ARG_PACKAGE_NAME}_FOUND "${${ARG_PACKAGE_NAME}_FOUND}" PARENT_SCOPE)

        if (NOT ${ARG_PACKAGE_NAME}_FOUND AND CMAKE_CROSSCOMPILING AND NOT CMAKE_CROSSCOMPILING_EMULATOR)
            message(WARNING
                    "'${ARG_PACKAGE_NAME}' was not found and it looks like you "
                    "are cross-compiling without an emulator. This is likely to "
                    "fail. Please set -D${ARG_PACKAGE_NAME}_ROOT=... at the CMake "
                    "command line to the build directory of a host-built ${PROJECT_NAME}.")
        endif ()
    endif ()
endfunction()

##
# Function to simplify writing the CMake rules for invoking a generator executable
# and getting a usable CMake library out of it.
##

function(add_halide_library TARGET)
    ##
    # Set up argument parsing for extra outputs.
    ##

    # See Module.cpp for list of extra outputs. The following outputs intentionally do not appear:
    # - `c_header` is always generated
    # - `c_source` is selected by C_BACKEND
    # - `object` is selected for CMake-target-compile
    # - `static_library` is selected for cross-compile
    # - `cpp_stub` is not available
    set(extra_output_names
        ASSEMBLY
        BITCODE
        COMPILER_LOG
        FEATURIZATION
        FUNCTION_INFO_HEADER
        LLVM_ASSEMBLY
        PYTHON_EXTENSION
        PYTORCH_WRAPPER
        REGISTRATION
        SCHEDULE
        STMT
        STMT_HTML)

    # "hash table" of extra outputs to extensions
    set(ASSEMBLY_extension ".s")
    set(BITCODE_extension ".bc")
    set(COMPILER_LOG_extension ".halide_compiler_log")
    set(FEATURIZATION_extension ".featurization")
    set(FUNCTION_INFO_HEADER_extension ".function_info.h")
    set(LLVM_ASSEMBLY_extension ".ll")
    set(PYTHON_EXTENSION_extension ".py.cpp")
    set(PYTORCH_WRAPPER_extension ".pytorch.h")
    set(REGISTRATION_extension ".registration.cpp")
    set(SCHEDULE_extension ".schedule.h")
    set(STMT_extension ".stmt")
    set(STMT_HTML_extension ".stmt.html")

    ##
    # Parse the arguments and set defaults for missing values.
    ##

    set(options C_BACKEND GRADIENT_DESCENT)
    set(oneValueArgs FROM GENERATOR FUNCTION_NAME NAMESPACE USE_RUNTIME AUTOSCHEDULER HEADER ${extra_output_names} NO_THREADS NO_DL_LIBS)
    set(multiValueArgs TARGETS FEATURES PARAMS PLUGINS)
    cmake_parse_arguments(ARG "${options}" "${oneValueArgs}" "${multiValueArgs}" ${ARGN})

    if (NOT "${ARG_UNPARSED_ARGUMENTS}" STREQUAL "")
        message(AUTHOR_WARNING "Arguments to add_halide_library were not recognized: ${ARG_UNPARSED_ARGUMENTS}")
    endif ()

    if (NOT ARG_FROM)
        message(FATAL_ERROR "Missing FROM argument specifying a Halide generator target")
    endif ()

    if (NOT TARGET ${ARG_FROM})
        # FROM is usually an unqualified name; if we are crosscompiling, we might need a
        # fully-qualified name, so add the default package name and retry
        set(FQ_ARG_FROM "${PROJECT_NAME}::halide_generators::${ARG_FROM}")
        if (NOT TARGET ${FQ_ARG_FROM})
            message(FATAL_ERROR "Unable to locate FROM as either ${ARG_FROM} or ${FQ_ARG_FROM}")
        endif ()
        set(ARG_FROM "${FQ_ARG_FROM}")
    endif()

    get_property(py_src TARGET ${ARG_FROM} PROPERTY Halide_PYTHON_GENERATOR_SOURCE)
    if (py_src)
        # TODO: Python Generators need work to support crosscompiling (https://github.com/halide/Halide/issues/7014)
        if (NOT TARGET Halide::Python)
            message(FATAL_ERROR "This version of Halide was built without support for Python bindings; rebuild using WITH_PYTHON_BINDINGS=ON to use this rule with Python Generators.")
        endif ()
        if (NOT TARGET Python3::Interpreter)
            message(FATAL_ERROR "You must call find_package(Python3) in your CMake code in order to use this rule with Python Generators.")
        endif ()
        set(PYTHONPATH "$<TARGET_FILE_DIR:Halide::Python>/..")
        set(GENERATOR_CMD ${CMAKE_COMMAND} -E env PYTHONPATH=${PYTHONPATH} ${Python3_EXECUTABLE} $<SHELL_PATH:${py_src}>)
        set(GENERATOR_CMD_DEPS ${ARG_FROM} Halide::Python ${py_src})
    else()
        set(GENERATOR_CMD "${ARG_FROM}")
        set(GENERATOR_CMD_DEPS ${ARG_FROM})
        _Halide_place_dll(${ARG_FROM})
    endif()

    if (ARG_C_BACKEND)
        if (ARG_USE_RUNTIME)
            message(AUTHOR_WARNING "The C backend does not use a runtime.")
        endif ()
        if (ARG_TARGETS)
            message(AUTHOR_WARNING "The C backend sources will be compiled with the current CMake toolchain.")
        endif ()
    endif ()

    set(gradient_descent "$<BOOL:${ARG_GRADIENT_DESCENT}>")

    if (NOT ARG_GENERATOR)
        set(ARG_GENERATOR "${TARGET}")
    endif ()

    if (NOT ARG_FUNCTION_NAME)
        set(ARG_FUNCTION_NAME "${TARGET}")
    endif ()

    if (ARG_NAMESPACE)
        set(ARG_FUNCTION_NAME "${ARG_NAMESPACE}::${ARG_FUNCTION_NAME}")
    endif ()

    # If no TARGETS argument, use Halide_TARGET instead
    if (NOT ARG_TARGETS)
        set(ARG_TARGETS "${Halide_TARGET}")
    endif ()

    # If still no TARGET, try to use host, but if that would
    # cross-compile, then default to 'cmake' and warn.
    if (NOT ARG_TARGETS)
        if (Halide_HOST_TARGET STREQUAL Halide_CMAKE_TARGET)
            set(ARG_TARGETS host)
        else ()
            message(AUTHOR_WARNING
                    "Targets must be manually specified to add_halide_library when cross-compiling. "
                    "The default 'host' target ${Halide_HOST_TARGET} differs from the active CMake "
                    "target ${Halide_CMAKE_TARGET}. Using ${Halide_CMAKE_TARGET} to compile ${TARGET}. "
                    "This might result in performance degradation from missing arch flags (eg. avx).")
            set(ARG_TARGETS "${Halide_CMAKE_TARGET}")
        endif ()
    endif ()

    list(TRANSFORM ARG_TARGETS REPLACE "cmake" "${Halide_CMAKE_TARGET}")

    list(APPEND ARG_FEATURES no_runtime)
    list(JOIN ARG_FEATURES "-" ARG_FEATURES)
    list(TRANSFORM ARG_TARGETS APPEND "-${ARG_FEATURES}")

    ##
    # Set up the runtime library, if needed
    ##

    if (ARG_C_BACKEND)
        # The C backend does not provide a runtime, so just supply headers.
        set(ARG_USE_RUNTIME Halide::Runtime)
    elseif (NOT ARG_USE_RUNTIME)
        # If we're not using an existing runtime, create one.

        # To forward NO_THREADS/NO_DL_LIBS args to add_halide_runtime()
        if (DEFINED ARG_NO_THREADS)
            set(CALL_ARG_NO_THREADS NO_THREADS ${ARG_NO_THREADS})
        endif ()
        if (DEFINED ARG_NO_DL_LIBS)
            set(CALL_ARG_NO_DL_LIBS NO_DL_LIBS ${ARG_NO_DL_LIBS})
        endif ()

        add_halide_runtime("${TARGET}.runtime" TARGETS ${ARG_TARGETS} FROM ${ARG_FROM} ${CALL_ARG_NO_THREADS} ${CALL_ARG_NO_DL_LIBS})
        set(ARG_USE_RUNTIME "${TARGET}.runtime")
    elseif (NOT TARGET ${ARG_USE_RUNTIME})
        message(FATAL_ERROR "Invalid runtime target ${ARG_USE_RUNTIME}")
    else ()
        _Halide_add_targets_to_runtime(${ARG_USE_RUNTIME} TARGETS ${ARG_TARGETS})
    endif ()

    ##
    # Determine which outputs the generator call will emit.
    ##

    _Halide_get_platform_details(
            is_crosscompiling
            object_suffix
            static_library_suffix
            ${ARG_TARGETS})

    # Always emit a C header
    set(generator_outputs c_header)
    set(generator_output_files "${TARGET}.h")
    if (ARG_HEADER)
        set(${ARG_HEADER} "${TARGET}.h" PARENT_SCOPE)
    endif ()

    # Then either a C source, a set of object files, or a cross-compiled static library.
    if (ARG_C_BACKEND)
        list(APPEND generator_outputs c_source)
        set(generator_sources "${TARGET}.halide_generated.cpp")
    elseif (is_crosscompiling)
        # When cross-compiling, we need to use a static, imported library
        list(APPEND generator_outputs static_library)
        set(generator_sources "${TARGET}${static_library_suffix}")
    else ()
        # When compiling for the current CMake toolchain, create a native
        list(APPEND generator_outputs object)
        list(LENGTH ARG_TARGETS len)
        if (len EQUAL 1)
            set(generator_sources "${TARGET}${object_suffix}")
        else ()
            set(generator_sources ${ARG_TARGETS})
            list(TRANSFORM generator_sources PREPEND "${TARGET}-")
            list(TRANSFORM generator_sources APPEND "${object_suffix}")
            list(APPEND generator_sources "${TARGET}_wrapper${object_suffix}")
        endif ()
    endif ()
    list(APPEND generator_output_files ${generator_sources})

    # Add in extra outputs using the table defined at the start of this function
    foreach (out IN LISTS extra_output_names)
        if (ARG_${out})
            set(${ARG_${out}} "${TARGET}${${out}_extension}" PARENT_SCOPE)
            list(APPEND generator_output_files "${TARGET}${${out}_extension}")
            string(TOLOWER "${out}" out)
            list(APPEND generator_outputs ${out})
        endif ()
    endforeach ()

    ##
    # Attach an autoscheduler if the user requested it
    ##

    if (ARG_AUTOSCHEDULER)
        if ("${ARG_AUTOSCHEDULER}" MATCHES "::")
            if (NOT TARGET "${ARG_AUTOSCHEDULER}")
                message(FATAL_ERROR "Autoscheduler ${ARG_AUTOSCHEDULER} does not exist.")
            endif ()

            # Convention: if the argument names a target like "Namespace::Scheduler" then
            # it is assumed to be a MODULE target providing a scheduler named "Scheduler".
            list(APPEND ARG_PLUGINS "${ARG_AUTOSCHEDULER}")
            string(REGEX REPLACE ".*::(.*)" "\\1" ARG_AUTOSCHEDULER "${ARG_AUTOSCHEDULER}")
        elseif (NOT ARG_PLUGINS)
            message(AUTHOR_WARNING "AUTOSCHEDULER set to a scheduler name but no plugins were loaded")
        endif ()
        list(PREPEND ARG_PARAMS "autoscheduler=${ARG_AUTOSCHEDULER}")
    endif ()

    ##
    # Main library target for filter.
    ##

    if (is_crosscompiling)
        add_library("${TARGET}" STATIC IMPORTED GLOBAL)
        set_target_properties("${TARGET}" PROPERTIES
                              IMPORTED_LOCATION "${CMAKE_CURRENT_BINARY_DIR}/${generator_sources}")
    else ()
        add_library("${TARGET}" STATIC ${generator_sources})
        set_target_properties("${TARGET}" PROPERTIES
                              POSITION_INDEPENDENT_CODE ON
                              LINKER_LANGUAGE CXX)
        _Halide_fix_xcode("${TARGET}")
    endif ()

    # Load the plugins and setup dependencies
    set(generator_plugins "")
    if (ARG_PLUGINS)
        foreach (p IN LISTS ARG_PLUGINS)
            list(APPEND generator_plugins "$<TARGET_FILE:${p}>")
        endforeach ()
        # $<JOIN:> gets confused about quoting. Just use list(JOIN) here instead.
        list(JOIN generator_plugins $<COMMA> generator_plugins_list)
        set(generator_plugins -p ${generator_plugins_list})
    endif ()

    add_custom_command(OUTPUT ${generator_output_files}
                       COMMAND ${GENERATOR_CMD}
                       -n "${TARGET}"
                       -d "${gradient_descent}"
                       -g "${ARG_GENERATOR}"
                       -f "${ARG_FUNCTION_NAME}"
                       -e "$<JOIN:${generator_outputs},$<COMMA>>"
                       ${generator_plugins}
                       -o .
                       "target=$<JOIN:${ARG_TARGETS},$<COMMA>>"
                       ${ARG_PARAMS}
                       DEPENDS ${GENERATOR_CMD_DEPS} ${ARG_PLUGINS}
                       VERBATIM)

    list(TRANSFORM generator_output_files PREPEND "${CMAKE_CURRENT_BINARY_DIR}/")
    add_custom_target("${TARGET}.update" ALL DEPENDS ${generator_output_files})

    add_dependencies("${TARGET}" "${TARGET}.update")

    target_include_directories("${TARGET}" INTERFACE "$<BUILD_INTERFACE:${CMAKE_CURRENT_BINARY_DIR}>")
    target_link_libraries("${TARGET}" INTERFACE "${ARG_USE_RUNTIME}")

    # Save some info for add_halide_python_extension_library() in case it is used for this target.
    set_property(TARGET "${TARGET}" PROPERTY Halide_LIBRARY_RUNTIME_TARGET "${ARG_USE_RUNTIME}")
    set_property(TARGET "${TARGET}" PROPERTY Halide_LIBRARY_FUNCTION_NAME "${ARG_FUNCTION_NAME}")
    if ("python_extension" IN_LIST generator_outputs)
        set_property(TARGET "${TARGET}" PROPERTY Halide_LIBRARY_PYTHON_EXTENSION_CPP "${CMAKE_CURRENT_BINARY_DIR}/${TARGET}.py.cpp")
    endif ()
endfunction()

function(add_halide_python_extension_library TARGET)
    set(options "")
    set(oneValueArgs MODULE_NAME)
    set(multiValueArgs HALIDE_LIBRARIES)
    cmake_parse_arguments(ARG "${options}" "${oneValueArgs}" "${multiValueArgs}" ${ARGN})

    if (NOT ARG_MODULE_NAME)
        set(ARG_MODULE_NAME "${TARGET}")
    endif ()

    if (NOT ARG_HALIDE_LIBRARIES)
        message(FATAL_ERROR "HALIDE_LIBRARIES must be specified")
    endif ()

    set(runtimes "")
    set(pycpps "")
    set(function_names "")  # space-separated X-macros
    foreach (lib IN LISTS ARG_HALIDE_LIBRARIES)
        if (NOT TARGET "${lib}")
            message(FATAL_ERROR "${lib} is not a valid target")
        endif ()

        get_property(runtime_used TARGET ${lib} PROPERTY Halide_LIBRARY_RUNTIME_TARGET)
        if (NOT runtime_used)
            message(FATAL_ERROR "${lib} does not appear to have a Halide Runtime specified")
        endif ()
        list(APPEND runtimes ${runtime_used})

        get_property(function_name TARGET ${lib} PROPERTY Halide_LIBRARY_FUNCTION_NAME)
        if (NOT function_name)
            message(FATAL_ERROR "${lib} does not appear to have a Function name specified")
        endif ()
        # Strip C++ namespace(s), if any
        string(REGEX REPLACE ".*::(.*)" "\\1" function_name "${function_name}")
        string(APPEND function_names " X(${function_name})")

        get_property(pycpp TARGET ${lib} PROPERTY Halide_LIBRARY_PYTHON_EXTENSION_CPP)
        if (NOT pycpp)
            message(FATAL_ERROR "${lib} must be built with PYTHON_EXTENSION specified in order to use it with add_halide_python_extension_library()")
        endif ()
        list(APPEND pycpps ${pycpp})
    endforeach ()

    list(REMOVE_DUPLICATES runtimes)
    list(LENGTH runtimes len)
    if (NOT len EQUAL 1)
        message(FATAL_ERROR "${TARGET} requires all libraries to use the same Halide Runtime, but saw ${len}: ${runtimes}")
    endif ()

    set(pyext_runtime_name ${TARGET}_module_definition)
    set(pyext_module_definition_src "${CMAKE_CURRENT_BINARY_DIR}/${pyext_runtime_name}.py.cpp")
    _Halide_gengen_ensure()
    add_custom_command(OUTPUT ${pyext_module_definition_src}
                       COMMAND _Halide_gengen -r "${pyext_runtime_name}" -e python_extension -o "${CMAKE_CURRENT_BINARY_DIR}" target=host
                       DEPENDS _Halide_gengen
                       VERBATIM)

    Python3_add_library(${TARGET} MODULE WITH_SOABI ${pycpps} ${pyext_module_definition_src})
    target_link_libraries(${TARGET} PRIVATE ${ARG_HALIDE_LIBRARIES})
    target_compile_definitions(${TARGET} PRIVATE
                               # Skip the default module-definition code in each file
                               HALIDE_PYTHON_EXTENSION_OMIT_MODULE_DEFINITION
                               # Gotta explicitly specify the module name and function(s) for this mode
                               HALIDE_PYTHON_EXTENSION_MODULE_NAME=${ARG_MODULE_NAME}
                               "HALIDE_PYTHON_EXTENSION_FUNCTIONS=${function_names}")
    set_target_properties(${TARGET} PROPERTIES OUTPUT_NAME ${ARG_MODULE_NAME})
    _Halide_target_export_single_symbol(${TARGET} "PyInit_${ARG_MODULE_NAME}")
endfunction()

##
# Function for ensuring that Halide.dll is visible to the generator
##

function(_Halide_place_dll GEN)
    if (NOT WIN32)
        return()
    endif ()

    # Short circuit so that Halide::Halide isn't checked when importing a generator from another CMake project
    get_property(is_imported TARGET ${GEN} PROPERTY IMPORTED)
    if (is_imported)
        return()
    endif ()

    get_property(has_post_build TARGET ${GEN} PROPERTY Halide_GENERATOR_HAS_POST_BUILD)
    if (has_post_build)
        return()
    endif ()

    # Here GEN is not IMPORTED, which means that it must be linked
    # to Halide::Halide and therefore Halide::Halide must exist.
    get_property(halide_type TARGET Halide::Halide PROPERTY TYPE)
    if (NOT halide_type STREQUAL "SHARED_LIBRARY")
        return()
    endif ()

    add_custom_command(TARGET ${GEN} POST_BUILD
                       COMMAND ${CMAKE_COMMAND} -E copy_if_different $<TARGET_FILE:Halide::Halide> $<TARGET_FILE_DIR:${GEN}>)
    set_property(TARGET ${GEN} PROPERTY Halide_GENERATOR_HAS_POST_BUILD 1)
endfunction()

##
# Function for creating a standalone runtime from a generator.
##

function(add_halide_runtime RT)
    set(options "")
    set(oneValueArgs FROM NO_THREADS NO_DL_LIBS)
    set(multiValueArgs TARGETS)
    cmake_parse_arguments(ARG "${options}" "${oneValueArgs}" "${multiValueArgs}" ${ARGN})


    # If no TARGETS argument, use Halide_TARGET instead
    if (NOT ARG_TARGETS)
        set(ARG_TARGETS "${Halide_TARGET}")
    endif ()

    # Ensure all targets are tagged with "no_runtime",
    # so that GCD calculation doesn't get confused.
    list(TRANSFORM ARG_TARGETS APPEND "-no_runtime")

    if (ARG_FROM)
        # Try to use generator which is available. This is essential for cross-compilation
        # where we cannot use host compiler to build generator only for runtime.

        # Need to check if the ones for python extension, which is not actually an executable
        get_target_property(target_type ${ARG_FROM} TYPE)
        get_target_property(aliased ${ARG_FROM} ALIASED_TARGET)
        if (target_type STREQUAL "EXECUTABLE" AND NOT aliased)
            add_executable(_Halide_gengen ALIAS ${ARG_FROM})
        endif()
    endif()

    # The default of NO_THREADS/NO_DL_LIBS is OFF unless Halide_RUNTIME_NO_THREADS/NO_DL_LIBS is defined globally
    if (NOT DEFINED ARG_NO_THREADS)
        set(ARG_NO_THREADS ${Halide_RUNTIME_NO_THREADS})
    endif ()
    if (NOT DEFINED ARG_NO_DL_LIBS)
        set(ARG_NO_DL_LIBS ${Halide_RUNTIME_NO_DL_LIBS})
    endif ()

    # Ensure _Halide_gengen is defined
    _Halide_gengen_ensure()

    _Halide_get_platform_details(
            is_crosscompiling
            object_suffix
            static_library_suffix
            ${ARG_TARGETS})

    if (is_crosscompiling)
        set(GEN_OUTS "${RT}${static_library_suffix}")
        set(GEN_ARGS "")
    else ()
        set(GEN_OUTS "${RT}${object_suffix}")
        set(GEN_ARGS -e object)
    endif ()

    add_custom_command(OUTPUT ${GEN_OUTS}
                       COMMAND _Halide_gengen -r "${RT}" -o . ${GEN_ARGS}
                       # Defers reading the list of targets for which to generate a common runtime to CMake _generation_ time.
                       # This prevents issues where a lower GCD is required by a later Halide library linking to this runtime.
                       target=$<JOIN:$<TARGET_PROPERTY:${RT},Halide_RT_TARGETS>,$<COMMA>>
                       DEPENDS _Halide_gengen
                       VERBATIM)

    if (is_crosscompiling)
        add_custom_target("${RT}.update" DEPENDS "${GEN_OUTS}")

        add_library("${RT}" STATIC IMPORTED GLOBAL)
        add_dependencies("${RT}" "${RT}.update")

        set_target_properties("${RT}" PROPERTIES
                              IMPORTED_LOCATION ${CMAKE_CURRENT_BINARY_DIR}/${GEN_OUTS})
    else ()
        add_library("${RT}" STATIC ${GEN_OUTS})
        set_target_properties("${RT}" PROPERTIES LINKER_LANGUAGE CXX)
        _Halide_fix_xcode("${RT}")
    endif ()

    # Take care of the runtime/toolchain which doesn't have Threads or DL libs
    if (NOT ARG_NO_THREADS AND NOT TARGET Threads::Threads)
        find_package(Threads REQUIRED)
    endif ()
    target_link_libraries("${RT}" INTERFACE
                          Halide::Runtime
                          $<$<NOT:$<BOOL:${ARG_NO_THREADS}>>:Threads::Threads>
                          $<$<NOT:$<BOOL:${ARG_NO_DL_LIBS}>>:${CMAKE_DL_LIBS}>)
    _Halide_add_targets_to_runtime("${RT}" TARGETS ${ARG_TARGETS})
endfunction()

function(_Halide_get_platform_details OUT_XC OUT_OBJ OUT_STATIC)
    if ("${ARGN}" MATCHES "host")
        set(ARGN "${Halide_HOST_TARGET}")
    endif ()

    if ("${ARGN}" MATCHES "windows")
        # Otherwise, all targets are windows, so Halide emits .obj files
        set(${OUT_OBJ} ".obj" PARENT_SCOPE)
        set(${OUT_STATIC} ".lib" PARENT_SCOPE)
    else ()
        # All other targets use .a
        set(${OUT_OBJ} ".o" PARENT_SCOPE)
        set(${OUT_STATIC} ".a" PARENT_SCOPE)
    endif ()

    # Well-formed targets must either start with "host" or a target triple.
    if ("${ARGN}" MATCHES "host")
        set(halide_triple ${Halide_HOST_TARGET})
    else ()
        string(REGEX REPLACE "^([^-]+-[^-]+-[^-]+).*$" "\\1" halide_triple "${ARGN}")
    endif ()

    if (NOT Halide_CMAKE_TARGET STREQUAL halide_triple)
        set("${OUT_XC}" 1 PARENT_SCOPE)
    else ()
        set("${OUT_XC}" 0 PARENT_SCOPE)
    endif ()
endfunction()

##
# Utility for finding GPU libraries that are needed by
# the runtime when listed in the Halide target string.
##

function(_Halide_add_targets_to_runtime TARGET)
    cmake_parse_arguments(ARG "" "" "TARGETS" ${ARGN})

    # Remove features that should not be attached to a runtime
    # TODO: The fact that removing profile fixes a duplicate symbol linker error on Windows smells like a bug.
    list(TRANSFORM ARG_TARGETS REPLACE "-(user_context|no_asserts|no_bounds_query|no_runtime|profile)" "")
    set_property(TARGET "${TARGET}" APPEND PROPERTY Halide_RT_TARGETS "${ARG_TARGETS}")

    _Halide_target_link_gpu_libs(${TARGET} INTERFACE ${ARG_TARGETS})
endfunction()

function(_Halide_target_link_gpu_libs TARGET VISIBILITY)
    # TODO(https://github.com/halide/Halide/issues/5633): verify that this is correct & necessary for OpenGLCompute
    if ("${ARGN}" MATCHES "openglcompute")
        if ("${ARGN}" MATCHES "egl")
            find_package(OpenGL REQUIRED COMPONENTS OpenGL EGL)
            target_link_libraries(${TARGET} ${VISIBILITY} OpenGL::OpenGL OpenGL::EGL)
        else ()
            if ("${ARGN}" MATCHES "linux" OR ("${ARGN}" MATCHES "host" AND Halide_HOST_TARGET MATCHES "linux"))
                find_package(X11 REQUIRED)
                target_link_libraries(${TARGET} ${VISIBILITY} X11::X11)
            endif ()

            find_package(OpenGL REQUIRED)
            target_link_libraries(${TARGET} ${VISIBILITY} OpenGL::GL)
        endif ()
    endif ()

    if ("${ARGN}" MATCHES "metal")
        find_library(FOUNDATION_LIBRARY Foundation REQUIRED)
        find_library(METAL_LIBRARY Metal REQUIRED)
        target_link_libraries(${TARGET} ${VISIBILITY} "${FOUNDATION_LIBRARY}" "${METAL_LIBRARY}")
    endif ()

    if ("${ARGN}" MATCHES "webgpu")
<<<<<<< HEAD
        if (DEFINED ENV{HL_WEBGPU_NATIVE_LIB})
            target_link_libraries(${TARGET} PRIVATE $ENV{HL_WEBGPU_NATIVE_LIB})
=======
        if (WEBGPU_NATIVE_LIB)
            target_link_libraries(${TARGET} INTERFACE ${WEBGPU_NATIVE_LIB})
>>>>>>> 88b3ef87
        endif ()
    endif ()
endfunction()

##
# Function for working around Xcode backend bugs
##

function(_Halide_fix_xcode TARGET)
    if (CMAKE_GENERATOR STREQUAL "Xcode")
        # Xcode generator requires at least one source file to work correctly.
        # Touching the empty file unconditionally would cause the archiver to
        # re-run every time CMake re-runs, even if nothing actually changed.
        set(empty_file "${CMAKE_CURRENT_BINARY_DIR}/Halide_${TARGET}_empty.cpp")
        if (NOT EXISTS "${empty_file}")
            file(TOUCH "${empty_file}")
        endif ()
        target_sources("${TARGET}" PRIVATE "${empty_file}")
    endif ()
endfunction()

function(_Halide_target_export_single_symbol TARGET SYMBOL)
    if (NOT EXISTS "${CMAKE_CURRENT_BINARY_DIR}/${TARGET}.${SYMBOL}.ldscript.apple")
        file(WRITE
             "${CMAKE_CURRENT_BINARY_DIR}/${TARGET}.${SYMBOL}.ldscript.apple"
             "_${SYMBOL}\n")
    endif()
    if (NOT EXISTS "${CMAKE_CURRENT_BINARY_DIR}/${TARGET}.${SYMBOL}.ldscript")
        file(WRITE
             "${CMAKE_CURRENT_BINARY_DIR}/${TARGET}.${SYMBOL}.ldscript"
             "{ global: ${SYMBOL}; local: *; };\n")
    endif ()
    target_export_script(
        ${TARGET}
        APPLE_LD "${CMAKE_CURRENT_BINARY_DIR}/${TARGET}.${SYMBOL}.ldscript.apple"
        GNU_LD "${CMAKE_CURRENT_BINARY_DIR}/${TARGET}.${SYMBOL}.ldscript"
    )
endfunction()

function(_Halide_gengen_ensure)
    # Create a Generator that is GenGen.cpp and nothing else; all it can do is generate a runtime.
    if (NOT TARGET _Halide_gengen)

        # add_executable requires at least one source file for some
        # configs (e.g. Xcode), because, uh, reasons, so we'll create
        # an empty one here to satisfy it
        set(empty "${CMAKE_CURRENT_BINARY_DIR}/_Halide_gengen.empty.cpp")
        if (NOT EXISTS "${empty}")
            file(WRITE "${empty}" "/* nothing */\n")
        endif ()

        add_executable(_Halide_gengen "${empty}")
        target_link_libraries(_Halide_gengen PRIVATE Halide::Generator)
        _Halide_place_dll(_Halide_gengen)
    endif ()
endfunction()
<|MERGE_RESOLUTION|>--- conflicted
+++ resolved
@@ -718,13 +718,8 @@
     endif ()
 
     if ("${ARGN}" MATCHES "webgpu")
-<<<<<<< HEAD
         if (DEFINED ENV{HL_WEBGPU_NATIVE_LIB})
-            target_link_libraries(${TARGET} PRIVATE $ENV{HL_WEBGPU_NATIVE_LIB})
-=======
-        if (WEBGPU_NATIVE_LIB)
-            target_link_libraries(${TARGET} INTERFACE ${WEBGPU_NATIVE_LIB})
->>>>>>> 88b3ef87
+            target_link_libraries(${TARGET} INTERFACE $ENV{HL_WEBGPU_NATIVE_LIB})
         endif ()
     endif ()
 endfunction()
