--- conflicted
+++ resolved
@@ -19,13 +19,8 @@
 ##
 
 function(add_halide_generator TARGET)
-<<<<<<< HEAD
-    set(options NO_DEFAULT_FLAGS)
-    set(oneValueArgs PACKAGE_NAME PACKAGE_NAMESPACE EXPORT_FILE)
-=======
     set(options "")
     set(oneValueArgs PACKAGE_NAME PACKAGE_NAMESPACE EXPORT_FILE PYSTUB)
->>>>>>> fd3bec38
     set(multiValueArgs SOURCES LINK_LIBRARIES)
     cmake_parse_arguments(ARG "${options}" "${oneValueArgs}" "${multiValueArgs}" ${ARGN})
 
