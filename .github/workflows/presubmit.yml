--- conflicted
+++ resolved
@@ -23,34 +23,9 @@
           source: '.'
           extensions: 'h,c,cpp'
           clangFormatVersion: 16
-<<<<<<< HEAD
-  # check_clang_tidy:
-  #   name: Check clang-tidy
-  #   runs-on: ubuntu-20.04
-  #   steps:
-  #     - uses: actions/checkout@v3
-  #     - name: Install clang-tidy
-  #       run: |
-  #         # from apt.llvm.org
-  #         # wget -O - https://apt.llvm.org/llvm-snapshot.gpg.key | apt-key add -
-  #         sudo apt-key adv --keyserver keyserver.ubuntu.com --recv-keys 15CF4D18AF4F7421
-  #         sudo apt-add-repository "deb https://apt.llvm.org/$(lsb_release -sc)/ llvm-toolchain-$(lsb_release -sc)-16 main"
-  #         sudo apt-get update
-  #         sudo apt-get install llvm-16 clang-16 liblld-16-dev libclang-16-dev clang-tidy-16 ninja-build
-  #     - name: Run clang-tidy
-  #       run: |
-  #         export CC=clang-16
-  #         export CXX=clang++-16
-  #         export CLANG_TIDY_LLVM_INSTALL_DIR=/usr/lib/llvm-16
-  #         # Current GHA Linux machines are 2-core, 7GB RAM;
-  #         # we delibrately limit ourselves to 1 core because 2 cores can overwhelm RAM
-  #         # and cause the runner to take ~forever.
-  #         ./run-clang-tidy.sh -j 1
-=======
   # As of Aug 2023, the macOS runners have more RAM (14GB vs 7GB) and CPU (3 cores vs 2)
   # than the Linux and Windows runners, so let's use those instead, since clang-tidy is
   # a bit of a sluggard
->>>>>>> 87087f1a
   check_clang_tidy:
     name: Check clang-tidy
     runs-on: macos-13
